--- conflicted
+++ resolved
@@ -25,11 +25,7 @@
 wall_penalty_amount: 0
 wall_material: 2
 use_wall_mass: True
-<<<<<<< HEAD
-use_wall_ox: False
-=======
 use_wall_ox: True
->>>>>>> d0d9f34d
 
 ##############
 # model control
