#!/bin/bash
<<<<<<< HEAD
mpirun -n 2 python -u -O -m mpi4py driver.py -i run_params.yaml --log --lazy
=======
mpirun -n 2 python -u -O -m mpi4py driver.py -i run_params.yaml --log --lazy --casename=prediction-lazy
>>>>>>> 818f2985
<|MERGE_RESOLUTION|>--- conflicted
+++ resolved
@@ -1,6 +1,2 @@
 #!/bin/bash
-<<<<<<< HEAD
-mpirun -n 2 python -u -O -m mpi4py driver.py -i run_params.yaml --log --lazy
-=======
-mpirun -n 2 python -u -O -m mpi4py driver.py -i run_params.yaml --log --lazy --casename=prediction-lazy
->>>>>>> 818f2985
+mpirun -n 2 python -u -O -m mpi4py driver.py -i run_params.yaml --log --lazy --casename=prediction-lazy