#!/bin/bash
#mpirun -n 2 python -u -O -m mpi4py driver.py -i run_params.yaml --log --casename=prediction-eager
<<<<<<< HEAD
mpirun -n 2 python -u -O -m mpi4py driver.py -i run_params.yaml --casename=prediction-eager 
=======
mpirun -n 2 python -u -m mpi4py driver.py -i run_params.yaml --casename=prediction-eager 
>>>>>>> 931dd17f
<|MERGE_RESOLUTION|>--- conflicted
+++ resolved
@@ -1,7 +1,3 @@
 #!/bin/bash
 #mpirun -n 2 python -u -O -m mpi4py driver.py -i run_params.yaml --log --casename=prediction-eager
-<<<<<<< HEAD
 mpirun -n 2 python -u -O -m mpi4py driver.py -i run_params.yaml --casename=prediction-eager 
-=======
-mpirun -n 2 python -u -m mpi4py driver.py -i run_params.yaml --casename=prediction-eager 
->>>>>>> 931dd17f
