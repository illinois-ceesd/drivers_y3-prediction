--- conflicted
+++ resolved
@@ -120,21 +120,6 @@
     set +x
     date
 
-<<<<<<< HEAD
-    if [ -f "tmp.msh" ]; then
-        NCELLS=$(grep -cP '^[0-9]+\s4\b(?!.*")' tmp.msh)
-        if [[ "${NCELLS}" == "0" ]]; then
-            printf "Mesh creation failed.\n"
-            exit 1
-        fi
-        mv tmp.msh ${OUTPUT}_${NCELLS}.msh
-        printf "Created ${OUTPUT}_${NCELLS}.msh with ${NCELLS} tets.\n"
-        if [[ "${MKLINK}" == "true" ]]; then
-            ln -s ${OUTPUT}_${NCELLS}.msh ${OUTPUT}.msh
-        fi
-    else
-        printf "Mesh creation failed."
-=======
 date
 set -x
 rm -f tmp.msh
@@ -146,7 +131,6 @@
     NCELLS=$(grep -E '^[0-9]+\s4\b' tmp.msh | grep -v '"' | wc -l)
     if [[ "${NCELLS}" == "0" ]]; then
         printf "Mesh creation failed.\n"
->>>>>>> e4badbdf
         exit 1
     fi
 else
