import numpy as np
import time

def read_nastran_mesh(file_path):
    nodes = {}
    elements = {}
    element_tags = {}
    physical_names = {}
    physical_names_dim = {}

    with open(file_path, "r") as file:
        lines = file.readlines()

        # Flag variables to determine whether to read nodes or elements
        reading_nodes = False
        reading_elements = False
        reading_physical_names = False

        num_nodes = 0
        num_elements = 0
        num_physical_names = 0
        physical_name = ""

        records = []
        current_record = ""
        # first check for continuation lines, these need to be combined
        for line in lines:
            line = line.rstrip('\n')
            if line.startswith('+'):
                # Lines that start with plus belong to the previous line,
                # remove the + and concatenate
                current_record = current_record.rstrip('+')
                # remove the first 8 character record, this includes the +
                current_record += line[8:]
            else:
                if current_record:
                    records.append(current_record)
                current_record = line

        if current_record:
            records.append(current_record)

        print("Reading from disk finished. Starting mesh processing")
        # operate on the concatenated file
        for line in records:
            if line.startswith("$ Node cards"):
                reading_nodes = True
                reading_elements = False
                reading_physical_names = False
                print("Processing Nodes")
                continue
            elif line.startswith("$ Element cards"):
                reading_elements = True
                reading_nodes = False
                reading_physical_names = False
                print("Processing Elements")
                continue
            elif line.startswith("$ Property cards"):
                reading_elements = False
                reading_nodes = False
                reading_physical_names = True
                continue
            elif line.startswith("$ Material cards"):
                reading_elements = False
                reading_nodes = False
                reading_physical_names = False
                continue

            def read_line(line, field_length=8):
                fields = [line[i:i+field_length] for i in range(0,len(line), field_length)]
                return fields

            if reading_nodes:
                if line.startswith("GRID"):
                    parts = read_line(line)
                    num_fields = len(line)/8
                    node_id = int(parts[1])
                    scale = 1.
                    scale = 0.001
                    x = float(parts[3])*scale
                    y = float(parts[4])*scale
                    z = float(parts[5])*scale if len(parts) > 5 else 0.0
                    nodes[node_id] = (x, y, z)
            elif reading_elements:
                if line.startswith("CQUAD") or\
                   line.startswith("CHEX") or\
                   line.startswith("CROD") or\
                   line.startswith("CTRIA3"):
                    parts = read_line(line)
                    element_id = int(parts[1])
                    element_nodes = [int(parts[i]) for i in range(3, len(parts))]
                    elements[element_id] = element_nodes
                    if element_id in element_tags:
                        element_tags[element_id].append(int(parts[2]))
                    else:
                        element_tags[element_id] = [int(parts[2])]
            elif reading_physical_names:
                if line.startswith("$ Name:"):
                    num_physical_names += 1
                    parts = line.split()
                    physical_name = parts[2]
                    #physical_names[num_physical_names] = physical_name

                if line.startswith("PROD"):
                    pdim = 1
                    #parts = line.split()
                    parts = read_line(line)
                    physical_id = int(parts[1])
                    physical_names_dim[physical_id] = pdim
                    physical_names[physical_id] = physical_name
                elif line.startswith("PSHELL"):
                    pdim = 2
                    #parts = line.split()
                    parts = read_line(line)
                    physical_id = int(parts[1])
                    physical_names_dim[physical_id] = pdim
                    physical_names[physical_id] = physical_name
                elif line.startswith("PSOLID"):
                    pdim = 3
                    #parts = line.split()
                    parts = read_line(line)
                    physical_id = int(parts[1])
                    physical_names_dim[physical_id] = pdim
                    physical_names[physical_id] = physical_name

    # sort the nodes 
    sorted_nodes = dict(sorted(nodes.items()))
    sorted_elements = dict(sorted(elements.items()))


    return sorted_nodes, sorted_elements, element_tags, physical_names, physical_names_dim


def write_gmsh_mesh(file_path, nodes, elements, mesh_format,
                    physical_names, element_tags, physical_dim):
    with open(file_path, 'w') as file:
        # Write mesh format
        file.write("$MeshFormat\n")
        file.write(f"{mesh_format}\n")
        file.write("$EndMeshFormat\n")

        # Write physical names
        file.write("$PhysicalNames\n")
        file.write(f"{len(physical_names)}\n")
        for phys_id, phys_name in physical_names.items():
        #for i, (type_id, number, name) in enumerate(physical_names):
            #file.write(f"{type_id} {number} {name}\n")
            phys_dim = physical_dim[phys_id]
            file.write(f"{phys_dim} {phys_id} \"{phys_name}\"\n")
        file.write("$EndPhysicalNames\n")

        # Write nodes
        file.write("$Nodes\n")
        file.write(f"{len(nodes.items())}\n")
        for node_id, coordinates in nodes.items():
            file.write(f"{node_id} {coordinates[0]} {coordinates[1]} {coordinates[2]}\n")
        file.write("$EndNodes\n")

        # Write elements
        file.write("$Elements\n")
        file.write(f"{len(elements)}\n")
        for elem_id, element_nodes in elements.items():
        #for i, (element_nodes, element_tag) in enumerate(zip(elements, element_tags)):
            if len(element_nodes) == 2:
                   element_type = 1
            elif len(element_nodes) == 3:
                   element_type = 2
            elif len(element_nodes) == 4:
                   element_type = 3
            elif len(element_nodes) == 8:
                   element_type = 5
            else:
                print(f"Unknown element type {element_nodes=}")
                sys.exit(1)
            #element_type = 3 if len(element_nodes) == 4 else 5  # Determine element type based on number of nodes
            tags = element_tags[elem_id]
            num_tags = len(tags)
            file.write(f"{elem_id} {element_type} {num_tags} {' '.join(map(str, tags))} {' '.join(map(str, element_nodes))}\n")
        file.write("$EndElements\n")

def convert_mesh(input_mesh, output_mesh):
    # Read the nastran file
<<<<<<< HEAD
    print(f"Begin reading mesh.")
=======
    print(f"Reading mesh.")
>>>>>>> c7638e60
    begin_read_time = time.perf_counter()
    nodes, elements, element_tags, physical_names, physical_dim = read_nastran_mesh(input_mesh)
    end_read_time = time.perf_counter()
    print(f"Read mesh in {(end_read_time - begin_read_time):.1f} seconds.")

    # This is the mesh format meshmode expects
    mesh_format = "2.2 0 8"

    begin_minmax_time = time.perf_counter()
    first_node = 1e9
    last_node = -1
    for node_id, coordinates in nodes.items():
        first_node = min(first_node, node_id)
        last_node = max(last_node, node_id)
        #print(f"Node {node_id}: {coordinates}")
    print(f"Read {len(nodes)} nodes, first node id {first_node}, last node id {last_node}")

    first_element = 1e9
    last_element = -1
    for element_id, element_nodes in elements.items():
        first_element = min(first_element, element_id)
        last_element = max(last_element, element_id)
        #print(f"Element Nodes for Element {element_id}: {element_nodes}")
    print(f"Read {len(elements)} elements, first element id {first_element}, last element id {last_element}")
    end_minmax_time = time.perf_counter()
    print(f"Spent {(end_minmax_time - begin_minmax_time):.1f} seconds finding min/max node and element numbers.")

    # renumber nodes to start at 1
    begin_renumber_nodes_time = time.perf_counter()
    renumber_nodes = {}
    for new_id, old_id in enumerate(nodes.keys(), start=1):
        renumber_nodes[new_id] = nodes[old_id]

    # update the element node numbers
    renumber_elements = {}
    #renumber_elements = elements
    element_mapping = {}

    # Create a mapping for old node IDs to new IDs
    old_to_new_node_mapping = {old_id: new_id for new_id, old_id in enumerate(nodes.keys(), start=1)}

    # Renumbering nodes
    for new_id, (old_id, coords) in enumerate(nodes.items(), start=1):
        renumber_nodes[new_id] = coords  # Copy coordinates directly

    # Renumbering elements
    for new_id, (element_id, node_ids) in enumerate(list(elements.items()), start=1):
        renumbered_node_ids = [old_to_new_node_mapping[node_id] for node_id in node_ids if node_id in old_to_new_node_mapping]
        renumber_elements[new_id] = renumbered_node_ids  # Store the new node IDs
        element_mapping[element_id] = new_id  # Map old element ID to new ID

    renumber_element_tags = {new_id: element_tags[element_id] for element_id, new_id in element_mapping.items()}

    #renumber_element_tags = element_tags
    end_renumber_nodes_time = time.perf_counter()

    print(f"Spent {(end_renumber_nodes_time - begin_renumber_nodes_time):.1f} seconds renumbering nodes.")

    print("Renumber Nodes:")
    first_node = 1e9
    last_node = -1
    for node_id, coordinates in renumber_nodes.items():
        first_node = min(first_node, node_id)
        last_node = max(last_node, node_id)
        #print(f"Node {node_id}: {coordinates}")
    print(f"Renumbered {len(nodes)} nodes, first node id {first_node}, last node id {last_node}")

    first_element = 1e9
    last_element = -1
    for element_id, element_nodes in renumber_elements.items():
        first_element = min(first_element, element_id)
        last_element = max(last_element, element_id)
        #print(f"Element Nodes for Element {element_id}: {element_nodes}")
    print(f"Renumbered {len(renumber_elements)} elements, first element id {first_element}, last element id {last_element}")

    print("\nPhysical Names:")
    for name_id, name in physical_names.items():
        print(f"Physical name {name_id}: {name}")

    begin_write_time = time.perf_counter()
    write_gmsh_mesh(output_mesh, renumber_nodes, renumber_elements, mesh_format, physical_names, renumber_element_tags, physical_dim)
    end_write_time = time.perf_counter()
    print(f"Wrote new mesh in {(end_write_time - begin_write_time):.1f} seconds.")

import sys
def main():
    if len(sys.argv) != 3:
        print("Usage: convert_nastran_to_gmsh.py <input_file> <output_file>")
        sys.exit(1)

    input_file = sys.argv[1]
    output_file = sys.argv[2]

    total_time_begin = time.perf_counter()
    convert_mesh(input_mesh=input_file, output_mesh=output_file)
    total_time_end = time.perf_counter()

    print(f"Done converting mesh in {(total_time_end - total_time_begin):.1f} seconds.")

if __name__ == "__main__":
    main()<|MERGE_RESOLUTION|>--- conflicted
+++ resolved
@@ -180,11 +180,7 @@
 
 def convert_mesh(input_mesh, output_mesh):
     # Read the nastran file
-<<<<<<< HEAD
     print(f"Begin reading mesh.")
-=======
-    print(f"Reading mesh.")
->>>>>>> c7638e60
     begin_read_time = time.perf_counter()
     nodes, elements, element_tags, physical_names, physical_dim = read_nastran_mesh(input_mesh)
     end_read_time = time.perf_counter()
