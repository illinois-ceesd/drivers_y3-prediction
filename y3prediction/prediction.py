--- conflicted
+++ resolved
@@ -1049,6 +1049,12 @@
     if nspecies > 3:
         eos_type = 1
 
+    pyro_mech = configurate("pyro_mech", input_data, "uiuc_sharp")
+    pyro_mech_name = f"y3prediction.pyro_mechs.{pyro_mech}"
+
+    import importlib
+    pyromechlib = importlib.import_module(pyro_mech_name)
+
     if rank == 0:
         print("\n#### Simluation material properties: ####")
         print("#### Fluid domain: ####")
@@ -1075,18 +1081,69 @@
             print("\tIdeal Gas EOS")
         elif eos_type == 1:
             print("\tPyrometheus EOS")
+            print("\tPyro mechanism {pyro_mech}")
 
         if use_species_limiter == 1:
             print("\nSpecies mass fractions limited to [0:1]")
 
-    transport_alpha = 0.6
-    transport_beta = 4.093e-7
-    transport_sigma = 2.0
-    transport_n = 0.666
+        if use_wall:
+            print("#### Wall domain: ####")
+
+            if wall_material == 0:
+                print("\tNon-reactive wall model")
+            elif wall_material == 1:
+                print("\tReactive wall model for non-porous media")
+            elif wall_material == 2:
+                print("\tReactive wall model for porous media")
+            else:
+                error_message = "Unknown wall_material {}".format(wall_material)
+                raise RuntimeError(error_message)
+
+            if use_wall_ox:
+                print("\tWall oxidizer transport enabled")
+            else:
+                print("\tWall oxidizer transport disabled")
+
+            if use_wall_mass:
+                print("\t Wall mass loss enabled")
+            else:
+                print("\t Wall mass loss disabled")
+
+            print(f"\tWall density = {wall_insert_rho}")
+            print(f"\tWall cp = {wall_insert_cp}")
+            print(f"\tWall O2 diff = {wall_insert_ox_diff}")
+            print(f"\tWall surround density = {wall_surround_rho}")
+            print(f"\tWall surround cp = {wall_surround_cp}")
+            print(f"\tWall surround kappa = {wall_surround_kappa}")
+            print(f"\tWall time scale = {wall_time_scale}")
+            print(f"\tWall penalty = {wall_penalty_amount}")
+        else:
+            print("\tWall model disabled")
+            use_wall_ox = False
+            use_wall_mass = False
+
+        print("#### Simluation material properties: ####")
+
+    chem_source_tol = 1.e-10
+    # make the eos
+    if eos_type == 0:
+        eos = IdealSingleGas(gamma=gamma, gas_const=r)
+        eos_init = eos
+    else:
+        from mirgecom.thermochemistry import get_pyrometheus_wrapper_class
+        pyro_mech = get_pyrometheus_wrapper_class(
+            pyro_class=pyromechlib.Thermochemistry, temperature_niter=pyro_temp_iter,
+            zero_level=chem_source_tol)(actx.np)
+        eos = PyrometheusMixture(pyro_mech, temperature_guess=init_temperature)
+        # seperate gas model for initialization,
+        # just to make sure we get converged temperature
+        pyro_mech_init = get_pyrometheus_wrapper_class(
+            pyro_class=pyromechlib.Thermochemistry, temperature_niter=5,
+            zero_level=chem_source_tol)(actx.np)
+        eos_init = PyrometheusMixture(pyro_mech_init,
+                                      temperature_guess=init_temperature)
 
     # set the species names
-    # and initialize pyrometheus, if needed
-    chem_source_tol = 1.e-10
     if eos_type == 0:
         if nspecies == 0:
             species_names = ["inert"]
@@ -1095,16 +1152,13 @@
         elif nspecies == 3:
             species_names = ["air", "fuel", "inert"]
     else:
-        from mirgecom.thermochemistry import get_pyrometheus_wrapper_class
-        pyro_mech = get_pyrometheus_wrapper_class(
-            pyro_class=Thermochemistry, temperature_niter=pyro_temp_iter,
-            zero_level=chem_source_tol)(actx.np)
-        # seperate gas model for initialization,
-        # just to make sure we get converged temperature
-        pyro_mech_init = get_pyrometheus_wrapper_class(
-            pyro_class=Thermochemistry, temperature_niter=5,
-            zero_level=chem_source_tol)(actx.np)
         species_names = pyro_mech.species_names
+
+    # initialize the transport model
+    transport_alpha = 0.6
+    transport_beta = 4.093e-7
+    transport_sigma = 2.0
+    transport_n = 0.666
 
     # use the species names to populate the default species diffusivities
     default_species_diffusivity = {}
@@ -1150,44 +1204,6 @@
             error_message = "Unknown transport_type {}".format(transport_type)
             raise RuntimeError(error_message)
 
-        if use_wall:
-            print("#### Wall domain: ####")
-
-            if wall_material == 0:
-                print("\tNon-reactive wall model")
-            elif wall_material == 1:
-                print("\tReactive wall model for non-porous media")
-            elif wall_material == 2:
-                print("\tReactive wall model for porous media")
-            else:
-                error_message = "Unknown wall_material {}".format(wall_material)
-                raise RuntimeError(error_message)
-
-            if use_wall_ox:
-                print("\tWall oxidizer transport enabled")
-            else:
-                print("\tWall oxidizer transport disabled")
-
-            if use_wall_mass:
-                print("\t Wall mass loss enabled")
-            else:
-                print("\t Wall mass loss disabled")
-
-            print(f"\tWall density = {wall_insert_rho}")
-            print(f"\tWall cp = {wall_insert_cp}")
-            print(f"\tWall O2 diff = {wall_insert_ox_diff}")
-            print(f"\tWall surround density = {wall_surround_rho}")
-            print(f"\tWall surround cp = {wall_surround_cp}")
-            print(f"\tWall surround kappa = {wall_surround_kappa}")
-            print(f"\tWall time scale = {wall_time_scale}")
-            print(f"\tWall penalty = {wall_penalty_amount}")
-        else:
-            print("\tWall model disabled")
-            use_wall_ox = False
-            use_wall_mass = False
-
-        print("#### Simluation material properties: ####")
-
     if transport_type == 0:
         physical_transport_model = SimpleTransport(
             viscosity=mu, thermal_conductivity=kappa,
@@ -1216,42 +1232,7 @@
             av_kappa=av2_kappa0, av_d=av2_d0,
             av_prandtl=av2_prandtl0)
 
-<<<<<<< HEAD
-=======
-    pyro_mech = configurate("pyro_mech", input_data, "uiuc_sharp")
-    pyro_mech_name = f"y3prediction.pyro_mechs.{pyro_mech}"
-
-    import importlib
-    pyromechlib = importlib.import_module(pyro_mech_name)
-
-    #from y3prediction.uiuc_sharp import Thermochemistry
-
-    chem_source_tol = 1.e-10
->>>>>>> 97f2cb37
-    # make the eos
-    if eos_type == 0:
-        eos = IdealSingleGas(gamma=gamma, gas_const=r)
-        eos_init = eos
-    else:
-<<<<<<< HEAD
-        eos = PyrometheusMixture(pyro_mech, temperature_guess=init_temperature)
-        # seperate gas model for initialization,
-        # just to make sure we get converged temperature
-=======
-        from mirgecom.thermochemistry import get_pyrometheus_wrapper_class
-        pyro_mech = get_pyrometheus_wrapper_class(
-            pyro_class=pyromechlib.Thermochemistry, temperature_niter=pyro_temp_iter,
-            zero_level=chem_source_tol)(actx.np)
-        eos = PyrometheusMixture(pyro_mech, temperature_guess=init_temperature)
-        # seperate gas model for initialization,
-        # just to make sure we get converged temperature
-        pyro_mech_init = get_pyrometheus_wrapper_class(
-            pyro_class=pyromechlib.Thermochemistry, temperature_niter=5,
-            zero_level=chem_source_tol)(actx.np)
->>>>>>> 97f2cb37
-        eos_init = PyrometheusMixture(pyro_mech_init,
-                                      temperature_guess=init_temperature)
-
+    # with transport and eos sorted out, build the gas model
     gas_model = GasModel(eos=eos, transport=transport_model)
 
     # initialize eos and species mass fractions
@@ -1278,8 +1259,6 @@
         # Set the species mass fractions to the free-stream flow
         y_fuel[i_c2h4] = mf_c2h4
         y_fuel[i_h2] = mf_h2
-
-        print(f"{y_fuel=}")
 
     # select the initialization case
     if init_case == "shock1d":
