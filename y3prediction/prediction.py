"""mirgecom driver for the Y2 prediction."""

__copyright__ = """
Copyright (C) 2020 University of Illinois Board of Trustees
"""

__license__ = """
Permission is hereby granted, free of charge, to any person obtaining a copy
of this software and associated documentation files (the "Software"), to deal
in the Software without restriction, including without limitation the rights
to use, copy, modify, merge, publish, distribute, sublicense, and/or sell
copies of the Software, and to permit persons to whom the Software is
furnished to do so, subject to the following conditions:

The above copyright notice and this permission notice shall be included in
all copies or substantial portions of the Software.

THE SOFTWARE IS PROVIDED "AS IS", WITHOUT WARRANTY OF ANY KIND, EXPRESS OR
IMPLIED, INCLUDING BUT NOT LIMITED TO THE WARRANTIES OF MERCHANTABILITY,
FITNESS FOR A PARTICULAR PURPOSE AND NONINFRINGEMENT. IN NO EVENT SHALL THE
AUTHORS OR COPYRIGHT HOLDERS BE LIABLE FOR ANY CLAIM, DAMAGES OR OTHER
LIABILITY, WHETHER IN AN ACTION OF CONTRACT, TORT OR OTHERWISE, ARISING FROM,
OUT OF OR IN CONNECTION WITH THE SOFTWARE OR THE USE OR OTHER DEALINGS IN
THE SOFTWARE.
"""
import logging
import sys
import pickle
import os
import numpy as np
import numpy.linalg as la  # noqa
import pyopencl.array as cla  # noqa
import math
import grudge.op as op
from pytools.obj_array import make_obj_array
from functools import partial
from mirgecom.discretization import create_discretization_collection

from meshmode.mesh import BTAG_ALL, BTAG_REALLY_ALL, BTAG_NONE  # noqa
from grudge.shortcuts import make_visualizer
from grudge.dof_desc import VolumeDomainTag, DOFDesc, DISCR_TAG_BASE, DD_VOLUME_ALL
from grudge.op import nodal_max, nodal_min
from grudge.trace_pair import inter_volume_trace_pairs
from grudge.discretization import filter_part_boundaries
from grudge.trace_pair import TracePair
from grudge.geometry.metrics import normal as normal_vector
from logpyle import IntervalTimer, set_dt
from mirgecom.logging_quantities import (
    initialize_logmgr,
    logmgr_add_cl_device_info,
    logmgr_set_time,
    logmgr_add_device_memory_usage,
    logmgr_add_mempool_usage,
)

from mirgecom.simutil import (
    SimulationConfigurationError,
    check_step,
    distribute_mesh,
    write_visfile,
    check_naninf_local,
    check_range_local,
)
from mirgecom.utils import force_evaluation
from mirgecom.restart import write_restart_file
from mirgecom.io import make_init_message
from mirgecom.mpi import mpi_entry_point
from mirgecom.integrators import (rk4_step, lsrk54_step, lsrk144_step,
                                  euler_step, ssprk43_step)
from mirgecom.inviscid import (inviscid_facial_flux_rusanov,
                               inviscid_facial_flux_hll)
from mirgecom.viscous import (viscous_facial_flux_central,
                              viscous_facial_flux_harmonic)
from grudge.shortcuts import compiled_lsrk45_step

from mirgecom.fluid import (
    make_conserved,
    velocity_gradient,
    species_mass_fraction_gradient
)
from mirgecom.limiter import (bound_preserving_limiter)
from mirgecom.steppers import advance_state
from mirgecom.boundary import (
    PrescribedFluidBoundary,
    IsothermalWallBoundary,
    AdiabaticSlipBoundary,
    AdiabaticNoslipWallBoundary,
    PressureOutflowBoundary,
    DummyBoundary
)
from mirgecom.diffusion import (
    diffusion_operator,
    grad_operator as wall_grad_t_operator,
    DirichletDiffusionBoundary,
    NeumannDiffusionBoundary
)
from mirgecom.initializers import Uniform, MulticomponentLump
from mirgecom.eos import (
    IdealSingleGas, PyrometheusMixture,
    MixtureDependentVars, GasDependentVars
)
from mirgecom.transport import (SimpleTransport,
                                PowerLawTransport,
                                ArtificialViscosityTransportDiv,
                                ArtificialViscosityTransportDiv2,
                                ArtificialViscosityTransportDiv3)
from mirgecom.gas_model import (
    GasModel,
    make_fluid_state,
    make_operator_fluid_states,
    project_fluid_state
)
from mirgecom.multiphysics.thermally_coupled_fluid_wall import (
    add_interface_boundaries_no_grad,
    add_interface_boundaries
)
from mirgecom.navierstokes import (
    grad_cv_operator,
    grad_t_operator as fluid_grad_t_operator,
    ns_operator
)
from mirgecom.artificial_viscosity import smoothness_indicator
# driver specific utilties
from y3prediction.utils import (
    IsentropicInflow,
    getIsentropicPressure,
    getIsentropicTemperature,
    getMachFromAreaRatio
)
from y3prediction.wall import (
    mask_from_elements,
    WallVars,
    WallModel,
)
from y3prediction.shock1d import PlanarDiscontinuityMulti

from dataclasses import dataclass
from arraycontext import (
    dataclass_array_container,
    with_container_arithmetic
)
from mirgecom.fluid import ConservedVars
from meshmode.dof_array import DOFArray  # noqa
from grudge.dof_desc import DISCR_TAG_MODAL
from meshmode.transform_metadata import FirstAxisIsElementsTag


@with_container_arithmetic(bcast_obj_array=False,
                           bcast_container_types=(DOFArray, np.ndarray),
                           rel_comparison=True)
@dataclass_array_container
@dataclass(frozen=True)
class StepperState:
    r"""Store quantities to advance in time.

    Store the quanitites that should be evolved in time by an advancer
    """

    cv: ConservedVars
    tseed: DOFArray
    av_smu: DOFArray
    av_sbeta: DOFArray
    av_skappa: DOFArray
    av_sd: DOFArray

    def replace(self, **kwargs):
        """Return a copy of *self* with the attributes in *kwargs* replaced."""
        from dataclasses import replace
        return replace(self, **kwargs)

    def get_obj_array(self):
        """Return an object array containing all the stored quantitines."""
        return make_obj_array([self.cv, self.tseed,
                               self.av_smu, self.av_sbeta,
                               self.av_skappa, self.av_sd])


@with_container_arithmetic(bcast_obj_array=False,
                           bcast_container_types=(DOFArray, np.ndarray),
                           rel_comparison=True)
@dataclass_array_container
@dataclass(frozen=True)
class WallStepperState(StepperState):
    r"""Store quantities to advance in time.

    Store the quanitites that should be evolved in time by an advancer
    Adding WallVars
    """

    wv: WallVars

    def get_obj_array(self):
        """Return an object array containing all the stored quantitines."""
        return make_obj_array([self.cv, self.tseed,
                               self.av_smu, self.av_sbeta,
                               self.av_skappa, self.av_sd,
                               self.wv])


def make_stepper_state(cv, tseed, av_smu, av_sbeta, av_skappa, av_sd, wv=None):
    if wv is not None:
        return WallStepperState(cv=cv, tseed=tseed, av_smu=av_smu,
                                av_sbeta=av_sbeta, av_skappa=av_skappa,
                                av_sd=av_sd, wv=wv)
    else:
        return StepperState(cv=cv, tseed=tseed, av_smu=av_smu,
                            av_sbeta=av_sbeta, av_skappa=av_skappa,
                            av_sd=av_sd)


def make_stepper_state_obj(ary):
    if ary.size > 6:
        return WallStepperState(cv=ary[0], tseed=ary[1], av_smu=ary[2],
                                av_sbeta=ary[3], av_skappa=ary[4],
                                av_sd=ary[5], wv=ary[6])
    else:
        return StepperState(cv=ary[0], tseed=ary[1], av_smu=ary[2],
                            av_sbeta=ary[3], av_skappa=ary[4],
                            av_sd=ary[5])


class SingleLevelFilter(logging.Filter):
    def __init__(self, passlevel, reject):
        self.passlevel = passlevel
        self.reject = reject

    def filter(self, record):
        if self.reject:
            return (record.levelno != self.passlevel)
        else:
            return (record.levelno == self.passlevel)


class MyRuntimeError(RuntimeError):
    """Simple exception to kill the simulation."""

    pass


class _FluidAvgCVTag:
    pass


class _InitCommTag:
    pass


class _SmoothnessCVGradCommTag:
    pass


class _OxCommTag:
    pass


class _FluidOxDiffCommTag:
    pass


class _WallOxDiffCommTag:
    pass


class _SmoothDiffCommTag:
    pass


class _SmoothCharDiffCommTag:
    pass


class _SmoothCharDiffFluidCommTag:
    pass


class _SmoothCharDiffWallCommTag:
    pass


class _BetaDiffCommTag:
    pass


class _BetaDiffWallCommTag:
    pass


class _BetaDiffFluidCommTag:
    pass


class _KappaDiffCommTag:
    pass


class _KappaDiffWallCommTag:
    pass


class _KappaDiffFluidCommTag:
    pass


class _MuDiffCommTag:
    pass


class _DDiffFluidCommTag:
    pass


class _MuDiffWallCommTag:
    pass


class _MuDiffFluidCommTag:
    pass


class _WallOperatorCommTag:
    pass


class _FluidOperatorCommTag:
    pass


class _UpdateCoupledBoundariesCommTag:
    pass


class _FluidOpStatesCommTag:
    pass


class _MyGradTag1:
    pass


class _MyGradTag2:
    pass


class _MyGradTag3:
    pass


class _MyGradTag4:
    pass


class _MyGradTag5:
    pass


class _MyGradTag6:
    pass


def update_coupled_boundaries(
        dcoll,
        gas_model,
        fluid_dd, wall_dd,
        fluid_boundaries, wall_boundaries,
        fluid_state, wall_kappa, wall_temperature,
        *,
        time=0.,
        interface_noslip=True,
        wall_penalty_amount=None,
        quadrature_tag=DISCR_TAG_BASE,
        limiter_func=None,
        comm_tag=None):
    r"""
    Update the fluid and wall subdomain boundaries.

    Augments *fluid_boundaries* and *wall_boundaries* with the boundaries for the
    fluid-wall interface that are needed to enforce continuity of temperature and
    heat flux.
    """

    # Insert the interface boundaries for computing the gradient
    fluid_all_boundaries_no_grad, wall_all_boundaries_no_grad = \
        add_interface_boundaries_no_grad(
            dcoll=dcoll,
            gas_model=gas_model,
            fluid_dd=fluid_dd,
            wall_dd=wall_dd,
            fluid_state=fluid_state,
            wall_kappa=wall_kappa,
            wall_temperature=wall_temperature,
            fluid_boundaries=fluid_boundaries,
            wall_boundaries=wall_boundaries,
            interface_noslip=interface_noslip,
            #interface_radiation,
            quadrature_tag=quadrature_tag,
            comm_tag=comm_tag)

    # Get the operator fluid states
    fluid_operator_states_quad = make_operator_fluid_states(
        dcoll, fluid_state, gas_model, fluid_all_boundaries_no_grad,
        quadrature_tag, dd=fluid_dd, limiter_func=limiter_func,
        comm_tag=(comm_tag, _FluidOpStatesCommTag))

    # Compute the temperature gradient for both subdomains
    fluid_grad_temperature = fluid_grad_t_operator(
        dcoll, gas_model, fluid_all_boundaries_no_grad, fluid_state,
        time=time, quadrature_tag=quadrature_tag,
        dd=fluid_dd, operator_states_quad=fluid_operator_states_quad)
    wall_grad_temperature = wall_grad_t_operator(
        dcoll, wall_kappa, wall_all_boundaries_no_grad, wall_temperature,
        quadrature_tag=quadrature_tag, dd=wall_dd)

    # Insert boundaries for the fluid-wall interface, now with the temperature
    # gradient
    fluid_all_boundaries, wall_all_boundaries = \
        add_interface_boundaries(
            dcoll=dcoll,
            gas_model=gas_model,
            fluid_dd=fluid_dd, wall_dd=wall_dd,
            fluid_state=fluid_state,
            wall_kappa=wall_kappa,
            wall_temperature=wall_temperature,
            fluid_grad_temperature=fluid_grad_temperature,
            wall_grad_temperature=wall_grad_temperature,
            fluid_boundaries=fluid_boundaries,
            wall_boundaries=wall_boundaries,
            interface_noslip=interface_noslip,
            wall_penalty_amount=wall_penalty_amount,
            quadrature_tag=quadrature_tag,
            comm_tag=comm_tag)

    # Get the operator fluid states
    fluid_operator_states_quad = make_operator_fluid_states(
        dcoll, fluid_state, gas_model, fluid_all_boundaries,
        quadrature_tag, dd=fluid_dd, limiter_func=limiter_func,
        comm_tag=(comm_tag, _FluidOpStatesCommTag))

    fluid_grad_cv = grad_cv_operator(
        dcoll, gas_model, fluid_all_boundaries, fluid_state,
        dd=fluid_dd, time=time, quadrature_tag=quadrature_tag,
        operator_states_quad=fluid_operator_states_quad,
        comm_tag=comm_tag)

    return (fluid_all_boundaries, wall_all_boundaries,
            fluid_operator_states_quad,
            fluid_grad_cv,
            fluid_grad_temperature,
            wall_grad_temperature)


def limit_fluid_state(dcoll, cv, temperature_seed, gas_model, dd):

    actx = cv.array_context
    nspecies = cv.nspecies
    dim = cv.dim

    temperature = gas_model.eos.temperature(
        cv=cv, temperature_seed=temperature_seed)
    pressure = gas_model.eos.pressure(cv=cv, temperature=temperature)

    spec_lim = make_obj_array([
        bound_preserving_limiter(dcoll=dcoll, dd=dd,
                                 field=cv.species_mass_fractions[i],
                                 mmin=0.0, mmax=1.0, modify_average=True)
        for i in range(nspecies)
    ])

    # limit the sum to 1.0
    aux = actx.np.zeros_like(cv.mass)
    for i in range(0, nspecies):
        aux = aux + spec_lim[i]
    spec_lim = spec_lim/aux

    kin_energy = 0.5*np.dot(cv.velocity, cv.velocity)

    mass_lim = gas_model.eos.get_density(
        pressure=pressure, temperature=temperature,
        species_mass_fractions=cv.species_mass_fractions)
    energy_lim = mass_lim*(
        gas_model.eos.get_internal_energy(
            temperature, species_mass_fractions=spec_lim)
        + kin_energy
    )
    mom_lim = mass_lim*cv.velocity

    cv_lim = make_conserved(dim=dim, mass=mass_lim, energy=energy_lim,
                            momentum=mom_lim,
                            species_mass=mass_lim*spec_lim)

    return make_obj_array([cv_lim, pressure, temperature])


def element_average(dcoll, dd, field, volumes=None):
    # Compute cell averages of the state

    actx = field.array_context
    cell_avgs = op.elementwise_integral(dcoll, dd, field)
    if volumes is None:
        volumes = abs(op.elementwise_integral(
            dcoll, dd, actx.zeros_like(field) + 1.0))

    return cell_avgs/volumes


def _element_average_cv(dcoll, dd, cv, volumes=None):

    nspecies = cv.nspecies
    dim = cv.dim

    density = element_average(dcoll, dd, cv.mass, volumes)
    momentum = make_obj_array([
        element_average(dcoll, dd, cv.momentum[i], volumes)
        for i in range(dim)])
    energy = element_average(dcoll, dd, cv.energy, volumes)

    species_mass = None
    if nspecies > 0:
        species_mass = make_obj_array([
            element_average(dcoll, dd, cv.species_mass[i], volumes)
            for i in range(0, nspecies)])

    # make a new CV with the limited variables
    return make_conserved(dim=dim, mass=density, energy=energy,
                          momentum=momentum, species_mass=species_mass)


def limit_fluid_state_liu(dcoll, cv, temperature_seed, gas_model, dd):
    r"""lement average positivity preserving limiter

    Follows loosely the implementation outline in Liu, et. al.
    Limits the density and mass fractions based on global minima
    then computes an average fluid state and uses the averge pressure
    to limit the entire cv in regions with very small pressures
    """

    actx = cv.array_context
    nspecies = cv.nspecies
    dim = cv.dim

    rho_lim = 1.e-10
    pres_lim = 1.0

    elem_avg_cv = _element_average_cv(dcoll, cv, dd)

    # 1.0 limit the density
    theta_rho = actx.np.abs((elem_avg_cv.mass - rho_lim) /
                            (elem_avg_cv.mass - cv.mass + 1.e-13))

    # only apply limiting when theta < 1
    mass_lim = actx.np.where(actx.np.less(theta_rho, 1.0),
        theta_rho*cv.mass + (1 - theta_rho)*elem_avg_cv.mass, cv.mass)

    # 2.0 limit the species mass fractions
    spec_mass_lim = cv.species_mass
    theta_rhoY = actx.zeros_like(cv.species_mass)
    for i in range(0, nspecies):
        theta_rhoY[i] = actx.np.abs(
            (elem_avg_cv.species_mass) /
            (elem_avg_cv.species_mass - cv.species_mass + 1.e-13))

        # only apply limiting when theta < 1
        spec_mass_lim = actx.np.where(
            actx.np.less(theta_rhoY, 1.0),
            theta_rho*cv.species_mass + (1 - theta_rho)*elem_avg_cv.mass,
            cv.species_mass)

    # 3.0 reconstruct cv and find the average element cv and pressure
    #
    # Question:
    # we don't update the energy or the momentum here
    # so if the density is reduced it results in a
    #    net decrease in the pressure and increase in velocity?
    cv_updated = make_conserved(dim=dim, mass=mass_lim, energy=cv.energy,
                                momentum=cv.momentum,
                                species_mass=spec_mass_lim)
    temperature_updated = gas_model.eos.temperature(
        cv=cv_updated, temperature_seed=temperature_seed)
    pressure_updated = gas_model.eos.pressure(cv=cv_updated,
                                              temperature=temperature_updated)

    elem_avg_temp = gas_model.eos.temperature(
        cv=elem_avg_cv, temperature_seed=temperature_updated)
    elem_avg_pres = gas_model.eos.pressure(
        cv=elem_avg_cv, temperature=elem_avg_temp)

    mmin_i = op.elementwise_min(dcoll, dd, pressure_updated)
    mmin = pres_lim

    _theta = actx.np.minimum(
        1.0, actx.np.where(actx.np.less(mmin_i, mmin),
        abs((mmin-elem_avg_pres)/(mmin_i-elem_avg_pres+1e-13)), 1.0)
    )

    # 4.0 limit cv where the pressure is negative
    #     this is turn keeps the pressure positive

    mass_lim = (_theta*(cv_updated.mass - elem_avg_cv.mass)
        + elem_avg_cv.mass)
    mom_lim = make_obj_array([
        (_theta*(cv_updated.momentum[i] - elem_avg_cv.momentum[i])
         + elem_avg_cv.momentum[i])
        for i in range(dim)
    ])
    energy_lim = (_theta*(cv_updated.energy - elem_avg_cv.energy)
        + elem_avg_cv.energy)
    spec_lim = make_obj_array([
        (_theta*(cv_updated.species_mass[i] - elem_avg_cv.species_mass[i])
         + elem_avg_cv.species_mass[i])
        for i in range(0, nspecies)
    ])

    cv_lim = make_conserved(dim=dim, mass=mass_lim, energy=energy_lim,
                            momentum=mom_lim,
                            species_mass=spec_lim)

    return cv_lim


def limit_fluid_state_lv(dcoll, cv, temperature_seed, gas_model, dd,
                         viz_theta=False, limiter_smin=10):
    r"""Entropy-based positivity preserving limiter

    Follows loosely the implementation outline in Lv, et. al.
    Limits the density, entropy, and mass fractions locally
    based on average states.
    """

    actx = cv.array_context
    nspecies = cv.nspecies
    dim = cv.dim
    toler = 1.e-13
    ones = 1. + actx.np.zeros_like(cv.mass)
    element_vols = abs(op.elementwise_integral(dcoll, dd,
                                               actx.np.zeros_like(cv.mass) + 1.0))

    print_stuff = False
    index = 118

    if print_stuff and isinstance(dd.domain_tag, VolumeDomainTag):
        np.set_printoptions(threshold=sys.maxsize, precision=16)

        print("Start of limiting")
        temperature_initial = gas_model.eos.temperature(
            cv=cv, temperature_seed=temperature_seed)
        pressure_initial = gas_model.eos.pressure(
            cv=cv, temperature=temperature_initial)
        # initial state
        data = actx.to_numpy(cv.mass)
        print(f"cv.mass \n {data[0][index]}")
        data = actx.to_numpy(temperature_initial)
        print(f"temperature_initial \n {data[0][index]}")
        data = actx.to_numpy(pressure_initial)
        print(f"pressure_initial \n {data[0][index]}")
        for i in range(0, nspecies):
            data = actx.to_numpy(cv.species_mass_fractions)
            print(f"Y_initial[{i}] \n {data[i][0][index]}")

    #print(f"inside limiter")

    ##################
    # 1.0 limit the density to be above 0.
    ##################
    #elem_avg_cv = _element_average_cv(dcoll, cv, dd)
    #rho_lim = elem_avg_cv.mass*0.1
    rho_lim = 1.e-6

    cell_avgs = element_average(dcoll, dd, cv.mass, volumes=element_vols)
    #cell_avgs = elem_avg_cv.mass
    #print(f"rho_avg {cell_avgs}")

    mmin_i = op.elementwise_min(dcoll, dd, cv.mass)
    #mmin = actx.np.max(rho_lim, 0.1*cell_avgs)
    mmin = actx.np.where(actx.np.greater(cell_avgs, rho_lim), 0.1*cell_avgs, rho_lim)
    #mmin = rho_lim

    cell_avgs = actx.np.where(
        actx.np.greater(cell_avgs, rho_lim), cell_avgs, rho_lim)
    #print(f"modified rho_avg {cell_avgs}")

    theta_rho = ones*actx.np.maximum(0.,
        actx.np.where(actx.np.less(mmin_i + toler, mmin),
                      (mmin-mmin_i)/(cell_avgs - mmin_i),
                      0.)
    )
    #print(f"{theta_rho=}")

    mass_lim = (cv.mass + theta_rho*(cell_avgs - cv.mass))

    # tseed is the best guess at a reasonable temperature after the limiting
    # assume that whatever pressure and temperature that was computed was bogus
    #if temperature_seed is not None:
    if 0:
        # preserve internal energy, velocity, and mass fractions,
        # keeps pressure/temperature constant
        mom_lim = mass_lim*cv.velocity
        kin_energy = 0.5*np.dot(cv.velocity, cv.velocity)
        int_energy = cv.energy - cv.mass*kin_energy
        energy_lim = (int_energy/cv.mass + kin_energy)*mass_lim
        spec_lim = cv.species_mass_fractions

        temperature_guess = gas_model.eos.temperature(
            cv=cv, temperature_seed=temperature_seed)
        safe_temperature = actx.np.where(actx.np.greater(theta_rho, toler),
                                         temperature_seed, temperature_guess)
        energy_lim = mass_lim*(gas_model.eos.get_internal_energy(safe_temperature,
                               species_mass_fractions=spec_lim) + kin_energy)
    else:
        # if tseed is not available, don't mess with the temperature
        #mom_lim = cv.momentum/cv.mass*mass_lim
        #energy_lim = cv.energy/cv.mass*mass_lim
        #spec_lim = cv.species_mass_fractions/cv.mass*mass_lim
        mom_lim = mass_lim*cv.velocity
        kin_energy = 0.5*np.dot(cv.velocity, cv.velocity)
        int_energy = cv.energy - cv.mass*kin_energy
        energy_lim = (int_energy/cv.mass + kin_energy)*mass_lim
        spec_lim = cv.species_mass_fractions

    cv_update_rho = make_conserved(dim=dim, mass=mass_lim, energy=energy_lim,
                                   momentum=mom_lim,
                                   species_mass=mass_lim*spec_lim)

    if print_stuff and isinstance(dd.domain_tag, VolumeDomainTag):
        np.set_printoptions(threshold=sys.maxsize, precision=16)
        # initial state
        #print(f"{theta_rho=}")
        #print(f"{theta_pressure=}")
        print("After rho limit")
        data = actx.to_numpy(theta_rho)
        print(f"theta_rho \n {data[0][index]}")
        data = actx.to_numpy(cell_avgs)
        print(f"cell_avgs \n {data[0][index]}")
        temperature_rho = gas_model.eos.temperature(
            cv=cv_update_rho, temperature_seed=temperature_seed)
        pressure_rho = gas_model.eos.pressure(
            cv=cv_update_rho, temperature=temperature_rho)
        # initial state
        data = actx.to_numpy(cv_update_rho.mass)
        print(f"cv.mass \n {data[0][index]}")
        data = actx.to_numpy(temperature_rho)
        print(f"temperature_rho \n {data[0][index]}")
        data = actx.to_numpy(pressure_rho)
        print(f"pressure_rho \n {data[0][index]}")
        data = actx.to_numpy(temperature_seed)
        print(f"temperature_seed \n {data[0][index]}")

    ##################
    # 2.0 limit the species mass fractions
    ##################
    theta_spec = actx.np.zeros_like(cv.species_mass_fractions)
    if nspecies > 0:
        # find theta for all the species
        for i in range(0, nspecies):
            mmin_i = op.elementwise_min(dcoll, dd,
                                        cv_update_rho.species_mass_fractions[i])
            mmin = 0.

            #cell_avgs = elem_avg_cv.species_mass_fractions[i]
            cell_avgs = element_average(
                dcoll, dd, cv_update_rho.species_mass_fractions[i],
                volumes=element_vols)
            cell_avgs = actx.np.where(actx.np.greater(cell_avgs, mmin), cell_avgs,
                                      mmin)

            _theta = actx.np.maximum(0.,
                actx.np.where(actx.np.less(mmin_i + toler, mmin),
                              (mmin-mmin_i)/(cell_avgs - mmin_i),
                              0.)
            )

            mmax_i = op.elementwise_max(dcoll, dd,
                                        cv_update_rho.species_mass_fractions[i])
            mmax = 1.0
            cell_avgs = actx.np.where(actx.np.less(cell_avgs, mmax), cell_avgs, mmax)
            _theta = actx.np.maximum(_theta,
                actx.np.where(actx.np.greater(mmax_i - toler, mmax),
                              (mmax_i - mmax)/(mmax_i - cell_avgs),
                              0.)
            )

            theta_spec[i] = _theta*ones

            #print(f"species {i}, {_theta=}")

            # apply the limiting to all species equally
            spec_lim[i] = (cv_update_rho.species_mass_fractions[i] +
                           theta_spec[i]*(
                               cell_avgs - cv_update_rho.species_mass_fractions[i]))

        # limit the species mass fraction sum to 1.0
        aux = actx.np.zeros_like(cv_update_rho.mass)
        sum_theta_y = actx.np.zeros_like(cv_update_rho.mass)
        for i in range(0, nspecies):
            aux = aux + spec_lim[i]
            sum_theta_y = sum_theta_y + actx.np.abs(spec_lim[i])
        spec_lim = spec_lim/aux

        # tseed is the best guess at a reasonable temperature after the limiting
        # assume that whatever pressure and temperature that was computed was bogus
        #if temperature_seed is not None:
        if 0:
            # preserve internal energy, velocity, and mass fractions,
            # keeps pressure/temperature constant
            mass_lim = cv_update_rho.mass
            mom_lim = mass_lim*cv_update_rho.velocity
            kin_energy = 0.5*np.dot(cv_update_rho.velocity, cv_update_rho.velocity)
            int_energy = cv_update_rho.energy - mass_lim*kin_energy
            energy_lim = (int_energy/mass_lim + kin_energy)*mass_lim

            temperature_guess = gas_model.eos.temperature(
                cv=cv_update_rho, temperature_seed=temperature_seed)
            safe_temperature = actx.np.where(actx.np.greater(sum_theta_y, toler),
                                             temperature_seed, temperature_guess)
            energy_lim = mass_lim*(
                gas_model.eos.get_internal_energy(
                    safe_temperature, species_mass_fractions=spec_lim) + kin_energy)
        else:
            mass_lim = cv_update_rho.mass
            mom_lim = mass_lim*cv_update_rho.velocity
            kin_energy = 0.5*np.dot(cv_update_rho.velocity, cv_update_rho.velocity)
            int_energy = cv_update_rho.energy - mass_lim*kin_energy
            energy_lim = (int_energy/mass_lim + kin_energy)*mass_lim

            # modify Temperature (energy) maintain pressure equilibrium
            temperature_update_rho = gas_model.eos.temperature(
                cv=cv_update_rho, temperature_seed=temperature_seed)
            pressure_update_rho = gas_model.eos.pressure(
                cv=cv_update_rho, temperature=temperature_update_rho)

            kin_energy = 0.5*np.dot(cv_update_rho.velocity, cv_update_rho.velocity)
            positive_pressure = actx.np.greater(pressure_update_rho, 1.e-12)

            update_dv = positive_pressure

            r = gas_model.eos.gas_const(species_mass_fractions=spec_lim)
            temperature_update_y = pressure_update_rho/r/mass_lim

            energy_lim = actx.np.where(
                update_dv,
                mass_lim*(gas_model.eos.get_internal_energy(temperature_update_y,
                          #species_mass_fractions=spec_lim/mass_lim)
                          species_mass_fractions=spec_lim)
                          + kin_energy),
                cv_update_rho.energy
            )
        """
        # modify Temperature (energy) maintain pressure equilibrium
        kin_energy = 0.5*np.dot(cv_update_rho.velocity, cv_update_rho.velocity)
        positive_pressure = actx.np.greater(pressure_update_rho, 1.e-12)
        r = gas_model.eos.gas_const(species_mass_fractions=spec_lim)
        temperature_update_y = pressure_update_rho/r/mass_lim

        energy_lim = actx.np.where(
            positive_pressure,
            mass_lim*(gas_model.eos.get_internal_energy(temperature_update_y,
                      #species_mass_fractions=spec_lim/mass_lim)
                      species_mass_fractions=spec_lim)
                      + kin_energy),
            cv_update_rho.energy
        )
        """

        """
        # where species limiting was done, reset the temperature back to tseed
        limit_y = actx.np.zeros_like(cv.mass)
        for i in range(0, nspecies):
            limit_y += actx.np.abs(theta_spec[i])

        temperature_update_y = actx.np.where(actx.np.greater(limit_y, 0.),
                      temperature_seed, -1.)

        energy_lim = actx.np.where(actx.np.greater(temperature_update_y, 0.),
            mass_lim*(gas_model.eos.get_internal_energy(temperature_update_y,
                      species_mass_fractions=spec_lim)
                      + kin_energy),
            cv_update_rho.energy
        )
        """

        cv_update_y = make_conserved(dim=dim,
                                     mass=cv_update_rho.mass,
                                     energy=cv_update_rho.energy,
                                     momentum=cv_update_rho.momentum,
                                     species_mass=cv_update_rho.mass*spec_lim)
    else:
        cv_update_y = cv_update_rho

    if print_stuff and isinstance(dd.domain_tag, VolumeDomainTag):
        np.set_printoptions(threshold=sys.maxsize, precision=16)

        print("After mass fraction limiting")
        temperature_update_y = gas_model.eos.temperature(
            cv=cv_update_y, temperature_seed=temperature_seed)
        pressure_update_y = gas_model.eos.pressure(
            cv=cv_update_y, temperature=temperature_update_y)
        data = actx.to_numpy(temperature_update_y)
        print(f"temperature_update_y \n {data[0][index]}")
        data = actx.to_numpy(pressure_update_y)
        print(f"pressure_update_y \n {data[0][index]}")
        for i in range(0, nspecies):
            data = actx.to_numpy(cv_update_y.species_mass_fractions)
            print(f"Y_update_y[{i}] \n {data[i][0][index]}")

    ##################
    # 3.0 find the average element cv and pressure
    ##################
    cv_updated = cv_update_y
    temperature_updated = gas_model.eos.temperature(
        cv=cv_updated, temperature_seed=temperature_seed)
    pressure_updated = gas_model.eos.pressure(
        cv=cv_updated, temperature=temperature_updated)

    #print(f"{pressure_updated=}")
    #entropy = actx.np.log(pressure_updated/cv_updated.mass**1.4)
    #print(f"{entropy=}")

    elem_avg_cv = _element_average_cv(dcoll, dd, cv_updated, volumes=element_vols)
    elem_avg_temp = gas_model.eos.temperature(
        cv=elem_avg_cv, temperature_seed=temperature_seed)
    elem_avg_pres = gas_model.eos.pressure(
        cv=elem_avg_cv, temperature=elem_avg_temp)

    #print(f"{elem_avg_pres=}")
    #avg_entropy = actx.np.log(elem_avg_pres/elem_avg_cv.mass**1.4)
    #print(f"{avg_entropy=}")

    # use an entropy function to keep pressure positive and entropy
    # above some minimum value
    # not sure which gamma to use here? the average state?
    gamma = gas_model.eos.gamma(cv_updated, temperature_updated)
    gamma_avg = gas_model.eos.gamma(elem_avg_cv, elem_avg_temp)
    mmin = 1.e-12
    theta_smin = (pressure_updated -
                  math.exp(limiter_smin)*cv_updated.mass**gamma)
    theta_smin_i = op.elementwise_min(dcoll, dd, theta_smin)

    # in some cases, the average pressure is too small, we need to satisfy
    # elem_avg_pres > math.exp(limiter_smin)*elem_avg_cv.mass**gamma
    # compute a safe pressure such that this is always true and use it to compute
    # a safe average energy
    safe_pressure = math.exp(limiter_smin)*elem_avg_cv.mass**gamma_avg - toler
    r_avg = gas_model.eos.gas_const(
        species_mass_fractions=elem_avg_cv.species_mass_fractions)
    safe_temperature = safe_pressure/elem_avg_cv.mass/r_avg
    kin_energy = 0.5*np.dot(elem_avg_cv.velocity, elem_avg_cv.velocity)
    safe_energy = elem_avg_cv.mass*(
        gas_model.eos.get_internal_energy(
            safe_temperature,
            species_mass_fractions=elem_avg_cv.species_mass_fractions)
        + kin_energy)

    #print(f"{safe_energy=}")
    safe_energy = actx.np.where(
        actx.np.less(math.exp(limiter_smin)*elem_avg_cv.mass**gamma_avg,
                     elem_avg_pres),
        elem_avg_cv.energy, safe_energy)

    #print(f"{safe_pressure=}")
    #print(f"{safe_energy=}")
    #print(f"{elem_avg_cv.energy=}")
    theta_savg = actx.np.maximum(
        elem_avg_pres, safe_pressure) -\
        math.exp(limiter_smin)*elem_avg_cv.mass**gamma_avg
    elem_avg_cv_safe = elem_avg_cv.replace(energy=safe_energy)

    """
    check_temperature_updated = gas_model.eos.temperature(
        cv=elem_avg_cv_safe, temperature_seed=temperature_seed)
    check_pressure_updated = gas_model.eos.pressure(
        cv=elem_avg_cv_safe, temperature=check_temperature_updated)
    check_entropy_updated = actx.np.log(check_pressure_updated/elem_avg_cv.mass**1.4)

    print(f"{check_temperature_updated=}")
    print(f"{check_pressure_updated=}")
    print(f"{check_entropy_updated=}")

    print(f"{theta_savg=}")
    """

    theta_pressure = ones*actx.np.maximum(0.,
        actx.np.where(actx.np.less(theta_smin_i + toler, mmin),
                      (mmin-theta_smin_i)/(theta_savg - theta_smin_i),
                      0.)
    )

    #print(f"{theta_pressure=}")

    ##################
    # 4.0 limit cv where the entropy minimum function is violated
    #     this in turn keeps the pressure positive
    ##################
    mass_lim = cv_updated.mass + theta_pressure*(
        elem_avg_cv_safe.mass - cv_updated.mass)
    mom_lim = make_obj_array([cv_updated.momentum[i] +
        theta_pressure*(elem_avg_cv_safe.momentum[i] - cv_updated.momentum[i])
        for i in range(dim)
    ])
    energy_lim = (cv_updated.energy +
                  theta_pressure*(elem_avg_cv_safe.energy - cv_updated.energy))
    spec_lim = make_obj_array([cv_updated.species_mass[i] +
        theta_pressure*(elem_avg_cv_safe.species_mass[i] -
                        cv_updated.species_mass[i])
        for i in range(0, nspecies)
    ])

    cv_lim = make_conserved(dim=dim, mass=mass_lim, energy=energy_lim,
                            momentum=mom_lim,
                            species_mass=spec_lim)

    if print_stuff and isinstance(dd.domain_tag, VolumeDomainTag):
        np.set_printoptions(threshold=sys.maxsize, precision=16)

        temperature_final = gas_model.eos.temperature(
            cv=cv_lim, temperature_seed=temperature_seed)
        pressure_final = gas_model.eos.pressure(
            cv=cv_lim, temperature=temperature_final)

        def get_temperature_update_limit(cv, temperature):
            y = cv.species_mass_fractions
            e = gas_model.eos.internal_energy(cv)/cv.mass
            return actx.np.abs(
                gas_model.eos._pyrometheus_mech.get_temperature_update_energy(
                    e, temperature, y))

        temp_resid = get_temperature_update_limit(
            cv_lim, temperature_final)/temperature_final

        # run through a temperature solve manually, print out the updates

        num_iter = 20

        def do_temperature_iter(cv, tseed):
            y = cv.species_mass_fractions
            t_i = temperature_seed
            print(f" First: {actx.to_numpy(t_i)[0][index]=}")
            e = gas_model.eos.internal_energy(cv)/cv.mass
            for _ in range(num_iter):
                t_resid = (gas_model.eos._pyrometheus_mech.
                    get_temperature_update_energy(e, t_i, y))
                t_i = t_i + t_resid
                data_t_i = actx.to_numpy(t_i)[0][index]
                data_t_resid = actx.to_numpy(t_resid)[0][index]
                print(f"iter {_=}: {data_t_i=}, {data_t_resid=}")

        #do_temperature_iter(cv_lim, temperature_seed)
        # initial state
        print(f"{theta_rho=}")
        #print(f"{theta_pressure=}")
        #print(f"{theta_spec=}")
        #print(f"{cv_lim.species_mass_fractions=}")
        print(f"{temperature_final}")
        #print(f"{temp_resid=}")
        print("All done limiting")
        data = actx.to_numpy(temp_resid)
        print(f"temp_resid \n {data[0][index]}")
        data = actx.to_numpy(theta_rho)
        print(f"theta_rho \n {data[0][index]}")
        data = actx.to_numpy(theta_pressure)
        print(f"theta_pressure \n {data[0][index]}")
        for i in range(0, nspecies):
            data = actx.to_numpy(theta_spec)
            print(f"theta_Y[{i}] \n {data[i][0][index]}")
        data = actx.to_numpy(cv_lim.mass)
        print(f"cv_lim.mass \n {data[0][index]}")
        data = actx.to_numpy(temperature_final)
        print(f"temperature_final \n {data[0][index]}")
        data = actx.to_numpy(pressure_final)
        print(f"pressure_final \n {data[0][index]}")

    if viz_theta:
        return make_obj_array([cv_lim, theta_rho,
                               theta_spec, theta_pressure])
    else:
        return cv_lim
        #return cv_update_rho


@mpi_entry_point
def main(actx_class, restart_filename=None, target_filename=None,
         user_input_file=None, use_overintegration=False,
         disable_logpyle=False,
         casename=None, log_path="log_data", use_esdg=False,
         disable_fallbacks=False):

    allow_fallbacks = not disable_fallbacks
    # control log messages
    logger = logging.getLogger(__name__)
    logger.propagate = False

    if (logger.hasHandlers()):
        logger.handlers.clear()

    # send info level messages to stdout
    h1 = logging.StreamHandler(sys.stdout)
    f1 = SingleLevelFilter(logging.INFO, False)
    h1.addFilter(f1)
    logger.addHandler(h1)

    # send everything else to stderr
    h2 = logging.StreamHandler(sys.stderr)
    f2 = SingleLevelFilter(logging.INFO, True)
    h2.addFilter(f2)
    logger.addHandler(h2)

    from mpi4py import MPI
    comm = MPI.COMM_WORLD
    rank = comm.Get_rank()
    nparts = comm.Get_size()

    from mirgecom.simutil import global_reduce as _global_reduce
    global_reduce = partial(_global_reduce, comm=comm)

    if casename is None:
        casename = "mirgecom"

    # logging and profiling
    logmgr = None
    if not disable_logpyle:
        logname = log_path + "/" + casename + ".sqlite"
        if rank == 0:
            log_dir = os.path.dirname(logname)
            if log_dir and not os.path.exists(log_dir):
                os.makedirs(log_dir)
        comm.Barrier()

        logmgr = initialize_logmgr(True,
            filename=logname, mode="wu", mpi_comm=comm)

    # set up driver parameters
    from mirgecom.simutil import configurate
    from mirgecom.io import read_and_distribute_yaml_data
    input_data = read_and_distribute_yaml_data(comm, user_input_file)

    use_gmsh = configurate("use_gmsh", input_data, True)
    from mirgecom.array_context import initialize_actx, actx_class_is_profiling
    use_tpe = configurate("use_tensor_product_elements", input_data, False)

    actx = initialize_actx(actx_class, comm,
                           use_axis_tag_inference_fallback=allow_fallbacks,
                           use_einsum_inference_fallback=allow_fallbacks)
    queue = getattr(actx, "queue", None)
    use_profiling = actx_class_is_profiling(actx_class)
    alloc = getattr(actx, "allocator", None)

    # i/o frequencies
    nviz = configurate("nviz", input_data, 500)
    nrestart = configurate("nrestart", input_data, 5000)
    nhealth = configurate("nhealth", input_data, 1)
    nstatus = configurate("nstatus", input_data, 1)

    # garbage collection frequency
    ngarbage = configurate("ngarbage", input_data, 10)

    # verbosity for what gets written to viz dumps, increase for more stuff
    viz_level = configurate("viz_level", input_data, 1)
    # control the time interval for writing viz dumps
    viz_interval_type = configurate("viz_interval_type", input_data, 0)

    # default timestepping control
    advance_time = configurate("advance_time", input_data, True)
    integrator = configurate("integrator", input_data, "rk4")
    current_dt = configurate("current_dt", input_data, 1.e-8)
    t_final = configurate("t_final", input_data, 1.e-7)
    t_viz_interval = configurate("t_viz_interval", input_data, 1.e-8)
    current_cfl = configurate("current_cfl", input_data, 1.0)
    constant_cfl = configurate("constant_cfl", input_data, False)

    # these are modified below for a restart
    current_t = configurate("current_t", input_data, 0.0)
    t_start = 0.
    t_wall_start = 0.
    current_step = 0
    first_step = 0
    last_viz_interval = 0
    force_eval = True

    # default health status bounds
    health_pres_min = configurate("health_pres_min", input_data, 0.1)
    health_pres_max = configurate("health_pres_max", input_data, 2.e6)
    health_temp_min = configurate("health_temp_min", input_data, 1.0)
    health_temp_max = configurate("health_temp_max", input_data, 5000.)
    health_mass_frac_min = configurate("health_mass_frac_min", input_data, -1.0)
    health_mass_frac_max = configurate("health_mass_frac_max", input_data, 2.0)

    # discretization and model control
    order = configurate("order", input_data, 2)
    viz_order = configurate("viz_order", input_data, order)
    quadrature_order = configurate("quadrature_order", input_data, -1)
    alpha_sc = configurate("alpha_sc", input_data, 0.3)
    kappa_sc = configurate("kappa_sc", input_data, 0.5)
    s0_sc = configurate("s0_sc", input_data, -5.0)

    drop_order_strength = configurate("drop_order_strength", input_data, 0.)
    use_drop_order = False
    if drop_order_strength > 0.:
        use_drop_order = True

    av2_mu0 = configurate("av2_mu0", input_data, 0.1)
    av2_beta0 = configurate("av2_beta0", input_data, 6.0)
    av2_kappa0 = configurate("av2_kappa0", input_data, 1.0)
    av2_d0 = configurate("av2_d0", input_data, 0.1)
    av2_prandtl0 = configurate("av2_prandtl0", input_data, 0.9)
    av2_mu_s0 = configurate("av2_mu_s0", input_data, 0.)
    av2_kappa_s0 = configurate("av2_kappa_s0", input_data, 0.)
    av2_beta_s0 = configurate("av2_beta_s0", input_data, 0.01)
    av2_d_s0 = configurate("av2_d_s0", input_data, 0.)
    smooth_char_length = configurate("smooth_char_length", input_data, 5)
    smooth_char_length_alpha = configurate("smooth_char_length_alpha",
                                           input_data, 0.025)
    use_smoothed_char_length = False
    if smooth_char_length > 0:
        use_smoothed_char_length = True

    smoothness_alpha = configurate("smoothness_alpha", input_data, 0.1)
    smoothness_tau = configurate("smoothness_tau", input_data, 0.01)

    dim = configurate("dimen", input_data, 2)
    inv_num_flux = configurate("inv_num_flux", input_data, "rusanov")
    mesh_filename = configurate("mesh_filename", input_data, "data/actii_2d.msh")
    generate_mesh = configurate("generate_mesh", input_data, True)
    mesh_partition_prefix = configurate("mesh_partition_prefix",
                                        input_data, "actii_2d")
    noslip = configurate("noslip", input_data, True)
    use_1d_part = configurate("use_1d_part", input_data, True)
    part_tol = configurate("partition_tolerance", input_data, 0.01)

    # setting these to none in the input file toggles the check for that
    # boundary off provides support for legacy runs only where you could
    # specify boundary tags that were unused in certain cases
    use_outflow_boundary = configurate(
        "use_outflow_boundary", input_data, "none")
    use_inflow_boundary = configurate(
        "use_inflow_boundary", input_data, "none")
    use_flow_boundary = configurate(
        "use_flow_boundary", input_data, "prescribed")
    use_injection_boundary = configurate(
        "use_injection_boundary", input_data, "none")
    use_upstream_injection_boundary = configurate(
        "use_upstream_injection_boundary", input_data, "none")
    use_wall_boundary = configurate(
        "use_wall_boundary", input_data, "isothermal_noslip")
    use_interface_boundary = configurate(
        "use_interface_boundary", input_data, "none")
    use_symmetry_boundary = configurate(
        "use_symmetry_boundary", input_data, "none")
    use_slip_wall_boundary = configurate(
        "use_slip_wall_boundary", input_data, "none")
    use_noslip_wall_boundary = configurate(
        "use_noslip_wall_boundary", input_data, "none")

    outflow_pressure = configurate("outflow_pressure", input_data, 100.0)
    ramp_beginP = configurate("ramp_beginP", input_data, 100.0)
    ramp_endP = configurate("ramp_endP", input_data, 1000.0)
    ramp_time_start = configurate("ramp_time_start", input_data, 0.0)
    ramp_time_interval = configurate("ramp_time_interval", input_data, 1.e-4)

    # for each tagged boundary surface, what are they assigned to be
    # isothermal wall -> wall when current running simulation support is not needed
    #
    # wall_interface is automatically generated from a shared fluid/solid volume
    # interface and only when the solid volume is turned off by use_wall
    bndry_config = {"outflow": use_outflow_boundary,
                    "inflow": use_inflow_boundary,
                    "flow": use_flow_boundary,
                    "injection": use_injection_boundary,
                    "upstream_injection": use_upstream_injection_boundary,
                    "isothermal_wall": use_wall_boundary,
                    "wall": use_wall_boundary,
                    "slip_wall": use_slip_wall_boundary,
                    "noslip_wall": use_noslip_wall_boundary,
                    "symmetry": use_symmetry_boundary,
                    "wall_interface": use_interface_boundary}

    # list of strings that are allowed to defined boundary conditions
    allowed_boundary_types = [
        "none",
        "isothermal_noslip",
        "isothermal_slip",
        "adiabatic_noslip",
        "adiabatic_slip",
        "pressure_outflow",
        "riemann_outflow",
        "prescribed",
        "isentropic_pressure_ramp"
    ]

    # boundary sanity check
    def boundary_type_sanity(boundary, boundary_type):
        if boundary_type not in allowed_boundary_types:
            error_message = ("Invalid boundary specification "
                             f"{boundary_type} for {boundary}")
            if rank == 0:
                raise RuntimeError(error_message)

    for bnd in bndry_config:
        boundary_type_sanity(bnd, bndry_config[bnd])

    # material properties and models options
    gas_mat_prop = configurate("gas_mat_prop", input_data, 0)
    nspecies = configurate("nspecies", input_data, 0)

    spec_diff = configurate("spec_diff", input_data, 1.e-4)
    eos_type = configurate("eos", input_data, 0)
    transport_type = configurate("transport", input_data, 0)
    use_lewis_transport = configurate("use_lewis_transport", input_data, False)
    # for pyrometheus, number of newton iterations
    pyro_temp_iter = configurate("pyro_temp_iter", input_data, 3)
    # for pyrometheus, toleranace for temperature residual
    pyro_temp_tol = configurate("pyro_temp_tol", input_data, 1.e-4)

    # for overwriting the default fluid material properties
    fluid_gamma = configurate("fluid_gamma", input_data, -1.)
    fluid_mw = configurate("fluid_mw", input_data, -1.)
    fluid_kappa = configurate("fluid_kappa", input_data, -1.)
    fluid_mu = configurate("mu", input_data, -1.)

    # rhs control
    use_axisymmetric = configurate("use_axisymmetric", input_data, False)
    use_combustion = configurate("use_combustion", input_data, True)
    use_wall = configurate("use_wall", input_data, True)
    use_wall_ox = configurate("use_wall_ox", input_data, True)
    use_wall_mass = configurate("use_wall_mass", input_data, True)
    use_ignition = configurate("use_ignition", input_data, 0)
    use_injection_source = configurate("use_injection_source", input_data, True)
    use_injection = configurate("use_injection", input_data, True)
    init_injection = configurate("init_injection", input_data, False)
    use_upstream_injection = configurate("use_upstream_injection", input_data, False)

    # outflow sponge location and strength
    use_sponge = configurate("use_sponge", input_data, True)
    use_time_dependent_sponge = configurate("use_time_dependent_sponge",
                                            input_data, False)
    sponge_sigma = configurate("sponge_sigma", input_data, 1.0)

    # artificial viscosity control
    #    0 - none
    #    1 - physical viscosity based, div(velocity) indicator
    #    2 - physical viscosity based, indicators and diffusion for all transport
    use_av = configurate("use_av", input_data, 0)

    # species limiter
    #    0 - none
    #    1 - limit in on call to make_fluid_state
    use_species_limiter = configurate("use_species_limiter", input_data, 0)
    limiter_smin = configurate("limiter_smin", input_data, 10)

    # Filtering is implemented according to HW Sec. 5.3
    # The modal response function is e^-(alpha * eta ^ 2s), where
    # - alpha is a user parameter (defaulted like HW's)
    # - eta := (mode - N_c)/(N - N_c)
    # - N_c := cutoff mode ( = *filter_frac* x order)
    # - s := order of the filter (divided by 2)
    # Modes below N_c are unfiltered. Modes above Nc are weighted
    # by the modal response function described above.
    #
    # Two different filters can be used with the prediction driver.
    # 1) Solution filtering: filters the solution every *soln_nfilter* steps
    # 2) RHS filtering: filters the RHS every substep
    #
    # Turn on SOLUTION filtering by setting soln_nfilter > 0
    # Turn on RHS filtering by setting use_rhs_filter = 1.
    #
    # --- Filtering settings ---
    # ------ Solution filtering
    # filter every *nfilter* steps (-1 = no filtering)
    soln_nfilter = configurate("soln_nfilter", input_data, -1)
    soln_filter_frac = configurate("soln_filter_frac", input_data, 0.5)
    soln_filter_cutoff = configurate("soln_filter_cutoff", input_data, -1)
    soln_filter_order = configurate("soln_filter_order", input_data, 8)

    # Alpha value suggested by:
    # JSH/TW Nodal DG Methods, Section 5.3
    # DOI: 10.1007/978-0-387-72067-8
    soln_filter_alpha_default = -1.0*np.log(np.finfo(float).eps)
    soln_filter_alpha = configurate("soln_filter_alpha", input_data,
                                    soln_filter_alpha_default)
    # ------ RHS filtering
    use_rhs_filter = configurate("use_rhs_filter", input_data, False)
    rhs_filter_frac = configurate("rhs_filter_frac", input_data, 0.5)
    rhs_filter_cutoff = configurate("rhs_filter_cutoff", input_data, -1)
    rhs_filter_order = configurate("rhs_filter_order", input_data, 8)
    rhs_filter_alpha = configurate("rhs_filter_alpha", input_data,
                                   soln_filter_alpha_default)

    # initialization configuration
    init_case = configurate("init_case", input_data, "y3prediction")
    actii_init_case = configurate("actii_init_case", input_data, "cav5")

    # Shock 1D flow properties
    pres_bkrnd = configurate("pres_bkrnd", input_data, 100.)
    temp_bkrnd = configurate("temp_bkrnd", input_data, 300.)
    mach = configurate("mach", input_data, 2.0)
    shock_loc_x = configurate("shock_loc_x", input_data, 0.05)
    fuel_loc_x = configurate("fuel_loc_x", input_data, 0.07)
    inlet_height = configurate("inlet_height", input_data, 0.013)

    # Shock 1D mesh properties
    mesh_size = configurate("mesh_size", input_data, 0.001)
    bl_ratio = configurate("bl_ratio", input_data, 3)
    interface_ratio = configurate("interface_ratio", input_data, 2)
    transfinite = configurate("transfinite", input_data, False)
    mesh_angle = configurate("mesh_angle", input_data, 0.)

    # mixing layer flow properties
    vorticity_thickness = configurate("vorticity_thickness", input_data, 0.32e-3)

    # ACTII flow properties
    total_pres_inflow = configurate("total_pres_inflow", input_data, 2.745e5)
    total_temp_inflow = configurate("total_temp_inflow", input_data, 2076.43)
    mf_o2 = configurate("mass_fraction_o2", input_data, 0.273)

    # injection flow properties
    total_pres_inj = configurate("total_pres_inj", input_data, 50400.)
    total_temp_inj = configurate("total_temp_inj", input_data, 300.)
    total_pres_inj_upstream = configurate("total_pres_inj_upstream",
                                          input_data, total_pres_inj)
    total_temp_inj_upstream = configurate("total_temp_inj_upstream",
                                          input_data, total_temp_inj)
    mach_inj = configurate("mach_inj", input_data, 1.0)

    # parameters to adjust the shape of the initialization
    vel_sigma = configurate("vel_sigma", input_data, 1000)
    temp_sigma = configurate("temp_sigma", input_data, 1250)
    # adjusted to match the mass flow rate
    vel_sigma_inj = configurate("vel_sigma_inj", input_data, 5000)
    temp_sigma_inj = configurate("temp_sigma_inj", input_data, 5000)
    temp_wall = 300

    # wall stuff
    wall_penalty_amount = configurate("wall_penalty_amount", input_data, 0)
    wall_time_scale = configurate("wall_time_scale", input_data, 1)
    wall_material = configurate("wall_material", input_data, 0)

    # use fluid average diffusivity by default
    wall_insert_ox_diff = spec_diff

    # Averaging from https://www.azom.com/article.aspx?ArticleID=1630
    # for graphite
    wall_insert_rho = configurate("wall_insert_rho", input_data, 1625)
    wall_insert_cp = configurate("wall_insert_cp", input_data, 770)
    wall_insert_kappa = configurate("wall_insert_kappa", input_data, 247.5)

    # Averaging from http://www.matweb.com/search/datasheet.aspx?bassnum=MS0001
    # for steel
    wall_surround_rho = configurate("wall_surround_rho", input_data, 7.9e3)
    wall_surround_cp = configurate("wall_surround_cp", input_data, 470)
    wall_surround_kappa = configurate("wall_surround_kappa", input_data, 48)

    # initialize the ignition spark
    spark_init_time = configurate("ignition_init_time", input_data, 999999999.)
    spark_strength = configurate("ignition_strength", input_data, 2.e7)
    spark_duration = configurate("ignition_duration", input_data, 1.e-8)
    spark_diameter = configurate("ignition_diameter", input_data, 0.0025)
    spark_init_loc_x = configurate("ignition_init_loc_x", input_data, 0.677)
    spark_init_loc_y = configurate("ignition_init_loc_y", input_data, -0.021)
    spark_init_loc_z = configurate("ignition_init_loc_z", input_data, 0.0)

    # initialize the injection source
    injection_source_init_time = configurate("injection_source_init_time",
                                             input_data, 999999999.)
    injection_source_ramp_time = configurate("injection_source_ramp_time",
                                             input_data, 1.e-4)
    injection_source_mass = configurate("injection_source_mass",
                                        input_data, 2.)
    injection_source_mom_x = configurate("injection_source_mom_x",
                                         input_data, 3.)
    injection_source_mom_y = configurate("injection_source_mom_y",
                                         input_data, 3.)
    injection_source_mom_z = configurate("injection_source_mom_z",
                                         input_data, 0.)
    injection_source_energy = configurate("injection_source_energy",
                                          input_data, 1.e3)
    injection_source_diameter = configurate("injection_source_diameter",
                                            input_data, 0.0025)
    injection_source_loc_x = configurate("injection_source_loc_x",
                                              input_data, 0.677)
    injection_source_loc_y = configurate("injection_source_loc_y",
                                         input_data, -0.021)
    injection_source_loc_z = configurate("injection_source_loc_z",
                                         input_data, 0.0)

    # initialization for the sponge
    inlet_sponge_x0 = configurate("inlet_sponge_x0", input_data, 0.225)
    inlet_sponge_thickness = configurate("inlet_sponge_thickness", input_data, 0.015)
    outlet_sponge_x0 = configurate("outlet_sponge_x0", input_data, 0.89)
    outlet_sponge_thickness = configurate("outlet_sponge_thickness",
                                          input_data, 0.04)
    top_sponge_x0 = configurate("top_sponge_x0", input_data, 0.1)
    top_sponge_thickness = configurate("outlet_sponge_thickness",
                                          input_data, 0.1)
    inj_sponge_x0 = configurate("inj_sponge_x0", input_data, 0.645)
    inj_sponge_thickness = configurate("inj_sponge_thickness", input_data, 0.005)
    upstream_inj_sponge_y0 = configurate("upstream_inj_sponge_y0",
                                         input_data, -0.01753)

    # param sanity check
    allowed_integrators = ["rk4", "euler", "lsrk54", "lsrk144",
                           "compiled_lsrk54", "ssprk43"]
    if integrator not in allowed_integrators:
        error_message = "Invalid time integrator: {}".format(integrator)
        raise RuntimeError(error_message)

    if integrator == "compiled_lsrk54":
        if rank == 0:
            print("Setting force_eval = False for pre-compiled time integration")
        force_eval = False

    if viz_interval_type > 2:
        error_message = "Invalid value for viz_interval_type [0-2]"
        raise RuntimeError(error_message)

    s0_sc = np.log10(1.0e-4 / np.power(order, 4))
    if rank == 0:
        print(f"Shock capturing parameters: alpha {alpha_sc}, "
              f"s0 {s0_sc}, kappa {kappa_sc}")

    # use_av=1 specific parameters
    # flow stagnation temperature
    static_temp = 2076.43
    # steepness of the smoothed function
    theta_sc = 100
    # cutoff, smoothness below this value is ignored
    beta_sc = 0.01
    gamma_sc = 1.5

    if rank == 0:
        if use_smoothed_char_length:
            print("Smoothing characteristic length for use in artificial viscosity")
            print(f"smoothing_alpha {smooth_char_length_alpha}")

        if use_av > 0:
            print(f"Artificial viscosity {smoothness_alpha=}")
            print(f"Artificial viscosity {smoothness_tau=}")

        if use_av == 0:
            print("Artificial viscosity disabled")
        elif use_av == 1:
            print("Artificial viscosity using modified physical viscosity")
            print("Using velocity divergence indicator")
            print(f"Shock capturing parameters: alpha {alpha_sc}, "
                  f"gamma_sc {gamma_sc}"
                  f"theta_sc {theta_sc}, beta_sc {beta_sc}, Pr 0.75, "
                  f"stagnation temperature {static_temp}")
        elif use_av == 2:
            print("Artificial viscosity using modified transport properties")
            print("\t mu, beta, kappa")
            # MJA update this
            print(f"Shock capturing parameters:"
                  f"\n\tav_mu {av2_mu0}"
                  f"\n\tav_beta {av2_beta0}"
                  f"\n\tav_kappa {av2_kappa0}"
                  f"\n\tav_prantdl {av2_prandtl0}"
                  f"\nstagnation temperature {static_temp}")
        elif use_av == 3:
            print("Artificial viscosity using modified transport properties")
            print("\t mu, beta, kappa, D")
            print(f"Shock capturing parameters:"
                  f"\tav_mu {av2_mu0}"
                  f"\tav_beta {av2_beta0}"
                  f"\tav_kappa {av2_kappa0}"
                  f"\tav_d {av2_d0}"
                  f"\tav_prantdl {av2_prandtl0}"
                  f"stagnation temperature {static_temp}")
        else:
            error_message = "Unknown artifical viscosity model {}".format(use_av)
            raise RuntimeError(error_message)

    if rank == 0:
        print("\n#### Simluation control data: ####")
        print(f"\tnrestart = {nrestart}")
        print(f"\tnhealth = {nhealth}")
        print(f"\tnstatus = {nstatus}")
        if constant_cfl == 1:
            print(f"\tConstant cfl mode, current_cfl = {current_cfl}")
        else:
            print(f"\tConstant dt mode, current_dt = {current_dt}")
        print(f"\tt_final = {t_final}")
        print(f"\torder = {order}")
        print(f"\tdimension = {dim}")
        print(f"\tTime integration {integrator}")
        print("   Boundary Conditions:")
        bnd_msg = ""
        for bname, bsetting in bndry_config.items():
            msg_action = "Checking for" if bsetting else "Ignoring"
            bnd_msg = bnd_msg + f"\t{msg_action} {bname} boundary in mesh.\n"
        if rank == 0:
            print(bnd_msg)

        if noslip:
            print("\tInterface wall boundary conditions are noslip for velocity")
        else:
            print("\tInterface wall boundary conditions are slip for velocity")

        print("#### Simluation control data: ####\n")

    if rank == 0:
        print("\n#### Visualization setup: ####")
        if viz_level >= 0:
            print("\tBasic visualization output enabled.")
            print("\t(cv, dv, cfl)")
        if viz_level >= 1:
            print("\tExtra visualization output enabled for derived quantities.")
            print("\t(velocity, mass_fractions, etc.)")
        if viz_level >= 2:
            print("\tNon-dimensional parameter visualization output enabled.")
            print("\t(Re, Pr, etc.)")
        if viz_level >= 3:
            print("\tDebug visualization output enabled.")
            print("\t(rhs, grad_cv, etc.)")
        if viz_interval_type == 0:
            print(f"\tWriting viz data every {nviz} steps.")
        if viz_interval_type == 1:
            print(f"\tWriting viz data roughly every {t_viz_interval} seconds.")
        if viz_interval_type == 2:
            print(f"\tWriting viz data exactly every {t_viz_interval} seconds.")
        print("#### Visualization setup: ####")

    if rank == 0:
        print("\n#### Simluation initialization data: ####")
        if init_case == "y3prediction" or init_case == "y3prediction_ramp":
            print("\tInitializing flow to y3prediction")
            print(f"\tInflow stagnation pressure {total_pres_inflow}")
            print(f"\tInflow stagnation temperature {total_temp_inflow}")
            print(f"\tInjection stagnation pressure {total_pres_inj}")
            print(f"\tInjection stagnation temperature {total_temp_inj}")
            print("\tUpstream injection stagnation pressure"
                  f"{total_pres_inj_upstream}")
            print("\tUpstream injection stagnation temperature"
                  f"{total_temp_inj_upstream}")
        elif init_case == "shock1d":
            print("\tInitializing flow to shock1d")
            print(f"Shock Mach number {mach}")
            print(f"Ambient pressure {pres_bkrnd}")
            print(f"Ambient temperature {temp_bkrnd}")
        elif init_case == "mixing_layer":
            print("\tInitializing flow to mixing_layer")
            print(f"Vorticity thickness {vorticity_thickness}")
            print(f"Ambient pressure {pres_bkrnd}")
        elif init_case == "mixing_layer_hot":
            print("\tInitializing flow to mixing_layer_hot")
            print(f"Vorticity thickness {vorticity_thickness}")
            print(f"Ambient pressure {pres_bkrnd}")
        elif init_case == "flame1d":
            print("\tInitializing flow to flame1d")
            print(f"Ambient pressure {pres_bkrnd}")
            print(f"Ambient temperature {temp_bkrnd}")
        elif init_case == "species_diffusion":
            print("\tInitializing flow to species diffusion")
            print(f"Ambient pressure {pres_bkrnd}")
            print(f"Ambient temperature {temp_bkrnd}")
        elif init_case == "wedge":
            print("\tInitializing flow to wedge")
            print(f"Shock Mach number {mach}")
            print(f"Ambient pressure {pres_bkrnd}")
            print(f"Ambient temperature {temp_bkrnd}")
        elif init_case == "unstart" or init_case == "unstart_ramp":
            print("\tInitializing flow to unstart")
            print(f"\tInflow stagnation pressure {total_pres_inflow}")
            print(f"\tInflow stagnation temperature {total_temp_inflow}")
            print(f"Ambient pressure {pres_bkrnd}")
            print(f"Ambient temperature {temp_bkrnd}")
        else:
            raise SimulationConfigurationError(
                "Invalid initialization configuration specified"
                "Currently supported options are: "
                "\t y3prediction"
                "\t unstart"
                "\t unstart_ramp"
                "\t shock1d"
                "\t flame1d"
                "\t wedge"
                "\t mixing_layer"
                "\t mixing_layer_hot"
                "\t species_diffusion"
            )
        print("#### Simluation initialization data: ####")

        print("\n#### Simluation setup data: ####")
        print(f"\tvel_sigma = {vel_sigma}")
        print(f"\ttemp_sigma = {temp_sigma}")
        print(f"\tvel_sigma_injection = {vel_sigma_inj}")
        print(f"\ttemp_sigma_injection = {temp_sigma_inj}")
        print("#### Simluation setup data: ####")

    # spark ignition
    spark_center = np.zeros(shape=(dim,))
    spark_center[0] = spark_init_loc_x
    spark_center[1] = spark_init_loc_y
    if dim == 3:
        spark_center[2] = spark_init_loc_z
    if rank == 0 and use_ignition > 0:
        print("\n#### Ignition control parameters ####")
        print(f"spark center ({spark_center[0]},{spark_center[1]})")
        print(f"spark FWHM {spark_diameter}")
        print(f"spark strength {spark_strength}")
        print(f"ignition time {spark_init_time}")
        print(f"ignition duration {spark_duration}")
        if use_ignition == 1:
            print("spark ignition")
        elif use_ignition == 2:
            print("heat source ignition")
        print("#### Ignition control parameters ####\n")

    # injection mass source
    injection_source_center = np.zeros(shape=(dim,))
    injection_source_center[0] = injection_source_loc_x
    injection_source_center[1] = injection_source_loc_y
    if dim == 3:
        injection_source_center[2] = injection_source_loc_z
    if rank == 0 and use_injection_source is True:
        print("\n#### Injection source control parameters ####")
        print("injection source center ("
              f"{injection_source_center[0]},"
              f"{injection_source_center[1]})")
        if dim == 2:
            print("injection source center ("
                  f"{injection_source_center[0]},"
                  f"{injection_source_center[1]})")
        else:
            print("injection source center ("
                  f"{injection_source_center[0]},"
                  f"{injection_source_center[1]},"
                  f"{injection_source_center[2]})")
        print(f"injection source FWHM {injection_source_diameter}")
        print(f"injection source mass {injection_source_mass}")
        print(f"injection source energy {injection_source_energy}")
        if dim == 2:
            print("injection source mom ("
                  f"{injection_source_mom_x}",
                  f"{injection_source_mom_y}")
        else:
            print("injection source mom ("
                  f"{injection_source_mom_x}",
                  f"{injection_source_mom_y}",
                  f"{injection_source_mom_z}")
        print(f"injection source start time {injection_source_init_time}")
        print("#### Injection source control parameters ####\n")

    def _compiled_stepper_wrapper(state, t, dt, rhs):
        return compiled_lsrk45_step(actx, state, t, dt, rhs)

    timestepper = rk4_step
    if integrator == "euler":
        timestepper = euler_step
    if integrator == "ssprk43":
        timestepper = ssprk43_step
    if integrator == "lsrk54":
        timestepper = lsrk54_step
    if integrator == "lsrk144":
        timestepper = lsrk144_step
    if integrator == "compiled_lsrk54":
        timestepper = _compiled_stepper_wrapper

    flux_msg = "\nSetting inviscid numerical flux to: "
    if use_esdg:
        try:
            from mirgecom.inviscid import entropy_stable_inviscid_facial_flux_rusanov
        except ImportError:
            raise SimulationConfigurationError(
                "ESDG option specified, but MIRGE-Com "
                "is installed without ESDG support. "
                "Try switching your MIRGE-Com branch to "
                "mirgecom@production."
            )
        inviscid_numerical_flux_func = entropy_stable_inviscid_facial_flux_rusanov
        flux_msg = flux_msg + "ESDG/Rusanov with EC/"
        if nspecies == 7:  # FIXME: Add support for 7 passive species?
            inv_flux_type = "Renac for mixtures.\n"
        else:
            inv_flux_type = "Chandrashekar for single gas or passive species.\n"
        flux_msg = flux_msg + inv_flux_type
    else:
        inviscid_numerical_flux_func = inviscid_facial_flux_rusanov
        flux_msg = flux_msg + "Rusanov\n"

        if inv_num_flux == "hll":
            inviscid_numerical_flux_func = inviscid_facial_flux_hll
            flux_msg = flux_msg + "HLL\n"

    flux_msg = flux_msg + "Setting viscous numerical flux to: "
    if use_wall:
        viscous_numerical_flux_func = viscous_facial_flux_harmonic
        flux_msg = flux_msg + "Harmonic\n"
    else:
        viscous_numerical_flux_func = viscous_facial_flux_central
        flux_msg = flux_msg + "Central\n"

    if rank == 0:
        print(flux_msg)

    # }}}

    # constants
    mw_o = 15.999
    mw_o2 = mw_o*2
    mw_co = 28.010
    mw_n2 = 14.0067*2
    mw_c2h4 = 28.05
    mw_h2 = 1.00784*2
    mw_ar = 39.948
    univ_gas_const = 8314.59

    # working gas: O2/N2 #
    #   O2 mass fraction 0.273
    #   gamma = 1.4
    #   cp = 37.135 J/mol-K,
    #   rho= 1.977 kg/m^3 @298K
    gamma = 1.4
    mw = mw_o2*mf_o2 + mw_n2*(1.0 - mf_o2)

    if gas_mat_prop == 1:
        # working gas: Ar #
        #   O2 mass fraction 0.273
        #   gamma = 1.4
        #   cp = 37.135 J/mol-K,
        #   rho= 1.977 kg/m^3 @298K
        gamma = 5/3
        mw = mw_ar

    if fluid_gamma > 0:
        gamma = fluid_gamma

    mf_c2h4 = mw_c2h4/(mw_c2h4 + mw_h2)
    mf_h2 = 1 - mf_c2h4

    # user can reset the mw to whatever they want
    if fluid_mw > 0:
        mw = fluid_mw

    r = univ_gas_const/mw
    cp = r*gamma/(gamma - 1)
    Pr = 0.75

    # viscosity @ 400C, Pa-s
    # working gas: O2/N2 #
    mu_o2 = 3.76e-5
    mu_n2 = 3.19e-5
    mu = mu_o2*mf_o2 + mu_n2*(1-mu_o2)  # 3.3456e-5

    if gas_mat_prop == 1:
        # working gas: Ar #
        mu_ar = 4.22e-5
        mu = mu_ar
    if not fluid_mu < 0:
        mu = fluid_mu

    kappa = cp*mu/Pr
    if fluid_kappa > 0:
        kappa = fluid_kappa
    init_temperature = 300.0

    # don't allow limiting on flows without species
    if nspecies == 0:
        use_injection = False
        use_upstream_injection = False

    # Turn off combustion unless EOS supports it
    if nspecies < 3:
        use_combustion = False

    if nspecies > 3:
        eos_type = 1

    pyro_mech_name = configurate("pyro_mech", input_data, "uiuc_sharp")
    pyro_mech_name_full = f"y3prediction.pyro_mechs.{pyro_mech_name}"

    import importlib
    pyromechlib = importlib.import_module(pyro_mech_name_full)

    if rank == 0:
        print("\n#### Simluation material properties: ####")
        print("#### Fluid domain: ####")
        print(f"\tmu = {mu}")
        print(f"\tkappa = {kappa}")
        print(f"\tPrandtl Number  = {Pr}")
        print(f"\tnspecies = {nspecies}")
        if nspecies == 0:
            print("\tno passive scalars, uniform species mixture")
            if gas_mat_prop == 0:
                print("\tO2/N2 mix material properties.")
            else:
                print("\tAr material properties.")
        elif nspecies <= 3:
            print("\tpassive scalars to track air/fuel/inert mixture, ideal gas eos")
        elif nspecies == 5:
            print("\tfull multi-species initialization with pyrometheus eos")
            print("\tno combustion source terms")
        else:
            print("\tfull multi-species initialization with pyrometheus eos")
            print("\tcombustion source terms enabled")

        if eos_type == 0:
            print("\tIdeal Gas EOS")
        elif eos_type == 1:
            print("\tPyrometheus EOS")
            print(f"\tPyro mechanism {pyro_mech_name}")

        if use_species_limiter == 1:
            print("\nSpecies mass fractions limited to [0:1]")

        if use_wall:
            print("#### Wall domain: ####")

            if wall_material == 0:
                print("\tNon-reactive wall model")
            elif wall_material == 1:
                print("\tReactive wall model for non-porous media")
            elif wall_material == 2:
                print("\tReactive wall model for porous media")
            else:
                error_message = "Unknown wall_material {}".format(wall_material)
                raise RuntimeError(error_message)

            if use_wall_ox:
                print("\tWall oxidizer transport enabled")
            else:
                print("\tWall oxidizer transport disabled")

            if use_wall_mass:
                print("\t Wall mass loss enabled")
            else:
                print("\t Wall mass loss disabled")

            print(f"\tWall density = {wall_insert_rho}")
            print(f"\tWall cp = {wall_insert_cp}")
            print(f"\tWall O2 diff = {wall_insert_ox_diff}")
            print(f"\tWall surround density = {wall_surround_rho}")
            print(f"\tWall surround cp = {wall_surround_cp}")
            print(f"\tWall surround kappa = {wall_surround_kappa}")
            print(f"\tWall time scale = {wall_time_scale}")
            print(f"\tWall penalty = {wall_penalty_amount}")
        else:
            print("\tWall model disabled")
            use_wall_ox = False
            use_wall_mass = False

        print("#### Simluation material properties: ####")

    chem_source_tol = 1.e-10
    # make the eos
    if eos_type == 0:
        eos = IdealSingleGas(gamma=gamma, gas_const=r)
        eos_init = eos
    else:
        from mirgecom.thermochemistry import get_pyrometheus_wrapper_class
        pyro_mech = get_pyrometheus_wrapper_class(
            pyro_class=pyromechlib.Thermochemistry, temperature_niter=pyro_temp_iter,
            zero_level=chem_source_tol)(actx.np)
        eos = PyrometheusMixture(pyro_mech, temperature_guess=init_temperature)
        # seperate gas model for initialization,
        # just to make sure we get converged temperature
        pyro_mech_init = get_pyrometheus_wrapper_class(
            pyro_class=pyromechlib.Thermochemistry, temperature_niter=5,
            zero_level=chem_source_tol)(actx.np)
        eos_init = PyrometheusMixture(pyro_mech_init,
                                      temperature_guess=init_temperature)

    # set the species names
    if eos_type == 0:
        species_names = ["inert"]
        if nspecies == 2:
            species_names = ["air", "fuel"]
        elif nspecies == 3:
            species_names = ["air", "fuel", "inert"]
    else:
        species_names = pyro_mech.species_names

    print(f"{species_names=}")

    # initialize eos and species mass fractions
    y = np.zeros(nspecies)
    y_fuel = np.zeros(nspecies)
    if nspecies == 2:
        y[0] = 1
        y_fuel[1] = 1
    elif nspecies > 4:
        # find name species indicies
        i_c2h4 = -1
        i_h2 = -1
        i_ox = -1
        i_di = -1
        for i in range(nspecies):
            try:
                if species_names[i] == "C2H4":
                    i_c2h4 = i
                if species_names[i] == "H2":
                    i_h2 = i
                if species_names[i] == "O2":
                    i_ox = i
                if species_names[i] == "N2":
                    i_di = i
            except IndexError:
                continue

        # Set the species mass fractions to the free-stream flow
        y[i_ox] = mf_o2
        y[i_di] = 1. - mf_o2
        # Set the species mass fractions to the free-stream flow
        y_fuel[i_c2h4] = mf_c2h4
        y_fuel[i_h2] = mf_h2

    # initialize the transport model
    transport_alpha = 0.6
    transport_beta = 4.093e-7
    transport_sigma = 2.0
    transport_n = 0.666

    # use the species names to populate the default species diffusivities
    default_species_diffusivity = {}
    for species in species_names:
        default_species_diffusivity[species] = spec_diff

    input_species_diffusivity = configurate(
        "species_diffusivity", input_data, default_species_diffusivity)

    # now read the diffusivities from input
    print(f"{input_species_diffusivity}")

    species_diffusivity = spec_diff * np.ones(nspecies)
    for i in range(nspecies):
        species_diffusivity[i] = input_species_diffusivity[species_names[i]]

    transport_le = None
    if use_lewis_transport:
        transport_le = np.ones(nspecies,)

        if nspecies > 4:
            transport_le[i_h2] = 0.2

    if rank == 0:
        if transport_type == 0:
            print("\t Simple transport model:")
            print("\t\t constant viscosity, species diffusivity")
            print(f"\tmu = {mu}")
            print(f"\tkappa = {kappa}")
            print(f"\tspecies diffusivity = {spec_diff}")
        elif transport_type == 1:
            print("\t Power law transport model:")
            print("\t\t temperature dependent viscosity, species diffusivity")
            print(f"\ttransport_alpha = {transport_alpha}")
            print(f"\ttransport_beta = {transport_beta}")
            print(f"\ttransport_sigma = {transport_sigma}")
            print(f"\ttransport_n = {transport_n}")
            if use_lewis_transport:
                print(f"\ttransport Lewis Number = {transport_le}")
            else:
                print(f"\tspecies diffusivity = {species_diffusivity}")
        elif transport_type == 2:
            print("\t Pyrometheus transport model:")
            print("\t\t temperature/mass fraction dependence")
        else:
            error_message = "Unknown transport_type {}".format(transport_type)
            raise RuntimeError(error_message)

    physical_transport_model = SimpleTransport(
        viscosity=mu, thermal_conductivity=kappa,
        species_diffusivity=species_diffusivity)

    if transport_type == 1:
        physical_transport_model = PowerLawTransport(
            alpha=transport_alpha, beta=transport_beta,
            sigma=transport_sigma, n=transport_n,
            lewis=transport_le,
            species_diffusivity=species_diffusivity)

    transport_model = physical_transport_model
    if use_av == 1:
        transport_model = ArtificialViscosityTransportDiv(
            physical_transport=physical_transport_model,
            av_mu=alpha_sc, av_prandtl=0.75)
    elif use_av == 2:
        transport_model = ArtificialViscosityTransportDiv2(
            physical_transport=physical_transport_model,
            av_mu=av2_mu0, av_beta=av2_beta0, av_kappa=av2_kappa0,
            av_prandtl=av2_prandtl0)
    elif use_av == 3:
        transport_model = ArtificialViscosityTransportDiv3(
            physical_transport=physical_transport_model,
            av_mu=av2_mu0, av_beta=av2_beta0,
            av_kappa=av2_kappa0, av_d=av2_d0,
            av_prandtl=av2_prandtl0)

    # with transport and eos sorted out, build the gas model
    gas_model = GasModel(eos=eos, transport=transport_model)

    # quiescent initialization
    bulk_init = Uniform(
        dim=dim,
        velocity=np.zeros(shape=(dim,)),
        pressure=pres_bkrnd,
        temperature=temp_bkrnd
    )

    # select the initialization case
    if init_case == "shock1d":

        # init params
        disc_location = np.zeros(shape=(dim,))
        fuel_location = np.zeros(shape=(dim,))

        disc_location[0] = shock_loc_x
        fuel_location[0] = fuel_loc_x

        # parameters to adjust the shape of the initialization
        temp_wall = 300

        # normal shock properties for a calorically perfect gas
        # state 1: pre-shock
        # state 2: post-shock
        rho_bkrnd = pres_bkrnd/r/temp_bkrnd
        c_bkrnd = math.sqrt(gamma*pres_bkrnd/rho_bkrnd)
        velocity1 = -mach*c_bkrnd

        gamma1 = gamma
        gamma2 = gamma

        rho1 = rho_bkrnd
        pressure1 = pres_bkrnd
        temperature1 = temp_bkrnd

        pressure_ratio = (2.*gamma*mach*mach-(gamma-1.))/(gamma+1.)
        density_ratio = (gamma+1.)*mach*mach/((gamma-1.)*mach*mach+2.)

        rho2 = rho1*density_ratio
        pressure2 = pressure1*pressure_ratio
        temperature2 = pressure2/rho2/r
        # shock stationary frame
        velocity2 = velocity1*(1/density_ratio)
        temp_wall = temperature1

        # for non-calorically perfect gas, we iterate on the density ratio,
        # until we converge
        if eos_type > 0:
            if shock_loc_x < fuel_loc_x:
                y1 = y
                y2 = y
            else:
                y1 = y_fuel
                y2 = y_fuel

            rho1 = pyro_mech.get_density(pressure1, temperature1, y1)

            # guess a density ratio (rho1/rho2)
            density_ratio = 0.1
            rho2 = rho1/density_ratio
            enthalpy1 = gas_model.eos.get_internal_energy(
                temperature1, y1) + pressure1/rho1
            # iteratively solve the shock hugoniot
            error = 100
            while error > 1e-8:
                pressure2 = pressure1 + rho1*velocity1**2*(1 - density_ratio)
                enthalpy2 = enthalpy1 + 0.5*velocity1**2*(1 - (density_ratio)**2)

                # find temperature from new energy and get an updated density
                energy2 = enthalpy2 - pressure2/rho2
                temperature2 = pyro_mech.get_temperature(energy2, temperature2, y2)
                rho2_old = rho2
                rho2 = pyro_mech.get_density(pressure2, temperature2, y2)

                # compute the error in density and form a new density ratio
                error = np.abs((rho2 - rho2_old)/rho2_old)
                density_ratio = rho1/rho2
                velocity2 = velocity1*(density_ratio)

            gamma1 = (pyro_mech.get_mixture_specific_heat_cp_mass(temperature1, y1) /
                      pyro_mech.get_mixture_specific_heat_cv_mass(temperature1, y1))
            gamma2 = (pyro_mech.get_mixture_specific_heat_cp_mass(temperature2, y1) /
                      pyro_mech.get_mixture_specific_heat_cv_mass(temperature2, y1))

        # convert to shock moving frame
        velocity2 = velocity2 - velocity1
        velocity1 = 0.

        vel_left = np.zeros(shape=(dim,))
        vel_right = np.zeros(shape=(dim,))
        vel_cross = np.zeros(shape=(dim,))
        vel_cross[1] = 0

        plane_normal = np.zeros(shape=(dim,))
        theta = mesh_angle/180.*np.pi
        plane_normal[0] = np.cos(theta)
        plane_normal[1] = np.sin(theta)
        plane_normal = plane_normal/np.linalg.norm(plane_normal)

        vel_left = (velocity2 - velocity1)*plane_normal

        pressure1_total = pres_bkrnd*(1 + (gamma-1)/2*mach**2)**(gamma/(gamma-1))
        temperature1_total = temp_bkrnd*(1 + (gamma-1)/2*mach**2)

        mach2 = vel_left[0]/np.sqrt(gamma2*pressure2/rho2)
        pressure2_total = pressure2*(1 + (gamma-1)/2*mach2**2)**(gamma/(gamma-1))
        temperature2_total = temperature2*(1 + (gamma-1)/2*mach2**2)

        if rank == 0:
            print("#### Simluation initialization data: ####")
            print(f"\tshock Mach number {mach}")
            print(f"\tpre-shock gamma {gamma1}")
            print(f"\tpre-shock temperature {temperature1}")
            print(f"\tpre-shock pressure {pressure1}")
            print(f"\tpre-shock rho {rho1}")
            print(f"\tpre-shock velocity {velocity1}")
            print(f"\tpre-shock total pressure {pressure1_total}")
            print(f"\tpre-shock total temperature {temperature1_total}")

            print(f"\tpost-shock gamma {gamma2}")
            print(f"\tpost-shock temperature {temperature2}")
            print(f"\tpost-shock pressure {pressure2}")
            print(f"\tpost-shock rho {rho2}")
            print(f"\tpost-shock velocity {velocity2}")
            print(f"\tpost-shock total pressure {pressure2_total}")
            print(f"\tpost-shock total temperature {temperature2_total}")
            print(f"\tpost-shock mach {mach2}")

        bulk_init = PlanarDiscontinuityMulti(
            dim=dim,
            nspecies=nspecies,
            disc_location=disc_location,
            disc_location_species=fuel_location,
            normal_dir=plane_normal,
            sigma=0.001,
            pressure_left=pressure2,
            pressure_right=pressure1,
            temperature_left=temperature2,
            temperature_right=temperature1,
            velocity_left=vel_left,
            velocity_right=vel_right,
            velocity_cross=vel_cross,
            species_mass_left=y,
            species_mass_right=y_fuel,
            temp_wall=temp_bkrnd,
            vel_sigma=vel_sigma,
            temp_sigma=temp_sigma)

    if init_case == "mixing_layer":
        temperature = 300.
        pressure = 101325.

        y_mix_air = np.zeros(nspecies, dtype=object)
        y_mix_fuel = np.zeros(nspecies, dtype=object)

        # fuel is H2:0.5 N2:0.5 mole fraction
        y_mix_fuel[0] = 0.5*mw_h2/(0.5*mw_h2 + 0.5*mw_n2)
        y_mix_fuel[8] = 0.5*mw_n2/(0.5*mw_h2 + 0.5*mw_n2)
        # air is O2:0.21 N2:0.79 mole fraction
        y_mix_air[2] = 0.21*mw_o2/(0.21*mw_o2 + 0.79*mw_n2)
        y_mix_air[8] = 1 - y_mix_air[2]

        from y3prediction.mixing_layer import MixingLayerCold
        bulk_init = MixingLayerCold(
            dim=dim, nspecies=nspecies,
            mach_fuel=0.2, mach_air=0.3,
            temp_fuel=300, temp_air=500,
            y_fuel=y_mix_fuel, y_air=y_mix_air,
            vorticity_thickness=vorticity_thickness,
            pressure=pres_bkrnd
        )
    if init_case == "mixing_layer_hot":
        if rank == 0:
            print("Initializing hot mixing layer")

        import h5py

        def get_data_from_hdf5(group):
            data_dict = {}
            for key in group.keys():
                if isinstance(group[key], h5py.Group):
                    # If the key is a group, recursively explore it
                    subgroup_data = get_data_from_hdf5(group[key])
                    data_dict.update(subgroup_data)
                elif isinstance(group[key], h5py.Dataset):
                    # If it's a dataset, add it to the dictionary
                    data_dict[key] = group[key][()]
            return data_dict

        # Usage example
        inflow_fname = "r_mixing_layer_inflow.h5"
        with h5py.File(inflow_fname, "r") as hf:
            inflow_data = get_data_from_hdf5(hf)

        inflow_data = None
        if rank == 0:
            inflow_fname = "r_mixing_layer_inflow.h5"
            with h5py.File(inflow_fname, "r") as hf:
                inflow_data = get_data_from_hdf5(hf)

        inflow_data = comm.bcast(inflow_data, root=0)
        #print(f"{inflow_data=}")

        pressure = 101325.
        from y3prediction.mixing_layer import MixingLayerHot
        bulk_init = MixingLayerHot(
            dim=dim, nspecies=nspecies,
            inflow_profile=inflow_data,
            pressure=pressure
        )

    elif init_case == "flame1d":

        # init params
        disc_location = np.zeros(shape=(dim,))
        fuel_location = np.zeros(shape=(dim,))

        # the init is set up to keep species constant across the shock, so put the
        # fuel and shock discontinuities on top of each other
        disc_location[0] = shock_loc_x
        fuel_location[0] = shock_loc_x

        # parameters to adjust the shape of the initialization
        temp_wall = 300

        #mech_data = get_mechanism_input("uiuc_updated")
        mech_file = (f"{pyro_mech_name}.yaml")

        print(f"{mech_file=}")
        import cantera
        cantera_soln = cantera.Solution(f"{mech_file}", "gas")

        # Initial temperature, pressure, and mixutre mole fractions are needed to
        # set up the initial state in Cantera.
        temp_unburned = 300.0
        temp_ignition = 2000.0
        # Parameters for calculating the amounts of fuel, oxidizer, and inert species
        # for pure C2H4
        stoich_ratio = 3.0
        equiv_ratio = 1.0
        ox_di_ratio = 0.21
        # Grab the array indices for specific species
        i_fu = cantera_soln.species_index("C2H4")
        i_ox = cantera_soln.species_index("O2")
        i_di = cantera_soln.species_index("N2")
        x = np.zeros(nspecies)
        # Set the species mole fractions according to our desired fuel/air mixture
        x[i_fu] = (ox_di_ratio*equiv_ratio)/(stoich_ratio+ox_di_ratio*equiv_ratio)
        x[i_ox] = stoich_ratio*x[i_fu]/equiv_ratio
        x[i_di] = (1.0-ox_di_ratio)*x[i_ox]/ox_di_ratio
        pres_unburned = 101325.0

        # Let the user know about how Cantera is being initilized
        print(f"Input state (T,P,X) = ({temp_unburned}, {pres_unburned}, {x}")
        # Set Cantera internal gas temperature, pressure, and mole fractios
        cantera_soln.TPX = temp_unburned, pres_unburned, x
        # Pull temperature, total density, mass fractions, and pressure from Cantera
        # We need total density, and mass fractions to initialize the state.
        y_unburned = np.zeros(nspecies)
        can_t, rho_unburned, y_unburned = cantera_soln.TDY

        # *can_t*, *can_p* should not differ (significantly) from user's initial data
        # but we want to use exactly the same starting point as Cantera,
        # so we use Cantera's version of these data.

        # now find the conditions for the burned gas
        cantera_soln.TP = temp_ignition, pres_unburned
        cantera_soln.equilibrate("TP")
        temp_burned, rho_burned, y_burned = cantera_soln.TDY
        pres_burned = cantera_soln.P

        if rank == 0:
            print("#### Simluation initialization data: ####")
            #print(f"\tflame speed {mach}")
            #print(f"\tunburned gamma {gamma1}")
            print(f"\tunburned temperature {temp_unburned}")
            print(f"\tunburned pressure {pres_burned}")
            print(f"\tunburned rho {rho_unburned}")
            for i in range(nspecies):
                print(f"\tunburned Y[{species_names[i]}] {y_unburned[i]}")

            #print(f"\tburned gamma {gamma2}")
            print(f"\tburned temperature {temp_burned}")
            print(f"\tburned pressure {pres_burned}")
            print(f"\tburned rho {rho_burned}")
            for i in range(nspecies):
                print(f"\tburned Y[{species_names[i]}] {y_burned[i]}")

        vel_burned = np.zeros(shape=(dim,))
        vel_unburned = np.zeros(shape=(dim,))
        plane_normal = np.zeros(shape=(dim,))
        plane_normal[0] = 1

        #return;

        bulk_init = PlanarDiscontinuityMulti(
            dim=dim,
            nspecies=nspecies,
            disc_location=disc_location,
            disc_location_species=fuel_location,
            normal_dir=plane_normal,
            sigma=0.001,
            pressure_left=pres_unburned,
            pressure_right=pres_burned,
            temperature_left=temp_unburned,
            temperature_right=temp_burned,
            velocity_left=vel_unburned,
            velocity_right=vel_burned,
            species_mass_left=y_unburned,
            species_mass_right=y_burned,
            temp_wall=temp_bkrnd,
            vel_sigma=vel_sigma,
            temp_sigma=temp_sigma)
    elif init_case == "species_diffusion":

        velocity = np.zeros(shape=(dim,))
        pressure = pres_bkrnd
        temperature = temp_bkrnd
        rho = pressure/r/temperature

        centers = make_obj_array([np.zeros(shape=(dim,)) for i in range(nspecies)])
        spec_y0s = np.zeros(shape=(nspecies,))
        spec_amplitudes = .5*np.ones(shape=(nspecies,))

        if rank == 0:
            print("#### Simluation initialization data: ####")
            print(f"\ttemperature {temperature}")
            print(f"\tpressure {pressure}")
            print(f"\trho {rho}")
            print(f"\tvelocity {velocity}")

        bulk_init = MulticomponentLump(
            dim=dim, nspecies=nspecies,
            rho0=rho, p0=pressure, velocity=velocity,
            spec_centers=centers,
            spec_y0s=spec_y0s,
            spec_amplitudes=spec_amplitudes,
            sigma=0.1
        )

    elif init_case == "wedge":

        velocity = np.zeros(shape=(dim,))
        temperature = 300.
        pressure = 100000.
        rho = pressure/r/temperature
        c = np.sqrt(gamma*pressure/rho)
        velocity[1] = c*mach

        if rank == 0:
            print("#### Simluation initialization data: ####")
            print(f"\tshock Mach number {mach}")
            print(f"\ttemperature {temperature}")
            print(f"\tpressure {pressure}")
            print(f"\trho {rho}")
            print(f"\tvelocity {velocity}")

        bulk_init = Uniform(
            dim=dim,
            velocity=velocity,
            pressure=pressure,
            temperature=temperature
        )

    if init_case == "unstart":

        # init params
        disc_location = np.zeros(shape=(dim,))
        fuel_location = np.zeros(shape=(dim,))
        if dim == 2:
            disc_location[1] = shock_loc_x
        else:
            disc_location[0] = shock_loc_x
        fuel_location[1] = 10000.
        plane_normal = np.zeros(shape=(dim,))

        # parameters to adjust the shape of the initialization
        temp_wall = 300

        #
        # isentropic expansion based on the area ratios between the
        # inlet (r=54e-3m) and the throat (r=3.167e-3)
        #
        vel_inflow = np.zeros(shape=(dim,))
        vel_outflow = np.zeros(shape=(dim,))

        throat_height = 6.3028e-3
        inlet_area_ratio = inlet_height/throat_height
        if use_axisymmetric:
            inlet_area_ratio *= inlet_area_ratio

        inlet_mach = getMachFromAreaRatio(area_ratio=inlet_area_ratio,
                                          gamma=gamma,
                                          mach_guess=0.01)
        pres_inflow = getIsentropicPressure(mach=inlet_mach,
                                            P0=total_pres_inflow,
                                            gamma=gamma)
        temp_inflow = getIsentropicTemperature(mach=inlet_mach,
                                               T0=total_temp_inflow,
                                               gamma=gamma)

        if eos_type == 0:
            rho_inflow = pres_inflow/temp_inflow/r
            sos = math.sqrt(gamma*pres_inflow/rho_inflow)
            inlet_gamma = gamma
        else:
            rho_inflow = pyro_mech.get_density(p=pres_inflow,
                                              temperature=temp_inflow,
                                              mass_fractions=y)
            inlet_gamma = (
                pyro_mech.get_mixture_specific_heat_cp_mass(temp_inflow, y) /
                pyro_mech.get_mixture_specific_heat_cv_mass(temp_inflow, y))

            gamma_error = (gamma - inlet_gamma)
            gamma_guess = inlet_gamma
            toler = 1.e-6
            # iterate over the gamma/mach since gamma = gamma(T)
            while gamma_error > toler:

                inlet_mach = getMachFromAreaRatio(area_ratio=inlet_area_ratio,
                                                  gamma=gamma_guess,
                                                  mach_guess=0.01)
                pres_inflow = getIsentropicPressure(mach=inlet_mach,
                                                    P0=total_pres_inflow,
                                                    gamma=gamma_guess)
                temp_inflow = getIsentropicTemperature(mach=inlet_mach,
                                                       T0=total_temp_inflow,
                                                       gamma=gamma_guess)

                rho_inflow = pyro_mech.get_density(p=pres_inflow,
                                                  temperature=temp_inflow,
                                                  mass_fractions=y)
                inlet_gamma = \
                    (pyro_mech.get_mixture_specific_heat_cp_mass(temp_inflow, y) /
                     pyro_mech.get_mixture_specific_heat_cv_mass(temp_inflow, y))
                gamma_error = (gamma_guess - inlet_gamma)
                gamma_guess = inlet_gamma

            sos = math.sqrt(inlet_gamma*pres_inflow/rho_inflow)

        theta = 0.0
        if dim == 2:
            vel_inflow[1] = inlet_mach*sos
            theta = np.pi/2.
        else:
            vel_inflow[0] = inlet_mach*sos

        plane_normal = np.zeros(shape=(dim,))
        plane_normal[0] = np.cos(theta)
        plane_normal[1] = np.sin(theta)
        plane_normal = plane_normal/np.linalg.norm(plane_normal)

        if rank == 0:
            print("#### Simluation initialization data: ####")
            print(f"\tinlet Mach number {inlet_mach}")
            print(f"\tinlet gamma {inlet_gamma}")
            print(f"\tinlet temperature {temp_inflow}")
            print(f"\tinlet pressure {pres_inflow}")
            print(f"\tinlet rho {rho_inflow}")
            print(f"\tinlet velocity x  {vel_inflow[0]}")
            print(f"\tinlet velocity y  {vel_inflow[1]}")
            #print(f"final inlet pressure {pres_inflow_final}")

        bulk_init = PlanarDiscontinuityMulti(
            dim=dim,
            nspecies=nspecies,
            disc_location=disc_location,
            disc_location_species=fuel_location,
            normal_dir=plane_normal,
            sigma=0.002,
            pressure_left=pres_inflow,
            pressure_right=pres_bkrnd,
            temperature_left=temp_inflow,
            temperature_right=temp_bkrnd,
            velocity_left=vel_inflow,
            velocity_right=vel_outflow,
            velocity_cross=vel_outflow,
            species_mass_left=y,
            species_mass_right=y_fuel,
            temp_wall=temp_bkrnd,
            y_top=0.013,
            y_bottom=-0.013,
            vel_sigma=vel_sigma,
            temp_sigma=temp_sigma)

    elif init_case == "unstart_ramp":

        # parameters to adjust the shape of the initialization
        temp_wall = 300

        #
        # isentropic expansion based on the area ratios between the
        # inlet (r=54e-3m) and the throat (r=3.167e-3)
        #
        vel_inflow = np.zeros(shape=(dim,))
        vel_outflow = np.zeros(shape=(dim,))

        throat_height = 6.3028e-3
        inlet_area_ratio = inlet_height/throat_height
        if use_axisymmetric:
            inlet_area_ratio *= inlet_area_ratio

        inlet_mach = getMachFromAreaRatio(area_ratio=inlet_area_ratio,
                                          gamma=gamma,
                                          mach_guess=0.00001)
        temp_inflow = getIsentropicTemperature(mach=inlet_mach,
                                               T0=total_temp_inflow,
                                               gamma=gamma)

        # MJA
        # this is better than the way Isentropic Inflow does things,
        # i've removed teh repeated computation of the Isentropic Properties
        # since I know the ramp values at the start, I can just hard code
        # them irto the pressure ramp function
        # go back and update the boundary conditions to do the same thing
        #
        # also extend this to be a class so I can have one for each boundary
        inlet_ramp_beginP = getIsentropicPressure(mach=inlet_mach,
                                                  P0=ramp_beginP,
                                                  gamma=gamma)
        inlet_ramp_endP = getIsentropicPressure(mach=inlet_mach,
                                                  P0=ramp_endP,
                                                  gamma=gamma)

        def inlet_ramp_pressure(t):
            return actx.np.where(
                actx.np.greater(t, ramp_time_start),
                actx.np.minimum(
                    inlet_ramp_endP,
                    inlet_ramp_beginP + ((t - ramp_time_start) / ramp_time_interval
                        * (inlet_ramp_endP - inlet_ramp_beginP))),
                inlet_ramp_beginP)

        pres_inflow = inlet_ramp_pressure(current_t)

        # only the eos_type == 0 side of this is being exercised right now
        # we need to think more carefully about what to do when gamma
        # is variable, and how to pass that in
        if eos_type == 0:
            rho_inflow = pres_inflow/temp_inflow/r
            sos = math.sqrt(gamma*pres_inflow/rho_inflow)
            inlet_gamma = gamma
        else:
            rho_inflow = pyro_mech.get_density(p=pres_inflow,
                                              temperature=temp_inflow,
                                              mass_fractions=y)
            inlet_gamma = (
                pyro_mech.get_mixture_specific_heat_cp_mass(temp_inflow, y) /
                pyro_mech.get_mixture_specific_heat_cv_mass(temp_inflow, y))

            gamma_error = (gamma - inlet_gamma)
            gamma_guess = inlet_gamma
            toler = 1.e-6
            # iterate over the gamma/mach since gamma = gamma(T)
            while gamma_error > toler:

                inlet_mach = getMachFromAreaRatio(area_ratio=inlet_area_ratio,
                                                  gamma=gamma_guess,
                                                  mach_guess=0.01)
                pres_inflow = getIsentropicPressure(mach=inlet_mach,
                                                    P0=total_pres_inflow,
                                                    gamma=gamma_guess)
                temp_inflow = getIsentropicTemperature(mach=inlet_mach,
                                                       T0=total_temp_inflow,
                                                       gamma=gamma_guess)

                rho_inflow = pyro_mech.get_density(p=pres_inflow,
                                                  temperature=temp_inflow,
                                                  mass_fractions=y)
                inlet_gamma = \
                    (pyro_mech.get_mixture_specific_heat_cp_mass(temp_inflow, y) /
                     pyro_mech.get_mixture_specific_heat_cv_mass(temp_inflow, y))
                gamma_error = (gamma_guess - inlet_gamma)
                gamma_guess = inlet_gamma

            sos = math.sqrt(inlet_gamma*pres_inflow/rho_inflow)

        if dim == 2:
            vel_inflow[1] = inlet_mach*sos
        else:
            vel_inflow[0] = inlet_mach*sos

        if rank == 0:
            print("#### Simluation initialization data: ####")
            print(f"\tinlet Mach number {inlet_mach}")
            print(f"\tinlet gamma {inlet_gamma}")
            print(f"\tinlet temperature {temp_inflow}")
            print(f"\tinlet pressure {pres_inflow}")
            print(f"\tinlet pressure begin {inlet_ramp_beginP}")
            print(f"\tinlet pressure end {inlet_ramp_endP}")
            print(f"\tinlet rho {rho_inflow}")
            print(f"\tinlet velocity x  {vel_inflow[0]}")
            print(f"\tinlet velocity y  {vel_inflow[1]}")
            #print(f"final inlet pressure {pres_inflow_final}")

        from y3prediction.unstart import InitUnstartRamp

        bulk_init = InitUnstartRamp(
            dim=dim,
            nspecies=nspecies,
            disc_sigma=500.,
            disc_loc=shock_loc_x,
            inlet_height=inlet_height,
            pressure_bulk=pres_bkrnd,
            temperature_bulk=temp_bkrnd,
            velocity_bulk=vel_outflow,
            mass_frac_bulk=y,
            pressure_inlet=pres_inflow,
            temperature_inlet=temp_inflow,
            velocity_inlet=vel_inflow,
            mass_frac_inlet=y,
            pressure_outlet=pres_bkrnd,
            temperature_outlet=temp_bkrnd,
            velocity_outlet=vel_outflow,
            mass_frac_outlet=y,
            inlet_pressure_func=inlet_ramp_pressure,
            temp_wall=temp_bkrnd,
            vel_sigma=vel_sigma,
            temp_sigma=temp_sigma)

    elif init_case == "y3prediction_ramp":

        # parameters to adjust the shape of the initialization
        temp_wall = 300

        #
        # isentropic expansion based on the area ratios between the
        # inlet (r=54e-3m) and the throat (r=3.167e-3)
        #
        vel_inflow = np.zeros(shape=(dim,))
        vel_outflow = np.zeros(shape=(dim,))
        vel_injection = np.zeros(shape=(dim,))
        vel_injection_upstream = np.zeros(shape=(dim,))

        throat_height = 3.61909e-3
        inlet_height = 54.129e-3
        inlet_area_ratio = inlet_height/throat_height

        inlet_mach = getMachFromAreaRatio(area_ratio=inlet_area_ratio,
                                          gamma=gamma,
                                          mach_guess=0.01)
        temp_inflow = getIsentropicTemperature(mach=inlet_mach,
                                               T0=total_temp_inflow,
                                               gamma=gamma)

        # MJA
        # this is better than the way Isentropic Inflow does things,
        # i've removed teh repeated computation of the Isentropic Properties
        # since I know the ramp values at the start, I can just hard code
        # them into the pressure ramp function
        # go back and update the boundary conditions to do the same thing
        #
        # also extend this to be a class so I can have one for each boundary
        inlet_ramp_beginP = getIsentropicPressure(mach=inlet_mach,
                                                  P0=ramp_beginP,
                                                  gamma=gamma)
        inlet_ramp_endP = getIsentropicPressure(mach=inlet_mach,
                                                  P0=ramp_endP,
                                                  gamma=gamma)

        def inlet_ramp_pressure(t):
            return actx.np.where(
                actx.np.greater(t, ramp_time_start),
                actx.np.minimum(
                    inlet_ramp_endP,
                    inlet_ramp_beginP + ((t - ramp_time_start) / ramp_time_interval
                        * (inlet_ramp_endP - inlet_ramp_beginP))),
                inlet_ramp_beginP)

        pres_inflow = inlet_ramp_pressure(current_t)

        # only the eos_type == 0 side of this is being exercised right now
        # we need to think more carefully about what to do when gamma
        # is variable, and how to pass that in
        if eos_type == 0:
            rho_inflow = pres_inflow/temp_inflow/r
            sos = math.sqrt(gamma*pres_inflow/rho_inflow)
            inlet_gamma = gamma
        else:
            rho_inflow = pyro_mech.get_density(p=pres_inflow,
                                              temperature=temp_inflow,
                                              mass_fractions=y)
            inlet_gamma = (
                pyro_mech.get_mixture_specific_heat_cp_mass(temp_inflow, y) /
                pyro_mech.get_mixture_specific_heat_cv_mass(temp_inflow, y))

            gamma_error = (gamma - inlet_gamma)
            gamma_guess = inlet_gamma
            toler = 1.e-6
            # iterate over the gamma/mach since gamma = gamma(T)
            while gamma_error > toler:

                inlet_mach = getMachFromAreaRatio(area_ratio=inlet_area_ratio,
                                                  gamma=gamma_guess,
                                                  mach_guess=0.01)
                pres_inflow = getIsentropicPressure(mach=inlet_mach,
                                                    P0=total_pres_inflow,
                                                    gamma=gamma_guess)
                temp_inflow = getIsentropicTemperature(mach=inlet_mach,
                                                       T0=total_temp_inflow,
                                                       gamma=gamma_guess)

                rho_inflow = pyro_mech.get_density(p=pres_inflow,
                                                  temperature=temp_inflow,
                                                  mass_fractions=y)
                inlet_gamma = \
                    (pyro_mech.get_mixture_specific_heat_cp_mass(temp_inflow, y) /
                     pyro_mech.get_mixture_specific_heat_cv_mass(temp_inflow, y))
                gamma_error = (gamma_guess - inlet_gamma)
                gamma_guess = inlet_gamma

            sos = math.sqrt(inlet_gamma*pres_inflow/rho_inflow)

        vel_inflow[0] = inlet_mach*sos

        if rank == 0:
            print("#### Simluation initialization data: ####")
            print(f"\tinlet Mach number {inlet_mach}")
            print(f"\tinlet gamma {inlet_gamma}")
            print(f"\tinlet temperature {temp_inflow}")
            print(f"\tinlet pressure {pres_inflow}")
            print(f"\tinlet pressure begin {inlet_ramp_beginP}")
            print(f"\tinlet pressure end {inlet_ramp_endP}")
            print(f"\tinlet rho {rho_inflow}")
            print(f"\tinlet velocity {vel_inflow[0]}")
            #print(f"final inlet pressure {pres_inflow_final}")

        """
        #MJA not yet, need to figure out what to do here
        injection_ramp_beginP = getIsentropicPressure(mach=inlet_mach,
                                                      P0=injection_ramp_beginP,
                                                      gamma=gamma)
        injection_ramp_endP = getIsentropicPressure(mach=inlet_mach,
                                                    P0=injection_ramp_endP,
                                                    gamma=gamma)

        def injection_ramp_pressure(t):
            return actx.np.where(
                actx.np.greater(t, ramp_time_start),
                actx.np.minimum(
                    injection_ramp_endP,
                    injection_ramp_beginP +
                    ((t - injection_ramp_time_start) / injection_ramp_time_interval
                        * (injection_ramp_endP - injection_ramp_beginP))),
                injection_ramp_beginP)

        pres_injection = injection_ramp_pressure(current_t)
        """

        gamma_injection = gamma
        mach_inj = 1.0
        if eos_type == 0:
            gamma_injection = gamma
        else:
            #MJA: Todo, get the gamma from cantera to get the correct
            # inflow properties
            # needs to be iterative with the call below
            gamma_injection = 0.5*(1.24 + 1.4)

        pres_injection = getIsentropicPressure(mach=mach_inj,
                                               P0=total_pres_inj,
                                               gamma=gamma_injection)
        temp_injection = getIsentropicTemperature(mach=mach_inj,
                                                  T0=total_temp_inj,
                                                  gamma=gamma_injection)

        if eos_type == 0:
            rho_injection = pres_injection/temp_injection/r
            sos = math.sqrt(gamma_injection*pres_injection/rho_injection)
        else:
            rho_injection = pyro_mech.get_density(p=pres_injection,
                                                  temperature=temp_injection,
                                                  mass_fractions=y_fuel)
            gamma_guess = \
                (pyro_mech.get_mixture_specific_heat_cp_mass(
                    temp_injection, y_fuel) /
                 pyro_mech.get_mixture_specific_heat_cv_mass(
                    temp_injection, y_fuel))

            gamma_error = np.abs(gamma_guess - gamma_injection)
            toler = 1.e-6
        # iterate over the gamma/mach since gamma = gamma(T)
            while gamma_error > toler:

                pres_injection = getIsentropicPressure(mach=mach_inj,
                                                       P0=total_pres_inj,
                                                       gamma=gamma_guess)
                temp_injection = getIsentropicTemperature(mach=mach_inj,
                                                          T0=total_temp_inj,
                                                          gamma=gamma_guess)
                rho_injection = pyro_mech.get_density(p=pres_injection,
                                                      temperature=temp_injection,
                                                      mass_fractions=y_fuel)
                gamma_injection = \
                    (pyro_mech.get_mixture_specific_heat_cp_mass(
                        temp_injection, y_fuel) /
                     pyro_mech.get_mixture_specific_heat_cv_mass(
                         temp_injection, y_fuel))
                gamma_error = np.abs(gamma_guess - gamma_injection)
                gamma_guess = gamma_injection

            sos = math.sqrt(gamma_injection*pres_injection/rho_injection)

        vel_injection[0] = -mach_inj*sos

        if rank == 0:
            print("\t********")
            print(f"\tinjector Mach number {mach_inj}")
            print(f"\tinjector gamma {gamma_injection}")
            print(f"\tinjector temperature {temp_injection}")
            print(f"\tinjector pressure {pres_injection}")
            print(f"\tinjector rho {rho_injection}")
            print(f"\tinjector velocity {vel_injection[0]}")

        # upstream injection
        gamma_injection_upstream = gamma_injection
        # injection mach number
        pres_injection_upstream = \
            getIsentropicPressure(mach=mach_inj,
                                  P0=total_pres_inj_upstream,
                                  gamma=gamma_injection_upstream)
        temp_injection_upstream = \
            getIsentropicTemperature(mach=mach_inj,
                                     T0=total_temp_inj_upstream,
                                     gamma=gamma_injection_upstream)

        if eos_type == 0:
            rho_injection_upstream = \
                pres_injection_upstream/temp_injection_upstream/r
            sos_upstream = math.sqrt(
                gamma_injection_upstream *
                pres_injection_upstream/rho_injection_upstream)
        else:
            rho_injection_upstream = \
                pyro_mech.get_density(
                    p=pres_injection_upstream,
                    temperature=temp_injection_upstream,
                    mass_fractions=y_fuel)
            gamma_guess = \
                (pyro_mech.get_mixture_specific_heat_cp_mass(
                    temp_injection_upstream, y_fuel) /
                 pyro_mech.get_mixture_specific_heat_cv_mass(
                    temp_injection_upstream, y_fuel))

            gamma_error = np.abs(gamma_guess - gamma_injection_upstream)
            toler = 1.e-6
            # iterate over the gamma/mach since gamma = gamma(T)
            while gamma_error > toler:

                pres_injection_upstream = \
                    getIsentropicPressure(mach=mach_inj,
                                          P0=total_pres_inj_upstream,
                                          gamma=gamma_guess)
                temp_injection_upstream = \
                    getIsentropicTemperature(mach=mach_inj,
                                             T0=total_temp_inj_upstream,
                                             gamma=gamma_guess)
                rho_injection_upstream = \
                    pyro_mech.get_density(
                        p=pres_injection_upstream,
                        temperature=temp_injection_upstream,
                        mass_fractions=y_fuel)
                gamma_injection_upstream = \
                    (pyro_mech.get_mixture_specific_heat_cp_mass(
                        temp_injection_upstream, y_fuel) /
                     pyro_mech.get_mixture_specific_heat_cv_mass(
                        temp_injection_upstream, y_fuel))
                gamma_error = np.abs(gamma_guess -
                                       gamma_injection_upstream)
                gamma_guess = gamma_injection_upstream

            sos_upstream = math.sqrt(
                gamma_injection_upstream*pres_injection_upstream /
                rho_injection_upstream)

        vel_injection_upstream[1] = mach_inj*sos_upstream

        if rank == 0:
            print("\t********")
            print(f"\tUpstream injector Mach number {mach_inj}")
            print("\tUpstream injector gamma "
                  f"{gamma_injection_upstream}")
            print("\tUpstream injector temperature "
                  f"{temp_injection_upstream}")
            print("\tUpstream injector pressure "
                  f"{pres_injection_upstream}")
            print(f"\tUpstream injector rho {rho_injection_upstream}")
            print("\tUpstream injector velocity "
                  f"{vel_injection_upstream[1]}")
            print("#### Simluation initialization data: ####\n")

        from y3prediction.actii_y3_cav8 import InitACTIIRamp
        if actii_init_case == "cav5":
            error_message = "Ramping init not fully implemented for cav5 config"

        bulk_init = InitACTIIRamp(
            dim=dim,
            nspecies=nspecies,
            disc_sigma=500.,
            pressure_bulk=pres_bkrnd,
            temperature_bulk=temp_bkrnd,
            velocity_bulk=vel_outflow,
            mass_frac_bulk=y,
            pressure_inlet=pres_inflow,
            temperature_inlet=temp_inflow,
            velocity_inlet=vel_inflow,
            mass_frac_inlet=y,
            pressure_outlet=pres_bkrnd,
            temperature_outlet=temp_bkrnd,
            velocity_outlet=vel_outflow,
            mass_frac_outlet=y,
            pressure_injection=pres_injection,
            temperature_injection=temp_injection,
            velocity_injection=vel_injection,
            mass_frac_injection=y_fuel,
            pressure_injection_upstream=pres_injection_upstream,
            temperature_injection_upstream=temp_injection_upstream,
            velocity_injection_upstream=vel_injection_upstream,
            mass_frac_injection_upstream=y_fuel,
            inlet_pressure_func=inlet_ramp_pressure,
            temp_wall=temp_bkrnd,
            temp_sigma_injection=temp_sigma_inj,
            vel_sigma_injection=vel_sigma_inj,
            vel_sigma=vel_sigma,
            temp_sigma=temp_sigma)

    elif init_case == "y3prediction":
        #
        # stagnation tempertuare 2076.43 K
        # stagnation pressure 2.745e5 Pa
        #
        # isentropic expansion based on the area ratios between the
        # inlet (r=54e-3m) and the throat (r=3.167e-3)
        #
        vel_inflow = np.zeros(shape=(dim,))
        vel_outflow = np.zeros(shape=(dim,))
        vel_injection = np.zeros(shape=(dim,))
        vel_injection_upstream = np.zeros(shape=(dim,))

        throat_height = 3.61909e-3
        inlet_height = 54.129e-3
        outlet_height = 34.5e-3
        inlet_area_ratio = inlet_height/throat_height
        outlet_area_ratio = outlet_height/throat_height

        inlet_mach = getMachFromAreaRatio(area_ratio=inlet_area_ratio,
                                          gamma=gamma,
                                          mach_guess=0.01)
        pres_inflow = getIsentropicPressure(mach=inlet_mach,
                                            P0=total_pres_inflow,
                                            gamma=gamma)
        temp_inflow = getIsentropicTemperature(mach=inlet_mach,
                                               T0=total_temp_inflow,
                                               gamma=gamma)

        if eos_type == 0:
            rho_inflow = pres_inflow/temp_inflow/r
            sos = math.sqrt(gamma*pres_inflow/rho_inflow)
            inlet_gamma = gamma
        else:
            rho_inflow = pyro_mech.get_density(p=pres_inflow,
                                              temperature=temp_inflow,
                                              mass_fractions=y)
            inlet_gamma = (
                pyro_mech.get_mixture_specific_heat_cp_mass(temp_inflow, y) /
                pyro_mech.get_mixture_specific_heat_cv_mass(temp_inflow, y))

            gamma_error = (gamma - inlet_gamma)
            gamma_guess = inlet_gamma
            toler = 1.e-6
            # iterate over the gamma/mach since gamma = gamma(T)
            while gamma_error > toler:

                inlet_mach = getMachFromAreaRatio(area_ratio=inlet_area_ratio,
                                                  gamma=gamma_guess,
                                                  mach_guess=0.01)
                pres_inflow = getIsentropicPressure(mach=inlet_mach,
                                                    P0=total_pres_inflow,
                                                    gamma=gamma_guess)
                temp_inflow = getIsentropicTemperature(mach=inlet_mach,
                                                       T0=total_temp_inflow,
                                                       gamma=gamma_guess)

                rho_inflow = pyro_mech.get_density(p=pres_inflow,
                                                  temperature=temp_inflow,
                                                  mass_fractions=y)
                inlet_gamma = \
                    (pyro_mech.get_mixture_specific_heat_cp_mass(temp_inflow, y) /
                     pyro_mech.get_mixture_specific_heat_cv_mass(temp_inflow, y))
                gamma_error = (gamma_guess - inlet_gamma)
                gamma_guess = inlet_gamma

            sos = math.sqrt(inlet_gamma*pres_inflow/rho_inflow)

        vel_inflow[0] = inlet_mach*sos

        if rank == 0:
            print("#### Simluation initialization data: ####")
            print(f"\tinlet Mach number {inlet_mach}")
            print(f"\tinlet gamma {inlet_gamma}")
            print(f"\tinlet temperature {temp_inflow}")
            print(f"\tinlet pressure {pres_inflow}")
            print(f"\tinlet rho {rho_inflow}")
            print(f"\tinlet velocity {vel_inflow[0]}")
            #print(f"final inlet pressure {pres_inflow_final}")

        outlet_mach = getMachFromAreaRatio(area_ratio=outlet_area_ratio,
                                           gamma=gamma,
                                           mach_guess=1.1)
        pres_outflow = getIsentropicPressure(mach=outlet_mach,
                                             P0=total_pres_inflow,
                                             gamma=gamma)
        temp_outflow = getIsentropicTemperature(mach=outlet_mach,
                                                T0=total_temp_inflow,
                                                gamma=gamma)

        if eos_type == 0:
            rho_outflow = pres_outflow/temp_outflow/r
            sos = math.sqrt(gamma*pres_outflow/rho_outflow)
            outlet_gamma = gamma
        else:
            rho_outflow = pyro_mech.get_density(p=pres_outflow,
                                                temperature=temp_outflow,
                                                mass_fractions=y)
            outlet_gamma = \
                (pyro_mech.get_mixture_specific_heat_cp_mass(temp_outflow, y) /
                 pyro_mech.get_mixture_specific_heat_cv_mass(temp_outflow, y))

            gamma_error = (gamma - outlet_gamma)
            gamma_guess = outlet_gamma
            toler = 1.e-6
            # iterate over the gamma/mach since gamma = gamma(T)
            while gamma_error > toler:

                outlet_mach = getMachFromAreaRatio(area_ratio=outlet_area_ratio,
                                                  gamma=gamma_guess,
                                                  mach_guess=1.1)
                pres_outflow = getIsentropicPressure(mach=outlet_mach,
                                                    P0=total_pres_inflow,
                                                    gamma=gamma_guess)
                temp_outflow = getIsentropicTemperature(mach=outlet_mach,
                                                       T0=total_temp_inflow,
                                                       gamma=gamma_guess)
                rho_outflow = pyro_mech.get_density(p=pres_outflow,
                                                    temperature=temp_outflow,
                                                    mass_fractions=y)
                outlet_gamma = \
                    (pyro_mech.get_mixture_specific_heat_cp_mass(temp_outflow, y) /
                     pyro_mech.get_mixture_specific_heat_cv_mass(temp_outflow, y))
                gamma_error = (gamma_guess - outlet_gamma)
                gamma_guess = outlet_gamma

        vel_outflow[0] = outlet_mach*math.sqrt(gamma*pres_outflow/rho_outflow)

        if rank == 0:
            print("\t********")
            print(f"\toutlet Mach number {outlet_mach}")
            print(f"\toutlet gamma {outlet_gamma}")
            print(f"\toutlet temperature {temp_outflow}")
            print(f"\toutlet pressure {pres_outflow}")
            print(f"\toutlet rho {rho_outflow}")
            print(f"\toutlet velocity {vel_outflow[0]}")

        gamma_injection = gamma
        if nspecies > 0:
            # injection mach number
            if eos_type == 0:
                gamma_injection = gamma
            else:
                #MJA: Todo, get the gamma from cantera to get the correct
                # inflow properties
                # needs to be iterative with the call below
                gamma_injection = 0.5*(1.24 + 1.4)

            pres_injection = getIsentropicPressure(mach=mach_inj,
                                                   P0=total_pres_inj,
                                                   gamma=gamma_injection)
            temp_injection = getIsentropicTemperature(mach=mach_inj,
                                                      T0=total_temp_inj,
                                                      gamma=gamma_injection)

            if eos_type == 0:
                rho_injection = pres_injection/temp_injection/r
                sos = math.sqrt(gamma_injection*pres_injection/rho_injection)
            else:
                rho_injection = pyro_mech.get_density(p=pres_injection,
                                                      temperature=temp_injection,
                                                      mass_fractions=y_fuel)
                gamma_guess = \
                    (pyro_mech.get_mixture_specific_heat_cp_mass(
                        temp_injection, y_fuel) /
                     pyro_mech.get_mixture_specific_heat_cv_mass(
                        temp_injection, y_fuel))

                gamma_error = np.abs(gamma_guess - gamma_injection)
                toler = 1.e-6
                # iterate over the gamma/mach since gamma = gamma(T)
                while gamma_error > toler:

                    pres_injection = getIsentropicPressure(mach=mach_inj,
                                                           P0=total_pres_inj,
                                                           gamma=gamma_guess)
                    temp_injection = getIsentropicTemperature(mach=mach_inj,
                                                              T0=total_temp_inj,
                                                              gamma=gamma_guess)
                    rho_injection = pyro_mech.get_density(p=pres_injection,
                                                          temperature=temp_injection,
                                                          mass_fractions=y_fuel)
                    gamma_injection = \
                        (pyro_mech.get_mixture_specific_heat_cp_mass(
                            temp_injection, y_fuel) /
                         pyro_mech.get_mixture_specific_heat_cv_mass(
                             temp_injection, y_fuel))
                    gamma_error = np.abs(gamma_guess - gamma_injection)
                    gamma_guess = gamma_injection

                sos = math.sqrt(gamma_injection*pres_injection/rho_injection)

            vel_injection[0] = -mach_inj*sos

            if rank == 0:
                print("\t********")
                print(f"\tinjector Mach number {mach_inj}")
                print(f"\tinjector gamma {gamma_injection}")
                print(f"\tinjector temperature {temp_injection}")
                print(f"\tinjector pressure {pres_injection}")
                print(f"\tinjector rho {rho_injection}")
                print(f"\tinjector velocity {vel_injection[0]}")

            # upstream injection
            if use_upstream_injection:
                gamma_injection_upstream = gamma_injection
                if nspecies > 0:
                    # injection mach number
                    pres_injection_upstream = \
                        getIsentropicPressure(mach=mach_inj,
                                              P0=total_pres_inj_upstream,
                                              gamma=gamma_injection_upstream)
                    temp_injection_upstream = \
                        getIsentropicTemperature(mach=mach_inj,
                                                 T0=total_temp_inj_upstream,
                                                 gamma=gamma_injection_upstream)

                    if eos_type == 0:
                        rho_injection_upstream = \
                            pres_injection_upstream/temp_injection_upstream/r
                        sos_upstream = math.sqrt(
                            gamma_injection_upstream *
                            pres_injection_upstream/rho_injection_upstream)
                    else:
                        rho_injection_upstream = \
                            pyro_mech.get_density(
                                p=pres_injection_upstream,
                                temperature=temp_injection_upstream,
                                mass_fractions=y_fuel)
                        gamma_guess = \
                            (pyro_mech.get_mixture_specific_heat_cp_mass(
                                temp_injection_upstream, y_fuel) /
                             pyro_mech.get_mixture_specific_heat_cv_mass(
                                temp_injection_upstream, y_fuel))

                        gamma_error = np.abs(gamma_guess - gamma_injection_upstream)
                        toler = 1.e-6
                        # iterate over the gamma/mach since gamma = gamma(T)
                        while gamma_error > toler:

                            pres_injection_upstream = \
                                getIsentropicPressure(mach=mach_inj,
                                                      P0=total_pres_inj_upstream,
                                                      gamma=gamma_guess)
                            temp_injection_upstream = \
                                getIsentropicTemperature(mach=mach_inj,
                                                         T0=total_temp_inj_upstream,
                                                         gamma=gamma_guess)
                            rho_injection_upstream = \
                                pyro_mech.get_density(
                                    p=pres_injection_upstream,
                                    temperature=temp_injection_upstream,
                                    mass_fractions=y_fuel)
                            gamma_injection_upstream = \
                                (pyro_mech.get_mixture_specific_heat_cp_mass(
                                    temp_injection_upstream, y_fuel) /
                                 pyro_mech.get_mixture_specific_heat_cv_mass(
                                    temp_injection_upstream, y_fuel))
                            gamma_error = np.abs(gamma_guess -
                                                   gamma_injection_upstream)
                            gamma_guess = gamma_injection_upstream

                        sos_upstream = math.sqrt(
                            gamma_injection_upstream*pres_injection_upstream /
                            rho_injection_upstream)

                    vel_injection_upstream[1] = mach_inj*sos_upstream

                    if rank == 0:
                        print("\t********")
                        print(f"\tUpstream injector Mach number {mach_inj}")
                        print("\tUpstream injector gamma "
                              f"{gamma_injection_upstream}")
                        print("\tUpstream injector temperature "
                              f"{temp_injection_upstream}")
                        print("\tUpstream injector pressure "
                              f"{pres_injection_upstream}")
                        print(f"\tUpstream injector rho {rho_injection_upstream}")
                        print("\tUpstream injector velocity "
                              f"{vel_injection_upstream[1]}")
                        print("#### Simluation initialization data: ####\n")

        else:
            if rank == 0:
                print("\t********")
                print("\tnspecies=0, injection disabled")

        # read geometry files
        geometry_bottom = None
        geometry_top = None
        if rank == 0:
            from numpy import loadtxt
            geometry_bottom = loadtxt("data/nozzleBottom.dat",
                                      comments="#", unpack=False)
            geometry_top = loadtxt("data/nozzleTop.dat",
                                   comments="#", unpack=False)
        geometry_bottom = comm.bcast(geometry_bottom, root=0)
        geometry_top = comm.bcast(geometry_top, root=0)

        inj_ymin = -0.0243245
        inj_ymax = -0.0227345

        if actii_init_case == "cav8":
            from y3prediction.actii_y3_cav8 import InitACTII
        else:
            from y3prediction.actii_y3_cav5 import InitACTII

        bulk_init = InitACTII(dim=dim,
                              geom_top=geometry_top, geom_bottom=geometry_bottom,
                              P0=total_pres_inflow, T0=total_temp_inflow,
                              temp_wall=temp_wall, temp_sigma=temp_sigma,
                              vel_sigma=vel_sigma, nspecies=nspecies,
                              mass_frac=y, gamma_guess=inlet_gamma,
                              inj_gamma_guess=gamma_injection,
                              inj_pres=total_pres_inj,
                              inj_temp=total_temp_inj,
                              inj_vel=vel_injection,
                              inj_pres_u=total_pres_inj_upstream,
                              inj_temp_u=total_temp_inj_upstream,
                              inj_vel_u=vel_injection_upstream,
                              inj_mass_frac=y_fuel,
                              inj_temp_sigma=temp_sigma_inj,
                              inj_vel_sigma=vel_sigma_inj,
                              inj_ytop=inj_ymax, inj_ybottom=inj_ymin,
                              inj_mach=mach_inj, injection=use_injection)

    viz_path = "viz_data/"
    vizname = viz_path + casename
    restart_path = "restart_data/"
    restart_pattern = (
        restart_path + "{cname}-{step:09d}-{rank:04d}.pkl"
    )

    if restart_filename:  # read the grid from restart data
        restart_filename = f"{restart_filename}-{rank:04d}.pkl"

        from mirgecom.restart import read_restart_data
        restart_data = read_restart_data(actx, restart_filename)
        current_step = restart_data["step"]
        first_step = current_step
        current_t = restart_data["t"]
        last_viz_interval = restart_data["last_viz_interval"]
        t_start = current_t
        if use_wall:
            t_wall_start = restart_data["t_wall"]
        volume_to_local_mesh_data = restart_data["volume_to_local_mesh_data"]
        global_nelements = restart_data["global_nelements"]
        restart_order = int(restart_data["order"])

        restart_nspecies = restart_data["nspecies"]
        #assert restart_data["nparts"] == nparts

        restart_nparts = restart_data["num_parts"]
        if restart_nparts != nparts:
            error_message = \
                "Incorrect number or ranks in target: {}".format(restart_nparts)
            raise RuntimeError(error_message)

    else:  # generate the grid from scratch

        # eventually encapsulate these inside a class for the respective inits
        if init_case == "shock1d" or init_case == "flame1d":

            def get_mesh_data():
                print(f"{generate_mesh=}")
                if generate_mesh is True:
                    if rank == 0:
                        print("Generating mesh from scratch")
                    from y3prediction.shock1d import get_mesh
                    mesh, tag_to_elements = get_mesh(
                        dim=dim, angle=0.*mesh_angle, size=mesh_size,
                        bl_ratio=bl_ratio, interface_ratio=interface_ratio,
                        transfinite=transfinite, use_wall=use_wall,
                        use_quads=use_tpe, use_gmsh=use_gmsh)()
                    from meshmode.mesh.io import read_gmsh
                else:
                    if rank == 0:
                        print("Reading mesh")
                    from meshmode.mesh.io import read_gmsh
                    mesh, tag_to_elements = read_gmsh(
                        mesh_filename, force_ambient_dim=dim,
                        return_tag_to_elements_map=True)

                volume_to_tags = {"fluid": ["fluid"]}
                if use_wall:
                    volume_to_tags["wall"] = ["wall_insert"]
                else:
                    from mirgecom.simutil import extract_volumes
                    mesh, tag_to_elements = extract_volumes(
                        mesh, tag_to_elements, volume_to_tags["fluid"],
                        "wall_interface")

                import sys
                import numpy
                numpy.set_printoptions(threshold=sys.maxsize)
                #print(f"{mesh=}")

                """
                # apply periodicity
                if periodic:

                    from meshmode.mesh.processing import (
                        glue_mesh_boundaries, BoundaryPairMapping)

                    from meshmode import AffineMap
                    bdry_pair_mappings_and_tols = []
                    offset = [0., 0.02]
                    bdry_pair_mappings_and_tols.append((
                        BoundaryPairMapping(
                            "fluid_wall_bottom",
                            "fluid_wall_top",
                            AffineMap(offset=offset)),
                        1e-12))

                    if use_wall:
                        bdry_pair_mappings_and_tols.append((
                            BoundaryPairMapping(
                                "solid_wall_bottom",
                                "solid_wall_top",
                                AffineMap(offset=offset)),
                            1e-12))

                    mesh = glue_mesh_boundaries(mesh, bdry_pair_mappings_and_tols)
                    """
                # print(f"{mesh=}")
                from meshmode.mesh.processing import rotate_mesh_around_axis
                if mesh_angle > 0:
                    mesh = rotate_mesh_around_axis(mesh, theta=theta)

                return mesh, tag_to_elements, volume_to_tags
        elif init_case == "mixing_layer" or init_case == "mixing_layer_hot":
            if rank == 0:
                print("Generating mesh from scratch")

            def get_mesh_data():
                from y3prediction.mixing_layer import get_mesh
                mesh, tag_to_elements = get_mesh(
                    dim=dim, size=mesh_size, layer_ratio=bl_ratio,
                    vorticity_thickness=vorticity_thickness,
                    transfinite=transfinite,
                    use_quads=use_tpe)()
                volume_to_tags = {"fluid": ["fluid"]}
                return mesh, tag_to_elements, volume_to_tags

        elif init_case == "wedge":
            if rank == 0:
                print("Generating mesh from scratch")

            def get_mesh_data():
                from y3prediction.wedge import get_mesh
                mesh, tag_to_elements = get_mesh(
                    dim=dim, size=mesh_size, bl_ratio=bl_ratio,
                    transfinite=transfinite, use_wall=use_wall,
                    use_quads=use_tpe, use_gmsh=use_gmsh)()

                volume_to_tags = {"fluid": ["fluid"]}
                if use_wall:
                    volume_to_tags["wall"] = ["wall_insert"]
                else:
                    from mirgecom.simutil import extract_volumes
                    mesh, tag_to_elements = extract_volumes(
                        mesh, tag_to_elements, volume_to_tags["fluid"],
                        "wall_interface")

                return mesh, tag_to_elements, volume_to_tags
        elif init_case == "species_diffusion":
            if rank == 0:
                print("Generating mesh from scratch")

            def get_mesh_data():
                from y3prediction.species_diffusion import get_mesh
                mesh, tag_to_elements = get_mesh(
                    dim=dim, size=mesh_size,
                    transfinite=transfinite,
                    use_quads=use_tpe)()

                volume_to_tags = {"fluid": ["fluid"]}
                return mesh, tag_to_elements, volume_to_tags
        else:
            if rank == 0:
                print(f"Reading mesh from {mesh_filename}")

            def get_mesh_data():
                from meshmode.mesh.io import read_gmsh
                mesh_construction_kwargs = {
                    "force_positive_orientation":  True,
                    "skip_element_orientation_test":  True}
                mesh, tag_to_elements = read_gmsh(
                    mesh_filename, force_ambient_dim=dim,
                    mesh_construction_kwargs=mesh_construction_kwargs,
                    return_tag_to_elements_map=True)
                volume_to_tags = {
                    "fluid": ["fluid"]}
                if use_wall:
                    volume_to_tags["wall"] = ["wall_insert", "wall_surround"]
                else:
                    from mirgecom.simutil import extract_volumes
                    mesh, tag_to_elements = extract_volumes(
                        mesh, tag_to_elements, volume_to_tags["fluid"],
                        "wall_interface")
                return mesh, tag_to_elements, volume_to_tags

        # use a pre-partitioned mesh
        if os.path.isdir(mesh_filename):
            pkl_filename = (mesh_filename + "/" + mesh_partition_prefix
                            + f"_mesh_np{nparts}_rank{rank}.pkl")
            if rank == 0:
                print("Reading mesh from pkl files in directory"
                      f" {mesh_filename}.")
            if not os.path.exists(pkl_filename):
                raise RuntimeError(f"Mesh pkl file ({pkl_filename})"
                                   " not found.")
            with open(pkl_filename, "rb") as pkl_file:
                global_nelements, volume_to_local_mesh_data = \
                    pickle.load(pkl_file)

        else:
            def my_partitioner(mesh, tag_to_elements, num_ranks):
                from mirgecom.simutil import geometric_mesh_partitioner
                return geometric_mesh_partitioner(
                    mesh, num_ranks, auto_balance=True, imbalance_tolerance=part_tol,
                    debug=False)

            part_func = my_partitioner if use_1d_part else None
            volume_to_local_mesh_data, global_nelements = distribute_mesh(
                comm, get_mesh_data, partition_generator_func=part_func)

    local_nelements = volume_to_local_mesh_data["fluid"][0].nelements
    if use_wall:
        local_nelements += volume_to_local_mesh_data["wall"][0].nelements

    # target data, used for sponge and prescribed boundary condtitions
    if target_filename:  # read the grid from restart data
        target_filename = f"{target_filename}-{rank:04d}.pkl"

        from mirgecom.restart import read_restart_data
        target_data = read_restart_data(actx, target_filename)
        global_nelements = target_data["global_nelements"]
        target_order = int(target_data["order"])

        target_nparts = target_data["num_parts"]
        if target_nparts != nparts:
            error_message = \
                "Incorrect number or ranks in target: {}".format(target_nparts)
            raise RuntimeError(error_message)

        target_nspecies = target_data["nspecies"]
        """
        if target_nspecies != nspecies:
            error_message = \
                "Incorrect number of species in target: {}".format(target_nspecies)
            raise RuntimeError(error_message)
        """

        target_nelements = target_data["global_nelements"]
        if target_nelements != global_nelements:
            error_message = \
                "Incorrect number of elements in target: {}".format(target_nelements)
            raise RuntimeError(error_message)
    else:
        logger.warning("No target file specied, using restart as target")

    disc_msg = f"Making {dim}D order {order} discretization"
    if use_overintegration:
        disc_msg = disc_msg + f" with quadrature order {quadrature_order}"
    disc_msg = disc_msg + "."
    if rank == 0:
        logger.info(disc_msg)

    dcoll = create_discretization_collection(
        actx,
        volume_meshes={
            vol: mesh
            for vol, (mesh, _) in volume_to_local_mesh_data.items()},
        order=order,
        quadrature_order=quadrature_order,
        tensor_product_elements=use_tpe)

    from grudge.dof_desc import DISCR_TAG_BASE, DISCR_TAG_QUAD
    if use_overintegration:
        quadrature_tag = DISCR_TAG_QUAD
    else:
        quadrature_tag = DISCR_TAG_BASE

    if rank == 0:
        logger.info("Done making discretization")

    dd_vol_fluid = DOFDesc(VolumeDomainTag("fluid"), DISCR_TAG_BASE)
    fluid_nodes = force_evaluation(actx, actx.thaw(dcoll.nodes(dd_vol_fluid)))

    def check_boundary(boundary, name):

        #print(f"check_boundary {boundary=} {name=}")
        try:
            force_evaluation(actx, actx.thaw(dcoll.nodes(boundary)))
        except ValueError:
            if rank == 0:
                print(f"Could not find boundary named {name} in fluid domain,",
                       "boundary type will be unused")
            return False

        if rank == 0:
            print(f"Found boundary named {name} in fluid domain")
        return True

    # setup element boundary assignments
    bndry_elements = {}
    for bnd_name in bndry_config:
        # skip disabled boundaries
        if bndry_config[bnd_name] != "none":
            # check to see if any elements are assigned to this named boundary,
            # if not, disabled it
            bndry_elements[bnd_name] = dd_vol_fluid.trace(bnd_name)
            bnd_exists = check_boundary(bndry_elements[bnd_name], bnd_name)
            if not bnd_exists:
                bndry_config[bnd_name] = "none"

    if rank == 0:
        print("### Boundary Condition Summary ###")
        print("The following boundary conditions are enabled:")
        for bnd_name in bndry_config:
            if bndry_config[bnd_name] != "none":
                print(f"\t{bnd_name} = {bndry_config[bnd_name]}")

        print("The following boundary conditions are unused:")
        for bnd_name in bndry_config:
            if bndry_config[bnd_name] == "none":
                print(f"\t{bnd_name}")

        print("### Boundary Condition Summary ###")

    bndry_mapping = {
        "isothermal_noslip": IsothermalWallBoundary(temp_wall),
        "adiabatic_noslip": AdiabaticNoslipWallBoundary(),
        "adiabatic_slip": AdiabaticSlipBoundary(),
        "pressure_outflow": PressureOutflowBoundary(outflow_pressure)
    }

    wall_farfield = DirichletDiffusionBoundary(temp_wall)

    def assign_fluid_boundaries(all_boundaries, bndry_mapping):

        for bnd_name in bndry_config:
            bndry_type = bndry_config[bnd_name]
            if bndry_type != "none":
                all_boundaries[bndry_elements[bnd_name].domain_tag] \
                    = bndry_mapping[bndry_type]
        return all_boundaries

    dd_vol_wall = None
    if use_wall:
        dd_vol_wall = DOFDesc(VolumeDomainTag("wall"), DISCR_TAG_BASE)
        wall_nodes = force_evaluation(actx, actx.thaw(dcoll.nodes(dd_vol_wall)))

        wall_vol_discr = dcoll.discr_from_dd(dd_vol_wall)
        wall_tag_to_elements = volume_to_local_mesh_data["wall"][1]

        try:
            wall_insert_mask = mask_from_elements(
                wall_vol_discr, actx, wall_tag_to_elements["wall_insert"])
        except KeyError:
            wall_insert_mask = 0
            if rank == 0:
                print("No elements matching wall_insert")
                #wall_insert_mask = actx.np.zeros_like(wall_tag_to_elements)

        try:
            wall_surround_mask = mask_from_elements(
                wall_vol_discr, actx, wall_tag_to_elements["wall_surround"])
        except KeyError:
            wall_surround_mask = 0
            if rank == 0:
                print("No elements matching wall_surround")
                #wall_surround_mask = actx.np.zeros_like(wall_tag_to_elements)

        wall_ffld_bnd = dd_vol_wall.trace("wall_farfield")

    from grudge.dt_utils import characteristic_lengthscales
    char_length_fluid = force_evaluation(actx,
        characteristic_lengthscales(actx, dcoll, dd=dd_vol_fluid))

    # put the lengths on the nodes vs elements
    xpos_fluid = fluid_nodes[0]
    char_length_fluid = char_length_fluid + actx.np.zeros_like(xpos_fluid)

    smoothness_diffusivity = \
        smooth_char_length_alpha*char_length_fluid**2/current_dt

    if use_wall:
        xpos_wall = wall_nodes[0]
        char_length_wall = force_evaluation(actx,
            characteristic_lengthscales(actx, dcoll, dd=dd_vol_wall))
        xpos_wall = wall_nodes[0]
        char_length_wall = char_length_wall + actx.np.zeros_like(xpos_wall)
        """
        smoothness_diffusivity_wall = \
            smooth_char_length_alpha*char_length_wall**2/current_dt
        """

    def compute_smoothed_char_length(href_fluid, comm_ind):
        # regular boundaries

        smooth_neumann = NeumannDiffusionBoundary(0)
        fluid_smoothness_boundaries = {}
        for bnd_name in bndry_config:
            if bndry_config[bnd_name] != "none":
                fluid_smoothness_boundaries[bndry_elements[bnd_name]] =\
                    smooth_neumann

        """
        fluid_smoothness_boundaries = assign_fluid_boundaries(
            outflow=smooth_neumann,
            inflow=smooth_neumann,
            injection=smooth_neumann,
            flow=smooth_neumann,
            wall=smooth_neumann,
            interface=smooth_neumann)
        """

        if use_wall:
            fluid_smoothness_boundaries.update({
                 dd_bdry.domain_tag: NeumannDiffusionBoundary(0)
                 for dd_bdry in filter_part_boundaries(
                     dcoll, volume_dd=dd_vol_fluid, neighbor_volume_dd=dd_vol_wall)})

        smooth_href_fluid_rhs = diffusion_operator(
            dcoll, smoothness_diffusivity, fluid_smoothness_boundaries,
            href_fluid,
            quadrature_tag=quadrature_tag, dd=dd_vol_fluid,
            comm_tag=(_SmoothCharDiffFluidCommTag, comm_ind))*current_dt

        return smooth_href_fluid_rhs

    compute_smoothed_char_length_compiled = \
        actx.compile(compute_smoothed_char_length)

    """
    def compute_smoothed_char_length_wall(href_wall, comm_ind):
        smooth_neumann = NeumannDiffusionBoundary(0)
        wall_smoothness_boundaries = {
            wall_ffld_bnd.domain_tag: smooth_neumann,
        }

        wall_smoothness_boundaries.update({
             dd_bdry.domain_tag: NeumannDiffusionBoundary(0)
             for dd_bdry in filter_part_boundaries(
                 dcoll, volume_dd=dd_vol_wall, neighbor_volume_dd=dd_vol_fluid)})

        smooth_href_wall_rhs = diffusion_operator(
                dcoll, smoothness_diffusivity_wall, wall_smoothness_boundaries,
                href_wall,
                quadrature_tag=quadrature_tag, dd=dd_vol_wall,
                comm_tag=(_SmoothCharDiffWallCommTag, comm_ind))*current_dt

        return smooth_href_wall_rhs

    if use_wall:
        compute_smoothed_char_length_wall_compiled = \
            actx.compile(compute_smoothed_char_length_wall)
    """

    smoothed_char_length_fluid = char_length_fluid

    if use_smoothed_char_length:
        for i in range(smooth_char_length):
            smoothed_char_length_fluid_rhs = \
                compute_smoothed_char_length_compiled(smoothed_char_length_fluid, i)
            smoothed_char_length_fluid = smoothed_char_length_fluid + \
                                         smoothed_char_length_fluid_rhs

        """
        if use_wall:
            smoothed_char_length_wall = char_length_wall
            for i in range(smooth_char_length):
                smoothed_char_length_wall_rhs = \
                    compute_smoothed_char_length_wall_compiled(
                        smoothed_char_length_wall, i)
                smoothed_char_length_wall = smoothed_char_length_wall + \
                                            smoothed_char_length_wall_rhs
        """

        smoothed_char_length_fluid = force_evaluation(actx,
                                                      smoothed_char_length_fluid)

        """
        if use_wall:
            smoothed_char_length_wall = force_evaluation(actx,
                                                         smoothed_char_length_wall)
        """

    if rank == 0:
        logger.info("Before restart/init")

    #########################
    # Convenience Functions #
    #########################
    def drop_order(dcoll, field, theta, dd=dd_vol_fluid,
                   positivity_preserving=False):
        # Compute cell averages of the state
        def cancel_polynomials(grp):
            return actx.from_numpy(
                np.asarray([1 if sum(mode_id) == 0
                            else 0 for mode_id in grp.mode_ids()]))

        dd_nodal = dd
        dd_modal = dd_nodal.with_discr_tag(DISCR_TAG_MODAL)

        modal_map = dcoll.connection_from_dds(dd_nodal, dd_modal)
        nodal_map = dcoll.connection_from_dds(dd_modal, dd_nodal)

        modal_discr = dcoll.discr_from_dd(dd_modal)
        modal_field = modal_map(field)

        # cancel the ``high-order"" polynomials p > 0 and keep the average
        filtered_modal_field = DOFArray(
            actx,
            tuple(actx.einsum("ej,j->ej",
                              vec_i,
                              cancel_polynomials(grp),
                              arg_names=("vec", "filter"),
                              tagged=(FirstAxisIsElementsTag(),))
                  for grp, vec_i in zip(modal_discr.groups, modal_field))
        )

        # convert back to nodal to have the average at all points
        cell_avgs = nodal_map(filtered_modal_field)

        if positivity_preserving:
            cell_avgs = actx.np.where(actx.np.greater(cell_avgs, 1e-5),
                                                      cell_avgs, 1e-5)

        return theta*(field - cell_avgs) + cell_avgs

    def _drop_order_cv(cv, flipped_smoothness, theta_factor, dd=None):

        smoothness = 1.0 - theta_factor*flipped_smoothness

        density_lim = drop_order(dcoll, cv.mass, smoothness)
        momentum_lim = make_obj_array([
            drop_order(dcoll, cv.momentum[0], smoothness),
            drop_order(dcoll, cv.momentum[1], smoothness)])
        energy_lim = drop_order(dcoll, cv.energy, smoothness)

        # make a new CV with the limited variables
        return make_conserved(dim=dim, mass=density_lim, energy=energy_lim,
                              momentum=momentum_lim, species_mass=cv.species_mass)

    drop_order_cv = actx.compile(_drop_order_cv)

    def element_minimum(dcoll, field, dd=dd_vol_fluid,
                        positivity_preserving=False):

        # convert back to nodal to have the average at all points
        cell_min = op.elementwise_min(dcoll, dd, field)

        return cell_min

    def element_maximum(dcoll, field, dd=dd_vol_fluid,
                        positivity_preserving=False):

        # convert back to nodal to have the average at all points
        cell_max = op.elementwise_max(dcoll, dd, field)

        return cell_max

    def _neighbor_maximum(field):

        from grudge.trace_pair import interior_trace_pairs
        itp = interior_trace_pairs(dcoll, field, volume_dd=dd_vol_fluid,
                                   comm_tag=_FluidAvgCVTag)

        from meshmode.discretization.connection import FACE_RESTR_ALL
        dd_allfaces = dd_vol_fluid.trace(FACE_RESTR_ALL)
        is_int_face = dcoll.zeros(actx, dd=dd_allfaces, dtype=int)

        for tpair in itp:
            is_int_face = is_int_face + op.project(
                dcoll, tpair.dd, dd_allfaces, actx.zeros_like(tpair.ext) + 1)

        face_data = actx.np.where(is_int_face, 0., -np.inf)

        for tpair in itp:
            face_data = face_data + op.project(
                dcoll, tpair.dd, dd_allfaces, tpair.ext)

            # Make sure MPI communication happens, ugh
            face_data = face_data + (
                0*op.project(dcoll, tpair.dd, dd_allfaces, tpair.int))

        def function(face_data):
            # Reshape from (nelements*nfaces, 1) to (nfaces, nelements, 1)
            # to get per-element data
            node_data_per_group = []
            for igrp, group in enumerate(
                    dcoll.discr_from_dd(dd_vol_fluid).mesh.groups):
                nelements = group.nelements
                nfaces = group.nfaces
                el_face_data = face_data[igrp].reshape(nfaces, nelements,
                                                       face_data[igrp].shape[1])
                if actx.supports_nonscalar_broadcasting:
                    el_data = actx.np.max(el_face_data, axis=0)[:, 0:1]
                    node_data = actx.np.broadcast_to(
                        el_data, dcoll.zeros(actx, dd=dd_vol_fluid)[igrp].shape)
                else:
                    el_data_np = np.max(actx.to_numpy(el_face_data), axis=0)[:, 0:1]
                    node_data_np = np.ascontiguousarray(np.broadcast_to(el_data_np,
                        dcoll.zeros(actx, dd=dd_vol_fluid)[igrp].shape))
                    node_data = actx.from_numpy(node_data_np)

                node_data_per_group.append(node_data)
            return DOFArray(actx, node_data_per_group)

        from arraycontext import rec_map_array_container
        el_data = rec_map_array_container(function, face_data, leaf_class=DOFArray)

        return el_data

    def _neighbor_minimum(field):

        from grudge.trace_pair import interior_trace_pairs
        itp = interior_trace_pairs(dcoll, field, volume_dd=dd_vol_fluid,
                                          comm_tag=_FluidAvgCVTag)

        from meshmode.discretization.connection import FACE_RESTR_ALL
        dd_allfaces = dd_vol_fluid.trace(FACE_RESTR_ALL)
        is_int_face = dcoll.zeros(actx, dd=dd_allfaces, dtype=int)

        for tpair in itp:
            is_int_face = is_int_face + op.project(
                dcoll, tpair.dd, dd_allfaces, actx.zeros_like(tpair.ext) + 1)

        face_data = actx.np.where(is_int_face, 0., np.inf)

        for tpair in itp:
            face_data = face_data + op.project(
                dcoll, tpair.dd, dd_allfaces, tpair.ext)

            # Make sure MPI communication happens, ugh
            face_data = face_data + (
                0*op.project(dcoll, tpair.dd, dd_allfaces, tpair.int))

        def function(face_data):
            # Reshape from (nelements*nfaces, 1) to (nfaces, nelements, 1)
            # to get per-element data
            node_data_per_group = []
            for igrp, group in enumerate(
                    dcoll.discr_from_dd(dd_vol_fluid).mesh.groups):
                nelements = group.nelements
                nfaces = group.nfaces
                el_face_data = face_data[igrp].reshape(nfaces, nelements,
                                                       face_data[igrp].shape[1])
                if actx.supports_nonscalar_broadcasting:
                    el_data = actx.np.min(el_face_data, axis=0)[:, 0:1]
                    node_data = actx.np.broadcast_to(
                        el_data, dcoll.zeros(actx, dd=dd_vol_fluid)[igrp].shape)
                else:
                    el_data_np = np.min(actx.to_numpy(el_face_data), axis=0)[:, 0:1]
                    node_data_np = np.ascontiguousarray(np.broadcast_to(el_data_np,
                        dcoll.zeros(actx, dd=dd_vol_fluid)[igrp].shape))
                    node_data = actx.from_numpy(node_data_np)

                node_data_per_group.append(node_data)
            return DOFArray(actx, node_data_per_group)

        from arraycontext import rec_map_array_container
        el_data = rec_map_array_container(function, face_data, leaf_class=DOFArray)

        return el_data

    def _neighbor_maximum_cv(cv):

        from grudge.trace_pair import interior_trace_pairs
        itp = interior_trace_pairs(dcoll, cv, volume_dd=dd_vol_fluid,
                                   comm_tag=_FluidAvgCVTag)

        from meshmode.discretization.connection import FACE_RESTR_ALL
        dd_allfaces = dd_vol_fluid.trace(FACE_RESTR_ALL)
        is_int_face = dcoll.zeros(actx, dd=dd_allfaces, dtype=int)

        for tpair in itp:
            is_int_face = is_int_face + op.project(
                dcoll, tpair.dd, dd_allfaces, actx.zeros_like(tpair.ext) + 1)

        face_data = actx.np.where(is_int_face, 0., -np.inf)

        for tpair in itp:
            face_data = face_data + op.project(
                dcoll, tpair.dd, dd_allfaces, tpair.ext)

            # Make sure MPI communication happens, ugh
            face_data = face_data + (
                0*op.project(dcoll, tpair.dd, dd_allfaces, tpair.int))

        def function(face_data):
            # Reshape from (nelements*nfaces, 1) to (nfaces, nelements, 1)
            # to get per-element data
            node_data_per_group = []
            for igrp, group in enumerate(
                    dcoll.discr_from_dd(dd_vol_fluid).mesh.groups):
                nelements = group.nelements
                nfaces = group.nfaces
                el_face_data = face_data[igrp].reshape(nfaces, nelements,
                                                       face_data[igrp].shape[1])
                if actx.supports_nonscalar_broadcasting:
                    el_data = actx.np.max(el_face_data, axis=0)[:, 0:1]
                    node_data = actx.np.broadcast_to(
                        el_data, dcoll.zeros(actx, dd=dd_vol_fluid)[igrp].shape)
                else:
                    el_data_np = np.max(actx.to_numpy(el_face_data), axis=0)[:, 0:1]
                    node_data_np = np.ascontiguousarray(np.broadcast_to(el_data_np,
                        dcoll.zeros(actx, dd=dd_vol_fluid)[igrp].shape))
                    node_data = actx.from_numpy(node_data_np)

                node_data_per_group.append(node_data)
            return DOFArray(actx, node_data_per_group)

        from arraycontext import rec_map_array_container
        el_data = rec_map_array_container(function, face_data, leaf_class=DOFArray)

        return el_data

    def _neighbor_minimum_cv(cv):

        from grudge.trace_pair import interior_trace_pairs
        itp = interior_trace_pairs(dcoll, cv, volume_dd=dd_vol_fluid,
                                          comm_tag=_FluidAvgCVTag)

        from meshmode.discretization.connection import FACE_RESTR_ALL
        dd_allfaces = dd_vol_fluid.trace(FACE_RESTR_ALL)
        is_int_face = dcoll.zeros(actx, dd=dd_allfaces, dtype=int)

        for tpair in itp:
            is_int_face = is_int_face + op.project(
                dcoll, tpair.dd, dd_allfaces, actx.zeros_like(tpair.ext) + 1)

        face_data = actx.np.where(is_int_face, 0., np.inf)

        for tpair in itp:
            face_data = face_data + op.project(
                dcoll, tpair.dd, dd_allfaces, tpair.ext)

            # Make sure MPI communication happens, ugh
            face_data = face_data + (
                0*op.project(dcoll, tpair.dd, dd_allfaces, tpair.int))

        def function(face_data):
            # Reshape from (nelements*nfaces, 1) to (nfaces, nelements, 1)
            # to get per-element data
            node_data_per_group = []
            for igrp, group in enumerate(
                    dcoll.discr_from_dd(dd_vol_fluid).mesh.groups):
                nelements = group.nelements
                nfaces = group.nfaces
                el_face_data = face_data[igrp].reshape(nfaces, nelements,
                                                       face_data[igrp].shape[1])
                if actx.supports_nonscalar_broadcasting:
                    el_data = actx.np.min(el_face_data, axis=0)[:, 0:1]
                    node_data = actx.np.broadcast_to(
                        el_data, dcoll.zeros(actx, dd=dd_vol_fluid)[igrp].shape)
                else:
                    el_data_np = np.min(actx.to_numpy(el_face_data), axis=0)[:, 0:1]
                    node_data_np = np.ascontiguousarray(np.broadcast_to(el_data_np,
                        dcoll.zeros(actx, dd=dd_vol_fluid)[igrp].shape))
                    node_data = actx.from_numpy(node_data_np)

                node_data_per_group.append(node_data)
            return DOFArray(actx, node_data_per_group)

        from arraycontext import rec_map_array_container
        el_data = rec_map_array_container(function, face_data, leaf_class=DOFArray)

        return el_data

    if soln_filter_cutoff < 0:
        soln_filter_cutoff = int(soln_filter_frac * order)
    if rhs_filter_cutoff < 0:
        rhs_filter_cutoff = int(rhs_filter_frac * order)

    if soln_filter_cutoff >= order and soln_nfilter > 0:
        raise ValueError("Invalid setting for solution filter (cutoff >= order).")
    if rhs_filter_cutoff >= order and use_rhs_filter:
        raise ValueError("Invalid setting for RHS filter (cutoff >= order).")

    from mirgecom.filter import (
        exponential_mode_response_function as xmrfunc,
        filter_modally
    )
    soln_frfunc = partial(xmrfunc, alpha=soln_filter_alpha,
                          filter_order=soln_filter_order)
    rhs_frfunc = partial(xmrfunc, alpha=rhs_filter_alpha,
                         filter_order=rhs_filter_order)

    def filter_cv(cv, filter_dd=dd_vol_fluid):
        return filter_modally(dcoll, soln_filter_cutoff, soln_frfunc, cv,
                              dd=filter_dd)

    def filter_fluid_rhs(rhs):
        return filter_modally(dcoll, rhs_filter_cutoff, rhs_frfunc, rhs,
                              dd=dd_vol_fluid)

    def filter_wall_rhs(rhs):
        return filter_modally(dcoll, rhs_filter_cutoff, rhs_frfunc, rhs,
                              dd=dd_vol_wall)

    filter_cv_compiled = actx.compile(filter_cv)
    filter_rhs_fluid_compiled = actx.compile(filter_fluid_rhs)
    filter_rhs_wall_compiled = actx.compile(filter_wall_rhs)

    if soln_nfilter >= 0 and rank == 0:
        logger.info("Solution filtering settings:")
        logger.info(f" - filter every {soln_nfilter} steps")
        logger.info(f" - filter alpha  = {soln_filter_alpha}")
        logger.info(f" - filter cutoff = {soln_filter_cutoff}")
        logger.info(f" - filter order  = {soln_filter_order}")

    if use_rhs_filter and rank == 0:
        logger.info("RHS filtering settings:")
        logger.info(f" - filter alpha  = {rhs_filter_alpha}")
        logger.info(f" - filter cutoff = {rhs_filter_cutoff}")
        logger.info(f" - filter order  = {rhs_filter_order}")

    if use_species_limiter == 1:
        logger.info("Limiting species mass fractions:")
    elif use_species_limiter == 2:
        logger.info("Positivity-preserving limiter enabled:")

    def my_limiter_func(cv, temperature_seed, gas_model, dd):
        limiter_func = None
        if use_species_limiter == 1:
            limiter_func = limit_fluid_state(
                dcoll, cv, temperature_seed, gas_model, dd)
        elif use_species_limiter == 2:
            limiter_func = limit_fluid_state_lv(
                dcoll, cv, temperature_seed, gas_model,
                dd, limiter_smin=limiter_smin)
        return limiter_func

    limiter_func = None
    if use_species_limiter > 0:
        limiter_func = my_limiter_func

    ########################################
    # Helper functions for building states #
    ########################################

    def _create_fluid_state(cv, temperature_seed, smoothness_mu,
                            smoothness_beta, smoothness_kappa, smoothness_d):
        return make_fluid_state(cv=cv, gas_model=gas_model,
                                temperature_seed=temperature_seed,
                                smoothness_mu=smoothness_mu,
                                smoothness_beta=smoothness_beta,
                                smoothness_kappa=smoothness_kappa,
                                smoothness_d=smoothness_d,
                                limiter_func=limiter_func,
                                limiter_dd=dd_vol_fluid)

    create_fluid_state = actx.compile(_create_fluid_state)

    def update_dv(cv, temperature, smoothness_mu, smoothness_beta,
                  smoothness_kappa, smoothness_d):
        if eos_type == 0:
            return GasDependentVars(
                temperature=temperature,
                pressure=eos.pressure(cv, temperature),
                speed_of_sound=eos.sound_speed(cv, temperature),
                smoothness_mu=smoothness_mu,
                smoothness_beta=smoothness_beta,
                smoothness_kappa=smoothness_kappa,
                smoothness_d=smoothness_d)
        else:
            return MixtureDependentVars(
                temperature=temperature,
                pressure=eos.pressure(cv, temperature),
                speed_of_sound=eos.sound_speed(cv, temperature),
                species_enthalpies=eos.species_enthalpies(cv, temperature),
                smoothness_mu=smoothness_mu,
                smoothness_beta=smoothness_beta,
                smoothness_kappa=smoothness_kappa,
                smoothness_d=smoothness_d)

    def update_tv(cv, dv):
        return gas_model.transport.transport_vars(cv, dv, eos)

    def update_fluid_state(cv, dv, tv):
        from mirgecom.gas_model import ViscousFluidState
        return ViscousFluidState(cv, dv, tv)

    def get_temperature_update(cv, temperature):
        y = cv.species_mass_fractions
        e = gas_model.eos.internal_energy(cv)/cv.mass
        return actx.np.abs(
            pyro_mech.get_temperature_update_energy(e, temperature, y))

    get_temperature_update_compiled = actx.compile(get_temperature_update)

    #
    # Setup the wall model
    #
    if use_wall:
        def experimental_kappa(temperature):
            return (
                1.766e-10 * temperature**3
                - 4.828e-7 * temperature**2
                + 6.252e-4 * temperature
                + 6.707e-3)

        def puma_kappa(mass_loss_frac):
            return (
                0.0988 * mass_loss_frac**2
                - 0.2751 * mass_loss_frac
                + 0.201)

        def puma_effective_surface_area(mass_loss_frac):
            # Original fit function: -1.1012e5*x**2 - 0.0646e5*x + 1.1794e5
            # Rescale by x==0 value and rearrange
            return 1.1794e5 * (
                1
                - 0.0547736137 * mass_loss_frac
                - 0.9336950992 * mass_loss_frac**2)

        def _get_wall_kappa_fiber(mass, temperature):
            mass_loss_frac = (
                (wall_insert_rho - mass)/wall_insert_rho
                * wall_insert_mask)
            scaled_insert_kappa = (
                experimental_kappa(temperature)
                * puma_kappa(mass_loss_frac)
                / puma_kappa(0))
            return (
                scaled_insert_kappa * wall_insert_mask
                + wall_surround_kappa * wall_surround_mask)

        def _get_wall_kappa_inert(mass, temperature):
            return (
                wall_insert_kappa * wall_insert_mask
                + wall_surround_kappa * wall_surround_mask)

        def _get_wall_effective_surface_area_fiber(mass):
            mass_loss_frac = (
                (wall_insert_rho - mass)/wall_insert_rho
                * wall_insert_mask)
            return (
                puma_effective_surface_area(mass_loss_frac) * wall_insert_mask)

        def _mass_loss_rate_fiber(mass, ox_mass, temperature, eff_surf_area):
            actx = mass.array_context
            alpha = (
                (0.00143+0.01*actx.np.exp(-1450.0/temperature))
                / (1.0+0.0002*actx.np.exp(13000.0/temperature)))
            k = alpha*actx.np.sqrt(
                (univ_gas_const*temperature)/(2.0*np.pi*mw_o2))
            return (mw_co/mw_o2 + mw_o/mw_o2 - 1)*ox_mass*k*eff_surf_area

        # inert
        wall_model = WallModel(
            heat_capacity=(
                wall_insert_cp * wall_insert_mask
                + wall_surround_cp * wall_surround_mask),
            thermal_conductivity_func=_get_wall_kappa_inert)

        # non-porous
        if wall_material == 1:
            wall_model = WallModel(
                heat_capacity=(
                    wall_insert_cp * wall_insert_mask
                    + wall_surround_cp * wall_surround_mask),
                thermal_conductivity_func=_get_wall_kappa_fiber,
                effective_surface_area_func=_get_wall_effective_surface_area_fiber,
                mass_loss_func=_mass_loss_rate_fiber,
                oxygen_diffusivity=wall_insert_ox_diff * wall_insert_mask)
        # porous
        elif wall_material == 2:
            wall_model = WallModel(
                heat_capacity=(
                    wall_insert_cp * wall_insert_mask
                    + wall_surround_cp * wall_surround_mask),
                thermal_conductivity_func=_get_wall_kappa_fiber,
                effective_surface_area_func=_get_wall_effective_surface_area_fiber,
                mass_loss_func=_mass_loss_rate_fiber,
                oxygen_diffusivity=wall_insert_ox_diff * wall_insert_mask)

        def _create_wall_dependent_vars(wv):
            return wall_model.dependent_vars(wv)

        create_wall_dependent_vars_compiled = actx.compile(
            _create_wall_dependent_vars)

    if rank == 0:
        logger.info("Smoothness functions processing")

    # smoothness used with av = 1
    def compute_smoothness(cv, dv, grad_cv):

        div_v = np.trace(velocity_gradient(cv, grad_cv))

        gamma = gas_model.eos.gamma(cv=cv, temperature=dv.temperature)
        r = gas_model.eos.gas_const(cv)
        c_star = actx.np.sqrt(gamma*r*(2/(gamma+1)*static_temp))
        href = smoothed_char_length_fluid
        indicator = -gamma_sc*href*div_v/c_star

        smoothness = actx.np.log(
            1 + actx.np.exp(theta_sc*(indicator - beta_sc)))/theta_sc
        return smoothness*gamma_sc*href

    def lmax(s):
        b = 1000
        return (s/np.pi*actx.np.arctan(b*s) +
                0.5*s - 1/np.pi*actx.np.arctan(b) + 0.5)

    def lmin(s):
        return s - lmax(s)

    # smoothness used for beta with av = 2
    def compute_smoothness_mbk(cv, dv, grad_cv, grad_t):

        from mirgecom.fluid import velocity_gradient
        vel_grad = velocity_gradient(cv, grad_cv)
        div_v = np.trace(vel_grad)

        gamma = gas_model.eos.gamma(cv=cv, temperature=dv.temperature)
        # somehow this can be negative ... which is bad
        r = actx.np.abs(gas_model.eos.gas_const(cv))
        c_star = actx.np.sqrt(gamma*r*(2/(gamma+1)*static_temp))
        #c_star = 460
        href = smoothed_char_length_fluid
        indicator = -href*div_v/c_star

        # limit the indicator range
        # multiply by href, since we won't have access to it inside transport
        indicator_max = 2/actx.np.sqrt(gamma - 1)
        #indicator_max = 3.16
        smoothness_beta = (lmin(lmax(indicator - av2_beta_s0) - indicator_max)
                           + indicator_max)*href

        grad_t_mag = actx.np.sqrt(np.dot(grad_t, grad_t))
        indicator = href*grad_t_mag/static_temp

        # limit the indicator range
        # multiply by href, since we won't have access to it inside transport
        #indicator_min = 1.0
        #indicator_min = 0.01
        #indicator_min = 0.000001
        indicator_max = 2
        smoothness_kappa = (lmin(lmax(indicator - av2_kappa_s0) - indicator_max)
                            + indicator_max)*href

        vmax = actx.np.sqrt(np.dot(cv.velocity, cv.velocity) +
                            2*c_star/(gamma - 1))

        # just the determinant
        # scaled_grad = vel_grad/vmax
        #indicator = href*actx.np.abs(scaled_grad[0][1]*scaled_grad[1][0])

        # Frobenius norm
        if dim == 2:
            indicator = href*actx.np.sqrt(vel_grad[0][1]*vel_grad[0][1] +
                                          vel_grad[1][0]*vel_grad[1][0])/vmax
        else:
            indicator = href*actx.np.sqrt(vel_grad[0][1]*vel_grad[0][1] +
                                          vel_grad[0][2]*vel_grad[0][2] +
                                          vel_grad[1][0]*vel_grad[1][0] +
                                          vel_grad[1][2]*vel_grad[1][2] +
                                          vel_grad[2][0]*vel_grad[2][0] +
                                          vel_grad[2][1]*vel_grad[2][1])/vmax

        # limit the indicator range
        # multiply by href, since we won't have access to it inside transport
        #indicator_min = 1.0
        indicator_max = 2
        smoothness_mu = (lmin(lmax(indicator - av2_mu_s0) - indicator_max)
                         + indicator_max)*href

        return make_obj_array([smoothness_mu, smoothness_beta, smoothness_kappa])

    # smoothness used for beta with av = 3
    def compute_smoothness_mbkd(cv, dv, grad_cv, grad_t):

        from mirgecom.fluid import species_mass_fraction_gradient
        y_grad = species_mass_fraction_gradient(cv, grad_cv)

        y_grad_max = y_grad[0]
        """
        y_grad_max = actx.np.max(y_grad)
        for i in range(1, nspecies):
            y_grad_max = actx.np.max(y_grad_max, y_grad[i])
        """
        grad_y_mag = actx.np.sqrt(np.dot(y_grad_max, y_grad_max))

        href = smoothed_char_length_fluid
        indicator = href*grad_y_mag

        # limit the indicator range
        indicator_max = 1.0
        smoothness_d = (lmin(lmax(indicator - av2_d_s0) - indicator_max)
                           + indicator_max)*href

        smoothness_mu, smoothness_beta, smoothness_kappa = \
            compute_smoothness_mbk(cv, dv, grad_cv, grad_t)

        return make_obj_array([smoothness_mu, smoothness_beta,
                               smoothness_kappa, smoothness_d])

    def update_smoothness(state, time):
        cv = state.cv
        tseed = state.tseed
        av_smu = state.av_smu
        av_sbeta = state.av_sbeta
        av_skappa = state.av_skappa
        av_sd = state.av_sd

        fluid_state = make_fluid_state(cv=cv, gas_model=gas_model,
                                       temperature_seed=tseed,
                                       smoothness_mu=av_smu,
                                       smoothness_beta=av_sbeta,
                                       smoothness_kappa=av_skappa,
                                       smoothness_d=av_sd,
                                       limiter_func=limiter_func,
                                       limiter_dd=dd_vol_fluid)
        cv = fluid_state.cv  # reset cv to the limited version
        dv = fluid_state.dv

        wv = None
        if use_wall:
            wv = state.wv
            wdv = wall_model.dependent_vars(wv)

            # update the boundaries and compute the gradients
            # shared by artificial viscosity and the operators
            # this updates the coupling between the fluid and wall
            (updated_fluid_boundaries,
             updated_wall_boundaries,
             fluid_operator_states_quad,
             grad_fluid_cv,
             grad_fluid_t,
             grad_wall_t) = update_coupled_boundaries(
                dcoll=dcoll,
                gas_model=gas_model,
                fluid_dd=dd_vol_fluid, wall_dd=dd_vol_wall,
                fluid_boundaries=uncoupled_fluid_boundaries,
                wall_boundaries=uncoupled_wall_boundaries,
                interface_noslip=noslip,
                fluid_state=fluid_state,
                wall_kappa=wdv.thermal_conductivity,
                wall_temperature=wdv.temperature,
                time=time,
                wall_penalty_amount=wall_penalty_amount,
                quadrature_tag=quadrature_tag,
                limiter_func=limiter_func,
                comm_tag=_InitCommTag)

            # try making sure the stuff that comes back is used
            # even if it's a zero contribution
            fluid_rhs = ns_operator(
                dcoll=dcoll,
                gas_model=gas_model,
                dd=dd_vol_fluid,
                operator_states_quad=fluid_operator_states_quad,
                grad_cv=grad_fluid_cv,
                grad_t=grad_fluid_t,
                boundaries=updated_fluid_boundaries,
                inviscid_numerical_flux_func=inviscid_numerical_flux_func,
                viscous_numerical_flux_func=viscous_numerical_flux_func,
                state=fluid_state,
                time=time,
                quadrature_tag=quadrature_tag,
                comm_tag=(_InitCommTag, _FluidOperatorCommTag))

            wall_energy_rhs = diffusion_operator(
                dcoll=dcoll,
                kappa=wdv.thermal_conductivity,
                boundaries=updated_wall_boundaries,
                u=wdv.temperature,
                quadrature_tag=quadrature_tag,
                dd=dd_vol_wall,
                grad_u=grad_wall_t,
                comm_tag=(_InitCommTag, _WallOperatorCommTag))

            cv = cv + 0.*fluid_rhs

            wall_mass_rhs = actx.np.zeros_like(wv.mass)
            wall_ox_mass_rhs = actx.np.zeros_like(wv.mass)
            wall_rhs = wall_time_scale * WallVars(
                mass=wall_mass_rhs,
                energy=wall_energy_rhs,
                ox_mass=wall_ox_mass_rhs)

            wv = wv + 0.*wall_rhs

        else:
            grad_fluid_cv = grad_cv_operator(
                dcoll=dcoll, gas_model=gas_model, dd=dd_vol_fluid,
                state=fluid_state, boundaries=uncoupled_fluid_boundaries,
                time=time, quadrature_tag=quadrature_tag)

            grad_fluid_t = fluid_grad_t_operator(
                dcoll=dcoll, gas_model=gas_model, dd=dd_vol_fluid,
                state=fluid_state, boundaries=uncoupled_fluid_boundaries,
                time=time, quadrature_tag=quadrature_tag)

        # now compute the smoothness part
        if use_av == 1:
            av_smu = compute_smoothness(cv, dv, grad_fluid_cv)
        elif use_av == 2:
            av_smu, av_sbeta, av_skappa = \
                compute_smoothness_mbk(cv, dv, grad_fluid_cv, grad_fluid_t)
        elif use_av == 3:
            av_smu, av_sbeta, av_skappa, av_sd = \
                compute_smoothness_mbkd(cv, dv, grad_fluid_cv, grad_fluid_t)

        # update the stepper_state
        state = state.replace(cv=cv,
                              av_smu=av_smu,
                              av_sbeta=av_sbeta,
                              av_skappa=av_skappa,
                              av_sd=av_sd)
        if use_wall:
            state = state.replace(wv=wv)

        return state

    # this one gets used in init/viz
    #compute_smoothness_compiled = actx.compile(compute_smoothness_wrapper) # noqa
    compute_smoothness_compiled = actx.compile(compute_smoothness) # noqa
    update_smoothness_compiled = actx.compile(update_smoothness) # noqa

    def get_production_rates(cv, temperature):
        return eos.get_production_rates(cv, temperature)

    compute_production_rates = actx.compile(get_production_rates)

    if rank == 0:
        logger.info("Initial flow conditions processing")

    ##################################
    # Set up flow initial conditions #
    ##################################

    restart_wv = None
    if restart_filename:
        if rank == 0:
            logger.info("Restarting soln.")
        temperature_seed = restart_data["temperature_seed"]
        restart_cv = restart_data["cv"]
        restart_av_smu = restart_data["av_smu"]
        restart_av_sbeta = restart_data["av_sbeta"]
        restart_av_skappa = restart_data["av_skappa"]

        # this is so we can restart from legacy, before use_av=3
        try:
            restart_av_sd = restart_data["av_sd"]
        except (KeyError):
            restart_av_sd = actx.zeros_like(restart_av_smu)
            if rank == 0:
                print("no data for av_sd in restart file")
                print("av_sd will be initialzed to 0 on the mesh")

        if use_wall:
            restart_wv = restart_data["wv"]
        if restart_order != order:
            restart_dcoll = create_discretization_collection(
                actx,
                volume_meshes={
                    vol: mesh
                    for vol, (mesh, _) in volume_to_local_mesh_data.items()},
                order=restart_order, tensor_product_elements=use_tpe)
            from meshmode.discretization.connection import make_same_mesh_connection
            fluid_connection = make_same_mesh_connection(
                actx,
                dcoll.discr_from_dd(dd_vol_fluid),
                restart_dcoll.discr_from_dd(dd_vol_fluid)
            )
            if use_wall:
                wall_connection = make_same_mesh_connection(
                    actx,
                    dcoll.discr_from_dd(dd_vol_wall),
                    restart_dcoll.discr_from_dd(dd_vol_wall)
                )
            restart_cv = fluid_connection(restart_data["cv"])
            restart_av_smu = fluid_connection(restart_data["av_smu"])
            restart_av_sbeta = fluid_connection(restart_data["av_sbeta"])
            restart_av_skappa = fluid_connection(restart_data["av_skappa"])

            # this is so we can restart from legacy, before use_av=3
            try:
                restart_av_sd = fluid_connection(restart_data["av_sd"])
            except (KeyError):
                restart_av_sd = actx.zeros_like(restart_av_smu)
                if rank == 0:
                    print("no data for av_sd in restart file")
                    print("av_sd will be initialzed to 0 on the mesh")

            temperature_seed = fluid_connection(restart_data["temperature_seed"])
            if use_wall:
                restart_wv = wall_connection(restart_data["wv"])

        if restart_nspecies != nspecies:
            if rank == 0:
                print(f"Transitioning restart from {restart_nspecies} to {nspecies}")
                print("Preserving pressure and temperature")

            restart_eos = IdealSingleGas(gamma=gamma, gas_const=r)

            mass = restart_cv.mass
            velocity = restart_cv.momentum/mass
            species_mass_frac_multi = 0.*mass*y

            pressure = restart_eos.pressure(restart_cv)
            temperature = restart_eos.temperature(restart_cv, temperature_seed)

            if nspecies > 2:
                if restart_nspecies == 0:
                    species_mass_frac_multi[i_ox] = mf_o2
                    species_mass_frac_multi[i_di] = (1. - mf_o2)

                if restart_nspecies > 0:
                    species = restart_cv.species_mass_fractions

                    # air is species 0 in scalar sim
                    species_mass_frac_multi[i_ox] = mf_o2*species[0]
                    species_mass_frac_multi[i_di] = (1. - mf_o2)*species[0]

                    # fuel is species 1 in scalar sim
                    species_mass_frac_multi[i_c2h4] = mf_c2h4*species[1]
                    species_mass_frac_multi[i_h2] = mf_h2*species[1]

                internal_energy = eos.get_internal_energy(temperature=temperature,
                    species_mass_fractions=species_mass_frac_multi)

                modified_mass = eos.get_density(pressure, temperature,
                                                species_mass_frac_multi)

                total_energy = modified_mass*(
                    internal_energy + np.dot(velocity, velocity)/(2.0))

                modified_cv = make_conserved(
                    dim,
                    mass=modified_mass,
                    momentum=modified_mass*velocity,
                    energy=total_energy,
                    species_mass=modified_mass*species_mass_frac_multi)
            else:
                modified_cv = make_conserved(
                    dim,
                    mass=restart_cv.mass,
                    momentum=restart_cv.momentum,
                    energy=restart_cv.energy,
                    species_mass=restart_cv.mass*y)

            restart_cv = modified_cv

        restart_fluid_state = create_fluid_state(
            cv=restart_cv, temperature_seed=temperature_seed,
            smoothness_mu=restart_av_smu, smoothness_beta=restart_av_sbeta,
            smoothness_kappa=restart_av_skappa, smoothness_d=restart_av_sd)

        # update current state with injection intialization
        if init_injection:
            if use_injection:
                restart_cv = bulk_init.add_injection(restart_fluid_state.cv,
                                                     restart_fluid_state.pressure,
                                                     restart_fluid_state.temperature,
                                                     eos=eos_init,
                                                     x_vec=fluid_nodes)
                restart_fluid_state = create_fluid_state(
                    cv=restart_cv, temperature_seed=temperature_seed,
                    smoothness_mu=restart_av_smu, smoothness_beta=restart_av_sbeta,
                    smoothness_kappa=restart_av_skappa, smoothness_d=restart_av_sd)
                temperature_seed = restart_fluid_state.temperature

            if use_upstream_injection:
                restart_cv = bulk_init.add_injection_upstream(
                    restart_fluid_state.cv, restart_fluid_state.pressure,
                    restart_fluid_state.temperature, eos=eos_init, x_vec=fluid_nodes)
                restart_fluid_state = create_fluid_state(
                    cv=restart_cv, temperature_seed=temperature_seed,
                    smoothness_mu=restart_av_smu, smoothness_beta=restart_av_sbeta,
                    smoothness_kappa=restart_av_skappa, smoothness_d=restart_av_sd)
                temperature_seed = restart_fluid_state.temperature

        if logmgr:
            logmgr_set_time(logmgr, current_step, current_t)
    else:
        # Set the current state from time 0
        if rank == 0:
            logger.info("Initializing soln.")
        restart_cv = bulk_init(
            dcoll=dcoll, x_vec=fluid_nodes, eos=eos_init,
            time=current_t)

        restart_cv = force_evaluation(actx, restart_cv)

        temperature_seed = actx.np.zeros_like(restart_cv.mass) + init_temperature
        temperature_seed = force_evaluation(actx, temperature_seed)

        restart_av_smu = actx.np.zeros_like(restart_cv.mass)
        restart_av_sbeta = actx.np.zeros_like(restart_cv.mass)
        restart_av_skappa = actx.np.zeros_like(restart_cv.mass)
        restart_av_sd = actx.np.zeros_like(restart_cv.mass)

        # get the initial temperature field to use as a seed
        restart_fluid_state = create_fluid_state(cv=restart_cv,
                                                 temperature_seed=temperature_seed,
                                                 smoothness_mu=restart_av_smu,
                                                 smoothness_beta=restart_av_sbeta,
                                                 smoothness_kappa=restart_av_skappa,
                                                 smoothness_d=restart_av_sd)
        temperature_seed = restart_fluid_state.temperature

        # this is a little funky, need a better way of handling this
        # most of the initializations just create the initial cv and exit
        # but I've started breaking off certain parts to use in other pieces of the
        # driver. See adding injection to an already running simulation (restart)
        # or developing a time-dependent sponge.
        if init_case == "y3prediction_ramp" or init_case == "unstart_ramp":
            restart_cv = bulk_init.add_inlet(
                cv=restart_fluid_state.cv, pressure=restart_fluid_state.pressure,
                temperature=restart_fluid_state.temperature,
                eos=eos_init, x_vec=fluid_nodes, time=current_t)
            restart_fluid_state = create_fluid_state(
                cv=restart_cv, temperature_seed=temperature_seed,
                smoothness_mu=restart_av_smu, smoothness_beta=restart_av_sbeta,
                smoothness_kappa=restart_av_skappa,
                smoothness_d=restart_av_sd)
            temperature_seed = restart_fluid_state.temperature

            restart_cv = bulk_init.add_outlet(
                cv=restart_fluid_state.cv, pressure=restart_fluid_state.pressure,
                temperature=restart_fluid_state.temperature,
                eos=eos_init, x_vec=fluid_nodes, time=current_t)
            restart_fluid_state = create_fluid_state(
                cv=restart_cv, temperature_seed=temperature_seed,
                smoothness_mu=restart_av_smu, smoothness_beta=restart_av_sbeta,
                smoothness_kappa=restart_av_skappa,
                smoothness_d=restart_av_sd)
            temperature_seed = restart_fluid_state.temperature

        # update current state with injection intialization
        if use_injection:
            restart_cv = bulk_init.add_injection(
                cv=restart_fluid_state.cv, pressure=restart_fluid_state.pressure,
                temperature=restart_fluid_state.temperature,
                x_vec=fluid_nodes, eos=eos_init, time=current_t)
            restart_fluid_state = create_fluid_state(
                cv=restart_cv, temperature_seed=temperature_seed,
                smoothness_mu=restart_av_smu, smoothness_beta=restart_av_sbeta,
                smoothness_kappa=restart_av_skappa,
                smoothness_d=restart_av_sd)
            temperature_seed = restart_fluid_state.temperature

        if use_upstream_injection:
            restart_cv = bulk_init.add_injection_upstream(
                cv=restart_fluid_state.cv, pressure=restart_fluid_state.pressure,
                temperature=restart_fluid_state.temperature,
                x_vec=fluid_nodes, eos=eos_init, time=current_t)
            restart_fluid_state = create_fluid_state(
                cv=restart_cv, temperature_seed=temperature_seed,
                smoothness_mu=restart_av_smu, smoothness_beta=restart_av_sbeta,
                smoothness_kappa=restart_av_skappa,
                smoothness_d=restart_av_sd)
            temperature_seed = restart_fluid_state.temperature

        # Ideally we would compute the smoothness variables here,
        # but we need the boundary conditions (and hence the target state) first,
        # so we defer until after those are setup

        # initialize the wall
        if use_wall:
            wall_mass = (
                wall_insert_rho * wall_insert_mask
                + wall_surround_rho * wall_surround_mask)
            wall_cp = (
                wall_insert_cp * wall_insert_mask
                + wall_surround_cp * wall_surround_mask)
            restart_wv = WallVars(
                mass=wall_mass,
                energy=wall_mass * wall_cp * temp_wall,
                ox_mass=actx.np.zeros_like(wall_mass))

    if use_wall:
        restart_wv = force_evaluation(actx, restart_wv)

    ##################################
    # Set up flow target state       #
    ##################################

    if rank == 0:
        logger.info("Initializing target state.")

    if target_filename:
        if rank == 0:
            logger.info("Reading target soln.")
        if target_order != order:
            target_dcoll = create_discretization_collection(
                actx,
                volume_meshes={
                    vol: mesh
                    for vol, (mesh, _) in volume_to_local_mesh_data.items()},
                order=target_order, tensor_product_elements=use_tpe)
            from meshmode.discretization.connection import make_same_mesh_connection
            fluid_connection = make_same_mesh_connection(
                actx,
                dcoll.discr_from_dd(dd_vol_fluid),
                target_dcoll.discr_from_dd(dd_vol_fluid)
            )
            target_cv = fluid_connection(target_data["cv"])
            target_av_smu = fluid_connection(target_data["av_smu"])
            target_av_sbeta = fluid_connection(target_data["av_sbeta"])
            target_av_skappa = fluid_connection(target_data["av_skappa"])
            target_av_sd = fluid_connection(target_data["av_sd"])
        else:
            target_cv = target_data["cv"]
            target_av_smu = target_data["av_smu"]
            target_av_sbeta = target_data["av_sbeta"]
            target_av_skappa = target_data["av_skappa"]
            # this is so we can restart from legacy, before use_av=3
            try:
                target_av_sd = target_data["av_sd"]
            except (KeyError):
                target_av_sd = actx.zeros_like(target_av_smu)
                if rank == 0:
                    print("no data for av_sd in target file")
                    print("av_sd will be initialzed to 0 on the mesh")

        if target_nspecies != nspecies:
            if rank == 0:
                print(f"Transitioning target from {target_nspecies} to {nspecies}")
                print("Preserving pressure and temperature")

            target_eos = IdealSingleGas(gamma=gamma, gas_const=r)

            mass = target_cv.mass
            velocity = target_cv.momentum/mass
            species_mass_frac_multi = 0.*mass*y

            pressure = target_eos.pressure(target_cv)
            temperature = target_eos.temperature(target_cv, temperature_seed)

            if nspecies > 2:
                if target_nspecies == 0:
                    species_mass_frac_multi[i_ox] = mf_o2
                    species_mass_frac_multi[i_di] = (1. - mf_o2)

                if target_nspecies > 0:
                    species = target_cv.species_mass_fractions

                    # air is species 0 in scalar sim
                    species_mass_frac_multi[i_ox] = mf_o2*species[0]
                    species_mass_frac_multi[i_di] = (1. - mf_o2)*species[0]

                    # fuel is species 1 in scalar sim
                    species_mass_frac_multi[i_c2h4] = mf_c2h4*species[1]
                    species_mass_frac_multi[i_h2] = mf_h2*species[1]

                internal_energy = eos.get_internal_energy(temperature=temperature,
                    species_mass_fractions=species_mass_frac_multi)

                modified_mass = eos.get_density(pressure, temperature,
                                                species_mass_frac_multi)

                total_energy = modified_mass*(
                    internal_energy + np.dot(velocity, velocity)/(2.0))

                modified_cv = make_conserved(
                    dim,
                    mass=modified_mass,
                    momentum=modified_mass*velocity,
                    energy=total_energy,
                    species_mass=modified_mass*species_mass_frac_multi)
            else:
                modified_cv = make_conserved(
                    dim,
                    mass=target_cv.mass,
                    momentum=target_cv.momentum,
                    energy=target_cv.energy,
                    species_mass=target_cv.mass*y)

            target_cv = modified_cv

        target_cv = force_evaluation(actx, target_cv)
        target_av_smu = force_evaluation(actx, target_av_smu)
        target_av_sbeta = force_evaluation(actx, target_av_sbeta)
        target_av_skappa = force_evaluation(actx, target_av_skappa)
        target_av_sd = force_evaluation(actx, target_av_sd)

        target_fluid_state = create_fluid_state(cv=target_cv,
                                                temperature_seed=temperature_seed,
                                                smoothness_mu=target_av_smu,
                                                smoothness_beta=target_av_sbeta,
                                                smoothness_kappa=target_av_skappa,
                                                smoothness_d=target_av_sd)

    else:
        # Set the current state from time 0
        target_cv = restart_cv
        target_av_smu = restart_av_smu
        target_av_sbeta = restart_av_sbeta
        target_av_skappa = restart_av_skappa
        target_av_sd = restart_av_sd

        target_fluid_state = restart_fluid_state

    if rank == 0:
        logger.info("More gradient processing")

    target_boundaries = {}

    def grad_cv_operator_target(fluid_state, time):
        return grad_cv_operator(dcoll=dcoll, gas_model=gas_model,
                                dd=dd_vol_fluid,
                                boundaries=target_boundaries,
                                state=fluid_state,
                                time=time,
                                quadrature_tag=quadrature_tag)

    grad_cv_operator_target_compiled = actx.compile(grad_cv_operator_target) # noqa

    def grad_t_operator_target(fluid_state, time):
        return fluid_grad_t_operator(
            dcoll=dcoll,
            gas_model=gas_model,
            dd=dd_vol_fluid,
            boundaries=target_boundaries,
            state=fluid_state,
            time=time,
            quadrature_tag=quadrature_tag)

    grad_t_operator_target_compiled = actx.compile(grad_t_operator_target)

    # use dummy boundaries to update the smoothness state for the target
    if use_av > 0:
        target_bndry_mapping = bndry_mapping
        target_bndry_mapping["prescribed"] = DummyBoundary()
        target_bndry_mapping["isentropic_pressure_ramp"] = DummyBoundary()

        target_boundaries = assign_fluid_boundaries(
            target_boundaries, target_bndry_mapping)

        target_grad_cv = grad_cv_operator_target_compiled(
            target_fluid_state, time=0.)
        # the target is not used along the wall, so we won't jump
        # through all the hoops to get the proper gradient

        if use_av == 1:
            target_av_smu = compute_smoothness(
                cv=target_cv, dv=target_fluid_state.dv, grad_cv=target_grad_cv)
        elif use_av == 2:
            target_grad_t = grad_t_operator_target_compiled(
                target_fluid_state, time=0.)

            target_av_sbeta, target_av_skappa, target_av_smu = \
                compute_smoothness_mbk(
                    cv=target_cv, dv=target_fluid_state.dv,
                    grad_cv=target_grad_cv, grad_t=target_grad_t)

        target_av_smu = force_evaluation(actx, target_av_smu)
        target_av_sbeta = force_evaluation(actx, target_av_sbeta)
        target_av_skappa = force_evaluation(actx, target_av_skappa)
        target_av_sd = force_evaluation(actx, target_av_sd)

        target_fluid_state = create_fluid_state(
            cv=target_cv, temperature_seed=temperature_seed,
            smoothness_mu=target_av_smu, smoothness_beta=target_av_sbeta,
            smoothness_kappa=target_av_skappa,
            smoothness_d=target_av_sd)

    ##################################
    # Set up the boundary conditions #
    ##################################

    # pressure ramp function
    # linearly ramp the pressure from beginP to finalP over t_ramp_interval seconds
    # provides an offset to start the ramping after t_ramp_start
    #
    inlet_mach = configurate("inlet_mach", input_data, 0.1)
    ramp_beginP = configurate("ramp_beginP", input_data, 100.0)
    ramp_endP = configurate("ramp_endP", input_data, 1000.0)
    ramp_time_start = configurate("ramp_time_start", input_data, 0.0)
    ramp_time_interval = configurate("ramp_time_interval", input_data, 1.e-4)

    def inflow_ramp_pressure(t):
        return actx.np.where(
            actx.np.greater(t, ramp_time_start),
            actx.np.minimum(
                ramp_endP,
                ramp_beginP + ((t - ramp_time_start) / ramp_time_interval
                    * (ramp_endP - ramp_beginP))),
            ramp_beginP)

    if init_case == "unstart" or init_case == "unstart_ramp":
        normal_dir = np.zeros(shape=(dim,))
        if use_axisymmetric:
            normal_dir[1] = 1
            inflow_state = IsentropicInflow(
                dim=dim,
                temp_wall=temp_wall,
                temp_sigma=temp_sigma,
                vel_sigma=vel_sigma,
                smooth_x0=-0.013,
                smooth_x1=0.013,
                normal_dir=normal_dir,
                gamma=gamma,
                nspecies=nspecies,
                mass_frac=y,
                T0=total_temp_inflow,
                P0=ramp_beginP,
                mach=inlet_mach,
                p_fun=inflow_ramp_pressure)
        else:
            normal_dir[0] = 1
            if dim == 2:
                inflow_state = IsentropicInflow(
                    dim=dim,
                    temp_wall=temp_wall,
                    temp_sigma=temp_sigma,
                    vel_sigma=vel_sigma,
                    smooth_y0=-0.013,
                    smooth_y1=0.013,
                    normal_dir=normal_dir,
                    gamma=gamma,
                    nspecies=nspecies,
                    mass_frac=y,
                    T0=total_temp_inflow,
                    P0=ramp_beginP,
                    mach=inlet_mach,
                    p_fun=inflow_ramp_pressure)
            else:
                r0 = np.zeros(shape=(dim,))
<<<<<<< HEAD
                r0[0] = -0.329
=======
                r0[0] = -0.3925
>>>>>>> a25adedc
                inflow_state = IsentropicInflow(
                    dim=dim,
                    temp_wall=temp_wall,
                    temp_sigma=temp_sigma,
                    vel_sigma=vel_sigma,
                    smooth_r0=r0,
                    smooth_r1=0.013,
                    normal_dir=normal_dir,
                    gamma=gamma,
                    nspecies=nspecies,
                    mass_frac=y,
                    T0=total_temp_inflow,
                    P0=ramp_beginP,
                    mach=inlet_mach,
                    p_fun=inflow_ramp_pressure)
    else:
        inflow_state = IsentropicInflow(
            dim=dim,
            temp_wall=temp_wall,
            temp_sigma=temp_sigma,
            vel_sigma=vel_sigma,
            smooth_y0=-0.0270645,
            smooth_y1=0.0270645,
            gamma=gamma,
            nspecies=nspecies,
            mass_frac=y,
            T0=total_temp_inflow,
            P0=ramp_beginP,
            mach=inlet_mach,
            p_fun=inflow_ramp_pressure)

    def get_inflow_boundary_solution(dcoll, dd_bdry, gas_model,
                                     state_minus, time, **kwargs):
        actx = state_minus.array_context
        bnd_discr = dcoll.discr_from_dd(dd_bdry)
        nodes = actx.thaw(bnd_discr.nodes())
        tmp = inflow_state(x_vec=nodes, gas_model=gas_model, time=time, **kwargs)
        return tmp

    def get_target_state_on_boundary(btag):
        return project_fluid_state(
            dcoll, dd_vol_fluid,
            dd_vol_fluid.trace(btag).with_discr_tag(quadrature_tag),
            target_fluid_state, gas_model, limiter_func=limiter_func,
            entropy_stable=use_esdg
        )

    # is there a way to generalize this?
    if bndry_config["inflow"] == "isentropic_pressure_ramp":
        prescribed_inflow_boundary = PrescribedFluidBoundary(
            boundary_state_func=get_inflow_boundary_solution)

        bndry_config["inflow"] = "isentropic_pressure_ramp"
        bndry_mapping["isentropic_pressure_ramp"] = prescribed_inflow_boundary

    if bndry_config["flow"] == "prescribed":
        flow_ref_state = \
            get_target_state_on_boundary("flow")

        flow_ref_state = force_evaluation(actx, flow_ref_state)

        def _target_flow_state_func(**kwargs):
            return flow_ref_state

        prescribed_flow_boundary = PrescribedFluidBoundary(
            boundary_state_func=_target_flow_state_func)

        bndry_config["flow"] = "prescribed_flow"
        bndry_mapping["prescribed_flow"] = prescribed_flow_boundary

    if bndry_config["inflow"] == "prescribed":
        inflow_ref_state = \
            get_target_state_on_boundary("inflow")

        inflow_ref_state = force_evaluation(actx, inflow_ref_state)

        def _target_inflow_state_func(**kwargs):
            return inflow_ref_state

        prescribed_inflow_boundary = PrescribedFluidBoundary(
            boundary_state_func=_target_inflow_state_func)

        bndry_config["inflow"] = "prescribed_inflow"
        bndry_mapping["prescribed_inflow"] = prescribed_inflow_boundary

    if bndry_config["outflow"] == "prescribed":
        outflow_ref_state = \
            get_target_state_on_boundary("outflow")

        outflow_ref_state = force_evaluation(actx, outflow_ref_state)

        def _target_outflow_state_func(**kwargs):
            return outflow_ref_state

        prescribed_outflow_boundary = PrescribedFluidBoundary(
            boundary_state_func=_target_outflow_state_func)

        bndry_config["outflow"] = "prescribed_outflow"
        bndry_mapping["prescribed_outflow"] = prescribed_outflow_boundary

    if bndry_config["upstream_injection"] == "prescribed":
        upstream_injection_ref_state = \
            get_target_state_on_boundary("upstream_injection")

        upstream_injection_ref_state = force_evaluation(
            actx, upstream_injection_ref_state)

        def _target_upstream_injection_state_func(**kwargs):
            return upstream_injection_ref_state

        prescribed_upstream_injection_boundary = PrescribedFluidBoundary(
            boundary_state_func=_target_upstream_injection_state_func)

        bndry_config["upstream_injection"] = "prescribed_upstream_injection"
        bndry_mapping["prescribed_upstream_injection"] = \
            prescribed_upstream_injection_boundary

    if bndry_config["injection"] == "prescribed":
        injection_ref_state = \
            get_target_state_on_boundary("injection")

        injection_ref_state = force_evaluation(actx, injection_ref_state)

        def _target_injection_state_func(**kwargs):
            return injection_ref_state

        prescribed_injection_boundary = PrescribedFluidBoundary(
            boundary_state_func=_target_injection_state_func)

        bndry_config["injection"] = "prescribed_injection"
        bndry_mapping["prescribed_injection"] = prescribed_injection_boundary

    if bndry_config["wall_interface"] == "prescribed":
        interface_ref_state = \
            get_target_state_on_boundary("wall_interface")

        interface_ref_state = force_evaluation(actx, interface_ref_state)

        def _target_interface_state_func(**kwargs):
            return interface_ref_state

        prescribed_interface_boundary = PrescribedFluidBoundary(
            boundary_state_func=_target_interface_state_func)

        bndry_config["wall_interface"] = "prescribed_interface"
        bndry_mapping["prescribed_interface"] = prescribed_interface_boundary

    uncoupled_fluid_boundaries = {}
    uncoupled_fluid_boundaries = assign_fluid_boundaries(
        uncoupled_fluid_boundaries, bndry_mapping)

    # check the boundary condition coverage
    from meshmode.mesh import check_bc_coverage
    try:
        bound_list = []
        for bound in list(uncoupled_fluid_boundaries.keys()):
            bound_list.append(bound.tag)
        print(f"{bound_list=}")
        check_bc_coverage(mesh=dcoll.discr_from_dd(dd_vol_fluid).mesh,
                          boundary_tags=bound_list,
                          incomplete_ok=True)
    except (ValueError, RuntimeError):
        print(f"{uncoupled_fluid_boundaries=}")
        raise SimulationConfigurationError(
            "Invalid boundary configuration specified"
        )

    if use_wall:
        uncoupled_wall_boundaries = {
            wall_ffld_bnd.domain_tag: wall_farfield  # pylint: disable=no-member
        }

    current_wv = None
    if use_wall:
        current_wv = force_evaluation(actx, restart_wv)

    restart_stepper_state = make_stepper_state(
        cv=restart_cv,
        tseed=temperature_seed,
        wv=restart_wv,
        av_smu=restart_av_smu,
        av_sbeta=restart_av_sbeta,
        av_skappa=restart_av_skappa,
        av_sd=restart_av_sd)

    # finish initializing the smoothness for non-restarts
    if not restart_filename:
        if use_av > 0:
            restart_stepper_state = update_smoothness_compiled(
                state=restart_stepper_state, time=current_t)

    restart_cv = force_evaluation(actx, restart_stepper_state.cv)
    temperature_seed = force_evaluation(actx, temperature_seed)
    restart_av_smu = force_evaluation(actx, restart_stepper_state.av_smu)
    restart_av_sbeta = force_evaluation(actx, restart_stepper_state.av_sbeta)
    restart_av_skappa = force_evaluation(actx, restart_stepper_state.av_skappa)
    restart_av_sd = force_evaluation(actx, restart_stepper_state.av_sd)

    # set the initial data used by the simulation
    current_fluid_state = create_fluid_state(cv=restart_cv,
                                             temperature_seed=temperature_seed,
                                             smoothness_mu=restart_av_smu,
                                             smoothness_beta=restart_av_sbeta,
                                             smoothness_kappa=restart_av_skappa,
                                             smoothness_d=restart_av_sd)

    if use_wall:
        current_wv = force_evaluation(actx, restart_stepper_state.wv)

    stepper_state = make_stepper_state(
        cv=current_fluid_state.cv,
        tseed=temperature_seed,
        wv=current_wv,
        av_smu=current_fluid_state.dv.smoothness_mu,
        av_sbeta=current_fluid_state.dv.smoothness_beta,
        av_skappa=current_fluid_state.dv.smoothness_kappa,
        av_sd=current_fluid_state.dv.smoothness_d)

    ####################
    # Ignition Sources #
    ####################

    # if you divide by 2.355, 50% of the spark is within this diameter
    # if you divide by 6, 99% of the energy is deposited in this time
    #spark_diameter /= 2.355
    spark_diameter /= 6.0697
    spark_duration /= 6.0697

    # gaussian application in time
    def spark_time_func(t):
        expterm = actx.np.exp((-(t - spark_init_time)**2) /
                              (2*spark_duration*spark_duration))
        return expterm

    if use_ignition == 2:
        from y3prediction.utils import HeatSource
        ignition_source = HeatSource(dim=dim, center=spark_center,
                                      amplitude=spark_strength,
                                      amplitude_func=spark_time_func,
                                      width=spark_diameter)
    else:
        from y3prediction.utils import SparkSource
        ignition_source = SparkSource(dim=dim, center=spark_center,
                                      amplitude=spark_strength,
                                      amplitude_func=spark_time_func,
                                      width=spark_diameter)

    # gaussian application in time
    injection_source_diameter /= 6.0697

    def injection_source_time_func(t):
        scaled_time = injection_source_init_time - t
        # this gives about 96% of the change in the requested time
        xtanh = 4*scaled_time/injection_source_ramp_time
        return 0.5*(1.0 - actx.np.tanh(xtanh))

    from y3prediction.utils import StateSource
    source_mass = injection_source_mass
    source_mom = np.zeros(shape=(dim,))
    source_mom[0] = injection_source_mom_x
    source_mom[1] = injection_source_mom_y
    if dim == 3:
        source_mom[2] = injection_source_mom_z
    source_energy = injection_source_energy
    source_y = y_fuel
    injection_source = StateSource(dim=dim, nspecies=nspecies,
                                   center=injection_source_center,
                                   mass_amplitude=source_mass,
                                   mom_amplitude=source_mom,
                                   energy_amplitude=source_energy,
                                   y_amplitude=source_y,
                                   amplitude_func=injection_source_time_func,
                                   #amplitude_func=None,
                                   width=injection_source_diameter)

    if rank == 0:
        logger.info("Sponges processsing")
    ##################
    # Sponge Sources #
    ##################

    # initialize the sponge field
    sponge_amp = sponge_sigma/current_dt/1000
    from y3prediction.utils import InitSponge

    if init_case == "y3prediction" or init_case == "y3prediction_ramp":
        sponge_init_inlet = InitSponge(x0=inlet_sponge_x0,
                                       thickness=inlet_sponge_thickness,
                                       amplitude=sponge_amp,
                                       direction=-1.0)
        sponge_init_outlet = InitSponge(x0=outlet_sponge_x0,
                                        thickness=outlet_sponge_thickness,
                                        amplitude=sponge_amp)
        if use_injection:
            sponge_init_injection =\
                InitSponge(x0=inj_sponge_x0, thickness=inj_sponge_thickness,
                           amplitude=sponge_amp,
                           xmax=0.66, ymax=-0.01)

        #if use_upstream_injection:
            sponge_init_upstream_injection =\
                InitSponge(x0=upstream_inj_sponge_y0,
                           thickness=inj_sponge_thickness,
                           amplitude=sponge_amp,
                           xmin=0.53, xmax=0.535,
                           ymin=-0.02253, direction=-2.0)

        def _sponge_sigma(sponge_field, x_vec):
            sponge_field = sponge_init_outlet(sponge_field=sponge_field, x_vec=x_vec)
            sponge_field = sponge_init_inlet(sponge_field=sponge_field, x_vec=x_vec)
            if use_injection:
                sponge_field = sponge_init_injection(
                    sponge_field=sponge_field, x_vec=x_vec)
            #if use_upstream_injection:
                sponge_field = sponge_init_upstream_injection(
                    sponge_field=sponge_field, x_vec=x_vec)
            return sponge_field

    elif init_case == "shock1d" or init_case == "flame1d":

        inlet_sponge_x0 = 0.015
        inlet_sponge_thickness = 0.015
        outlet_sponge_x0 = 0.085
        outlet_sponge_thickness = 0.015
        sponge_init_inlet = InitSponge(x0=inlet_sponge_x0,
                                       thickness=inlet_sponge_thickness,
                                       amplitude=sponge_amp,
                                       direction=-1.0)
        sponge_init_outlet = InitSponge(x0=outlet_sponge_x0,
                                        thickness=outlet_sponge_thickness,
                                        amplitude=sponge_amp)

        def _sponge_sigma(sponge_field, x_vec):
            sponge_field = sponge_init_outlet(sponge_field=sponge_field, x_vec=x_vec)
            sponge_field = sponge_init_inlet(sponge_field=sponge_field, x_vec=x_vec)
            return sponge_field

    elif init_case == "mixing_layer" or init_case == "mixing_layer_hot":

        top_sponge_y0 = 0.006
        top_sponge_thickness = 0.002
        bottom_sponge_y0 = -0.006
        bottom_sponge_thickness = 0.002
        sponge_init_bottom = InitSponge(x0=bottom_sponge_y0,
                                        thickness=bottom_sponge_thickness,
                                        amplitude=sponge_amp,
                                        direction=-2.0)
        sponge_init_top = InitSponge(x0=top_sponge_y0,
                                     thickness=top_sponge_thickness,
                                     amplitude=sponge_amp,
                                     direction=2.0)

        def _sponge_sigma(sponge_field, x_vec):
            sponge_field = sponge_init_bottom(sponge_field=sponge_field, x_vec=x_vec)
            sponge_field = sponge_init_top(sponge_field=sponge_field, x_vec=x_vec)
            return sponge_field

    elif init_case == "unstart" or init_case == "unstart_ramp":
        if dim == 2:
            sponge_init_inlet = InitSponge(x0=inlet_sponge_x0,
                                           thickness=inlet_sponge_thickness,
                                           amplitude=sponge_amp,
                                           direction=-2)
            sponge_init_outlet = InitSponge(x0=outlet_sponge_x0,
                                            thickness=outlet_sponge_thickness,
                                            amplitude=sponge_amp,
                                            direction=2)
            sponge_init_top = InitSponge(x0=top_sponge_x0,
                                         thickness=top_sponge_thickness,
                                         amplitude=sponge_amp,
                                         direction=1)
        else:
            sponge_init_inlet = InitSponge(x0=inlet_sponge_x0,
                                           thickness=inlet_sponge_thickness,
                                           amplitude=sponge_amp,
                                           direction=-1)
            sponge_init_outlet = InitSponge(x0=outlet_sponge_x0,
                                            thickness=outlet_sponge_thickness,
                                            amplitude=sponge_amp,
                                            direction=1)

        def _sponge_sigma(sponge_field, x_vec):
            sponge_field = sponge_init_outlet(sponge_field=sponge_field, x_vec=x_vec)
            sponge_field = sponge_init_inlet(sponge_field=sponge_field, x_vec=x_vec)
            if dim == 2:
                sponge_field = sponge_init_top(
                    sponge_field=sponge_field, x_vec=x_vec)
            return sponge_field

    sponge_sigma = actx.np.zeros_like(restart_cv.mass)
    if use_sponge:
        get_sponge_sigma = actx.compile(_sponge_sigma)
        sponge_sigma = force_evaluation(actx, get_sponge_sigma(sponge_sigma,
                                                               fluid_nodes))

    def _sponge_source(sigma, cv, sponge_cv):
        """Create sponge source."""
        return sigma*(sponge_cv - cv)

    vis_timer = None
    monitor_memory = True
    monitor_performance = 2

    from contextlib import nullcontext
    gc_timer = nullcontext()

    if logmgr:
        logmgr_add_cl_device_info(logmgr, queue)

        vis_timer = IntervalTimer("t_vis", "Time spent visualizing")
        logmgr.add_quantity(vis_timer)

        gc_timer_init = IntervalTimer("t_gc", "Time spent garbage collecting")
        logmgr.add_quantity(gc_timer_init)
        gc_timer = gc_timer_init.get_sub_timer()

        if monitor_performance > 0:
            logmgr.add_watches([
                ("t_step.max", "| Performance:\n| \t walltime: {value:6g} s")
            ])

        if monitor_performance > 1:

            logmgr.add_watches([
                ("t_vis.max", "\n| \t visualization time: {value:6g} s\n"),
                ("t_gc.max", "| \t garbage collection time: {value:6g} s\n"),
                ("t_log.max", "| \t log walltime: {value:6g} s\n")
            ])

        if monitor_memory:
            logmgr_add_device_memory_usage(logmgr, queue)
            logmgr_add_mempool_usage(logmgr, alloc)

            logmgr.add_watches([
                ("memory_usage_python.max",
                 "| Memory:\n| \t python memory: {value:7g} Mb\n")
            ])

            try:
                logmgr.add_watches([
                    ("memory_usage_gpu.max",
                     "| \t gpu memory: {value:7g} Mb\n")
                ])
            except KeyError:
                pass

            logmgr.add_watches([
                ("memory_usage_hwm.max",
                 "| \t memory hwm: {value:7g} Mb\n")])

            from mirgecom.array_context import actx_class_is_numpy

            if not actx_class_is_numpy(actx_class):
                # numpy has no CL mempool
                logmgr.add_watches([
                    ("memory_usage_mempool_managed.max",
                    "| \t mempool total: {value:7g} Mb\n"),
                    ("memory_usage_mempool_active.max",
                    "| \t mempool active: {value:7g} Mb")
                ])

        if use_profiling:
            logmgr.add_watches(["pyopencl_array_time.max"])

    if rank == 0:
        logger.info("Viz & utilities processsing")

    # avoid making a second discretization if viz_order == order
    wall_visualizer = None
    if viz_order == order:
        fluid_visualizer = make_visualizer(dcoll, volume_dd=dd_vol_fluid)
        if use_wall:
            wall_visualizer = make_visualizer(dcoll, volume_dd=dd_vol_wall)
    else:
        fluid_visualizer = make_visualizer(dcoll, volume_dd=dd_vol_fluid,
                                           vis_order=viz_order)
        if use_wall:
            wall_visualizer = make_visualizer(dcoll, volume_dd=dd_vol_wall,
                                              vis_order=viz_order)
    #    initname = initializer.__class__.__name__
    eosname = eos.__class__.__name__
    init_message = make_init_message(dim=dim, order=order, nelements=local_nelements,
                                     global_nelements=global_nelements,
                                     dt=current_dt, t_final=t_final, nstatus=nstatus,
                                     nviz=nviz, cfl=current_cfl,
                                     constant_cfl=constant_cfl, initname=casename,
                                     eosname=eosname, casename=casename)
    if rank == 0:
        logger.info(init_message)

    # some utility functions
    def vol_min_loc(dd_vol, x):
        from grudge.op import nodal_min_loc
        return actx.to_numpy(nodal_min_loc(dcoll, dd_vol, x,
                                           initial=np.inf))[()]

    def vol_max_loc(dd_vol, x):
        from grudge.op import nodal_max_loc
        return actx.to_numpy(nodal_max_loc(dcoll, dd_vol, x,
                                           initial=-np.inf))[()]

    def vol_min(dd_vol, x):
        return actx.to_numpy(nodal_min(dcoll, dd_vol, x,
                                       initial=np.inf))[()]

    def vol_max(dd_vol, x):
        return actx.to_numpy(nodal_max(dcoll, dd_vol, x,
                                       initial=-np.inf))[()]

    def global_range_check(dd_vol, array, min_val, max_val):
        return global_reduce(
            check_range_local(
                dcoll, dd_vol, array, min_val, max_val), op="lor")

    def my_write_status_lite(step, t, t_wall):
        status_msg = (f"\n--     step {step:9d}:"
                      f"\n----   fluid sim time {t:1.8e}")
        if use_wall:
            status_msg += (f", wall sim time {t_wall:1.8e}")

        if rank == 0:
            logger.info(status_msg)

    def my_write_status_fluid(fluid_state, dt, cfl_fluid):
        cv = fluid_state.cv
        dv = fluid_state.dv

        status_msg = (f"----   dt {dt:1.3e},"
                      f" cfl_fluid {cfl_fluid:1.8f}")

        pmin = vol_min(dd_vol_fluid, dv.pressure)
        pmax = vol_max(dd_vol_fluid, dv.pressure)
        tmin = vol_min(dd_vol_fluid, dv.temperature)
        tmax = vol_max(dd_vol_fluid, dv.temperature)

        from pytools.obj_array import obj_array_vectorize
        y_min = obj_array_vectorize(lambda x: vol_min(dd_vol_fluid, x),
                                      cv.species_mass_fractions)
        y_max = obj_array_vectorize(lambda x: vol_max(dd_vol_fluid, x),
                                      cv.species_mass_fractions)

        dv_status_msg = (
            f"\n------ P       (min, max) (Pa) = ({pmin:1.9e}, {pmax:1.9e})")
        dv_status_msg += (
            f"\n------ T_fluid (min, max) (K)  = ({tmin:7g}, {tmax:7g})")

        if eos_type == 1:
            # check the temperature convergence
            # a single call to get_temperature_update is like taking an additional
            # Newton iteration and gives us a residual
            temp_resid = get_temperature_update_compiled(
                cv, dv.temperature)/dv.temperature
            temp_err_min = vol_min(dd_vol_fluid, temp_resid)
            temp_err_max = vol_max(dd_vol_fluid, temp_resid)
            dv_status_msg += (
                f"\n------ T_resid (min, max)      = "
                f"({temp_err_min:1.5e}, {temp_err_max:1.5e})")

        for i in range(nspecies):
            dv_status_msg += (
                f"\n------ y_{species_names[i]:5s} (min, max)      = "
                f"({y_min[i]:1.3e}, {y_max[i]:1.3e})")
        #dv_status_msg += "\n"
        status_msg += dv_status_msg

        if rank == 0:
            logger.info(status_msg)

    def my_write_status_wall(wall_temperature, dt, cfl_wall):
        status_msg = (f"----   wall dt {dt:1.3e},"
                      f" cfl_wall {cfl_wall:1.8f}")

        twmin = vol_min(dd_vol_wall, wall_temperature)
        twmax = vol_max(dd_vol_wall, wall_temperature)

        status_msg += (
            f"\n------ T_wall  (min, max) (K)  = ({twmin:7g}, {twmax:7g})")

        if rank == 0:
            logger.info(status_msg)

    def compute_viz_fields_coupled(fluid_state, wv, wdv, time):

        cv = fluid_state.cv
        dv = fluid_state.dv

        # update the boundaries and compute the gradients
        # shared by artificial viscosity and the operators
        # this updates the coupling between the fluid and wall
        (updated_fluid_boundaries,
         updated_wall_boundaries,
         fluid_operator_states_quad,
         grad_fluid_cv,
         grad_fluid_t,
         grad_wall_t) = update_coupled_boundaries(
            dcoll=dcoll,
            gas_model=gas_model,
            fluid_dd=dd_vol_fluid, wall_dd=dd_vol_wall,
            fluid_boundaries=uncoupled_fluid_boundaries,
            wall_boundaries=uncoupled_wall_boundaries,
            interface_noslip=noslip,
            fluid_state=fluid_state,
            wall_kappa=wdv.thermal_conductivity,
            wall_temperature=wdv.temperature,
            time=time,
            wall_penalty_amount=wall_penalty_amount,
            quadrature_tag=quadrature_tag,
            limiter_func=limiter_func,
            comm_tag=_InitCommTag)

        # try making sure the stuff that comes back is used
        # even if it's a zero contribution
        fluid_rhs = ns_operator(
            dcoll=dcoll,
            gas_model=gas_model,
            dd=dd_vol_fluid,
            use_esdg=use_esdg,
            operator_states_quad=fluid_operator_states_quad,
            grad_cv=grad_fluid_cv,
            grad_t=grad_fluid_t,
            boundaries=updated_fluid_boundaries,
            inviscid_numerical_flux_func=inviscid_numerical_flux_func,
            viscous_numerical_flux_func=viscous_numerical_flux_func,
            state=fluid_state,
            time=time,
            quadrature_tag=quadrature_tag,
            comm_tag=(_InitCommTag, _FluidOperatorCommTag))

        wall_energy_rhs = diffusion_operator(
            dcoll=dcoll,
            kappa=wdv.thermal_conductivity,
            boundaries=updated_wall_boundaries,
            u=wdv.temperature,
            quadrature_tag=quadrature_tag,
            dd=dd_vol_wall,
            grad_u=grad_wall_t,
            comm_tag=(_InitCommTag, _WallOperatorCommTag))

        cv = cv + 0.*fluid_rhs

        wall_mass_rhs = actx.np.zeros_like(wv.mass)
        wall_ox_mass_rhs = actx.np.zeros_like(wv.mass)
        wall_rhs = wall_time_scale * WallVars(
            mass=wall_mass_rhs,
            energy=wall_energy_rhs,
            ox_mass=wall_ox_mass_rhs)

        wv = wv + 0.*wall_rhs

        av_smu = actx.np.zeros_like(cv.mass)
        av_sbeta = actx.np.zeros_like(cv.mass)
        av_skappa = actx.np.zeros_like(cv.mass)
        av_sd = actx.np.zeros_like(cv.mass)

        # now compute the smoothness part
        if use_av == 1:
            av_smu = compute_smoothness(cv, dv, grad_fluid_cv)
        elif use_av == 2:
            av_smu, av_sbeta, av_skappa = \
                compute_smoothness_mbk(cv, dv, grad_fluid_cv, grad_fluid_t)
        elif use_av == 3:
            av_smu, av_sbeta, av_skappa, av_sd = \
                compute_smoothness_mbkd(cv, dv, grad_fluid_cv, grad_fluid_t)

        from mirgecom.fluid import (
            velocity_gradient,
            species_mass_fraction_gradient
        )
        grad_v = velocity_gradient(cv, grad_fluid_cv)
        grad_y = species_mass_fraction_gradient(cv, grad_fluid_cv)

        local_fluid_viz_fields = {}
        local_fluid_viz_fields["smoothness_mu"] = [av_smu]
        local_fluid_viz_fields["smoothness_beta"] = [av_sbeta]
        local_fluid_viz_fields["smoothness_kappa"] = [av_skappa]
        local_fluid_viz_fields["smoothness_d"] = [av_sd]

        return make_obj_array([av_smu, av_sbeta, av_skappa, av_sd,
                               grad_v, grad_y, grad_fluid_t, grad_fluid_cv,
                               grad_wall_t])

    compute_viz_fields_coupled_compiled = actx.compile(compute_viz_fields_coupled)

    def compute_viz_fields(fluid_state, time):

        cv = fluid_state.cv
        dv = fluid_state.dv

        grad_fluid_cv = grad_cv_operator(
            dcoll=dcoll, gas_model=gas_model, dd=dd_vol_fluid,
            state=fluid_state, boundaries=uncoupled_fluid_boundaries,
            time=time, quadrature_tag=quadrature_tag)

        grad_fluid_t = fluid_grad_t_operator(
            dcoll=dcoll, gas_model=gas_model, dd=dd_vol_fluid,
            state=fluid_state, boundaries=uncoupled_fluid_boundaries,
            time=time, quadrature_tag=quadrature_tag)

        av_smu = actx.zeros_like(cv.mass)
        av_sbeta = actx.zeros_like(cv.mass)
        av_skappa = actx.zeros_like(cv.mass)
        av_sd = actx.zeros_like(cv.mass)

        # now compute the smoothness part
        if use_av == 1:
            av_smu = compute_smoothness(cv, dv, grad_fluid_cv)
        elif use_av == 2:
            av_smu, av_sbeta, av_skappa = \
                compute_smoothness_mbk(cv, dv, grad_fluid_cv, grad_fluid_t)
        elif use_av == 3:
            av_smu, av_sbeta, av_skappa, av_sd = \
                compute_smoothness_mbkd(cv, dv, grad_fluid_cv, grad_fluid_t)

        from mirgecom.fluid import (
            velocity_gradient,
            species_mass_fraction_gradient
        )
        grad_v = velocity_gradient(cv, grad_fluid_cv)
        grad_y = species_mass_fraction_gradient(cv, grad_fluid_cv)

        local_fluid_viz_fields = {}
        local_fluid_viz_fields["smoothness_mu"] = [av_smu]
        local_fluid_viz_fields["smoothness_beta"] = [av_sbeta]
        local_fluid_viz_fields["smoothness_kappa"] = [av_skappa]
        local_fluid_viz_fields["smoothness_d"] = [av_sd]

        return make_obj_array([av_smu, av_sbeta, av_skappa, av_sd,
                               grad_v, grad_y, grad_fluid_t, grad_fluid_cv])

    compute_viz_fields_compiled = actx.compile(compute_viz_fields)

    def my_write_viz(step, t, t_wall, viz_state, viz_dv,
                     theta_rho, theta_Y, theta_pres,
                     ts_field_fluid, ts_field_wall, dump_number):

        if rank == 0:
            print(f"******** Writing Fluid Visualization File {dump_number}"
                  f" at step {step},"
                  f" sim time {t:1.6e} s ********")

        if use_wall:
            fluid_state = viz_state[0]
            wv = viz_state[1]
            dv = viz_dv[0]
            wdv = viz_dv[1]
        else:
            fluid_state = viz_state
            dv = viz_dv
            wv = None
            wdv = None

        cv = fluid_state.cv

        # basic viz quantities, things here are difficult (or impossible) to compute
        # in post-processing
        fluid_viz_fields = [("cv", cv),
                            ("dv", dv),
                            ("dt" if constant_cfl else "cfl", ts_field_fluid)]

        if use_wall:
            wall_kappa = wdv.thermal_conductivity
            wall_temperature = wdv.temperature

            if rank == 0:
                print(f"******** Writing Wall Visualization File {dump_number}"
                      f" at step {step},"
                      f" sim time {t_wall:1.6e} s ********")

            wall_viz_fields = [
                ("wv", wv),
                ("wall_kappa", wall_kappa),
                ("wall_temperature", wall_temperature),
                ("dt" if constant_cfl else "cfl", ts_field_wall)
            ]

        # extra viz quantities, things here are often used for post-processing
        if viz_level > 0:
            mach = cv.speed / dv.speed_of_sound
            fluid_viz_ext = [("mach", mach),
                             ("velocity", cv.velocity)]
            fluid_viz_fields.extend(fluid_viz_ext)

            internal_energy_density = cv.energy - 0.5*cv.mass*np.dot(
                cv.velocity, cv.velocity)
            internal_energy = internal_energy_density/cv.mass
            enthalpy = internal_energy + dv.pressure/cv.mass

            fluid_viz_ext = [("internal_energy", internal_energy),
                             ("internal_energy_density", internal_energy_density),
                             ("enthalpy", enthalpy)]
            fluid_viz_fields.extend(fluid_viz_ext)

            # species mass fractions
            fluid_viz_fields.extend(
                ("Y_"+species_names[i], cv.species_mass_fractions[i])
                for i in range(nspecies))

            # entropy
            gamma = gas_model.eos.gamma(cv, dv.temperature)
            """
            if eos_type == 1:

                species_entropy = np.zeros(nspecies, dtype=object)
                entropy = actx.zeros_like(cv.mass)
                for i in range(nspecies):
                    species_entropy[i] = \
                        pyro_mech.get_species_entropies_r(dv.temperature)
                    entropy = entropy +\
                        species_entropy[i]*cv.species_mass_fractions[i]
                entropy = entropy*pyro_mech.get_specific_gas_constant(
                    cv.species_mass_fractions)
            else:
                entropy = actx.np.log(dv.pressure/(cv.mass**gamma))
                """
            entropy = actx.np.log(dv.pressure/(cv.mass**gamma))

            fluid_viz_ext = [("entropy", entropy),
                             ("gamma", gamma)]
            fluid_viz_fields.extend(fluid_viz_ext)

            if eos_type == 1:
                temp_resid = get_temperature_update_compiled(
                    cv, dv.temperature)/dv.temperature
                production_rates = compute_production_rates(cv,
                                                            dv.temperature)
                fluid_viz_ext = [("temp_resid", temp_resid),
                                 ("production_rates", production_rates)]
                fluid_viz_fields.extend(fluid_viz_ext)

            # expand to include species diffusivities?
            fluid_viz_ext = [("mu", fluid_state.viscosity),
                             ("beta", fluid_state.bulk_viscosity),
                             ("kappa", fluid_state.thermal_conductivity)]
            fluid_viz_fields.extend(fluid_viz_ext)

            if transport_type > 0:
                fluid_diffusivity = fluid_state.species_diffusivity
                fluid_viz_fields.extend(
                    ("D_"+species_names[i], fluid_diffusivity[i])
                    for i in range(nspecies))

            if nparts > 1:
                fluid_viz_ext = [("rank", rank)]
                fluid_viz_fields.extend(fluid_viz_ext)

            if use_wall:
                wall_viz_ext = [("wall_kappa", wall_kappa)]
                wall_viz_fields.extend(wall_viz_ext)

                if nparts > 1:
                    wall_viz_ext = [("rank", rank)]
                    wall_viz_fields.extend(wall_viz_ext)

        # additional viz quantities, add in some non-dimensional numbers
        if viz_level > 1:
            cell_Re = (cv.mass*cv.speed*char_length_fluid /
                fluid_state.viscosity)
            cp = gas_model.eos.heat_capacity_cp(cv, fluid_state.temperature)
            alpha_heat = fluid_state.thermal_conductivity/cp/cv.mass
            nu = fluid_state.viscosity/fluid_state.mass_density

            cell_Pe_momentum = char_length_fluid*fluid_state.wavespeed/nu

            cell_Pe_thermal = char_length_fluid*fluid_state.wavespeed/alpha_heat

            from mirgecom.viscous import get_local_max_species_diffusivity
            d_alpha_max = \
                get_local_max_species_diffusivity(
                    fluid_state.array_context,
                    fluid_state.species_diffusivity
                )

            cell_Pe_diffusion = char_length_fluid*fluid_state.wavespeed/d_alpha_max

            # these are useful if our transport properties
            # are not constant on the mesh
            # prandtl
            # schmidt_number
            # damkohler_number
            viz_ext = [("Re", cell_Re),
                       ("Pe_momentum", cell_Pe_momentum),
                       ("Pe_thermal", cell_Pe_thermal),
                       ("Pe_diffusion", cell_Pe_diffusion)]
            fluid_viz_fields.extend(viz_ext)
            viz_ext = [("char_length_fluid", char_length_fluid),
                       ("char_length_fluid_smooth", smoothed_char_length_fluid),
                       ("sponge_sigma", sponge_sigma)]
            fluid_viz_fields.extend(viz_ext)

            cfl_fluid_inv = char_length_fluid / (fluid_state.wavespeed)
            cfl_fluid_visc = char_length_fluid**2 / nu
            cfl_fluid_spec_diff = char_length_fluid**2 / d_alpha_max
            cfl_fluid_heat_diff = (char_length_fluid**2 / alpha_heat)

            viz_ext = [
                       ("cfl_fluid_inv", current_dt/cfl_fluid_inv),
                       ("cfl_fluid_visc", current_dt/cfl_fluid_visc),
                       ("cfl_fluid_heat_diff", current_dt/cfl_fluid_heat_diff),
                       ("cfl_fluid_spec_diff", current_dt/cfl_fluid_spec_diff)]
            fluid_viz_fields.extend(viz_ext)

            if use_wall:
                cell_alpha = wall_model.thermal_diffusivity(
                    wv.mass, wall_temperature, wall_kappa)
                viz_ext = [("alpha", cell_alpha)]
                wall_viz_fields.extend(viz_ext)

        # debbuging viz quantities, things here are used for diagnosing run issues
        if viz_level > 2:

            if use_species_limiter:
                viz_ext = [("theta_rho", theta_rho),
                           ("theta_Y", theta_Y),
                           ("theta_pressure", theta_pres)]
                fluid_viz_fields.extend(viz_ext)

            if use_wall:
                viz_stuff = compute_viz_fields_coupled_compiled(
                    fluid_state=fluid_state,
                    wv=wv,
                    wdv=wdv,
                    time=t)
            else:
                viz_stuff = compute_viz_fields_compiled(
                    fluid_state=fluid_state,
                    time=t)

            av_smu = viz_stuff[0]
            av_sbeta = viz_stuff[1]
            av_skappa = viz_stuff[2]
            av_sd = viz_stuff[3]
            grad_v = viz_stuff[4]
            grad_y = viz_stuff[5]
            grad_fluid_t = viz_stuff[6]
            grad_cv = viz_stuff[7]

            """
            if use_wall:
                grad_wall_t = viz_stuff[8]
            """

            viz_ext = [("smoothness_mu", av_smu),
                       ("smoothness_beta", av_sbeta),
                       ("smoothness_kappa", av_skappa),
                       ("smoothness_d", av_sd)]
            fluid_viz_fields.extend(viz_ext)

            if use_drop_order:
                smoothness = smoothness_indicator(dcoll, cv.mass, dd=dd_vol_fluid,
                                                  kappa=kappa_sc, s0=s0_sc)
                viz_ext = [("smoothness", smoothness)]
                fluid_viz_fields.extend(viz_ext)

            # write out grad_cv
            viz_ext = [("grad_rho", grad_cv.mass),
                       ("grad_e", grad_cv.energy),
                       ("grad_rhou", grad_cv.momentum[0]),
                       ("grad_rhov", grad_cv.momentum[1])]
            if dim == 3:
                viz_ext.extend([("grad_rhow", grad_cv.momentum[2])])

            viz_ext.extend(("grad_rhoY_"+species_names[i], grad_cv.species_mass[i])
                           for i in range(nspecies))
            fluid_viz_fields.extend(viz_ext)

            viz_ext = [("grad_temperature", grad_fluid_t),
                       ("grad_v_x", grad_v[0]),
                       ("grad_v_y", grad_v[1])]
            if dim == 3:
                viz_ext.extend([("grad_v_z", grad_v[2])])

            viz_ext.extend(("grad_Y_"+species_names[i], grad_y[i])
                           for i in range(nspecies))
            fluid_viz_fields.extend(viz_ext)

            # write out the grid metrics
            from grudge.geometry import inverse_metric_derivative_mat
            metric = inverse_metric_derivative_mat(
                actx, dcoll, dd_vol_fluid,
                _use_geoderiv_connection=actx.supports_nonscalar_broadcasting)

            viz_ext = [("metric_x", metric[0]),
                       ("metric_y", metric[1])]
            if dim == 3:
                viz_ext.extend([("metric_z", metric[2])])

            fluid_viz_fields.extend(viz_ext)

            """
            if use_wall:
                viz_ext = [("grad_temperature_wall", grad_wall_t)]
                wall_viz_fields.extend(viz_ext)
            """

            """
            elem_average = element_average_cv(cv)
            elem_minimum = element_minimum_cv(cv)
            elem_maximum = element_maximum_cv(cv)
            neighbor_min_avg_cv = neighbor_minimum_cv(elem_average)
            neighbor_min_min_cv = neighbor_minimum_cv(elem_minimum)
            neighbor_max_avg_cv = neighbor_maximum_cv(elem_average)
            neighbor_max_max_cv = neighbor_maximum_cv(elem_maximum)

            elem_average_pres = element_average(dcoll, dv.pressure)
            elem_minimum_pres = element_minimum(dcoll, dv.pressure)
            elem_maximum_pres = element_maximum(dcoll, dv.pressure)
            neighbor_min_avg_pres = _neighbor_minimum(elem_average_pres)
            neighbor_min_min_pres = _neighbor_minimum(elem_minimum_pres)
            neighbor_max_avg_pres = _neighbor_maximum(elem_average_pres)
            neighbor_max_max_pres = _neighbor_maximum(elem_maximum_pres)

            viz_ext = [("element_average", elem_average),
                       ("element_minimum", elem_minimum),
                       ("element_maximum", elem_maximum),
                       ("neighbor_min_min_pres", neighbor_min_min_pres),
                       ("neighbor_max_max_pres", neighbor_max_max_pres),
                       ("neighbor_min_avg_pres", neighbor_min_avg_pres),
                       ("neighbor_max_avg_pres", neighbor_max_avg_pres)]
            fluid_viz_fields.extend(viz_ext)
        """

        write_visfile(
            dcoll, fluid_viz_fields, fluid_visualizer,
            vizname=vizname+"-fluid", step=dump_number, t=t,
            overwrite=True, comm=comm, vis_timer=vis_timer)

        if rank == 0:
            print("******** Done Writing Fluid Visualization File ********")

        if use_wall:
            write_visfile(
                dcoll, wall_viz_fields, wall_visualizer,
                vizname=vizname+"-wall", step=dump_number, t=t_wall,
                overwrite=True, comm=comm, vis_timer=vis_timer)

            if rank == 0:
                print("******** Done Writing Wall Visualization File ********")

    def my_write_restart(step, t, t_wall, state):
        if rank == 0:
            print(f"******** Writing Restart File at step {step}, "
                  f"sim time {t:1.6e} s ********")

        restart_fname = restart_pattern.format(cname=casename, step=step, rank=rank)

        if restart_fname != restart_filename:
            restart_data = {
                "volume_to_local_mesh_data": volume_to_local_mesh_data,
                "cv": state.cv,
                "av_smu": state.av_smu,
                "av_sbeta": state.av_sbeta,
                "av_skappa": state.av_skappa,
                "av_sd": state.av_sd,
                "temperature_seed": state.tseed,
                "nspecies": nspecies,
                "t": t,
                "step": step,
                "order": order,
                "last_viz_interval": last_viz_interval,
                "global_nelements": global_nelements,
                "num_parts": nparts
            }

            if use_wall:
                restart_data["wv"] = state.wv
                restart_data["t_wall"] = t_wall

            write_restart_file(actx, restart_data, restart_fname, comm)

        if rank == 0:
            print("******** Done Writing Restart File ********")

    def report_violators(ary, data_min, data_max):

        data = np.ravel(actx.to_numpy(ary)[0])
        nodes_x = np.ravel(actx.to_numpy(fluid_nodes)[0])
        nodes_y = np.ravel(actx.to_numpy(fluid_nodes)[1])
        if dim == 3:
            nodes_z = np.ravel(actx.to_numpy(fluid_nodes)[2])

        mask = (data < data_min) | (data > data_max)

        if np.any(mask):
            guilty_node_x = nodes_x[mask]
            guilty_node_y = nodes_y[mask]
            guilty_node_z = None
            if dim == 3:
                guilty_node_z = nodes_z[mask]
            guilty_data = data[mask]
            for i in range(len(guilty_data)):
                if dim == 2:
                    logger.info("Violation at nodal location "
                                f"({guilty_node_x[i]}, {guilty_node_y[i]}): "
                                f"data value {guilty_data[i]}")
                else:
                    logger.info("Violation at nodal location "
                                f"({guilty_node_x[i]}, {guilty_node_y[i]}, "
                                f"{guilty_node_z[i]}): "
                                f"data value {guilty_data[i]}")
                if i > 50:
                    logger.info("Violators truncated at 50")
                    break

    def my_health_check(fluid_state, wall_temperature):
        health_error = False
        cv = fluid_state.cv
        dv = fluid_state.dv

        dv_fields = ["temperature",
                     "pressure",
                     "smoothness_mu",
                     "smoothness_kappa",
                     "smoothness_d",
                     "smoothness_beta"]

        for field in dv_fields:
            field_name = field
            field_val = getattr(dv, field_name)
            if check_naninf_local(dcoll, dd_vol_fluid, field_val):
                health_error = True
                logger.info(f"{rank=}: NANs/Infs in {field_name} data.")
                print(f"{rank=}: NANs/Infs in {field_name} data.")

        if use_wall:
            if check_naninf_local(dcoll, dd_vol_wall, wall_temperature):
                health_error = True
                logger.info(f"{rank=}: NANs/Infs in wall temperature data.")
                print(f"{rank=}: NANs/Infs in wall temperature data.")

        # These range checking bits seem oblivious/impervious to NANs
        if global_range_check(dd_vol_fluid, dv.pressure,
                              health_pres_min, health_pres_max):
            health_error = True
            p_min = vol_min(dd_vol_fluid, dv.pressure)
            p_max = vol_max(dd_vol_fluid, dv.pressure)
            p_min_loc = vol_min_loc(dd_vol_fluid, dv.pressure)
            p_max_loc = vol_max_loc(dd_vol_fluid, dv.pressure)

            if rank == 0:
                logger.info("Pressure range violation:\n"
                             "\tSpecified Limits "
                            f"({health_pres_min=}, {health_pres_max=})\n"
                            f"\tGlobal Range     ({p_min:1.9e}, {p_max:1.9e})")
            logger.info(f"{rank=}: "
                        f"Local Range      ({p_min_loc:1.9e}, {p_max_loc:1.9e})")
            print(f"{rank=}: Local Pressure Range "
                  f"({p_min_loc:1.9e}, {p_max_loc:1.9e})")
            report_violators(dv.pressure, health_pres_min, health_pres_max)

        if global_range_check(dd_vol_fluid, dv.temperature,
                              health_temp_min, health_temp_max):
            health_error = True
            t_min = vol_min(dd_vol_fluid, dv.temperature)
            t_max = vol_max(dd_vol_fluid, dv.temperature)
            t_min_loc = vol_min_loc(dd_vol_fluid, dv.temperature)
            t_max_loc = vol_max_loc(dd_vol_fluid, dv.temperature)
            if rank == 0:
                logger.info("Temperature range violation:\n"
                             "\tSpecified Limits "
                            f"({health_temp_min=}, {health_temp_max=})\n"
                            f"\tGlobal Range     ({t_min:7g}, {t_max:7g})")
            logger.info(f"{rank=}: "
                        f"Local Range      ({t_min_loc:7g}, {t_max_loc:7g})")
            print(f"{rank=}: Local Temperature Range "
                  f"({t_min_loc:1.9e}, {t_max_loc:1.9e})")
            report_violators(dv.temperature, health_temp_min, health_temp_max)

        if use_wall:
            if global_range_check(dd_vol_wall, wall_temperature,
                                  health_temp_min, health_temp_max):
                health_error = True
                t_min = vol_min(dd_vol_wall, wall_temperature)
                t_max = vol_max(dd_vol_wall, wall_temperature)
                logger.info(
                    f"{rank=}:"
                    "Wall temperature range violation: "
                    f"Simulation Range ({t_min=}, {t_max=}) "
                    f"Specified Limits ({health_temp_min=}, {health_temp_max=})")
                t_min_loc = vol_min(dd_vol_wall, wall_temperature)
                t_max_loc = vol_max(dd_vol_wall, wall_temperature)
                print(f"{rank=}: Local Wall Temperature Range "
                      f"({t_min_loc:1.9e}, {t_max_loc:1.9e})")

        for i in range(nspecies):
            if global_range_check(dd_vol_fluid, cv.species_mass_fractions[i],
                                  health_mass_frac_min, health_mass_frac_max):
                health_error = True
                y_min = vol_min(dd_vol_fluid, cv.species_mass_fractions[i])
                y_max = vol_max(dd_vol_fluid, cv.species_mass_fractions[i])
                y_min_loc = vol_min_loc(dd_vol_fluid, cv.species_mass_fractions[i])
                y_max_loc = vol_max_loc(dd_vol_fluid, cv.species_mass_fractions[i])
                if rank == 0:
                    logger.info("Species mass fraction range violation:\n"
                                 "\tSpecified Limits "
                                f"({health_mass_frac_min=}, "
                                f"{health_mass_frac_max=})\n"
                                f"\tGlobal Range     {species_names[i]}:"
                                f"({y_min:1.3e}, {y_max:1.3e})")
                logger.info(f"{rank=}: "
                            f"Local Range      {species_names[i]}: "
                            f"({y_min_loc:1.3e}, {y_max_loc:1.3e})")
                print(f"{rank=}: "
                      f"Local Range      {species_names[i]}: "
                      f"({y_min_loc:1.3e}, {y_max_loc:1.3e})")
                report_violators(cv.species_mass_fractions[i],
                                 health_mass_frac_min, health_mass_frac_max)

        if eos_type == 1:
            # check the temperature convergence
            # a single call to get_temperature_update is like taking an additional
            # Newton iteration and gives us a residual
            temp_resid = get_temperature_update_compiled(
                cv, dv.temperature)/dv.temperature
            temp_err = vol_max(dd_vol_fluid, temp_resid)
            temp_err_loc = vol_max_loc(dd_vol_fluid, temp_resid)
            if temp_err > pyro_temp_tol:
                health_error = True
                logger.info(f"{rank=}:"
                             "Temperature is not converged "
                            f"{temp_err=} > {pyro_temp_tol}.")
                logger.info(f"{rank=}: Temperature is not converged."
                            f" Local Residual {temp_err_loc:7g} > {pyro_temp_tol}")
                print(f"{rank=}: Local Temperature Residual ({temp_err_loc:1.9e})")

        return health_error

    def my_get_viscous_timestep(dcoll, fluid_state):

        nu = 0
        d_alpha_max = 0

        if fluid_state.is_viscous:
            from mirgecom.viscous import get_local_max_species_diffusivity
            nu = fluid_state.viscosity/fluid_state.mass_density
            d_alpha_max = \
                get_local_max_species_diffusivity(
                    fluid_state.array_context,
                    fluid_state.species_diffusivity
                )

        return (
            char_length_fluid / (fluid_state.wavespeed
            + ((nu + d_alpha_max) / char_length_fluid))
        )

    def _my_get_timestep(
            dcoll, fluid_state, t, dt, cfl, t_final, constant_cfl=False,
            fluid_dd=DD_VOLUME_ALL):

        mydt = dt
        if constant_cfl:
            from grudge.op import nodal_min
            ts_field = cfl*my_get_viscous_timestep(
                dcoll=dcoll, fluid_state=fluid_state)
            mydt = fluid_state.array_context.to_numpy(nodal_min(
                    dcoll, fluid_dd, ts_field, initial=np.inf))[()]
        else:
            from grudge.op import nodal_max
            ts_field = mydt/my_get_viscous_timestep(
                dcoll=dcoll, fluid_state=fluid_state)
            cfl = fluid_state.array_context.to_numpy(nodal_max(
                    dcoll, fluid_dd, ts_field, initial=0.))[()]

        return ts_field, cfl, mydt

    #my_get_timestep = actx.compile(_my_get_timestep)
    my_get_timestep = _my_get_timestep

    if use_wall:
        def wall_timestep(dcoll, wv, wall_kappa, wall_temperature):
            return (
                char_length_wall*char_length_wall
                / (
                    wall_time_scale
                    * actx.np.maximum(
                        wall_model.thermal_diffusivity(
                            wv.mass, wall_temperature, wall_kappa),
                        wall_model.oxygen_diffusivity)))

        def _my_get_timestep_wall(
                dcoll, wv, wall_kappa, wall_temperature, t, dt, cfl, t_final,
                constant_cfl=False, wall_dd=DD_VOLUME_ALL):

            actx = wall_kappa.array_context
            mydt = dt
            if constant_cfl:
                from grudge.op import nodal_min
                ts_field = cfl*wall_timestep(
                    dcoll=dcoll, wv=wv, wall_kappa=wall_kappa,
                    wall_temperature=wall_temperature)
                mydt = actx.to_numpy(
                    nodal_min(
                        dcoll, wall_dd, ts_field, initial=np.inf))[()]
            else:
                from grudge.op import nodal_max
                ts_field = mydt/wall_timestep(
                    dcoll=dcoll, wv=wv, wall_kappa=wall_kappa,
                    wall_temperature=wall_temperature)
                cfl = actx.to_numpy(
                    nodal_max(
                        dcoll, wall_dd, ts_field, initial=0.))[()]

            return ts_field, cfl, mydt

    #my_get_timestep = actx.compile(_my_get_timestep)
    if use_wall:
        my_get_timestep_wall = _my_get_timestep_wall

    def _check_time(time, dt, interval, interval_type):
        toler = 1.e-6
        status = False

        dumps_so_far = math.floor((time-t_start)/interval)

        # dump if we just passed a dump interval
        if interval_type == 2:
            time_till_next = (dumps_so_far + 1)*interval - time
            steps_till_next = math.floor(time_till_next/dt)

            # reduce the timestep going into a dump to avoid a big variation in dt
            if steps_till_next < 5:
                dt_new = dt
                extra_time = time_till_next - steps_till_next*dt
                #if actx.np.abs(extra_time/dt) > toler:
                if abs(extra_time/dt) > toler:
                    dt_new = time_till_next/(steps_till_next + 1)

                if steps_till_next < 1:
                    dt_new = time_till_next

                dt = dt_new

            time_from_last = time - t_start - (dumps_so_far)*interval
            if abs(time_from_last/dt) < toler:
                status = True
        else:
            time_from_last = time - t_start - (dumps_so_far)*interval
            if time_from_last < dt:
                status = True

        return status, dt, dumps_so_far + last_viz_interval

    #check_time = _check_time

    def my_pre_step(step, t, dt, state):

        # I don't think this should be needed, but shouldn't hurt anything
        #state = force_evaluation(actx, state)

        stepper_state = make_stepper_state_obj(state)

        if check_step(step=step, interval=ngarbage):
            with gc_timer:
                from warnings import warn
                warn("Running gc.collect() to work around memory growth issue "
                     "https://github.com/illinois-ceesd/mirgecom/issues/839")
                import gc
                gc.collect()

        # Filter *first* because this will be most straightfwd to
        # understand and move. For this to work, this routine
        # must pass back the filtered CV in the state.
        if check_step(step=step, interval=soln_nfilter):
            #cv, tseed, av_smu, av_sbeta, av_skappa, wv = state
            cv = filter_cv_compiled(stepper_state.cv)
            stepper_state = stepper_state.replace(cv=cv)

        if use_drop_order:
            # this limits the solution at the shock front,
            smoothness = smoothness_indicator(dcoll, stepper_state.cv.mass,
                                              dd=dd_vol_fluid,
                                              kappa=kappa_sc, s0=s0_sc)
            #smoothness = actx.zeros_like(stepper_state.cv.mass) + 1.0
            cv = drop_order_cv(stepper_state.cv, smoothness, drop_order_strength)
            stepper_state = stepper_state.replace(cv=cv)

        # we can't get the limited viz data back from create_fluid_state
        # so call the limiter directly first, basically doing the limiting twice
        theta_rho = actx.np.zeros_like(stepper_state.cv.mass)
        theta_Y = actx.np.zeros_like(stepper_state.cv.mass)
        theta_pres = actx.np.zeros_like(stepper_state.cv.mass)
        if viz_level == 3 and use_species_limiter == 2:
            cv_lim, theta_rho, theta_Y, theta_pres = \
                limit_fluid_state_lv(
                    dcoll, cv=stepper_state.cv, gas_model=gas_model,
                    temperature_seed=stepper_state.tseed,
                    dd=dd_vol_fluid, viz_theta=True)

        fluid_state = create_fluid_state(cv=stepper_state.cv,
                                         temperature_seed=stepper_state.tseed,
                                         smoothness_mu=stepper_state.av_smu,
                                         smoothness_beta=stepper_state.av_sbeta,
                                         smoothness_kappa=stepper_state.av_skappa,
                                         smoothness_d=stepper_state.av_sd)

        if use_wall:
            wdv = create_wall_dependent_vars_compiled(stepper_state.wv)
        cv = fluid_state.cv  # reset cv to limited version
        tseed = fluid_state.temperature

        # This re-creation of the state resets *tseed* to current temp and forces the
        # limited cv into state
        stepper_state = stepper_state.replace(cv=cv, tseed=tseed)

        try:
            if logmgr:
                logmgr.tick_before()

            # disable non-constant dt timestepping for now
            # re-enable when we're ready

            do_viz = check_step(step=step, interval=nviz)
            do_restart = check_step(step=step, interval=nrestart)
            do_health = check_step(step=step, interval=nhealth)
            do_status = check_step(step=step, interval=nstatus)
            next_dump_number = step

            dv = None
            ts_field_fluid = None
            ts_field_wall = None
            cfl_fluid = 0.
            cfl_wall = cfl_fluid
            if any([do_viz, do_restart, do_health, do_status]):
                wv = None
                if not force_eval:
                    fluid_state = force_evaluation(actx, fluid_state)
                    #state = force_evaluation(actx, state)
                    if use_wall:
                        wv = force_evaluation(actx, stepper_state.wv)
                elif use_wall:
                    wv = stepper_state.wv  # pylint: disable=no-member

                dv = fluid_state.dv

                ts_field_fluid, cfl_fluid, dt_fluid = my_get_timestep(
                    dcoll=dcoll, fluid_state=fluid_state,
                    t=t, dt=dt, cfl=current_cfl, t_final=t_final,
                    constant_cfl=constant_cfl, fluid_dd=dd_vol_fluid)

                if use_wall:
                    ts_field_wall, cfl_wall, dt_wall = my_get_timestep_wall(
                        dcoll=dcoll, wv=wv, wall_kappa=wdv.thermal_conductivity,
                        wall_temperature=wdv.temperature, t=t, dt=dt,
                        cfl=current_cfl, t_final=t_final, constant_cfl=constant_cfl,
                        wall_dd=dd_vol_wall)

            """
            # adjust time for constant cfl, use the smallest timescale
            dt_const_cfl = 100.
            if constant_cfl:
                dt_const_cfl = np.minimum(dt_fluid, dt_wall)

            # adjust time to hit the final requested time
            t_remaining = max(0, t_final - t)

            if viz_interval_type == 0:
                dt = np.minimum(t_remaining, current_dt)
            else:
                dt = np.minimum(t_remaining, dt_const_cfl)

            # update our I/O quantities
            cfl_fluid = dt*cfl_fluid/dt_fluid
            cfl_wall = dt*cfl_wall/dt_wall
            ts_field_fluid = dt*ts_field_fluid/dt_fluid
            ts_field_wall = dt*ts_field_wall/dt_wall

            if viz_interval_type == 1:
                do_viz, dt, next_dump_number = check_time(
                    time=t, dt=dt, interval=t_viz_interval,
                    interval_type=viz_interval_type)
            elif viz_interval_type == 2:
                dt_sav = dt
                do_viz, dt, next_dump_number = check_time(
                    time=t, dt=dt, interval=t_viz_interval,
                    interval_type=viz_interval_type)

                # adjust cfl by dt
                cfl_fluid = dt*cfl_fluid/dt_sav
                cfl_wall = dt*cfl_wall/dt_sav
            else:
                do_viz = check_step(step=step, interval=nviz)
                next_dump_number = step
            """

            t_wall = t_wall_start + (step - first_step)*dt*wall_time_scale
            my_write_status_lite(step=step, t=t, t_wall=t_wall)

            # these status updates require global reductions on state data
            if do_status:
                my_write_status_fluid(fluid_state, dt=dt, cfl_fluid=cfl_fluid)
                if use_wall:
                    my_write_status_wall(wall_temperature=wdv.temperature,
                                         dt=dt*wall_time_scale, cfl_wall=cfl_wall)

            if do_health:
                wall_temptr = wdv.temperature if use_wall else None
                health_errors = global_reduce(
                    my_health_check(fluid_state, wall_temperature=wall_temptr),
                    op="lor")
                if health_errors:
                    if rank == 0:
                        logger.info("Solution failed health check.")
                    logger.info(f"{rank=}: Solution failed health check. Logger")
                    print(f"{rank=}:Solution failed health check. Print.")
                    comm.Barrier()  # make msg before any rank raises
                    raise MyRuntimeError("Failed simulation health check.")

            if do_restart:
                my_write_restart(step=step, t=t, t_wall=t_wall, state=stepper_state)

            if do_viz:
                # pack things up
                if use_wall:
                    viz_state = make_obj_array([fluid_state, wv])
                    viz_dv = make_obj_array([dv, wdv])
                else:
                    viz_state = fluid_state
                    viz_dv = dv

                my_write_viz(
                    step=step, t=t, t_wall=t_wall,
                    viz_state=viz_state, viz_dv=viz_dv,
                    ts_field_fluid=ts_field_fluid,
                    ts_field_wall=ts_field_wall,
                    theta_rho=theta_rho,
                    theta_Y=theta_Y,
                    theta_pres=theta_pres,
                    dump_number=next_dump_number)

        except MyRuntimeError:
            if rank == 0:
                logger.error("Errors detected; attempting graceful exit.")

            if viz_interval_type == 0:
                dump_number = step
            else:
                dump_number = (math.floor((t-t_start)/t_viz_interval) +
                    last_viz_interval)

            # pack things up
            if use_wall:
                viz_state = make_obj_array([fluid_state, wv])
                viz_dv = make_obj_array([dv, wdv])
            else:
                viz_state = fluid_state
                viz_dv = dv

            my_write_viz(
                step=step, t=t, t_wall=t_wall,
                viz_state=viz_state, viz_dv=viz_dv,
                ts_field_fluid=ts_field_fluid,
                ts_field_wall=ts_field_wall,
                theta_rho=theta_rho,
                theta_Y=theta_Y,
                theta_pres=theta_pres,
                dump_number=dump_number)

            my_write_restart(step=step, t=t, t_wall=t_wall, state=stepper_state)
            comm.Barrier()  # cross and dot t's and i's (sync point)
            raise

        return stepper_state.get_obj_array(), dt

    def my_post_step(step, t, dt, state):

        if step == first_step+2:
            with gc_timer:
                import gc
                gc.collect()
                # Freeze the objects that are still alive so they will not
                # be considered in future gc collections.
                logger.info("Freezing GC objects to reduce overhead of "
                            "future GC collections")
                gc.freeze()

        if logmgr:
            set_dt(logmgr, dt)
            logmgr.tick_after()

        return state, dt

    from arraycontext import outer
    from grudge.trace_pair import interior_trace_pairs, tracepair_with_discr_tag
    from meshmode.discretization.connection import FACE_RESTR_ALL
    from mirgecom.flux import num_flux_central

    def my_derivative_function(dcoll, field, field_bounds, dd_vol,
                               bnd_cond, comm_tag):

        dd_vol_quad = dd_vol.with_discr_tag(quadrature_tag)
        dd_allfaces_quad = dd_vol_quad.trace(FACE_RESTR_ALL)

        interp_to_surf_quad = partial(
            tracepair_with_discr_tag, dcoll, quadrature_tag)

        def interior_flux(field_tpair):
            dd_trace_quad = field_tpair.dd.with_discr_tag(quadrature_tag)
            #normal_quad = actx.thaw(dcoll.normal(dd_trace_quad))
            normal_quad = normal_vector(actx, dcoll, dd_trace_quad)
            bnd_tpair_quad = interp_to_surf_quad(field_tpair)
            flux_int = outer(
                num_flux_central(bnd_tpair_quad.int, bnd_tpair_quad.ext),
                normal_quad)

            return op.project(dcoll, dd_trace_quad, dd_allfaces_quad, flux_int)

        def boundary_flux(bdtag, bdry):
            if isinstance(bdtag, DOFDesc):
                bdtag = bdtag.domain_tag
            dd_bdry_quad = dd_vol_quad.with_domain_tag(bdtag)
            normal_quad = normal_vector(actx, dcoll, dd_bdry_quad)
            int_soln_quad = op.project(dcoll, dd_vol, dd_bdry_quad, field)

            # MJA, not sure about this
            if bnd_cond == "symmetry" and bdtag == "symmetry":
                ext_soln_quad = 0.0*int_soln_quad
            else:
                ext_soln_quad = 1.0*int_soln_quad

            bnd_tpair = TracePair(bdtag, interior=int_soln_quad,
                                  exterior=ext_soln_quad)
            flux_bnd = outer(
                num_flux_central(bnd_tpair.int, bnd_tpair.ext), normal_quad)

            return op.project(dcoll, dd_bdry_quad, dd_allfaces_quad, flux_bnd)

        field_quad = op.project(dcoll, dd_vol, dd_vol_quad, field)

        return -1.0*op.inverse_mass(
            dcoll, dd_vol_quad,
            op.weak_local_grad(dcoll, dd_vol_quad, field_quad)
            -  # noqa: W504
            op.face_mass(
                dcoll, dd_allfaces_quad,
                sum(
                    interior_flux(u_tpair) for u_tpair in interior_trace_pairs(
                        dcoll, field, volume_dd=dd_vol, comm_tag=comm_tag))
                + sum(
                     boundary_flux(bdtag, bdry)
                     for bdtag, bdry in field_bounds.items())
            )
        )

    off_axis_x = 1e-7
    fluid_nodes_are_off_axis = actx.np.greater(fluid_nodes[0], off_axis_x)
    wall_nodes_are_off_axis = None
    if use_wall:
        wall_nodes_are_off_axis = actx.np.greater(wall_nodes[0], off_axis_x)

    def axisym_source_fluid(dcoll, fluid_state, boundaries, grad_cv, grad_t):
        cv = fluid_state.cv
        dv = fluid_state.dv

        mu = fluid_state.tv.viscosity
        beta = gas_model.transport.volume_viscosity(cv, dv, eos)
        kappa = fluid_state.tv.thermal_conductivity
        d_ij = fluid_state.tv.species_diffusivity

        grad_v = velocity_gradient(cv, grad_cv)
        grad_y = species_mass_fraction_gradient(cv, grad_cv)

        u = cv.velocity[0]
        v = cv.velocity[1]

        dudr = grad_v[0][0]
        dudy = grad_v[0][1]
        dvdr = grad_v[1][0]
        dvdy = grad_v[1][1]

        drhoudr = (grad_cv.momentum[0])[0]

        #d2udr2 = my_derivative_function(dcoll,  dudr, boundaries, dd_vol_fluid,
        #                                "replicate", comm_tag=_MyGradTag1)[0]
        d2vdr2 = my_derivative_function(dcoll, dvdr, boundaries, dd_vol_fluid,
                                        "replicate", comm_tag=_MyGradTag2)[0]
        d2udrdy = my_derivative_function(dcoll, dudy, boundaries, dd_vol_fluid,
                                         "replicate", comm_tag=_MyGradTag3)[0]
        dmudr = my_derivative_function(dcoll, mu, boundaries, dd_vol_fluid,
                                       "replicate", comm_tag=_MyGradTag4)[0]
        dbetadr = my_derivative_function(dcoll, beta, boundaries, dd_vol_fluid,
                                         "replicate", comm_tag=_MyGradTag5)[0]
        dbetady = my_derivative_function(dcoll, beta, boundaries, dd_vol_fluid,
                                         "replicate", comm_tag=_MyGradTag6)[1]

        qr = -(kappa*grad_t)[0]
        dqrdr = 0.0

        dyidr = grad_y[:, 0]
        #dyi2dr2 = my_derivative_function(dcoll, dyidr, 'replicate')[:,0]

        tau_ry = 1.0*mu*(dudy + dvdr)
        tau_rr = 2.0*mu*dudr + beta*(dudr + dvdy)
        #tau_yy = 2.0*mu*dvdy + beta*(dudr + dvdy)
        tau_tt = beta*(dudr + dvdy) + 2.0*mu*actx.np.where(
            fluid_nodes_are_off_axis, u/fluid_nodes[0], dudr)

        dtaurydr = dmudr*dudy + mu*d2udrdy + dmudr*dvdr + mu*d2vdr2

        source_mass_dom = - cv.momentum[0]

        source_rhoU_dom = - cv.momentum[0]*u \
                          + tau_rr - tau_tt \
                          + u*dbetadr + beta*dudr \
                          + beta*actx.np.where(
                              fluid_nodes_are_off_axis, -u/fluid_nodes[0], -dudr)

        source_rhoV_dom = - cv.momentum[0]*v \
                          + tau_ry \
                          + u*dbetady + beta*dudy

        # FIXME add species diffusion term
        source_rhoE_dom = -((cv.energy+dv.pressure)*u + qr) \
                          + u*tau_rr + v*tau_ry \
                          + u**2*dbetadr + beta*2.0*u*dudr \
                          + u*v*dbetady + u*beta*dvdy + v*beta*dudy

        source_spec_dom = - cv.species_mass*u + cv.mass*d_ij*dyidr

        source_mass_sng = - drhoudr
        source_rhoU_sng = 0.0
        source_rhoV_sng = - v*drhoudr + dtaurydr + beta*d2udrdy + dudr*dbetady
        source_rhoE_sng = -((cv.energy + dv.pressure)*dudr + dqrdr) \
                                + tau_rr*dudr + v*dtaurydr \
                                + 2.0*beta*dudr**2 \
                                + beta*dudr*dvdy \
                                + v*dudr*dbetady \
                                + v*beta*d2udrdy
        #source_spec_sng = - cv.species_mass*dudr + d_ij*dyidr
        source_spec_sng = - cv.species_mass*dudr

        source_mass = actx.np.where(
            fluid_nodes_are_off_axis, source_mass_dom/fluid_nodes[0],
            source_mass_sng)
        source_rhoU = actx.np.where(
            fluid_nodes_are_off_axis, source_rhoU_dom/fluid_nodes[0],
            source_rhoU_sng)
        source_rhoV = actx.np.where(
            fluid_nodes_are_off_axis, source_rhoV_dom/fluid_nodes[0],
            source_rhoV_sng)
        source_rhoE = actx.np.where(
            fluid_nodes_are_off_axis, source_rhoE_dom/fluid_nodes[0],
            source_rhoE_sng)

        source_spec = make_obj_array([
                      actx.np.where(
                          fluid_nodes_are_off_axis,
                          source_spec_dom[i]/fluid_nodes[0],
                          source_spec_sng[i])
                      for i in range(nspecies)])

        return make_conserved(dim=2, mass=source_mass, energy=source_rhoE,
                       momentum=make_obj_array([source_rhoU, source_rhoV]),
                       species_mass=source_spec)

    def axisym_source_wall(dcoll, wv, wdv,  boundaries, grad_t):
        #dkappadr = 0.0*wall_nodes[0]

        kappa = wdv.thermal_conductivity
        qr = - (kappa*grad_t)[0]
        #d2Tdr2  = my_derivative_function(dcoll, grad_t[0], boundaries,
        #                                 dd_vol_wall, "symmetry")[0]
        #dqrdr = - (dkappadr*grad_t[0] + kappa*d2Tdr2)

        source_rhoE_dom = - qr
        source_rhoE_sng = 0.0
        source_rhoE = actx.np.where(
            wall_nodes_are_off_axis, source_rhoE_dom/wall_nodes[0], source_rhoE_sng)

        return source_rhoE

    def unfiltered_rhs(t, state):

        stepper_state = make_stepper_state_obj(state)
        cv = stepper_state.cv
        tseed = stepper_state.tseed
        av_smu = stepper_state.av_smu
        av_sbeta = stepper_state.av_sbeta
        av_skappa = stepper_state.av_skappa
        av_sd = stepper_state.av_sd

        # don't really want to do this twice
        if use_drop_order:
            smoothness = smoothness_indicator(dcoll, cv.mass, dd=dd_vol_fluid,
                                              kappa=kappa_sc, s0=s0_sc)
            #smoothness = actx.zeros_like(cv.mass) + 1.0
            cv = _drop_order_cv(cv, smoothness, drop_order_strength)

        fluid_state = make_fluid_state(cv=cv, gas_model=gas_model,
                                       temperature_seed=tseed,
                                       smoothness_mu=av_smu,
                                       smoothness_beta=av_sbeta,
                                       smoothness_kappa=av_skappa,
                                       smoothness_d=av_sd,
                                       limiter_func=limiter_func,
                                       limiter_dd=dd_vol_fluid)

        cv = fluid_state.cv  # reset cv to the limited version

        # update wall model
        if use_wall:
            wv = stepper_state.wv
            wdv = wall_model.dependent_vars(wv)

            # update the boundaries and compute the gradients
            # shared by artificial viscosity and the operators
            # this updates the coupling between the fluid and wall
            (updated_fluid_boundaries,
             updated_wall_boundaries,
             fluid_operator_states_quad,
             grad_fluid_cv,
             grad_fluid_t,
             grad_wall_t) = update_coupled_boundaries(
                dcoll=dcoll,
                gas_model=gas_model,
                fluid_dd=dd_vol_fluid, wall_dd=dd_vol_wall,
                fluid_boundaries=uncoupled_fluid_boundaries,
                wall_boundaries=uncoupled_wall_boundaries,
                interface_noslip=noslip,
                fluid_state=fluid_state,
                wall_kappa=wdv.thermal_conductivity,
                wall_temperature=wdv.temperature,
                time=t,
                wall_penalty_amount=wall_penalty_amount,
                quadrature_tag=quadrature_tag,
                limiter_func=limiter_func,
                comm_tag=_UpdateCoupledBoundariesCommTag)
        else:
            updated_fluid_boundaries = uncoupled_fluid_boundaries

            # Get the operator fluid states
            fluid_operator_states_quad = make_operator_fluid_states(
                dcoll, fluid_state, gas_model, updated_fluid_boundaries,
                quadrature_tag, dd=dd_vol_fluid, limiter_func=limiter_func)

            grad_fluid_cv = grad_cv_operator(
                dcoll, gas_model, updated_fluid_boundaries, fluid_state,
                dd=dd_vol_fluid, operator_states_quad=fluid_operator_states_quad,
                time=t, quadrature_tag=quadrature_tag)

            grad_fluid_t = fluid_grad_t_operator(
                dcoll=dcoll, gas_model=gas_model,
                boundaries=updated_fluid_boundaries, state=fluid_state,
                dd=dd_vol_fluid, operator_states_quad=fluid_operator_states_quad,
                time=t, quadrature_tag=quadrature_tag)

        smoothness_mu = actx.np.zeros_like(cv.mass)
        smoothness_beta = actx.np.zeros_like(cv.mass)
        smoothness_kappa = actx.np.zeros_like(cv.mass)
        smoothness_d = actx.np.zeros_like(cv.mass)
        if use_av == 1:
            smoothness_mu = compute_smoothness(
                cv=cv, dv=fluid_state.dv, grad_cv=grad_fluid_cv)
        elif use_av == 2:
            [smoothness_mu, smoothness_beta, smoothness_kappa] = \
                compute_smoothness_mbk(cv=cv, dv=fluid_state.dv,
                                       grad_cv=grad_fluid_cv,
                                       grad_t=grad_fluid_t)
        elif use_av == 3:
            [smoothness_mu, smoothness_beta, smoothness_kappa, smoothness_d] = \
                compute_smoothness_mbkd(cv=cv, dv=fluid_state.dv,
                                       grad_cv=grad_fluid_cv,
                                       grad_t=grad_fluid_t)

        tseed_rhs = actx.np.zeros_like(fluid_state.temperature)

        # have all the gradients and states, compute the rhs sources
        fluid_rhs = ns_operator(
            dcoll=dcoll,
            gas_model=gas_model,
            use_esdg=use_esdg,
            dd=dd_vol_fluid,
            operator_states_quad=fluid_operator_states_quad,
            grad_cv=grad_fluid_cv,
            grad_t=grad_fluid_t,
            boundaries=updated_fluid_boundaries,
            inviscid_numerical_flux_func=inviscid_numerical_flux_func,
            viscous_numerical_flux_func=viscous_numerical_flux_func,
            state=fluid_state,
            time=t,
            quadrature_tag=quadrature_tag,
            comm_tag=_FluidOperatorCommTag)

        wall_rhs = None
        if use_wall:
            wall_energy_rhs = diffusion_operator(
                dcoll=dcoll,
                kappa=wdv.thermal_conductivity,
                boundaries=updated_wall_boundaries,
                u=wdv.temperature,
                quadrature_tag=quadrature_tag,
                dd=dd_vol_wall,
                grad_u=grad_wall_t,
                comm_tag=_WallOperatorCommTag
                )

            if use_axisymmetric:
                wall_energy_rhs = wall_energy_rhs + \
                    axisym_source_wall(dcoll, wv, wdv,
                                       updated_wall_boundaries,
                                       grad_wall_t)

        if use_combustion:
            fluid_rhs = fluid_rhs + \
                eos.get_species_source_terms(cv, temperature=fluid_state.temperature)

        if use_injection_source is True:
            fluid_rhs = fluid_rhs + \
                injection_source(x_vec=fluid_nodes, cv=cv,
                                 eos=gas_model.eos, time=t)

        if use_ignition > 0:
            fluid_rhs = fluid_rhs + \
                ignition_source(x_vec=fluid_nodes, state=fluid_state,
                                eos=gas_model.eos, time=t)/current_dt

        if use_axisymmetric:
            fluid_rhs = fluid_rhs + \
                axisym_source_fluid(dcoll, fluid_state,
                                    updated_fluid_boundaries,
                                    grad_fluid_cv, grad_fluid_t)

        av_smu_rhs = actx.np.zeros_like(cv.mass)
        av_sbeta_rhs = actx.np.zeros_like(cv.mass)
        av_skappa_rhs = actx.np.zeros_like(cv.mass)
        av_sd_rhs = actx.np.zeros_like(cv.mass)
        # work good for shock 1d

        tau = current_dt/smoothness_tau
        epsilon_diff = smoothness_alpha*smoothed_char_length_fluid**2/current_dt

        if use_av > 0:
            # regular boundaries for smoothness mu
            smooth_neumann = NeumannDiffusionBoundary(0)
            fluid_av_boundaries = {}
            for bnd_name in bndry_config:
                if bndry_config[bnd_name] != "none":
                    fluid_av_boundaries[bndry_elements[bnd_name]] = smooth_neumann

            if use_wall:
                from grudge.discretization import filter_part_boundaries
                fluid_av_boundaries.update({
                     dd_bdry.domain_tag: NeumannDiffusionBoundary(0)
                     for dd_bdry in filter_part_boundaries(
                         dcoll, volume_dd=dd_vol_fluid,
                         neighbor_volume_dd=dd_vol_wall)})

            # av mu
            av_smu_rhs = (
                diffusion_operator(
                    dcoll, epsilon_diff, fluid_av_boundaries, av_smu,
                    quadrature_tag=quadrature_tag, dd=dd_vol_fluid,
                    comm_tag=_MuDiffFluidCommTag
                ) + 1/tau * (smoothness_mu - av_smu)
            )

            if use_av >= 2:
                av_sbeta_rhs = (
                    diffusion_operator(
                        dcoll, epsilon_diff, fluid_av_boundaries, av_sbeta,
                        quadrature_tag=quadrature_tag, dd=dd_vol_fluid,
                        comm_tag=_BetaDiffFluidCommTag
                    ) + 1/tau * (smoothness_beta - av_sbeta)
                )

                av_skappa_rhs = (
                    diffusion_operator(
                        dcoll, epsilon_diff, fluid_av_boundaries, av_skappa,
                        quadrature_tag=quadrature_tag, dd=dd_vol_fluid,
                        comm_tag=_KappaDiffFluidCommTag
                    ) + 1/tau * (smoothness_kappa - av_skappa)
                )

            if use_av == 3:
                av_sd_rhs = (
                    diffusion_operator(
                        dcoll, epsilon_diff, fluid_av_boundaries, av_sd,
                        quadrature_tag=quadrature_tag, dd=dd_vol_fluid,
                        comm_tag=_DDiffFluidCommTag
                    ) + 1/tau * (smoothness_d - av_sd)
                )

        if use_sponge:
            sponge_cv = cv
            if use_time_dependent_sponge:
                # as long as these pieces only operate on a non-overlapping subset
                # of the domain, we don't need to call make_fluid_state
                # in between each additive call to recompute temperature/pressure
                sponge_cv = bulk_init.add_inlet(cv=sponge_cv,
                                                pressure=fluid_state.pressure,
                                                temperature=fluid_state.temperature,
                                                x_vec=fluid_nodes,
                                                eos=eos, time=t)
                sponge_cv = bulk_init.add_outlet(cv=sponge_cv,
                                                pressure=fluid_state.pressure,
                                                temperature=fluid_state.temperature,
                                                x_vec=fluid_nodes,
                                                eos=eos, time=t)

                if use_injection:
                    sponge_cv = bulk_init.add_injection(
                        cv=sponge_cv, pressure=fluid_state.pressure,
                        temperature=fluid_state.temperature, eos=eos_init,
                        x_vec=fluid_nodes)

                if use_upstream_injection:
                    sponge_cv = bulk_init.add_injection_upstream(
                        cv=sponge_cv, pressure=fluid_state.pressure,
                        temperature=fluid_state.temperature,
                        eos=eos_init, x_vec=fluid_nodes)
            else:
                sponge_cv = target_fluid_state.cv

            fluid_rhs = fluid_rhs + _sponge_source(sigma=sponge_sigma,
                                                   cv=cv,
                                                   sponge_cv=sponge_cv)

        if use_wall:
            # wall mass loss
            wall_mass_rhs = actx.np.zeros_like(wv.mass)
            if use_wall_mass:
                wall_mass_rhs = -wall_model.mass_loss_rate(
                    mass=wv.mass, ox_mass=wv.ox_mass,
                    temperature=wdv.temperature)

            # wall oxygen diffusion
            wall_ox_mass_rhs = actx.np.zeros_like(wv.mass)
            if use_wall_ox:
                if nspecies == 0:
                    fluid_ox_mass = mf_o2 + actx.np.zeros_like(cv.mass)
                elif nspecies > 3:
                    fluid_ox_mass = cv.species_mass[i_ox]
                else:
                    fluid_ox_mass = mf_o2*cv.species_mass[0]
                pairwise_ox = {
                    (dd_vol_fluid, dd_vol_wall):
                        (fluid_ox_mass, wv.ox_mass)}
                pairwise_ox_tpairs = inter_volume_trace_pairs(
                    dcoll, pairwise_ox, comm_tag=_OxCommTag)
                ox_tpairs = pairwise_ox_tpairs[dd_vol_fluid, dd_vol_wall]
                wall_ox_boundaries = {
                    wall_ffld_bnd.domain_tag:  # pylint: disable=no-member
                    DirichletDiffusionBoundary(0)}

                wall_ox_boundaries.update({
                    tpair.dd.domain_tag:
                    DirichletDiffusionBoundary(
                        op.project(dcoll, tpair.dd,
                                   tpair.dd.with_discr_tag(quadrature_tag),
                                   tpair.ext))
                    for tpair in ox_tpairs})

                wall_ox_mass_rhs = diffusion_operator(
                    dcoll, wall_model.oxygen_diffusivity,
                    wall_ox_boundaries, wv.ox_mass,
                    penalty_amount=wall_penalty_amount,
                    quadrature_tag=quadrature_tag, dd=dd_vol_wall,
                    comm_tag=_WallOxDiffCommTag)

            wall_rhs = wall_time_scale * WallVars(
                mass=wall_mass_rhs,
                energy=wall_energy_rhs,
                ox_mass=wall_ox_mass_rhs)

            if use_wall_ox:
                # Solve a diffusion equation in the fluid too just to ensure all MPI
                # sends/recvs from inter_volume_trace_pairs are in DAG
                # FIXME: this is dumb
                reverse_ox_tpairs = pairwise_ox_tpairs[dd_vol_wall, dd_vol_fluid]
                fluid_ox_boundaries = {
                    bdtag: DirichletDiffusionBoundary(0)
                    for bdtag in uncoupled_fluid_boundaries}
                fluid_ox_boundaries.update({
                    tpair.dd.domain_tag:
                    DirichletDiffusionBoundary(
                        op.project(dcoll, tpair.dd,
                                   tpair.dd.with_discr_tag(quadrature_tag),
                                   tpair.ext))
                    for tpair in reverse_ox_tpairs})

                fluid_dummy_ox_mass_rhs = diffusion_operator(
                    dcoll, 0, fluid_ox_boundaries, fluid_ox_mass,
                    quadrature_tag=quadrature_tag, dd=dd_vol_fluid,
                    comm_tag=_FluidOxDiffCommTag)

                fluid_rhs = fluid_rhs + 0*fluid_dummy_ox_mass_rhs

        rhs_stepper_state = make_stepper_state(
            cv=fluid_rhs,
            tseed=tseed_rhs,
            wv=wall_rhs,
            av_smu=av_smu_rhs,
            av_sbeta=av_sbeta_rhs,
            av_skappa=av_skappa_rhs,
            av_sd=av_sd_rhs)

        return rhs_stepper_state.get_obj_array()

    unfiltered_rhs_compiled = actx.compile(unfiltered_rhs)

    def my_rhs(t, state):

        # precludes a pre-compiled timestepper
        # don't know if we should do this
        #state = force_evaluation(actx, state)

        # Work around long compile issue by computing and filtering RHS in separate
        # compiled functions
        rhs_state = unfiltered_rhs_compiled(t, state)
        #rhs_data_precompute = precompute_rhs_compiled(t, state)
        #rhs_state = compute_rhs_compiled(t, rhs_data_precompute)

        # Use a spectral filter on the RHS
        if use_rhs_filter:
            rhs_state_filtered = make_stepper_state_obj(rhs_state)
            rhs_state_filtered = rhs_state_filtered.replace(
                cv=filter_rhs_fluid_compiled(rhs_state_filtered.cv))
            if use_wall:
                # pylint: disable=no-member
                rhs_state_filtered = rhs_state_filtered.replace(
                    wv=filter_rhs_wall_compiled(rhs_state_filtered.wv))
                # pylint: enable=no-member

            rhs_state = rhs_state_filtered.get_obj_array()

        return rhs_state

    """
    current_dt = get_sim_timestep(dcoll, current_state, current_t, current_dt,
                                  current_cfl, t_final, constant_cfl)
    """

    if advance_time:
        current_step, current_t, current_stepper_state_obj = \
            advance_state(rhs=my_rhs, timestepper=timestepper,
                          pre_step_callback=my_pre_step,
                          #pre_step_callback=None,
                          post_step_callback=my_post_step,
                          istep=current_step, dt=current_dt,
                          t=current_t, t_final=t_final,
                          force_eval=force_eval,
                          state=stepper_state.get_obj_array(),
                          compile_rhs=False)
        current_stepper_state = make_stepper_state_obj(current_stepper_state_obj)
    else:
        current_stepper_state = stepper_state

    current_cv = current_stepper_state.cv
    tseed = current_stepper_state.tseed
    current_av_smu = current_stepper_state.av_smu
    current_av_sbeta = current_stepper_state.av_sbeta
    current_av_skappa = current_stepper_state.av_skappa
    current_av_sd = current_stepper_state.av_sd

    # we can't get the limited viz data back from create_fluid_state
    # so call the limiter directly first, basically doing the limiting twice
    theta_rho = actx.np.zeros_like(current_cv.mass)
    theta_Y = actx.np.zeros_like(current_cv.mass)
    theta_pres = actx.np.zeros_like(current_cv.mass)
    if viz_level == 3 and use_species_limiter == 2:
        cv_lim, theta_rho, theta_Y, theta_pres = \
            limit_fluid_state_lv(
                dcoll, cv=current_cv, gas_model=gas_model,
                temperature_seed=tseed,
                dd=dd_vol_fluid, viz_theta=True)

    current_fluid_state = create_fluid_state(current_cv, tseed,
                                             smoothness_mu=current_av_smu,
                                             smoothness_beta=current_av_sbeta,
                                             smoothness_kappa=current_av_skappa,
                                             smoothness_d=current_av_sd)
    if use_wall:
        current_wv = current_stepper_state.wv
        current_wdv = create_wall_dependent_vars_compiled(current_wv)

    # Dump the final data
    if rank == 0:
        logger.info("Checkpointing final state ...")

    ts_field_fluid, cfl, dt = my_get_timestep(dcoll=dcoll,
        fluid_state=current_fluid_state,
        t=current_t, dt=current_dt, cfl=current_cfl,
        t_final=t_final, constant_cfl=constant_cfl, fluid_dd=dd_vol_fluid)

    ts_field_wall = None
    if use_wall:
        ts_field_wall, cfl_wall, dt_wall = my_get_timestep_wall(dcoll=dcoll,
            wv=current_wv, wall_kappa=current_wdv.thermal_conductivity,
            wall_temperature=current_wdv.temperature, t=current_t, dt=current_dt,
            cfl=current_cfl, t_final=t_final, constant_cfl=constant_cfl,
            wall_dd=dd_vol_wall)
    current_t_wall = t_wall_start + (current_step - first_step)*dt*wall_time_scale

    my_write_status_lite(step=current_step, t=current_t,
                         t_wall=current_t_wall)

    my_write_status_fluid(fluid_state=current_fluid_state, dt=dt, cfl_fluid=cfl)
    if use_wall:
        my_write_status_wall(wall_temperature=current_wdv.temperature,
                             dt=dt*wall_time_scale, cfl_wall=cfl_wall)

    if viz_interval_type == 0:
        dump_number = current_step
    else:
        dump_number = (math.floor((current_t - t_start)/t_viz_interval) +
            last_viz_interval)

    if nviz > 0:
        # pack things up
        if use_wall:
            viz_state = make_obj_array([current_fluid_state, current_wv])
            viz_dv = make_obj_array([current_fluid_state.dv, current_wdv])
        else:
            viz_state = current_fluid_state
            viz_dv = current_fluid_state.dv

        my_write_viz(
            step=current_step, t=current_t, t_wall=current_t_wall,
            viz_state=viz_state, viz_dv=viz_dv,
            ts_field_fluid=ts_field_fluid,
            ts_field_wall=ts_field_wall,
            theta_rho=theta_rho,
            theta_Y=theta_Y,
            theta_pres=theta_pres,
            dump_number=dump_number)

    if nrestart > 0:
        my_write_restart(step=current_step, t=current_t, t_wall=current_t_wall,
                         state=current_stepper_state)

    if logmgr:
        logmgr.close()
    elif use_profiling:
        print(actx.tabulate_profiling_data())

    finish_tol = 2*current_dt
    assert np.abs(current_t - t_final) < finish_tol

# vim: foldmethod=marker<|MERGE_RESOLUTION|>--- conflicted
+++ resolved
@@ -5036,11 +5036,7 @@
                     p_fun=inflow_ramp_pressure)
             else:
                 r0 = np.zeros(shape=(dim,))
-<<<<<<< HEAD
-                r0[0] = -0.329
-=======
                 r0[0] = -0.3925
->>>>>>> a25adedc
                 inflow_state = IsentropicInflow(
                     dim=dim,
                     temp_wall=temp_wall,
