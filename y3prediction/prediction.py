--- conflicted
+++ resolved
@@ -1185,16 +1185,10 @@
     fluid_nodes = force_evaluation(actx, actx.thaw(dcoll.nodes(dd_vol_fluid)))
     wall_nodes = force_evaluation(actx, actx.thaw(dcoll.nodes(dd_vol_wall)))
     # put the lengths on the nodes vs elements
-<<<<<<< HEAD
     xpos_fluid = fluid_nodes[0]
     xpos_wall = wall_nodes[0]
 
     char_length_fluid_nodes = char_length_fluid + actx.zeros_like(xpos_fluid)
-=======
-    xpos = actx.thaw(dcoll.nodes(dd_vol_fluid))[0]
-    xpos_wall = actx.thaw(dcoll.nodes(dd_vol_wall))[0]
-    char_length_nodes = char_length + actx.zeros_like(xpos)
->>>>>>> 5f1b0aa7
     char_length_wall_nodes = char_length_wall + actx.zeros_like(xpos_wall)
 
     def compute_smoothed_char_length(href_fluid, href_wall):
@@ -1260,7 +1254,6 @@
     compute_smoothed_char_length_compiled = \
         actx.compile(compute_smoothed_char_length)
 
-<<<<<<< HEAD
     use_smoothed_charlen = False
     if use_smoothed_charlen:
         smoothed_char_length, smoothed_char_length_wall = \
@@ -1268,11 +1261,6 @@
                                                   char_length_wall_nodes)
         char_len_fluid_nodes = force_evaluation(actx, smoothed_char_length)
         char_len_wall_nodes = force_evaluation(actx, smoothed_char_length_wall)
-=======
-    smoothed_char_length, smoothed_char_length_wall = \
-        compute_smoothed_char_length_compiled(char_length_nodes,
-                                              char_length_wall_nodes)
->>>>>>> 5f1b0aa7
 
     smoothed_char_length = force_evaluation(actx, smoothed_char_length)
     #smoothed_char_length_wall = force_evaluation(actx, smoothed_char_length_wall)
@@ -1632,15 +1620,9 @@
         if rank == 0:
             logger.info("Initializing soln.")
         restart_cv = bulk_init(
-<<<<<<< HEAD
             dcoll=dcoll, x_vec=fluid_nodes, eos=eos, time=0)
         temperature_seed = init_temperature + actx.zeros_like(xpos_fluid)
         restart_cv = force_evaluation(actx, restart_cv)
-=======
-            dcoll=dcoll, x_vec=actx.thaw(dcoll.nodes(dd_vol_fluid)), eos=eos,
-            time=0)
-        temperature_seed = actx.zeros_like(restart_cv.mass) + init_temperature
->>>>>>> 5f1b0aa7
 
         # create a fluid state so we can compute grad_t and grad_cv
         restart_fluid_state = create_fluid_state(cv=restart_cv,
@@ -2263,14 +2245,9 @@
                        ("Pe_mass", cell_Pe_mass),
                        ("Pe_heat", cell_Pe_heat)]
             fluid_viz_fields.extend(viz_ext)
-<<<<<<< HEAD
             viz_ext = [("char_length", char_length_fluid_nodes)]
             # viz_ext = [("char_length", char_length_fluid_nodes + actx.zeros_like(cell_Re),
             #          ("char_length_smooth", smoothed_char_length)]
-=======
-            viz_ext = [("char_length", char_length_nodes),
-                      ("char_length_smooth", smoothed_char_length)]
->>>>>>> 5f1b0aa7
             fluid_viz_fields.extend(viz_ext)
 
             cell_alpha = wall_model.thermal_diffusivity(
@@ -2926,16 +2903,12 @@
         av_skappa_wall_rhs = actx.zeros_like(wv.mass)
         # work good for shock 1d
         tau = 1.e-6
-<<<<<<< HEAD
         eta = 0.1*tau
         epsilon_diff = eta/tau
         epsilon_diff = 0.
 
         smoothness_alpha = 0.1
         href = char_length_fluid_nodes
-=======
-        href = smoothed_char_length
->>>>>>> 5f1b0aa7
         epsilon_diff = smoothness_alpha*href*href/current_dt
 
         if use_av > 0:
