"""mirgecom driver for the Y2 prediction."""

__copyright__ = """
Copyright (C) 2020 University of Illinois Board of Trustees
"""

__license__ = """
Permission is hereby granted, free of charge, to any person obtaining a copy
of this software and associated documentation files (the "Software"), to deal
in the Software without restriction, including without limitation the rights
to use, copy, modify, merge, publish, distribute, sublicense, and/or sell
copies of the Software, and to permit persons to whom the Software is
furnished to do so, subject to the following conditions:

The above copyright notice and this permission notice shall be included in
all copies or substantial portions of the Software.

THE SOFTWARE IS PROVIDED "AS IS", WITHOUT WARRANTY OF ANY KIND, EXPRESS OR
IMPLIED, INCLUDING BUT NOT LIMITED TO THE WARRANTIES OF MERCHANTABILITY,
FITNESS FOR A PARTICULAR PURPOSE AND NONINFRINGEMENT. IN NO EVENT SHALL THE
AUTHORS OR COPYRIGHT HOLDERS BE LIABLE FOR ANY CLAIM, DAMAGES OR OTHER
LIABILITY, WHETHER IN AN ACTION OF CONTRACT, TORT OR OTHERWISE, ARISING FROM,
OUT OF OR IN CONNECTION WITH THE SOFTWARE OR THE USE OR OTHER DEALINGS IN
THE SOFTWARE.
"""
import logging
import sys
import pickle
import os
import numpy as np
import numpy.linalg as la  # noqa
import pyopencl.array as cla  # noqa
import math
import grudge.op as op
from pytools.obj_array import make_obj_array
from functools import partial
from mirgecom.discretization import create_discretization_collection

from meshmode.mesh import BTAG_ALL, BTAG_REALLY_ALL, BTAG_NONE  # noqa
from grudge.shortcuts import make_visualizer
from grudge.dof_desc import VolumeDomainTag, DOFDesc, DISCR_TAG_BASE, DD_VOLUME_ALL
from grudge.op import nodal_max, nodal_min
from grudge.trace_pair import inter_volume_trace_pairs
from grudge.discretization import filter_part_boundaries
from grudge.trace_pair import TracePair
from grudge.geometry.metrics import normal as normal_vector
from logpyle import IntervalTimer, set_dt
from mirgecom.logging_quantities import (
    initialize_logmgr,
    logmgr_add_cl_device_info,
    logmgr_set_time,
    logmgr_add_device_memory_usage,
    logmgr_add_mempool_usage,
)

from mirgecom.simutil import (
    SimulationConfigurationError,
    check_step,
    distribute_mesh,
    write_visfile,
    check_naninf_local,
    check_range_local,
)
from mirgecom.utils import force_evaluation
from mirgecom.restart import write_restart_file
from mirgecom.io import make_init_message
from mirgecom.mpi import mpi_entry_point
from mirgecom.integrators import (rk4_step, lsrk54_step, lsrk144_step,
                                  euler_step, ssprk43_step)
from mirgecom.inviscid import (inviscid_facial_flux_rusanov,
                               inviscid_facial_flux_hll)
from mirgecom.viscous import (viscous_facial_flux_central,
                              viscous_facial_flux_harmonic)
from grudge.shortcuts import compiled_lsrk45_step

from mirgecom.fluid import (
    make_conserved,
    velocity_gradient,
    species_mass_fraction_gradient
)
from mirgecom.limiter import (bound_preserving_limiter)
from mirgecom.steppers import advance_state
from mirgecom.boundary import (
    PrescribedFluidBoundary,
    IsothermalWallBoundary,
    AdiabaticSlipBoundary,
    AdiabaticNoslipWallBoundary,
    PressureOutflowBoundary,
    DummyBoundary
)
from mirgecom.diffusion import (
    diffusion_operator,
    grad_operator as wall_grad_t_operator,
    DirichletDiffusionBoundary,
    NeumannDiffusionBoundary
)
from mirgecom.initializers import Uniform, MulticomponentLump
from mirgecom.eos import (
    IdealSingleGas, PyrometheusMixture,
    MixtureDependentVars, GasDependentVars
)
from mirgecom.transport import (SimpleTransport,
                                PowerLawTransport,
                                ArtificialViscosityTransportDiv,
                                ArtificialViscosityTransportDiv2,
                                ArtificialViscosityTransportDiv3)
from mirgecom.gas_model import (
    GasModel,
    make_fluid_state,
    make_operator_fluid_states,
    project_fluid_state
)
from mirgecom.multiphysics.thermally_coupled_fluid_wall import (
    add_interface_boundaries_no_grad,
    add_interface_boundaries
)
from mirgecom.navierstokes import (
    grad_cv_operator,
    grad_t_operator as fluid_grad_t_operator,
    ns_operator
)
from mirgecom.artificial_viscosity import smoothness_indicator
# driver specific utilties
from y3prediction.utils import (
    IsentropicInflow,
    getIsentropicPressure,
    getIsentropicTemperature,
    getMachFromAreaRatio
)
from y3prediction.wall import (
    mask_from_elements,
    WallVars,
    WallModel,
)
from y3prediction.shock1d import PlanarDiscontinuityMulti

from dataclasses import dataclass
from arraycontext import (
    dataclass_array_container,
    with_container_arithmetic
)
from mirgecom.fluid import ConservedVars
from meshmode.dof_array import DOFArray  # noqa
from grudge.dof_desc import DISCR_TAG_MODAL
from meshmode.transform_metadata import FirstAxisIsElementsTag


@with_container_arithmetic(bcast_obj_array=False,
                           bcast_container_types=(DOFArray, np.ndarray),
                           rel_comparison=True)
@dataclass_array_container
@dataclass(frozen=True)
class StepperState:
    r"""Store quantities to advance in time.

    Store the quanitites that should be evolved in time by an advancer
    """

    cv: ConservedVars
    tseed: DOFArray
    av_smu: DOFArray
    av_sbeta: DOFArray
    av_skappa: DOFArray
    av_sd: DOFArray

    def replace(self, **kwargs):
        """Return a copy of *self* with the attributes in *kwargs* replaced."""
        from dataclasses import replace
        return replace(self, **kwargs)

    def get_obj_array(self):
        """Return an object array containing all the stored quantitines."""
        return make_obj_array([self.cv, self.tseed,
                               self.av_smu, self.av_sbeta,
                               self.av_skappa, self.av_sd])


@with_container_arithmetic(bcast_obj_array=False,
                           bcast_container_types=(DOFArray, np.ndarray),
                           rel_comparison=True)
@dataclass_array_container
@dataclass(frozen=True)
class WallStepperState(StepperState):
    r"""Store quantities to advance in time.

    Store the quanitites that should be evolved in time by an advancer
    Adding WallVars
    """

    wv: WallVars

    def get_obj_array(self):
        """Return an object array containing all the stored quantitines."""
        return make_obj_array([self.cv, self.tseed,
                               self.av_smu, self.av_sbeta,
                               self.av_skappa, self.av_sd,
                               self.wv])


def make_stepper_state(cv, tseed, av_smu, av_sbeta, av_skappa, av_sd, wv=None):
    if wv is not None:
        return WallStepperState(cv=cv, tseed=tseed, av_smu=av_smu,
                                av_sbeta=av_sbeta, av_skappa=av_skappa,
                                av_sd=av_sd, wv=wv)
    else:
        return StepperState(cv=cv, tseed=tseed, av_smu=av_smu,
                            av_sbeta=av_sbeta, av_skappa=av_skappa,
                            av_sd=av_sd)


def make_stepper_state_obj(ary):
    if ary.size > 6:
        return WallStepperState(cv=ary[0], tseed=ary[1], av_smu=ary[2],
                                av_sbeta=ary[3], av_skappa=ary[4],
                                av_sd=ary[5], wv=ary[6])
    else:
        return StepperState(cv=ary[0], tseed=ary[1], av_smu=ary[2],
                            av_sbeta=ary[3], av_skappa=ary[4],
                            av_sd=ary[5])


class SingleLevelFilter(logging.Filter):
    def __init__(self, passlevel, reject):
        self.passlevel = passlevel
        self.reject = reject

    def filter(self, record):
        if self.reject:
            return (record.levelno != self.passlevel)
        else:
            return (record.levelno == self.passlevel)


class MyRuntimeError(RuntimeError):
    """Simple exception to kill the simulation."""

    pass


class _FluidAvgCVTag:
    pass


class _InitCommTag:
    pass


class _SmoothnessCVGradCommTag:
    pass


class _OxCommTag:
    pass


class _FluidOxDiffCommTag:
    pass


class _WallOxDiffCommTag:
    pass


class _SmoothDiffCommTag:
    pass


class _SmoothCharDiffCommTag:
    pass


class _SmoothCharDiffFluidCommTag:
    pass


class _SmoothCharDiffWallCommTag:
    pass


class _BetaDiffCommTag:
    pass


class _BetaDiffWallCommTag:
    pass


class _BetaDiffFluidCommTag:
    pass


class _KappaDiffCommTag:
    pass


class _KappaDiffWallCommTag:
    pass


class _KappaDiffFluidCommTag:
    pass


class _MuDiffCommTag:
    pass


class _DDiffFluidCommTag:
    pass


class _MuDiffWallCommTag:
    pass


class _MuDiffFluidCommTag:
    pass


class _WallOperatorCommTag:
    pass


class _FluidOperatorCommTag:
    pass


class _UpdateCoupledBoundariesCommTag:
    pass


class _FluidOpStatesCommTag:
    pass


class _MyGradTag1:
    pass


class _MyGradTag2:
    pass


class _MyGradTag3:
    pass


class _MyGradTag4:
    pass


class _MyGradTag5:
    pass


class _MyGradTag6:
    pass


def update_coupled_boundaries(
        dcoll,
        gas_model,
        fluid_dd, wall_dd,
        fluid_boundaries, wall_boundaries,
        fluid_state, wall_kappa, wall_temperature,
        *,
        time=0.,
        interface_noslip=True,
        wall_penalty_amount=None,
        quadrature_tag=DISCR_TAG_BASE,
        limiter_func=None,
        comm_tag=None):
    r"""
    Update the fluid and wall subdomain boundaries.

    Augments *fluid_boundaries* and *wall_boundaries* with the boundaries for the
    fluid-wall interface that are needed to enforce continuity of temperature and
    heat flux.
    """

    # Insert the interface boundaries for computing the gradient
    fluid_all_boundaries_no_grad, wall_all_boundaries_no_grad = \
        add_interface_boundaries_no_grad(
            dcoll=dcoll,
            gas_model=gas_model,
            fluid_dd=fluid_dd,
            wall_dd=wall_dd,
            fluid_state=fluid_state,
            wall_kappa=wall_kappa,
            wall_temperature=wall_temperature,
            fluid_boundaries=fluid_boundaries,
            wall_boundaries=wall_boundaries,
            interface_noslip=interface_noslip,
            #interface_radiation,
            quadrature_tag=quadrature_tag,
            comm_tag=comm_tag)

    # Get the operator fluid states
    fluid_operator_states_quad = make_operator_fluid_states(
        dcoll, fluid_state, gas_model, fluid_all_boundaries_no_grad,
        quadrature_tag, dd=fluid_dd, limiter_func=limiter_func,
        comm_tag=(comm_tag, _FluidOpStatesCommTag))

    # Compute the temperature gradient for both subdomains
    fluid_grad_temperature = fluid_grad_t_operator(
        dcoll, gas_model, fluid_all_boundaries_no_grad, fluid_state,
        time=time, quadrature_tag=quadrature_tag,
        dd=fluid_dd, operator_states_quad=fluid_operator_states_quad)
    wall_grad_temperature = wall_grad_t_operator(
        dcoll, wall_kappa, wall_all_boundaries_no_grad, wall_temperature,
        quadrature_tag=quadrature_tag, dd=wall_dd)

    # Insert boundaries for the fluid-wall interface, now with the temperature
    # gradient
    fluid_all_boundaries, wall_all_boundaries = \
        add_interface_boundaries(
            dcoll=dcoll,
            gas_model=gas_model,
            fluid_dd=fluid_dd, wall_dd=wall_dd,
            fluid_state=fluid_state,
            wall_kappa=wall_kappa,
            wall_temperature=wall_temperature,
            fluid_grad_temperature=fluid_grad_temperature,
            wall_grad_temperature=wall_grad_temperature,
            fluid_boundaries=fluid_boundaries,
            wall_boundaries=wall_boundaries,
            interface_noslip=interface_noslip,
            wall_penalty_amount=wall_penalty_amount,
            quadrature_tag=quadrature_tag,
            comm_tag=comm_tag)

    # Get the operator fluid states
    fluid_operator_states_quad = make_operator_fluid_states(
        dcoll, fluid_state, gas_model, fluid_all_boundaries,
        quadrature_tag, dd=fluid_dd, limiter_func=limiter_func,
        comm_tag=(comm_tag, _FluidOpStatesCommTag))

    fluid_grad_cv = grad_cv_operator(
        dcoll, gas_model, fluid_all_boundaries, fluid_state,
        dd=fluid_dd, time=time, quadrature_tag=quadrature_tag,
        operator_states_quad=fluid_operator_states_quad,
        comm_tag=comm_tag)

    return (fluid_all_boundaries, wall_all_boundaries,
            fluid_operator_states_quad,
            fluid_grad_cv,
            fluid_grad_temperature,
            wall_grad_temperature)


def limit_fluid_state(dcoll, cv, temperature_seed, gas_model, dd):

    actx = cv.array_context
    nspecies = cv.nspecies
    dim = cv.dim

    temperature = gas_model.eos.temperature(
        cv=cv, temperature_seed=temperature_seed)
    pressure = gas_model.eos.pressure(cv=cv, temperature=temperature)

    spec_lim = make_obj_array([
        bound_preserving_limiter(dcoll=dcoll, dd=dd,
                                 field=cv.species_mass_fractions[i],
                                 mmin=0.0, mmax=1.0, modify_average=True)
        for i in range(nspecies)
    ])

    # limit the sum to 1.0
    aux = actx.np.zeros_like(cv.mass)
    for i in range(0, nspecies):
        aux = aux + spec_lim[i]
    spec_lim = spec_lim/aux

    kin_energy = 0.5*np.dot(cv.velocity, cv.velocity)

    mass_lim = gas_model.eos.get_density(
        pressure=pressure, temperature=temperature,
        species_mass_fractions=cv.species_mass_fractions)
    energy_lim = mass_lim*(
        gas_model.eos.get_internal_energy(
            temperature, species_mass_fractions=spec_lim)
        + kin_energy
    )
    mom_lim = mass_lim*cv.velocity

    cv_lim = make_conserved(dim=dim, mass=mass_lim, energy=energy_lim,
                            momentum=mom_lim,
                            species_mass=mass_lim*spec_lim)

    return make_obj_array([cv_lim, pressure, temperature])


def element_average(dcoll, dd, field, volumes=None):
    # Compute cell averages of the state

    actx = field.array_context
    cell_avgs = op.elementwise_integral(dcoll, dd, field)
    if volumes is None:
        volumes = abs(op.elementwise_integral(
            dcoll, dd, actx.zeros_like(field) + 1.0))

    return cell_avgs/volumes


def _element_average_cv(dcoll, dd, cv, volumes=None):

    nspecies = cv.nspecies
    dim = cv.dim

    density = element_average(dcoll, dd, cv.mass, volumes)
    momentum = make_obj_array([
        element_average(dcoll, dd, cv.momentum[i], volumes)
        for i in range(dim)])
    energy = element_average(dcoll, dd, cv.energy, volumes)

    species_mass = None
    if nspecies > 0:
        species_mass = make_obj_array([
            element_average(dcoll, dd, cv.species_mass[i], volumes)
            for i in range(0, nspecies)])

    # make a new CV with the limited variables
    return make_conserved(dim=dim, mass=density, energy=energy,
                          momentum=momentum, species_mass=species_mass)


def limit_fluid_state_liu(dcoll, cv, temperature_seed, gas_model, dd):
    r"""Element average positivity preserving limiter

    Follows loosely the implementation outline in Liu, et. al.
    Limits the density and mass fractions based on global minima
    then computes an average fluid state and uses the averge pressure
    to limit the entire cv in regions with very small pressures
    """

    actx = cv.array_context
    nspecies = cv.nspecies
    dim = cv.dim

    rho_lim = 1.e-10
    pres_lim = 1.0

    elem_avg_cv = _element_average_cv(dcoll, cv, dd)

    # 1.0 limit the density
    theta_rho = actx.np.abs((elem_avg_cv.mass - rho_lim) /
                            (elem_avg_cv.mass - cv.mass + 1.e-13))

    # only apply limiting when theta < 1
    mass_lim = actx.np.where(actx.np.less(theta_rho, 1.0),
        theta_rho*cv.mass + (1 - theta_rho)*elem_avg_cv.mass, cv.mass)

    # 2.0 limit the species mass fractions
    spec_mass_lim = cv.species_mass
    theta_rhoY = actx.zeros_like(cv.species_mass)
    for i in range(0, nspecies):
        theta_rhoY[i] = actx.np.abs(
            (elem_avg_cv.species_mass) /
            (elem_avg_cv.species_mass - cv.species_mass + 1.e-13))

        # only apply limiting when theta < 1
        spec_mass_lim = actx.np.where(
            actx.np.less(theta_rhoY, 1.0),
            theta_rho*cv.species_mass + (1 - theta_rho)*elem_avg_cv.mass,
            cv.species_mass)

    # 3.0 reconstruct cv and find the average element cv and pressure
    #
    # Question:
    # we don't update the energy or the momentum here
    # so if the density is reduced it results in a
    #    net decrease in the pressure and increase in velocity?
    cv_updated = make_conserved(dim=dim, mass=mass_lim, energy=cv.energy,
                                momentum=cv.momentum,
                                species_mass=spec_mass_lim)
    temperature_updated = gas_model.eos.temperature(
        cv=cv_updated, temperature_seed=temperature_seed)
    pressure_updated = gas_model.eos.pressure(cv=cv_updated,
                                              temperature=temperature_updated)

    elem_avg_temp = gas_model.eos.temperature(
        cv=elem_avg_cv, temperature_seed=temperature_updated)
    elem_avg_pres = gas_model.eos.pressure(
        cv=elem_avg_cv, temperature=elem_avg_temp)

    mmin_i = op.elementwise_min(dcoll, dd, pressure_updated)
    mmin = pres_lim

    _theta = actx.np.minimum(
        1.0, actx.np.where(actx.np.less(mmin_i, mmin),
        abs((mmin-elem_avg_pres)/(mmin_i-elem_avg_pres+1e-13)), 1.0)
    )

    # 4.0 limit cv where the pressure is negative
    #     this is turn keeps the pressure positive

    mass_lim = (_theta*(cv_updated.mass - elem_avg_cv.mass)
        + elem_avg_cv.mass)
    mom_lim = make_obj_array([
        (_theta*(cv_updated.momentum[i] - elem_avg_cv.momentum[i])
         + elem_avg_cv.momentum[i])
        for i in range(dim)
    ])
    energy_lim = (_theta*(cv_updated.energy - elem_avg_cv.energy)
        + elem_avg_cv.energy)
    spec_lim = make_obj_array([
        (_theta*(cv_updated.species_mass[i] - elem_avg_cv.species_mass[i])
         + elem_avg_cv.species_mass[i])
        for i in range(0, nspecies)
    ])

    cv_lim = make_conserved(dim=dim, mass=mass_lim, energy=energy_lim,
                            momentum=mom_lim,
                            species_mass=spec_lim)

    return cv_lim


def limit_fluid_state_lv(dcoll, cv, temperature_seed, gas_model, dd,
                         viz_theta=False, limiter_smin=10):
    r"""Entropy-based positivity preserving limiter

    Follows loosely the implementation outline in Lv, et. al.
    Limits the density, entropy, and mass fractions locally
    based on average states.
    """

    actx = cv.array_context
    nspecies = cv.nspecies
    dim = cv.dim
    toler = 1.e-13
    element_vols = abs(op.elementwise_integral(dcoll, dd,
                                               actx.zeros_like(cv.mass) + 1.0))

    print_stuff = False
    index = 118

    if print_stuff and isinstance(dd.domain_tag, VolumeDomainTag):
        np.set_printoptions(threshold=sys.maxsize, precision=16)

        print("Start of limiting")
        temperature_initial = gas_model.eos.temperature(
            cv=cv, temperature_seed=temperature_seed)
        pressure_initial = gas_model.eos.pressure(
            cv=cv, temperature=temperature_initial)
        # initial state
        data = actx.to_numpy(cv.mass)
        print(f"cv.mass \n {data[0][index]}")
        data = actx.to_numpy(temperature_initial)
        print(f"temperature_initial \n {data[0][index]}")
        data = actx.to_numpy(pressure_initial)
        print(f"pressure_initial \n {data[0][index]}")
        for i in range(0, nspecies):
            data = actx.to_numpy(cv.species_mass_fractions)
            print(f"Y_initial[{i}] \n {data[i][0][index]}")

    #print(f"inside limiter")

    ##################
    # 1.0 limit the density to be above 0.
    ##################
    #elem_avg_cv = _element_average_cv(dcoll, cv, dd)
    #rho_lim = elem_avg_cv.mass*0.1
    rho_lim = 1.e-6

    cell_avgs = element_average(dcoll, dd, cv.mass, volumes=element_vols)
    #cell_avgs = elem_avg_cv.mass
    #print(f"rho_avg {cell_avgs}")

    mmin_i = op.elementwise_min(dcoll, dd, cv.mass)
    #mmin = actx.np.max(rho_lim, 0.1*cell_avgs)
    mmin = actx.np.where(actx.np.greater(cell_avgs, rho_lim), 0.1*cell_avgs, rho_lim)
    #mmin = rho_lim

    cell_avgs = actx.np.where(
        actx.np.greater(cell_avgs, rho_lim), cell_avgs, rho_lim)
    #print(f"modified rho_avg {cell_avgs}")

    theta_rho = actx.np.maximum(0.,
        actx.np.where(actx.np.less(mmin_i + toler, mmin),
                      (mmin-mmin_i)/(cell_avgs - mmin_i),
                      0.)
    )
    #print(f"{theta_rho=}")

    mass_lim = (cv.mass + theta_rho*(cell_avgs - cv.mass))

    # tseed is the best guess at a reasonable temperature after the limiting
    # assume that whatever pressure and temperature that was computed was bogus
    #if temperature_seed is not None:
    if 0:
        # preserve internal energy, velocity, and mass fractions,
        # keeps pressure/temperature constant
        mom_lim = mass_lim*cv.velocity
        kin_energy = 0.5*np.dot(cv.velocity, cv.velocity)
        int_energy = cv.energy - cv.mass*kin_energy
        energy_lim = (int_energy/cv.mass + kin_energy)*mass_lim
        spec_lim = cv.species_mass_fractions

        temperature_guess = gas_model.eos.temperature(
            cv=cv, temperature_seed=temperature_seed)
        safe_temperature = actx.np.where(actx.np.greater(theta_rho, toler),
                                         temperature_seed, temperature_guess)
        energy_lim = mass_lim*(gas_model.eos.get_internal_energy(safe_temperature,
                               species_mass_fractions=spec_lim) + kin_energy)
    else:
        # if tseed is not available, don't mess with the temperature
        #mom_lim = cv.momentum/cv.mass*mass_lim
        #energy_lim = cv.energy/cv.mass*mass_lim
        #spec_lim = cv.species_mass_fractions/cv.mass*mass_lim
        mom_lim = mass_lim*cv.velocity
        kin_energy = 0.5*np.dot(cv.velocity, cv.velocity)
        int_energy = cv.energy - cv.mass*kin_energy
        energy_lim = (int_energy/cv.mass + kin_energy)*mass_lim
        spec_lim = cv.species_mass_fractions

    cv_update_rho = make_conserved(dim=dim, mass=mass_lim, energy=energy_lim,
                                   momentum=mom_lim,
                                   species_mass=mass_lim*spec_lim)

    if print_stuff and isinstance(dd.domain_tag, VolumeDomainTag):
        np.set_printoptions(threshold=sys.maxsize, precision=16)
        # initial state
        #print(f"{theta_rho=}")
        #print(f"{theta_pressure=}")
        print("After rho limit")
        data = actx.to_numpy(theta_rho)
        print(f"theta_rho \n {data[0][index]}")
        data = actx.to_numpy(cell_avgs)
        print(f"cell_avgs \n {data[0][index]}")
        temperature_rho = gas_model.eos.temperature(
            cv=cv_update_rho, temperature_seed=temperature_seed)
        pressure_rho = gas_model.eos.pressure(
            cv=cv_update_rho, temperature=temperature_rho)
        # initial state
        data = actx.to_numpy(cv_update_rho.mass)
        print(f"cv.mass \n {data[0][index]}")
        data = actx.to_numpy(temperature_rho)
        print(f"temperature_rho \n {data[0][index]}")
        data = actx.to_numpy(pressure_rho)
        print(f"pressure_rho \n {data[0][index]}")
        data = actx.to_numpy(temperature_seed)
        print(f"temperature_seed \n {data[0][index]}")

    ##################
    # 2.0 limit the species mass fractions
    ##################
    theta_spec = actx.np.zeros_like(cv.species_mass_fractions)
    if nspecies > 0:
        # find theta for all the species
        for i in range(0, nspecies):
            mmin_i = op.elementwise_min(dcoll, dd,
                                        cv_update_rho.species_mass_fractions[i])
            mmin = 0.

            #cell_avgs = elem_avg_cv.species_mass_fractions[i]
            cell_avgs = element_average(
                dcoll, dd, cv_update_rho.species_mass_fractions[i],
                volumes=element_vols)
            cell_avgs = actx.np.where(actx.np.greater(cell_avgs, mmin), cell_avgs,
                                      mmin)

            _theta = actx.np.maximum(0.,
                actx.np.where(actx.np.less(mmin_i + toler, mmin),
                              (mmin-mmin_i)/(cell_avgs - mmin_i),
                              0.)
            )

            mmax_i = op.elementwise_max(dcoll, dd,
                                        cv_update_rho.species_mass_fractions[i])
            mmax = 1.0
            cell_avgs = actx.np.where(actx.np.less(cell_avgs, mmax), cell_avgs, mmax)
            _theta = actx.np.maximum(_theta,
                actx.np.where(actx.np.greater(mmax_i - toler, mmax),
                              (mmax_i - mmax)/(mmax_i - cell_avgs),
                              0.)
            )

            theta_spec[i] = _theta

            #print(f"species {i}, {_theta=}")

            # apply the limiting to all species equally
            spec_lim[i] = (cv_update_rho.species_mass_fractions[i] +
                           theta_spec[i]*(
                               cell_avgs - cv_update_rho.species_mass_fractions[i]))

        # limit the species mass fraction sum to 1.0
        aux = actx.np.zeros_like(cv_update_rho.mass)
        sum_theta_y = actx.np.zeros_like(cv_update_rho.mass)
        for i in range(0, nspecies):
            aux = aux + spec_lim[i]
            sum_theta_y = sum_theta_y + actx.np.abs(spec_lim[i])
        spec_lim = spec_lim/aux

        # tseed is the best guess at a reasonable temperature after the limiting
        # assume that whatever pressure and temperature that was computed was bogus
        #if temperature_seed is not None:
        if 0:
            # preserve internal energy, velocity, and mass fractions,
            # keeps pressure/temperature constant
            mass_lim = cv_update_rho.mass
            mom_lim = mass_lim*cv_update_rho.velocity
            kin_energy = 0.5*np.dot(cv_update_rho.velocity, cv_update_rho.velocity)
            int_energy = cv_update_rho.energy - mass_lim*kin_energy
            energy_lim = (int_energy/mass_lim + kin_energy)*mass_lim

            temperature_guess = gas_model.eos.temperature(
                cv=cv_update_rho, temperature_seed=temperature_seed)
            safe_temperature = actx.np.where(actx.np.greater(sum_theta_y, toler),
                                             temperature_seed, temperature_guess)
            energy_lim = mass_lim*(
                gas_model.eos.get_internal_energy(
                    safe_temperature, species_mass_fractions=spec_lim) + kin_energy)
        else:
            mass_lim = cv_update_rho.mass
            mom_lim = mass_lim*cv_update_rho.velocity
            kin_energy = 0.5*np.dot(cv_update_rho.velocity, cv_update_rho.velocity)
            int_energy = cv_update_rho.energy - mass_lim*kin_energy
            energy_lim = (int_energy/mass_lim + kin_energy)*mass_lim

            # modify Temperature (energy) maintain pressure equilibrium
            temperature_update_rho = gas_model.eos.temperature(
                cv=cv_update_rho, temperature_seed=temperature_seed)
            pressure_update_rho = gas_model.eos.pressure(
                cv=cv_update_rho, temperature=temperature_update_rho)

            kin_energy = 0.5*np.dot(cv_update_rho.velocity, cv_update_rho.velocity)
            positive_pressure = actx.np.greater(pressure_update_rho, 1.e-12)

            update_dv = positive_pressure

            r = gas_model.eos.gas_const(species_mass_fractions=spec_lim)
            temperature_update_y = pressure_update_rho/r/mass_lim

            energy_lim = actx.np.where(
                update_dv,
                mass_lim*(gas_model.eos.get_internal_energy(temperature_update_y,
                          #species_mass_fractions=spec_lim/mass_lim)
                          species_mass_fractions=spec_lim)
                          + kin_energy),
                cv_update_rho.energy
            )
        """
        # modify Temperature (energy) maintain pressure equilibrium
        kin_energy = 0.5*np.dot(cv_update_rho.velocity, cv_update_rho.velocity)
        positive_pressure = actx.np.greater(pressure_update_rho, 1.e-12)
        r = gas_model.eos.gas_const(species_mass_fractions=spec_lim)
        temperature_update_y = pressure_update_rho/r/mass_lim

        energy_lim = actx.np.where(
            positive_pressure,
            mass_lim*(gas_model.eos.get_internal_energy(temperature_update_y,
                      #species_mass_fractions=spec_lim/mass_lim)
                      species_mass_fractions=spec_lim)
                      + kin_energy),
            cv_update_rho.energy
        )
        """

        """
        # where species limiting was done, reset the temperature back to tseed
        limit_y = actx.np.zeros_like(cv.mass)
        for i in range(0, nspecies):
            limit_y += actx.np.abs(theta_spec[i])

        temperature_update_y = actx.np.where(actx.np.greater(limit_y, 0.),
                      temperature_seed, -1.)

        energy_lim = actx.np.where(actx.np.greater(temperature_update_y, 0.),
            mass_lim*(gas_model.eos.get_internal_energy(temperature_update_y,
                      species_mass_fractions=spec_lim)
                      + kin_energy),
            cv_update_rho.energy
        )
        """

        cv_update_y = make_conserved(dim=dim,
                                     mass=cv_update_rho.mass,
                                     energy=cv_update_rho.energy,
                                     momentum=cv_update_rho.momentum,
                                     species_mass=cv_update_rho.mass*spec_lim)
    else:
        cv_update_y = cv_update_rho

    if print_stuff and isinstance(dd.domain_tag, VolumeDomainTag):
        np.set_printoptions(threshold=sys.maxsize, precision=16)

        print("After mass fraction limiting")
        temperature_update_y = gas_model.eos.temperature(
            cv=cv_update_y, temperature_seed=temperature_seed)
        pressure_update_y = gas_model.eos.pressure(
            cv=cv_update_y, temperature=temperature_update_y)
        data = actx.to_numpy(temperature_update_y)
        print(f"temperature_update_y \n {data[0][index]}")
        data = actx.to_numpy(pressure_update_y)
        print(f"pressure_update_y \n {data[0][index]}")
        for i in range(0, nspecies):
            data = actx.to_numpy(cv_update_y.species_mass_fractions)
            print(f"Y_update_y[{i}] \n {data[i][0][index]}")

    ##################
    # 3.0 find the average element cv and pressure
    ##################
    cv_updated = cv_update_y
    temperature_updated = gas_model.eos.temperature(
        cv=cv_updated, temperature_seed=temperature_seed)
    pressure_updated = gas_model.eos.pressure(
        cv=cv_updated, temperature=temperature_updated)

    #print(f"{pressure_updated=}")
    #entropy = actx.np.log(pressure_updated/cv_updated.mass**1.4)
    #print(f"{entropy=}")

    elem_avg_cv = _element_average_cv(dcoll, dd, cv_updated, volumes=element_vols)
    elem_avg_temp = gas_model.eos.temperature(
        cv=elem_avg_cv, temperature_seed=temperature_seed)
    elem_avg_pres = gas_model.eos.pressure(
        cv=elem_avg_cv, temperature=elem_avg_temp)

    #print(f"{elem_avg_pres=}")
    #avg_entropy = actx.np.log(elem_avg_pres/elem_avg_cv.mass**1.4)
    #print(f"{avg_entropy=}")

    # use an entropy function to keep pressure positive and entropy
    # above some minimum value
    # not sure which gamma to use here? the average state?
    gamma = gas_model.eos.gamma(cv_updated, temperature_updated)
    gamma_avg = gas_model.eos.gamma(elem_avg_cv, elem_avg_temp)
    mmin = 1.e-12
    theta_smin = (pressure_updated -
                  math.exp(limiter_smin)*cv_updated.mass**gamma)
    theta_smin_i = op.elementwise_min(dcoll, dd, theta_smin)

    # in some cases, the average pressure is too small, we need to satisfy
    # elem_avg_pres > math.exp(limiter_smin)*elem_avg_cv.mass**gamma
    # compute a safe pressure such that this is always true and use it to compute
    # a safe average energy
    safe_pressure = math.exp(limiter_smin)*elem_avg_cv.mass**gamma_avg - toler
    r_avg = gas_model.eos.gas_const(
        species_mass_fractions=elem_avg_cv.species_mass_fractions)
    safe_temperature = safe_pressure/elem_avg_cv.mass/r_avg
    kin_energy = 0.5*np.dot(elem_avg_cv.velocity, elem_avg_cv.velocity)
    safe_energy = elem_avg_cv.mass*(
        gas_model.eos.get_internal_energy(
            safe_temperature,
            species_mass_fractions=elem_avg_cv.species_mass_fractions)
        + kin_energy)

    #print(f"{safe_energy=}")
    safe_energy = actx.np.where(
        actx.np.less(math.exp(limiter_smin)*elem_avg_cv.mass**gamma_avg,
                     elem_avg_pres),
        elem_avg_cv.energy, safe_energy)

    #print(f"{safe_pressure=}")
    #print(f"{safe_energy=}")
    #print(f"{elem_avg_cv.energy=}")
    theta_savg = actx.np.maximum(
        elem_avg_pres, safe_pressure) -\
        math.exp(limiter_smin)*elem_avg_cv.mass**gamma_avg
    elem_avg_cv_safe = elem_avg_cv.replace(energy=safe_energy)

    """
    check_temperature_updated = gas_model.eos.temperature(
        cv=elem_avg_cv_safe, temperature_seed=temperature_seed)
    check_pressure_updated = gas_model.eos.pressure(
        cv=elem_avg_cv_safe, temperature=check_temperature_updated)
    check_entropy_updated = actx.np.log(check_pressure_updated/elem_avg_cv.mass**1.4)

    print(f"{check_temperature_updated=}")
    print(f"{check_pressure_updated=}")
    print(f"{check_entropy_updated=}")

    print(f"{theta_savg=}")
    """

    theta_pressure = actx.np.maximum(0.,
        actx.np.where(actx.np.less(theta_smin_i + toler, mmin),
                      (mmin-theta_smin_i)/(theta_savg - theta_smin_i),
                      0.)
    )

    #print(f"{theta_pressure=}")

    ##################
    # 4.0 limit cv where the entropy minimum function is violated
    #     this in turn keeps the pressure positive
    ##################
    mass_lim = cv_updated.mass + theta_pressure*(
        elem_avg_cv_safe.mass - cv_updated.mass)
    mom_lim = make_obj_array([cv_updated.momentum[i] +
        theta_pressure*(elem_avg_cv_safe.momentum[i] - cv_updated.momentum[i])
        for i in range(dim)
    ])
    energy_lim = (cv_updated.energy +
                  theta_pressure*(elem_avg_cv_safe.energy - cv_updated.energy))
    spec_lim = make_obj_array([cv_updated.species_mass[i] +
        theta_pressure*(elem_avg_cv_safe.species_mass[i] -
                        cv_updated.species_mass[i])
        for i in range(0, nspecies)
    ])

    cv_lim = make_conserved(dim=dim, mass=mass_lim, energy=energy_lim,
                            momentum=mom_lim,
                            species_mass=spec_lim)

    if print_stuff and isinstance(dd.domain_tag, VolumeDomainTag):
        np.set_printoptions(threshold=sys.maxsize, precision=16)

        temperature_final = gas_model.eos.temperature(
            cv=cv_lim, temperature_seed=temperature_seed)
        pressure_final = gas_model.eos.pressure(
            cv=cv_lim, temperature=temperature_final)

        def get_temperature_update_limit(cv, temperature):
            y = cv.species_mass_fractions
            e = gas_model.eos.internal_energy(cv)/cv.mass
            return actx.np.abs(
                gas_model.eos._pyrometheus_mech.get_temperature_update_energy(
                    e, temperature, y))

        temp_resid = get_temperature_update_limit(
            cv_lim, temperature_final)/temperature_final

        # run through a temperature solve manually, print out the updates

        num_iter = 20

        def do_temperature_iter(cv, tseed):
            y = cv.species_mass_fractions
            t_i = temperature_seed
            print(f" First: {actx.to_numpy(t_i)[0][index]=}")
            e = gas_model.eos.internal_energy(cv)/cv.mass
            for _ in range(num_iter):
                t_resid = (gas_model.eos._pyrometheus_mech.
                    get_temperature_update_energy(e, t_i, y))
                t_i = t_i + t_resid
                data_t_i = actx.to_numpy(t_i)[0][index]
                data_t_resid = actx.to_numpy(t_resid)[0][index]
                print(f"iter {_=}: {data_t_i=}, {data_t_resid=}")

        #do_temperature_iter(cv_lim, temperature_seed)
        # initial state
        print(f"{theta_rho=}")
        #print(f"{theta_pressure=}")
        #print(f"{theta_spec=}")
        #print(f"{cv_lim.species_mass_fractions=}")
        print(f"{temperature_final}")
        #print(f"{temp_resid=}")
        print("All done limiting")
        data = actx.to_numpy(temp_resid)
        print(f"temp_resid \n {data[0][index]}")
        data = actx.to_numpy(theta_rho)
        print(f"theta_rho \n {data[0][index]}")
        data = actx.to_numpy(theta_pressure)
        print(f"theta_pressure \n {data[0][index]}")
        for i in range(0, nspecies):
            data = actx.to_numpy(theta_spec)
            print(f"theta_Y[{i}] \n {data[i][0][index]}")
        data = actx.to_numpy(cv_lim.mass)
        print(f"cv_lim.mass \n {data[0][index]}")
        data = actx.to_numpy(temperature_final)
        print(f"temperature_final \n {data[0][index]}")
        data = actx.to_numpy(pressure_final)
        print(f"pressure_final \n {data[0][index]}")

    if viz_theta:
        return make_obj_array([cv_lim, theta_rho,
                               theta_spec, theta_pressure])
    else:
        return cv_lim
        #return cv_update_rho


@mpi_entry_point
def main(actx_class, restart_filename=None, target_filename=None,
         user_input_file=None, use_overintegration=False,
         casename=None, log_path="log_data", use_esdg=False,
         disable_fallbacks=False):

    allow_fallbacks = not disable_fallbacks
    # control log messages
    logger = logging.getLogger(__name__)
    logger.propagate = False

    if (logger.hasHandlers()):
        logger.handlers.clear()

    # send info level messages to stdout
    h1 = logging.StreamHandler(sys.stdout)
    f1 = SingleLevelFilter(logging.INFO, False)
    h1.addFilter(f1)
    logger.addHandler(h1)

    # send everything else to stderr
    h2 = logging.StreamHandler(sys.stderr)
    f2 = SingleLevelFilter(logging.INFO, True)
    h2.addFilter(f2)
    logger.addHandler(h2)

    from mpi4py import MPI
    comm = MPI.COMM_WORLD
    rank = comm.Get_rank()
    nparts = comm.Get_size()

    from mirgecom.simutil import global_reduce as _global_reduce
    global_reduce = partial(_global_reduce, comm=comm)

    if casename is None:
        casename = "mirgecom"

    # logging and profiling
    logname = log_path + "/" + casename + ".sqlite"

    if rank == 0:
        log_dir = os.path.dirname(logname)
        if log_dir and not os.path.exists(log_dir):
            os.makedirs(log_dir)
    comm.Barrier()

    logmgr = initialize_logmgr(True,
        filename=logname, mode="wu", mpi_comm=comm)

    # set up driver parameters
    from mirgecom.simutil import configurate
    from mirgecom.io import read_and_distribute_yaml_data
    input_data = read_and_distribute_yaml_data(comm, user_input_file)

    use_gmsh = configurate("use_gmsh", input_data, True)
    from mirgecom.array_context import initialize_actx, actx_class_is_profiling
    use_tpe = configurate("use_tensor_product_elements", input_data, False)

    actx = initialize_actx(actx_class, comm,
                           use_axis_tag_inference_fallback=allow_fallbacks,
                           use_einsum_inference_fallback=allow_fallbacks)
    queue = getattr(actx, "queue", None)
    use_profiling = actx_class_is_profiling(actx_class)
    alloc = getattr(actx, "allocator", None)

    # i/o frequencies
    nviz = configurate("nviz", input_data, 500)
    nrestart = configurate("nrestart", input_data, 5000)
    nhealth = configurate("nhealth", input_data, 1)
    nstatus = configurate("nstatus", input_data, 1)

    # garbage collection frequency
    ngarbage = configurate("ngarbage", input_data, 10)

    # verbosity for what gets written to viz dumps, increase for more stuff
    viz_level = configurate("viz_level", input_data, 1)
    # control the time interval for writing viz dumps
    viz_interval_type = configurate("viz_interval_type", input_data, 0)

    # default timestepping control
    advance_time = configurate("advance_time", input_data, True)
    integrator = configurate("integrator", input_data, "rk4")
    current_dt = configurate("current_dt", input_data, 1.e-8)
    t_final = configurate("t_final", input_data, 1.e-7)
    t_viz_interval = configurate("t_viz_interval", input_data, 1.e-8)
    current_cfl = configurate("current_cfl", input_data, 1.0)
    constant_cfl = configurate("constant_cfl", input_data, False)

    # these are modified below for a restart
    current_t = configurate("current_t", input_data, 0.0)
    t_start = 0.
    t_wall_start = 0.
    current_step = 0
    first_step = 0
    last_viz_interval = 0
    force_eval = True

    # default health status bounds
    health_pres_min = configurate("health_pres_min", input_data, 0.1)
    health_pres_max = configurate("health_pres_max", input_data, 2.e6)
    health_temp_min = configurate("health_temp_min", input_data, 1.0)
    health_temp_max = configurate("health_temp_max", input_data, 5000.)
    health_mass_frac_min = configurate("health_mass_frac_min", input_data, -1.0)
    health_mass_frac_max = configurate("health_mass_frac_max", input_data, 2.0)

    # discretization and model control
    order = configurate("order", input_data, 2)
    viz_order = configurate("viz_order", input_data, order)
    quadrature_order = configurate("quadrature_order", input_data, -1)
    alpha_sc = configurate("alpha_sc", input_data, 0.3)
    kappa_sc = configurate("kappa_sc", input_data, 0.5)
    s0_sc = configurate("s0_sc", input_data, -5.0)

    drop_order_strength = configurate("drop_order_strength", input_data, 0.)
    use_drop_order = False
    if drop_order_strength > 0.:
        use_drop_order = True

    av2_mu0 = configurate("av2_mu0", input_data, 0.1)
    av2_beta0 = configurate("av2_beta0", input_data, 6.0)
    av2_kappa0 = configurate("av2_kappa0", input_data, 1.0)
    av2_d0 = configurate("av2_d0", input_data, 0.1)
    av2_prandtl0 = configurate("av2_prandtl0", input_data, 0.9)
    av2_mu_s0 = configurate("av2_mu_s0", input_data, 0.)
    av2_kappa_s0 = configurate("av2_kappa_s0", input_data, 0.)
    av2_beta_s0 = configurate("av2_beta_s0", input_data, 0.01)
    av2_d_s0 = configurate("av2_d_s0", input_data, 0.)
    smooth_char_length = configurate("smooth_char_length", input_data, 5)
    smooth_char_length_alpha = configurate("smooth_char_length_alpha",
                                           input_data, 0.025)
    use_smoothed_char_length = False
    if smooth_char_length > 0:
        use_smoothed_char_length = True

    smoothness_alpha = configurate("smoothness_alpha", input_data, 0.1)
    smoothness_tau = configurate("smoothness_tau", input_data, 0.01)

    dim = configurate("dimen", input_data, 2)
    inv_num_flux = configurate("inv_num_flux", input_data, "rusanov")
    mesh_filename = configurate("mesh_filename", input_data, "data/actii_2d.msh")
    generate_mesh = configurate("generate_mesh", input_data, True)
    mesh_partition_prefix = configurate("mesh_partition_prefix",
                                        input_data, "actii_2d")
    noslip = configurate("noslip", input_data, True)
    use_1d_part = configurate("use_1d_part", input_data, True)

    # setting these to none in the input file toggles the check for that
    # boundary off provides support for legacy runs only where you could
    # specify boundary tags that were unused in certain cases
    use_outflow_boundary = configurate(
        "use_outflow_boundary", input_data, "none")
    use_inflow_boundary = configurate(
        "use_inflow_boundary", input_data, "none")
    use_flow_boundary = configurate(
        "use_flow_boundary", input_data, "prescribed")
    use_injection_boundary = configurate(
        "use_injection_boundary", input_data, "none")
    use_upstream_injection_boundary = configurate(
        "use_upstream_injection_boundary", input_data, "none")
    use_wall_boundary = configurate(
        "use_wall_boundary", input_data, "isothermal_noslip")
    use_interface_boundary = configurate(
        "use_interface_boundary", input_data, "none")
    use_symmetry_boundary = configurate(
        "use_symmetry_boundary", input_data, "none")
    use_slip_wall_boundary = configurate(
        "use_slip_wall_boundary", input_data, "none")
    use_noslip_wall_boundary = configurate(
        "use_noslip_wall_boundary", input_data, "none")

    outflow_pressure = configurate("outflow_pressure", input_data, 100.0)
    ramp_beginP = configurate("ramp_beginP", input_data, 100.0)
    ramp_endP = configurate("ramp_endP", input_data, 1000.0)
    ramp_time_start = configurate("ramp_time_start", input_data, 0.0)
    ramp_time_interval = configurate("ramp_time_interval", input_data, 1.e-4)

    # for each tagged boundary surface, what are they assigned to be
    # isothermal wall -> wall when current running simulation support is not needed
    #
    # wall_interface is automatically generated from a shared fluid/solid volume
    # interface and only when the solid volume is turned off by use_wall
    bndry_config = {"outflow": use_outflow_boundary,
                    "inflow": use_inflow_boundary,
                    "flow": use_flow_boundary,
                    "injection": use_injection_boundary,
                    "upstream_injection": use_upstream_injection_boundary,
                    "isothermal_wall": use_wall_boundary,
                    "wall": use_wall_boundary,
                    "slip_wall": use_slip_wall_boundary,
                    "noslip_wall": use_noslip_wall_boundary,
                    "symmetry": use_symmetry_boundary,
                    "wall_interface": use_interface_boundary}

    # list of strings that are allowed to defined boundary conditions
    allowed_boundary_types = [
        "none",
        "isothermal_noslip",
        "isothermal_slip",
        "adiabatic_noslip",
        "adiabatic_slip",
        "pressure_outflow",
        "riemann_outflow",
        "prescribed",
        "isentropic_pressure_ramp"
    ]

    # boundary sanity check
    def boundary_type_sanity(boundary, boundary_type):
        if boundary_type not in allowed_boundary_types:
            error_message = ("Invalid boundary specification "
                             f"{boundary_type} for {boundary}")
            if rank == 0:
                raise RuntimeError(error_message)

    for bnd in bndry_config:
        boundary_type_sanity(bnd, bndry_config[bnd])

    # material properties and models options
    gas_mat_prop = configurate("gas_mat_prop", input_data, 0)
    nspecies = configurate("nspecies", input_data, 0)

    spec_diff = configurate("spec_diff", input_data, 1.e-4)
    eos_type = configurate("eos", input_data, 0)
    transport_type = configurate("transport", input_data, 0)
    use_lewis_transport = configurate("use_lewis_transport", input_data, False)
    # for pyrometheus, number of newton iterations
    pyro_temp_iter = configurate("pyro_temp_iter", input_data, 3)
    # for pyrometheus, toleranace for temperature residual
    pyro_temp_tol = configurate("pyro_temp_tol", input_data, 1.e-4)

    # for overwriting the default fluid material properties
    fluid_gamma = configurate("fluid_gamma", input_data, -1.)
    fluid_mw = configurate("fluid_mw", input_data, -1.)
    fluid_kappa = configurate("fluid_kappa", input_data, -1.)
    fluid_mu = configurate("mu", input_data, -1.)

    # rhs control
    use_axisymmetric = configurate("use_axisymmetric", input_data, False)
    use_combustion = configurate("use_combustion", input_data, True)
    use_wall = configurate("use_wall", input_data, True)
    use_wall_ox = configurate("use_wall_ox", input_data, True)
    use_wall_mass = configurate("use_wall_mass", input_data, True)
    use_ignition = configurate("use_ignition", input_data, 0)
    use_injection_source = configurate("use_injection_source", input_data, True)
    use_injection = configurate("use_injection", input_data, True)
    init_injection = configurate("init_injection", input_data, False)
    use_upstream_injection = configurate("use_upstream_injection", input_data, False)

    # outflow sponge location and strength
    use_sponge = configurate("use_sponge", input_data, True)
    use_time_dependent_sponge = configurate("use_time_dependent_sponge",
                                            input_data, False)
    sponge_sigma = configurate("sponge_sigma", input_data, 1.0)

    # artificial viscosity control
    #    0 - none
    #    1 - physical viscosity based, div(velocity) indicator
    #    2 - physical viscosity based, indicators and diffusion for all transport
    use_av = configurate("use_av", input_data, 0)

    # species limiter
    #    0 - none
    #    1 - limit in on call to make_fluid_state
    use_species_limiter = configurate("use_species_limiter", input_data, 0)
    limiter_smin = configurate("limiter_smin", input_data, 10)

    # Filtering is implemented according to HW Sec. 5.3
    # The modal response function is e^-(alpha * eta ^ 2s), where
    # - alpha is a user parameter (defaulted like HW's)
    # - eta := (mode - N_c)/(N - N_c)
    # - N_c := cutoff mode ( = *filter_frac* x order)
    # - s := order of the filter (divided by 2)
    # Modes below N_c are unfiltered. Modes above Nc are weighted
    # by the modal response function described above.
    #
    # Two different filters can be used with the prediction driver.
    # 1) Solution filtering: filters the solution every *soln_nfilter* steps
    # 2) RHS filtering: filters the RHS every substep
    #
    # Turn on SOLUTION filtering by setting soln_nfilter > 0
    # Turn on RHS filtering by setting use_rhs_filter = 1.
    #
    # --- Filtering settings ---
    # ------ Solution filtering
    # filter every *nfilter* steps (-1 = no filtering)
    soln_nfilter = configurate("soln_nfilter", input_data, -1)
    soln_filter_frac = configurate("soln_filter_frac", input_data, 0.5)
    soln_filter_cutoff = configurate("soln_filter_cutoff", input_data, -1)
    soln_filter_order = configurate("soln_filter_order", input_data, 8)

    # Alpha value suggested by:
    # JSH/TW Nodal DG Methods, Section 5.3
    # DOI: 10.1007/978-0-387-72067-8
    soln_filter_alpha_default = -1.0*np.log(np.finfo(float).eps)
    soln_filter_alpha = configurate("soln_filter_alpha", input_data,
                                    soln_filter_alpha_default)
    # ------ RHS filtering
    use_rhs_filter = configurate("use_rhs_filter", input_data, False)
    rhs_filter_frac = configurate("rhs_filter_frac", input_data, 0.5)
    rhs_filter_cutoff = configurate("rhs_filter_cutoff", input_data, -1)
    rhs_filter_order = configurate("rhs_filter_order", input_data, 8)
    rhs_filter_alpha = configurate("rhs_filter_alpha", input_data,
                                   soln_filter_alpha_default)

    # initialization configuration
    init_case = configurate("init_case", input_data, "y3prediction")
    actii_init_case = configurate("actii_init_case", input_data, "cav5")

    # Shock 1D flow properties
    pres_bkrnd = configurate("pres_bkrnd", input_data, 100.)
    temp_bkrnd = configurate("temp_bkrnd", input_data, 300.)
    mach = configurate("mach", input_data, 2.0)
    shock_loc_x = configurate("shock_loc_x", input_data, 0.05)
    fuel_loc_x = configurate("fuel_loc_x", input_data, 0.07)

    # Shock 1D mesh properties
    mesh_size = configurate("mesh_size", input_data, 0.001)
    bl_ratio = configurate("bl_ratio", input_data, 3)
    interface_ratio = configurate("interface_ratio", input_data, 2)
    transfinite = configurate("transfinite", input_data, False)
    mesh_angle = configurate("mesh_angle", input_data, 0.)

    # mixing layer flow properties
    vorticity_thickness = configurate("vorticity_thickness", input_data, 0.32e-3)

    # ACTII flow properties
    total_pres_inflow = configurate("total_pres_inflow", input_data, 2.745e5)
    total_temp_inflow = configurate("total_temp_inflow", input_data, 2076.43)
    mf_o2 = configurate("mass_fraction_o2", input_data, 0.273)

    # injection flow properties
    total_pres_inj = configurate("total_pres_inj", input_data, 50400.)
    total_temp_inj = configurate("total_temp_inj", input_data, 300.)
    total_pres_inj_upstream = configurate("total_pres_inj_upstream",
                                          input_data, total_pres_inj)
    total_temp_inj_upstream = configurate("total_temp_inj_upstream",
                                          input_data, total_temp_inj)
    mach_inj = configurate("mach_inj", input_data, 1.0)

    # parameters to adjust the shape of the initialization
    vel_sigma = configurate("vel_sigma", input_data, 1000)
    temp_sigma = configurate("temp_sigma", input_data, 1250)
    # adjusted to match the mass flow rate
    vel_sigma_inj = configurate("vel_sigma_inj", input_data, 5000)
    temp_sigma_inj = configurate("temp_sigma_inj", input_data, 5000)
    temp_wall = 300

    # wall stuff
    wall_penalty_amount = configurate("wall_penalty_amount", input_data, 0)
    wall_time_scale = configurate("wall_time_scale", input_data, 1)
    wall_material = configurate("wall_material", input_data, 0)

    # use fluid average diffusivity by default
    wall_insert_ox_diff = spec_diff

    # Averaging from https://www.azom.com/article.aspx?ArticleID=1630
    # for graphite
    wall_insert_rho = configurate("wall_insert_rho", input_data, 1625)
    wall_insert_cp = configurate("wall_insert_cp", input_data, 770)
    wall_insert_kappa = configurate("wall_insert_kappa", input_data, 247.5)

    # Averaging from http://www.matweb.com/search/datasheet.aspx?bassnum=MS0001
    # for steel
    wall_surround_rho = configurate("wall_surround_rho", input_data, 7.9e3)
    wall_surround_cp = configurate("wall_surround_cp", input_data, 470)
    wall_surround_kappa = configurate("wall_surround_kappa", input_data, 48)

    # initialize the ignition spark
    spark_init_time = configurate("ignition_init_time", input_data, 999999999.)
    spark_strength = configurate("ignition_strength", input_data, 2.e7)
    spark_duration = configurate("ignition_duration", input_data, 1.e-8)
    spark_diameter = configurate("ignition_diameter", input_data, 0.0025)
    spark_init_loc_x = configurate("ignition_init_loc_x", input_data, 0.677)
    spark_init_loc_y = configurate("ignition_init_loc_y", input_data, -0.021)
    spark_init_loc_z = configurate("ignition_init_loc_z", input_data, 0.0)

    # initialize the injection source
    injection_source_init_time = configurate("injection_source_init_time",
                                             input_data, 999999999.)
    injection_source_ramp_time = configurate("injection_source_ramp_time",
                                             input_data, 1.e-4)
    injection_source_mass = configurate("injection_source_mass",
                                        input_data, 2.)
    injection_source_mom_x = configurate("injection_source_mom_x",
                                         input_data, 3.)
    injection_source_mom_y = configurate("injection_source_mom_y",
                                         input_data, 3.)
    injection_source_mom_z = configurate("injection_source_mom_z",
                                         input_data, 0.)
    injection_source_energy = configurate("injection_source_energy",
                                          input_data, 1.e3)
    injection_source_diameter = configurate("injection_source_diameter",
                                            input_data, 0.0025)
    injection_source_loc_x = configurate("injection_source_loc_x",
                                              input_data, 0.677)
    injection_source_loc_y = configurate("injection_source_loc_y",
                                         input_data, -0.021)
    injection_source_loc_z = configurate("injection_source_loc_z",
                                         input_data, 0.0)

    # initialization for the sponge
    inlet_sponge_x0 = configurate("inlet_sponge_x0", input_data, 0.225)
    inlet_sponge_thickness = configurate("inlet_sponge_thickness", input_data, 0.015)
    outlet_sponge_x0 = configurate("outlet_sponge_x0", input_data, 0.89)
    outlet_sponge_thickness = configurate("outlet_sponge_thickness",
                                          input_data, 0.04)
    inj_sponge_x0 = configurate("inj_sponge_x0", input_data, 0.645)
    inj_sponge_thickness = configurate("inj_sponge_thickness", input_data, 0.005)
    upstream_inj_sponge_y0 = configurate("upstream_inj_sponge_y0",
                                         input_data, -0.01753)

    # param sanity check
    allowed_integrators = ["rk4", "euler", "lsrk54", "lsrk144",
                           "compiled_lsrk54", "ssprk43"]
    if integrator not in allowed_integrators:
        error_message = "Invalid time integrator: {}".format(integrator)
        raise RuntimeError(error_message)

    if integrator == "compiled_lsrk54":
        if rank == 0:
            print("Setting force_eval = False for pre-compiled time integration")
        force_eval = False

    if viz_interval_type > 2:
        error_message = "Invalid value for viz_interval_type [0-2]"
        raise RuntimeError(error_message)

    s0_sc = np.log10(1.0e-4 / np.power(order, 4))
    if rank == 0:
        print(f"Shock capturing parameters: alpha {alpha_sc}, "
              f"s0 {s0_sc}, kappa {kappa_sc}")

    # use_av=1 specific parameters
    # flow stagnation temperature
    static_temp = 2076.43
    # steepness of the smoothed function
    theta_sc = 100
    # cutoff, smoothness below this value is ignored
    beta_sc = 0.01
    gamma_sc = 1.5

    if rank == 0:
        if use_smoothed_char_length:
            print("Smoothing characteristic length for use in artificial viscosity")
            print(f"smoothing_alpha {smooth_char_length_alpha}")

        if use_av > 0:
            print(f"Artificial viscosity {smoothness_alpha=}")
            print(f"Artificial viscosity {smoothness_tau=}")

        if use_av == 0:
            print("Artificial viscosity disabled")
        elif use_av == 1:
            print("Artificial viscosity using modified physical viscosity")
            print("Using velocity divergence indicator")
            print(f"Shock capturing parameters: alpha {alpha_sc}, "
                  f"gamma_sc {gamma_sc}"
                  f"theta_sc {theta_sc}, beta_sc {beta_sc}, Pr 0.75, "
                  f"stagnation temperature {static_temp}")
        elif use_av == 2:
            print("Artificial viscosity using modified transport properties")
            print("\t mu, beta, kappa")
            # MJA update this
            print(f"Shock capturing parameters:"
                  f"\n\tav_mu {av2_mu0}"
                  f"\n\tav_beta {av2_beta0}"
                  f"\n\tav_kappa {av2_kappa0}"
                  f"\n\tav_prantdl {av2_prandtl0}"
                  f"\nstagnation temperature {static_temp}")
        elif use_av == 3:
            print("Artificial viscosity using modified transport properties")
            print("\t mu, beta, kappa, D")
            print(f"Shock capturing parameters:"
                  f"\tav_mu {av2_mu0}"
                  f"\tav_beta {av2_beta0}"
                  f"\tav_kappa {av2_kappa0}"
                  f"\tav_d {av2_d0}"
                  f"\tav_prantdl {av2_prandtl0}"
                  f"stagnation temperature {static_temp}")
        else:
            error_message = "Unknown artifical viscosity model {}".format(use_av)
            raise RuntimeError(error_message)

    if rank == 0:
        print("\n#### Simluation control data: ####")
        print(f"\tnrestart = {nrestart}")
        print(f"\tnhealth = {nhealth}")
        print(f"\tnstatus = {nstatus}")
        if constant_cfl == 1:
            print(f"\tConstant cfl mode, current_cfl = {current_cfl}")
        else:
            print(f"\tConstant dt mode, current_dt = {current_dt}")
        print(f"\tt_final = {t_final}")
        print(f"\torder = {order}")
        print(f"\tdimension = {dim}")
        print(f"\tTime integration {integrator}")
        print("   Boundary Conditions:")
        bnd_msg = ""
        for bname, bsetting in bndry_config.items():
            msg_action = "Checking for" if bsetting else "Ignoring"
            bnd_msg = bnd_msg + f"\t{msg_action} {bname} boundary in mesh.\n"
        if rank == 0:
            print(bnd_msg)

        if noslip:
            print("\tInterface wall boundary conditions are noslip for velocity")
        else:
            print("\tInterface wall boundary conditions are slip for velocity")

        print("#### Simluation control data: ####\n")

    if rank == 0:
        print("\n#### Visualization setup: ####")
        if viz_level >= 0:
            print("\tBasic visualization output enabled.")
            print("\t(cv, dv, cfl)")
        if viz_level >= 1:
            print("\tExtra visualization output enabled for derived quantities.")
            print("\t(velocity, mass_fractions, etc.)")
        if viz_level >= 2:
            print("\tNon-dimensional parameter visualization output enabled.")
            print("\t(Re, Pr, etc.)")
        if viz_level >= 3:
            print("\tDebug visualization output enabled.")
            print("\t(rhs, grad_cv, etc.)")
        if viz_interval_type == 0:
            print(f"\tWriting viz data every {nviz} steps.")
        if viz_interval_type == 1:
            print(f"\tWriting viz data roughly every {t_viz_interval} seconds.")
        if viz_interval_type == 2:
            print(f"\tWriting viz data exactly every {t_viz_interval} seconds.")
        print("#### Visualization setup: ####")

    if rank == 0:
        print("\n#### Simluation initialization data: ####")
        if init_case == "y3prediction" or init_case == "y3prediction_ramp":
            print("\tInitializing flow to y3prediction")
            print(f"\tInflow stagnation pressure {total_pres_inflow}")
            print(f"\tInflow stagnation temperature {total_temp_inflow}")
            print(f"\tInjection stagnation pressure {total_pres_inj}")
            print(f"\tInjection stagnation temperature {total_temp_inj}")
            print("\tUpstream injection stagnation pressure"
                  f"{total_pres_inj_upstream}")
            print("\tUpstream injection stagnation temperature"
                  f"{total_temp_inj_upstream}")
        elif init_case == "shock1d":
            print("\tInitializing flow to shock1d")
            print(f"Shock Mach number {mach}")
            print(f"Ambient pressure {pres_bkrnd}")
            print(f"Ambient temperature {temp_bkrnd}")
        elif init_case == "mixing_layer":
            print("\tInitializing flow to mixing_layer")
            print(f"Vorticity thickness {vorticity_thickness}")
            print(f"Ambient pressure {pres_bkrnd}")
        elif init_case == "flame1d":
            print("\tInitializing flow to flame1d")
            print(f"Ambient pressure {pres_bkrnd}")
            print(f"Ambient temperature {temp_bkrnd}")
        elif init_case == "species_diffusion":
            print("\tInitializing flow to species diffusion")
            print(f"Ambient pressure {pres_bkrnd}")
            print(f"Ambient temperature {temp_bkrnd}")
        elif init_case == "wedge":
            print("\tInitializing flow to wedge")
            print(f"Shock Mach number {mach}")
            print(f"Ambient pressure {pres_bkrnd}")
            print(f"Ambient temperature {temp_bkrnd}")
        elif init_case == "unstart" or init_case == "unstart_ramp":
            print("\tInitializing flow to unstart")
            print(f"\tInflow stagnation pressure {total_pres_inflow}")
            print(f"\tInflow stagnation temperature {total_temp_inflow}")
            print(f"Ambient pressure {pres_bkrnd}")
            print(f"Ambient temperature {temp_bkrnd}")
        else:
            raise SimulationConfigurationError(
                "Invalid initialization configuration specified"
                "Currently supported options are: "
                "\t y3prediction"
                "\t unstart"
                "\t unstart_ramp"
                "\t shock1d"
                "\t flame1d"
                "\t wedge"
                "\t mixing_layer"
                "\t species_diffusion"
            )
        print("#### Simluation initialization data: ####")

        print("\n#### Simluation setup data: ####")
        print(f"\tvel_sigma = {vel_sigma}")
        print(f"\ttemp_sigma = {temp_sigma}")
        print(f"\tvel_sigma_injection = {vel_sigma_inj}")
        print(f"\ttemp_sigma_injection = {temp_sigma_inj}")
        print("#### Simluation setup data: ####")

    # spark ignition
    spark_center = np.zeros(shape=(dim,))
    spark_center[0] = spark_init_loc_x
    spark_center[1] = spark_init_loc_y
    if dim == 3:
        spark_center[2] = spark_init_loc_z
    if rank == 0 and use_ignition > 0:
        print("\n#### Ignition control parameters ####")
        print(f"spark center ({spark_center[0]},{spark_center[1]})")
        print(f"spark FWHM {spark_diameter}")
        print(f"spark strength {spark_strength}")
        print(f"ignition time {spark_init_time}")
        print(f"ignition duration {spark_duration}")
        if use_ignition == 1:
            print("spark ignition")
        elif use_ignition == 2:
            print("heat source ignition")
        print("#### Ignition control parameters ####\n")

    # injection mass source
    injection_source_center = np.zeros(shape=(dim,))
    injection_source_center[0] = injection_source_loc_x
    injection_source_center[1] = injection_source_loc_y
    if dim == 3:
        injection_source_center[2] = injection_source_loc_z
    if rank == 0 and use_injection_source is True:
        print("\n#### Injection source control parameters ####")
        print("injection source center ("
              f"{injection_source_center[0]},"
              f"{injection_source_center[1]})")
        if dim == 2:
            print("injection source center ("
                  f"{injection_source_center[0]},"
                  f"{injection_source_center[1]})")
        else:
            print("injection source center ("
                  f"{injection_source_center[0]},"
                  f"{injection_source_center[1]},"
                  f"{injection_source_center[2]})")
        print(f"injection source FWHM {injection_source_diameter}")
        print(f"injection source mass {injection_source_mass}")
        print(f"injection source energy {injection_source_energy}")
        if dim == 2:
            print("injection source mom ("
                  f"{injection_source_mom_x}",
                  f"{injection_source_mom_y}")
        else:
            print("injection source mom ("
                  f"{injection_source_mom_x}",
                  f"{injection_source_mom_y}",
                  f"{injection_source_mom_z}")
        print(f"injection source start time {injection_source_init_time}")
        print("#### Injection source control parameters ####\n")

    def _compiled_stepper_wrapper(state, t, dt, rhs):
        return compiled_lsrk45_step(actx, state, t, dt, rhs)

    timestepper = rk4_step
    if integrator == "euler":
        timestepper = euler_step
    if integrator == "ssprk43":
        timestepper = ssprk43_step
    if integrator == "lsrk54":
        timestepper = lsrk54_step
    if integrator == "lsrk144":
        timestepper = lsrk144_step
    if integrator == "compiled_lsrk54":
        timestepper = _compiled_stepper_wrapper

    flux_msg = "\nSetting inviscid numerical flux to: "
    if use_esdg:
        try:
            from mirgecom.inviscid import entropy_stable_inviscid_facial_flux_rusanov
        except ImportError:
            raise SimulationConfigurationError(
                "ESDG option specified, but MIRGE-Com "
                "is installed without ESDG support. "
                "Try switching your MIRGE-Com branch to "
                "mirgecom@production."
            )
        inviscid_numerical_flux_func = entropy_stable_inviscid_facial_flux_rusanov
        flux_msg = flux_msg + "ESDG/Rusanov with EC/"
        if nspecies == 7:  # FIXME: Add support for 7 passive species?
            inv_flux_type = "Renac for mixtures.\n"
        else:
            inv_flux_type = "Chandrashekar for single gas or passive species.\n"
        flux_msg = flux_msg + inv_flux_type
    else:
        if inv_num_flux == "rusanov":
            inviscid_numerical_flux_func = inviscid_facial_flux_rusanov
            flux_msg = flux_msg + "Rusanov\n"
        elif inv_num_flux == "hll":
            inviscid_numerical_flux_func = inviscid_facial_flux_hll
            flux_msg = flux_msg + "HLL\n"

    flux_msg = flux_msg + "Setting viscous numerical flux to: "
    if use_wall:
        viscous_numerical_flux_func = viscous_facial_flux_harmonic
        flux_msg = flux_msg + "Harmonic\n"
    else:
        viscous_numerical_flux_func = viscous_facial_flux_central
        flux_msg = flux_msg + "Central\n"

    if rank == 0:
        print(flux_msg)

    # }}}

    # constants
    mw_o = 15.999
    mw_o2 = mw_o*2
    mw_co = 28.010
    mw_n2 = 14.0067*2
    mw_c2h4 = 28.05
    mw_h2 = 1.00784*2
    mw_ar = 39.948
    univ_gas_const = 8314.59

    if gas_mat_prop == 0:
        # working gas: O2/N2 #
        #   O2 mass fraction 0.273
        #   gamma = 1.4
        #   cp = 37.135 J/mol-K,
        #   rho= 1.977 kg/m^3 @298K
        gamma = 1.4
        mw = mw_o2*mf_o2 + mw_n2*(1.0 - mf_o2)
    if gas_mat_prop == 1:
        # working gas: Ar #
        #   O2 mass fraction 0.273
        #   gamma = 1.4
        #   cp = 37.135 J/mol-K,
        #   rho= 1.977 kg/m^3 @298K
        gamma = 5/3
        mw = mw_ar

    if fluid_gamma > 0:
        gamma = fluid_gamma

    mf_c2h4 = mw_c2h4/(mw_c2h4 + mw_h2)
    mf_h2 = 1 - mf_c2h4

    # user can reset the mw to whatever they want
    if fluid_mw > 0:
        mw = fluid_mw

    r = univ_gas_const/mw
    cp = r*gamma/(gamma - 1)
    Pr = 0.75

    # viscosity @ 400C, Pa-s
    if gas_mat_prop == 0:
        # working gas: O2/N2 #
        mu_o2 = 3.76e-5
        mu_n2 = 3.19e-5
        mu = mu_o2*mf_o2 + mu_n2*(1-mu_o2)  # 3.3456e-5
    if gas_mat_prop == 1:
        # working gas: Ar #
        mu_ar = 4.22e-5
        mu = mu_ar
    if not fluid_mu < 0:
        mu = fluid_mu

    kappa = cp*mu/Pr
    if fluid_kappa > 0:
        kappa = fluid_kappa
    init_temperature = 300.0

    # don't allow limiting on flows without species
    if nspecies == 0:
        use_injection = False
        use_upstream_injection = False

    # Turn off combustion unless EOS supports it
    if nspecies < 3:
        use_combustion = False

    if nspecies > 3:
        eos_type = 1

    pyro_mech_name = configurate("pyro_mech", input_data, "uiuc_sharp")
    pyro_mech_name_full = f"y3prediction.pyro_mechs.{pyro_mech_name}"

    import importlib
    pyromechlib = importlib.import_module(pyro_mech_name_full)

    if rank == 0:
        print("\n#### Simluation material properties: ####")
        print("#### Fluid domain: ####")
        print(f"\tmu = {mu}")
        print(f"\tkappa = {kappa}")
        print(f"\tPrandtl Number  = {Pr}")
        print(f"\tnspecies = {nspecies}")
        if nspecies == 0:
            print("\tno passive scalars, uniform species mixture")
            if gas_mat_prop == 0:
                print("\tO2/N2 mix material properties.")
            else:
                print("\tAr material properties.")
        elif nspecies <= 3:
            print("\tpassive scalars to track air/fuel/inert mixture, ideal gas eos")
        elif nspecies == 5:
            print("\tfull multi-species initialization with pyrometheus eos")
            print("\tno combustion source terms")
        else:
            print("\tfull multi-species initialization with pyrometheus eos")
            print("\tcombustion source terms enabled")

        if eos_type == 0:
            print("\tIdeal Gas EOS")
        elif eos_type == 1:
            print("\tPyrometheus EOS")
            print(f"\tPyro mechanism {pyro_mech_name}")

        if use_species_limiter == 1:
            print("\nSpecies mass fractions limited to [0:1]")

        if use_wall:
            print("#### Wall domain: ####")

            if wall_material == 0:
                print("\tNon-reactive wall model")
            elif wall_material == 1:
                print("\tReactive wall model for non-porous media")
            elif wall_material == 2:
                print("\tReactive wall model for porous media")
            else:
                error_message = "Unknown wall_material {}".format(wall_material)
                raise RuntimeError(error_message)

            if use_wall_ox:
                print("\tWall oxidizer transport enabled")
            else:
                print("\tWall oxidizer transport disabled")

            if use_wall_mass:
                print("\t Wall mass loss enabled")
            else:
                print("\t Wall mass loss disabled")

            print(f"\tWall density = {wall_insert_rho}")
            print(f"\tWall cp = {wall_insert_cp}")
            print(f"\tWall O2 diff = {wall_insert_ox_diff}")
            print(f"\tWall surround density = {wall_surround_rho}")
            print(f"\tWall surround cp = {wall_surround_cp}")
            print(f"\tWall surround kappa = {wall_surround_kappa}")
            print(f"\tWall time scale = {wall_time_scale}")
            print(f"\tWall penalty = {wall_penalty_amount}")
        else:
            print("\tWall model disabled")
            use_wall_ox = False
            use_wall_mass = False

        print("#### Simluation material properties: ####")

    chem_source_tol = 1.e-10
    # make the eos
    if eos_type == 0:
        eos = IdealSingleGas(gamma=gamma, gas_const=r)
        eos_init = eos
    else:
        from mirgecom.thermochemistry import get_pyrometheus_wrapper_class
        pyro_mech = get_pyrometheus_wrapper_class(
            pyro_class=pyromechlib.Thermochemistry, temperature_niter=pyro_temp_iter,
            zero_level=chem_source_tol)(actx.np)
        eos = PyrometheusMixture(pyro_mech, temperature_guess=init_temperature)
        # seperate gas model for initialization,
        # just to make sure we get converged temperature
        pyro_mech_init = get_pyrometheus_wrapper_class(
            pyro_class=pyromechlib.Thermochemistry, temperature_niter=5,
            zero_level=chem_source_tol)(actx.np)
        eos_init = PyrometheusMixture(pyro_mech_init,
                                      temperature_guess=init_temperature)

    # set the species names
    if eos_type == 0:
        if nspecies == 0:
            species_names = ["inert"]
        elif nspecies == 2:
            species_names = ["air", "fuel"]
        elif nspecies == 3:
            species_names = ["air", "fuel", "inert"]
    else:
        species_names = pyro_mech.species_names

    print(f"{species_names=}")

    # initialize eos and species mass fractions
    y = np.zeros(nspecies)
    y_fuel = np.zeros(nspecies)
    if nspecies == 2:
        y[0] = 1
        y_fuel[1] = 1
    elif nspecies > 4:
        # find name species indicies
        i_c2h4 = -1
        i_h2 = -1
        i_ox = -1
        i_di = -1
        for i in range(nspecies):
            try:
                if species_names[i] == "C2H4":
                    i_c2h4 = i
                if species_names[i] == "H2":
                    i_h2 = i
                if species_names[i] == "O2":
                    i_ox = i
                if species_names[i] == "N2":
                    i_di = i
            except IndexError:
                continue

        # Set the species mass fractions to the free-stream flow
        y[i_ox] = mf_o2
        y[i_di] = 1. - mf_o2
        # Set the species mass fractions to the free-stream flow
        y_fuel[i_c2h4] = mf_c2h4
        y_fuel[i_h2] = mf_h2

    # initialize the transport model
    transport_alpha = 0.6
    transport_beta = 4.093e-7
    transport_sigma = 2.0
    transport_n = 0.666

    # use the species names to populate the default species diffusivities
    default_species_diffusivity = {}
    for species in species_names:
        default_species_diffusivity[species] = spec_diff

    input_species_diffusivity = configurate(
        "species_diffusivity", input_data, default_species_diffusivity)

    # now read the diffusivities from input
    print(f"{input_species_diffusivity}")

    species_diffusivity = spec_diff * np.ones(nspecies)
    for i in range(nspecies):
        species_diffusivity[i] = input_species_diffusivity[species_names[i]]

    transport_le = None
    if use_lewis_transport:
        transport_le = np.ones(nspecies,)

        if nspecies > 4:
            transport_le[i_h2] = 0.2

    if rank == 0:
        if transport_type == 0:
            print("\t Simple transport model:")
            print("\t\t constant viscosity, species diffusivity")
            print(f"\tmu = {mu}")
            print(f"\tkappa = {kappa}")
            print(f"\tspecies diffusivity = {spec_diff}")
        elif transport_type == 1:
            print("\t Power law transport model:")
            print("\t\t temperature dependent viscosity, species diffusivity")
            print(f"\ttransport_alpha = {transport_alpha}")
            print(f"\ttransport_beta = {transport_beta}")
            print(f"\ttransport_sigma = {transport_sigma}")
            print(f"\ttransport_n = {transport_n}")
            if use_lewis_transport:
                print(f"\ttransport Lewis Number = {transport_le}")
            else:
                print(f"\tspecies diffusivity = {species_diffusivity}")
        elif transport_type == 2:
            print("\t Pyrometheus transport model:")
            print("\t\t temperature/mass fraction dependence")
        else:
            error_message = "Unknown transport_type {}".format(transport_type)
            raise RuntimeError(error_message)

    if transport_type == 0:
        physical_transport_model = SimpleTransport(
            viscosity=mu, thermal_conductivity=kappa,
            species_diffusivity=species_diffusivity)
    if transport_type == 1:
        physical_transport_model = PowerLawTransport(
            alpha=transport_alpha, beta=transport_beta,
            sigma=transport_sigma, n=transport_n,
            lewis=transport_le,
            species_diffusivity=species_diffusivity)

    transport_model = physical_transport_model
    if use_av == 1:
        transport_model = ArtificialViscosityTransportDiv(
            physical_transport=physical_transport_model,
            av_mu=alpha_sc, av_prandtl=0.75)
    elif use_av == 2:
        transport_model = ArtificialViscosityTransportDiv2(
            physical_transport=physical_transport_model,
            av_mu=av2_mu0, av_beta=av2_beta0, av_kappa=av2_kappa0,
            av_prandtl=av2_prandtl0)
    elif use_av == 3:
        transport_model = ArtificialViscosityTransportDiv3(
            physical_transport=physical_transport_model,
            av_mu=av2_mu0, av_beta=av2_beta0,
            av_kappa=av2_kappa0, av_d=av2_d0,
            av_prandtl=av2_prandtl0)

    # with transport and eos sorted out, build the gas model
    gas_model = GasModel(eos=eos, transport=transport_model)

    # select the initialization case
    if init_case == "shock1d":

        # init params
        disc_location = np.zeros(shape=(dim,))
        fuel_location = np.zeros(shape=(dim,))

        disc_location[0] = shock_loc_x
        fuel_location[0] = fuel_loc_x

        # parameters to adjust the shape of the initialization
        temp_wall = 300

        # normal shock properties for a calorically perfect gas
        # state 1: pre-shock
        # state 2: post-shock
        rho_bkrnd = pres_bkrnd/r/temp_bkrnd
        c_bkrnd = math.sqrt(gamma*pres_bkrnd/rho_bkrnd)
        velocity1 = -mach*c_bkrnd

        gamma1 = gamma
        gamma2 = gamma

        rho1 = rho_bkrnd
        pressure1 = pres_bkrnd
        temperature1 = temp_bkrnd

        pressure_ratio = (2.*gamma*mach*mach-(gamma-1.))/(gamma+1.)
        density_ratio = (gamma+1.)*mach*mach/((gamma-1.)*mach*mach+2.)

        rho2 = rho1*density_ratio
        pressure2 = pressure1*pressure_ratio
        temperature2 = pressure2/rho2/r
        # shock stationary frame
        velocity2 = velocity1*(1/density_ratio)
        temp_wall = temperature1

        # for non-calorically perfect gas, we iterate on the density ratio,
        # until we converge
        if eos_type > 0:
            if shock_loc_x < fuel_loc_x:
                y1 = y
                y2 = y
            else:
                y1 = y_fuel
                y2 = y_fuel

            rho1 = pyro_mech.get_density(pressure1, temperature1, y1)

            # guess a density ratio (rho1/rho2)
            density_ratio = 0.1
            rho2 = rho1/density_ratio
            enthalpy1 = gas_model.eos.get_internal_energy(
                temperature1, y1) + pressure1/rho1
            # iteratively solve the shock hugoniot
            error = 100
            while error > 1e-8:
                pressure2 = pressure1 + rho1*velocity1**2*(1 - density_ratio)
                enthalpy2 = enthalpy1 + 0.5*velocity1**2*(1 - (density_ratio)**2)

                # find temperature from new energy and get an updated density
                energy2 = enthalpy2 - pressure2/rho2
                temperature2 = pyro_mech.get_temperature(energy2, temperature2, y2)
                rho2_old = rho2
                rho2 = pyro_mech.get_density(pressure2, temperature2, y2)

                # compute the error in density and form a new density ratio
                error = np.abs((rho2 - rho2_old)/rho2_old)
                density_ratio = rho1/rho2
                velocity2 = velocity1*(density_ratio)

            gamma1 = (pyro_mech.get_mixture_specific_heat_cp_mass(temperature1, y1) /
                      pyro_mech.get_mixture_specific_heat_cv_mass(temperature1, y1))
            gamma2 = (pyro_mech.get_mixture_specific_heat_cp_mass(temperature2, y1) /
                      pyro_mech.get_mixture_specific_heat_cv_mass(temperature2, y1))

        # convert to shock moving frame
        velocity2 = velocity2 - velocity1
        velocity1 = 0.

        vel_left = np.zeros(shape=(dim,))
        vel_right = np.zeros(shape=(dim,))
        vel_cross = np.zeros(shape=(dim,))
        vel_cross[1] = 0

        plane_normal = np.zeros(shape=(dim,))
        theta = mesh_angle/180.*np.pi
        plane_normal[0] = np.cos(theta)
        plane_normal[1] = np.sin(theta)
        plane_normal = plane_normal/np.linalg.norm(plane_normal)

        vel_left = (velocity2 - velocity1)*plane_normal

        pressure1_total = pres_bkrnd*(1 + (gamma-1)/2*mach**2)**(gamma/(gamma-1))
        temperature1_total = temp_bkrnd*(1 + (gamma-1)/2*mach**2)

        mach2 = vel_left[0]/np.sqrt(gamma2*pressure2/rho2)
        pressure2_total = pressure2*(1 + (gamma-1)/2*mach2**2)**(gamma/(gamma-1))
        temperature2_total = temperature2*(1 + (gamma-1)/2*mach2**2)

        if rank == 0:
            print("#### Simluation initialization data: ####")
            print(f"\tshock Mach number {mach}")
            print(f"\tpre-shock gamma {gamma1}")
            print(f"\tpre-shock temperature {temperature1}")
            print(f"\tpre-shock pressure {pressure1}")
            print(f"\tpre-shock rho {rho1}")
            print(f"\tpre-shock velocity {velocity1}")
            print(f"\tpre-shock total pressure {pressure1_total}")
            print(f"\tpre-shock total temperature {temperature1_total}")

            print(f"\tpost-shock gamma {gamma2}")
            print(f"\tpost-shock temperature {temperature2}")
            print(f"\tpost-shock pressure {pressure2}")
            print(f"\tpost-shock rho {rho2}")
            print(f"\tpost-shock velocity {velocity2}")
            print(f"\tpost-shock total pressure {pressure2_total}")
            print(f"\tpost-shock total temperature {temperature2_total}")
            print(f"\tpost-shock mach {mach2}")

        bulk_init = PlanarDiscontinuityMulti(
            dim=dim,
            nspecies=nspecies,
            disc_location=disc_location,
            disc_location_species=fuel_location,
            normal_dir=plane_normal,
            sigma=0.001,
            pressure_left=pressure2,
            pressure_right=pressure1,
            temperature_left=temperature2,
            temperature_right=temperature1,
            velocity_left=vel_left,
            velocity_right=vel_right,
            velocity_cross=vel_cross,
            species_mass_left=y,
            species_mass_right=y_fuel,
            temp_wall=temp_bkrnd,
            vel_sigma=vel_sigma,
            temp_sigma=temp_sigma)
    if init_case == "mixing_layer":
        temperature = 300.
        pressure = 101325.

        y_mix_air = np.zeros(nspecies, dtype=object)
        y_mix_fuel = np.zeros(nspecies, dtype=object)

        # fuel is H2:0.5 N2:0.5 mole fraction
        y_mix_fuel[0] = 0.5*mw_h2/(0.5*mw_h2 + 0.5*mw_n2)
        y_mix_fuel[8] = 0.5*mw_n2/(0.5*mw_h2 + 0.5*mw_n2)
        # air is O2:0.21 N2:0.79 mole fraction
        y_mix_air[2] = 0.21*mw_o2/(0.21*mw_o2 + 0.79*mw_n2)
        y_mix_air[8] = 1 - y_mix_air[2]

        from y3prediction.mixing_layer import MixingLayerCold
        bulk_init = MixingLayerCold(
            dim=dim, nspecies=nspecies,
            mach_fuel=0.2, mach_air=0.3,
            temp_fuel=300, temp_air=500,
            y_fuel=y_mix_fuel, y_air=y_mix_air,
            vorticity_thickness=vorticity_thickness,
            pressure=pres_bkrnd
        )
    if init_case == "flame1d":

        # init params
        disc_location = np.zeros(shape=(dim,))
        fuel_location = np.zeros(shape=(dim,))

        # the init is set up to keep species constant across the shock, so put the
        # fuel and shock discontinuities on top of each other
        disc_location[0] = shock_loc_x
        fuel_location[0] = shock_loc_x

        # parameters to adjust the shape of the initialization
        temp_wall = 300

        #mech_data = get_mechanism_input("uiuc_updated")
        mech_file = (f"{pyro_mech_name}.yaml")

        print(f"{mech_file=}")
        import cantera
        cantera_soln = cantera.Solution(f"{mech_file}", "gas")

        # Initial temperature, pressure, and mixutre mole fractions are needed to
        # set up the initial state in Cantera.
        temp_unburned = 300.0
        temp_ignition = 2000.0
        # Parameters for calculating the amounts of fuel, oxidizer, and inert species
        # for pure C2H4
        stoich_ratio = 3.0
        equiv_ratio = 1.0
        ox_di_ratio = 0.21
        # Grab the array indices for specific species
        i_fu = cantera_soln.species_index("C2H4")
        i_ox = cantera_soln.species_index("O2")
        i_di = cantera_soln.species_index("N2")
        x = np.zeros(nspecies)
        # Set the species mole fractions according to our desired fuel/air mixture
        x[i_fu] = (ox_di_ratio*equiv_ratio)/(stoich_ratio+ox_di_ratio*equiv_ratio)
        x[i_ox] = stoich_ratio*x[i_fu]/equiv_ratio
        x[i_di] = (1.0-ox_di_ratio)*x[i_ox]/ox_di_ratio
        pres_unburned = 101325.0

        # Let the user know about how Cantera is being initilized
        print(f"Input state (T,P,X) = ({temp_unburned}, {pres_unburned}, {x}")
        # Set Cantera internal gas temperature, pressure, and mole fractios
        cantera_soln.TPX = temp_unburned, pres_unburned, x
        # Pull temperature, total density, mass fractions, and pressure from Cantera
        # We need total density, and mass fractions to initialize the state.
        y_unburned = np.zeros(nspecies)
        can_t, rho_unburned, y_unburned = cantera_soln.TDY

        # *can_t*, *can_p* should not differ (significantly) from user's initial data
        # but we want to use exactly the same starting point as Cantera,
        # so we use Cantera's version of these data.

        # now find the conditions for the burned gas
        cantera_soln.TP = temp_ignition, pres_unburned
        cantera_soln.equilibrate("TP")
        temp_burned, rho_burned, y_burned = cantera_soln.TDY
        pres_burned = cantera_soln.P

        if rank == 0:
            print("#### Simluation initialization data: ####")
            #print(f"\tflame speed {mach}")
            #print(f"\tunburned gamma {gamma1}")
            print(f"\tunburned temperature {temp_unburned}")
            print(f"\tunburned pressure {pres_burned}")
            print(f"\tunburned rho {rho_unburned}")
            for i in range(nspecies):
                print(f"\tunburned Y[{species_names[i]}] {y_unburned[i]}")

            #print(f"\tburned gamma {gamma2}")
            print(f"\tburned temperature {temp_burned}")
            print(f"\tburned pressure {pres_burned}")
            print(f"\tburned rho {rho_burned}")
            for i in range(nspecies):
                print(f"\tburned Y[{species_names[i]}] {y_burned[i]}")

        vel_burned = np.zeros(shape=(dim,))
        vel_unburned = np.zeros(shape=(dim,))
        plane_normal = np.zeros(shape=(dim,))
        plane_normal[0] = 1

        #return;

        bulk_init = PlanarDiscontinuityMulti(
            dim=dim,
            nspecies=nspecies,
            disc_location=disc_location,
            disc_location_species=fuel_location,
            normal_dir=plane_normal,
            sigma=0.001,
            pressure_left=pres_unburned,
            pressure_right=pres_burned,
            temperature_left=temp_unburned,
            temperature_right=temp_burned,
            velocity_left=vel_unburned,
            velocity_right=vel_burned,
            species_mass_left=y_unburned,
            species_mass_right=y_burned,
            temp_wall=temp_bkrnd,
            vel_sigma=vel_sigma,
            temp_sigma=temp_sigma)
    elif init_case == "species_diffusion":

        velocity = np.zeros(shape=(dim,))
        pressure = pres_bkrnd
        temperature = temp_bkrnd
        rho = pressure/r/temperature

        centers = make_obj_array([np.zeros(shape=(dim,)) for i in range(nspecies)])
        spec_y0s = np.zeros(shape=(nspecies,))
        spec_amplitudes = .5*np.ones(shape=(nspecies,))

        if rank == 0:
            print("#### Simluation initialization data: ####")
            print(f"\ttemperature {temperature}")
            print(f"\tpressure {pressure}")
            print(f"\trho {rho}")
            print(f"\tvelocity {velocity}")

        bulk_init = MulticomponentLump(
            dim=dim, nspecies=nspecies,
            rho0=rho, p0=pressure, velocity=velocity,
            spec_centers=centers,
            spec_y0s=spec_y0s,
            spec_amplitudes=spec_amplitudes,
            sigma=0.1
        )

    elif init_case == "wedge":

        velocity = np.zeros(shape=(dim,))
        temperature = 300.
        pressure = 100000.
        rho = pressure/r/temperature
        c = np.sqrt(gamma*pressure/rho)
        velocity[1] = c*mach

        if rank == 0:
            print("#### Simluation initialization data: ####")
            print(f"\tshock Mach number {mach}")
            print(f"\ttemperature {temperature}")
            print(f"\tpressure {pressure}")
            print(f"\trho {rho}")
            print(f"\tvelocity {velocity}")

        bulk_init = Uniform(
            dim=dim,
            velocity=velocity,
            pressure=pressure,
            temperature=temperature
        )

    if init_case == "unstart":

        # init params
        disc_location = np.zeros(shape=(dim,))
        fuel_location = np.zeros(shape=(dim,))
        disc_location[1] = shock_loc_x
        fuel_location[1] = 10000.
        plane_normal = np.zeros(shape=(dim,))

        # parameters to adjust the shape of the initialization
        temp_wall = 300

        #
        # isentropic expansion based on the area ratios between the
        # inlet (r=54e-3m) and the throat (r=3.167e-3)
        #
        vel_inflow = np.zeros(shape=(dim,))
        vel_outflow = np.zeros(shape=(dim,))

        throat_height = 6.3028e-3
        inlet_height = 13.0e-3
        inlet_area_ratio = inlet_height/throat_height
        if use_axisymmetric:
            inlet_area_ratio *= inlet_area_ratio

        inlet_mach = getMachFromAreaRatio(area_ratio=inlet_area_ratio,
                                          gamma=gamma,
                                          mach_guess=0.01)
        pres_inflow = getIsentropicPressure(mach=inlet_mach,
                                            P0=total_pres_inflow,
                                            gamma=gamma)
        temp_inflow = getIsentropicTemperature(mach=inlet_mach,
                                               T0=total_temp_inflow,
                                               gamma=gamma)

        if eos_type == 0:
            rho_inflow = pres_inflow/temp_inflow/r
            sos = math.sqrt(gamma*pres_inflow/rho_inflow)
            inlet_gamma = gamma
        else:
            rho_inflow = pyro_mech.get_density(p=pres_inflow,
                                              temperature=temp_inflow,
                                              mass_fractions=y)
            inlet_gamma = (
                pyro_mech.get_mixture_specific_heat_cp_mass(temp_inflow, y) /
                pyro_mech.get_mixture_specific_heat_cv_mass(temp_inflow, y))

            gamma_error = (gamma - inlet_gamma)
            gamma_guess = inlet_gamma
            toler = 1.e-6
            # iterate over the gamma/mach since gamma = gamma(T)
            while gamma_error > toler:

                inlet_mach = getMachFromAreaRatio(area_ratio=inlet_area_ratio,
                                                  gamma=gamma_guess,
                                                  mach_guess=0.01)
                pres_inflow = getIsentropicPressure(mach=inlet_mach,
                                                    P0=total_pres_inflow,
                                                    gamma=gamma_guess)
                temp_inflow = getIsentropicTemperature(mach=inlet_mach,
                                                       T0=total_temp_inflow,
                                                       gamma=gamma_guess)

                rho_inflow = pyro_mech.get_density(p=pres_inflow,
                                                  temperature=temp_inflow,
                                                  mass_fractions=y)
                inlet_gamma = \
                    (pyro_mech.get_mixture_specific_heat_cp_mass(temp_inflow, y) /
                     pyro_mech.get_mixture_specific_heat_cv_mass(temp_inflow, y))
                gamma_error = (gamma_guess - inlet_gamma)
                gamma_guess = inlet_gamma

            sos = math.sqrt(inlet_gamma*pres_inflow/rho_inflow)

        vel_inflow[1] = inlet_mach*sos
        plane_normal = np.zeros(shape=(dim,))
        theta = np.pi/2.
        plane_normal[0] = np.cos(theta)
        plane_normal[1] = np.sin(theta)
        plane_normal = plane_normal/np.linalg.norm(plane_normal)

        if rank == 0:
            print("#### Simluation initialization data: ####")
            print(f"\tinlet Mach number {inlet_mach}")
            print(f"\tinlet gamma {inlet_gamma}")
            print(f"\tinlet temperature {temp_inflow}")
            print(f"\tinlet pressure {pres_inflow}")
            print(f"\tinlet rho {rho_inflow}")
            print(f"\tinlet velocity {vel_inflow[1]}")
            #print(f"final inlet pressure {pres_inflow_final}")

        bulk_init = PlanarDiscontinuityMulti(
            dim=dim,
            nspecies=nspecies,
            disc_location=disc_location,
            disc_location_species=fuel_location,
            normal_dir=plane_normal,
            sigma=0.002,
            pressure_left=pres_inflow,
            pressure_right=pres_bkrnd,
            temperature_left=temp_inflow,
            temperature_right=temp_bkrnd,
            velocity_left=vel_inflow,
            velocity_right=vel_outflow,
            velocity_cross=vel_outflow,
            species_mass_left=y,
            species_mass_right=y_fuel,
            temp_wall=temp_bkrnd,
            y_top=0.013,
            y_bottom=-0.013,
            vel_sigma=vel_sigma,
            temp_sigma=temp_sigma)

    elif init_case == "unstart_ramp":

        # parameters to adjust the shape of the initialization
        temp_wall = 300

        #
        # isentropic expansion based on the area ratios between the
        # inlet (r=54e-3m) and the throat (r=3.167e-3)
        #
        vel_inflow = np.zeros(shape=(dim,))
        vel_outflow = np.zeros(shape=(dim,))

        throat_height = 6.3028e-3
        inlet_height = 13.0e-3
        inlet_area_ratio = inlet_height/throat_height
        if use_axisymmetric:
            inlet_area_ratio *= inlet_area_ratio

        inlet_mach = getMachFromAreaRatio(area_ratio=inlet_area_ratio,
                                          gamma=gamma,
                                          mach_guess=0.01)
        temp_inflow = getIsentropicTemperature(mach=inlet_mach,
                                               T0=total_temp_inflow,
                                               gamma=gamma)

        # MJA
        # this is better than the way Isentropic Inflow does things,
        # i've removed teh repeated computation of the Isentropic Properties
        # since I know the ramp values at the start, I can just hard code
        # them irto the pressure ramp function
        # go back and update the boundary conditions to do the same thing
        #
        # also extend this to be a class so I can have one for each boundary
        inlet_ramp_beginP = getIsentropicPressure(mach=inlet_mach,
                                                  P0=ramp_beginP,
                                                  gamma=gamma)
        inlet_ramp_endP = getIsentropicPressure(mach=inlet_mach,
                                                  P0=ramp_endP,
                                                  gamma=gamma)

        def inlet_ramp_pressure(t):
            return actx.np.where(
                actx.np.greater(t, ramp_time_start),
                actx.np.minimum(
                    inlet_ramp_endP,
                    inlet_ramp_beginP + ((t - ramp_time_start) / ramp_time_interval
                        * (inlet_ramp_endP - inlet_ramp_beginP))),
                inlet_ramp_beginP)

        pres_inflow = inlet_ramp_pressure(current_t)

        # only the eos_type == 0 side of this is being exercised right now
        # we need to think more carefully about what to do when gamma
        # is variable, and how to pass that in
        if eos_type == 0:
            rho_inflow = pres_inflow/temp_inflow/r
            sos = math.sqrt(gamma*pres_inflow/rho_inflow)
            inlet_gamma = gamma
        else:
            rho_inflow = pyro_mech.get_density(p=pres_inflow,
                                              temperature=temp_inflow,
                                              mass_fractions=y)
            inlet_gamma = (
                pyro_mech.get_mixture_specific_heat_cp_mass(temp_inflow, y) /
                pyro_mech.get_mixture_specific_heat_cv_mass(temp_inflow, y))

            gamma_error = (gamma - inlet_gamma)
            gamma_guess = inlet_gamma
            toler = 1.e-6
            # iterate over the gamma/mach since gamma = gamma(T)
            while gamma_error > toler:

                inlet_mach = getMachFromAreaRatio(area_ratio=inlet_area_ratio,
                                                  gamma=gamma_guess,
                                                  mach_guess=0.01)
                pres_inflow = getIsentropicPressure(mach=inlet_mach,
                                                    P0=total_pres_inflow,
                                                    gamma=gamma_guess)
                temp_inflow = getIsentropicTemperature(mach=inlet_mach,
                                                       T0=total_temp_inflow,
                                                       gamma=gamma_guess)

                rho_inflow = pyro_mech.get_density(p=pres_inflow,
                                                  temperature=temp_inflow,
                                                  mass_fractions=y)
                inlet_gamma = \
                    (pyro_mech.get_mixture_specific_heat_cp_mass(temp_inflow, y) /
                     pyro_mech.get_mixture_specific_heat_cv_mass(temp_inflow, y))
                gamma_error = (gamma_guess - inlet_gamma)
                gamma_guess = inlet_gamma

            sos = math.sqrt(inlet_gamma*pres_inflow/rho_inflow)

        vel_inflow[1] = inlet_mach*sos

        if rank == 0:
            print("#### Simluation initialization data: ####")
            print(f"\tinlet Mach number {inlet_mach}")
            print(f"\tinlet gamma {inlet_gamma}")
            print(f"\tinlet temperature {temp_inflow}")
            print(f"\tinlet pressure {pres_inflow}")
            print(f"\tinlet pressure begin {inlet_ramp_beginP}")
            print(f"\tinlet pressure end {inlet_ramp_endP}")
            print(f"\tinlet rho {rho_inflow}")
            print(f"\tinlet velocity {vel_inflow[1]}")
            #print(f"final inlet pressure {pres_inflow_final}")

        from y3prediction.unstart import InitUnstartRamp

        bulk_init = InitUnstartRamp(
            dim=dim,
            nspecies=nspecies,
            disc_sigma=500.,
            pressure_bulk=pres_bkrnd,
            temperature_bulk=temp_bkrnd,
            velocity_bulk=vel_outflow,
            mass_frac_bulk=y,
            pressure_inlet=pres_inflow,
            temperature_inlet=temp_inflow,
            velocity_inlet=vel_inflow,
            mass_frac_inlet=y,
            pressure_outlet=pres_bkrnd,
            temperature_outlet=temp_bkrnd,
            velocity_outlet=vel_outflow,
            mass_frac_outlet=y,
            inlet_pressure_func=inlet_ramp_pressure,
            temp_wall=temp_bkrnd,
            vel_sigma=vel_sigma,
            temp_sigma=temp_sigma)

    elif init_case == "y3prediction_ramp":

        # parameters to adjust the shape of the initialization
        temp_wall = 300

        #
        # isentropic expansion based on the area ratios between the
        # inlet (r=54e-3m) and the throat (r=3.167e-3)
        #
        vel_inflow = np.zeros(shape=(dim,))
        vel_outflow = np.zeros(shape=(dim,))
        vel_injection = np.zeros(shape=(dim,))
        vel_injection_upstream = np.zeros(shape=(dim,))

        throat_height = 3.61909e-3
        inlet_height = 54.129e-3
        inlet_area_ratio = inlet_height/throat_height

        inlet_mach = getMachFromAreaRatio(area_ratio=inlet_area_ratio,
                                          gamma=gamma,
                                          mach_guess=0.01)
        temp_inflow = getIsentropicTemperature(mach=inlet_mach,
                                               T0=total_temp_inflow,
                                               gamma=gamma)

        # MJA
        # this is better than the way Isentropic Inflow does things,
        # i've removed teh repeated computation of the Isentropic Properties
        # since I know the ramp values at the start, I can just hard code
        # them into the pressure ramp function
        # go back and update the boundary conditions to do the same thing
        #
        # also extend this to be a class so I can have one for each boundary
        inlet_ramp_beginP = getIsentropicPressure(mach=inlet_mach,
                                                  P0=ramp_beginP,
                                                  gamma=gamma)
        inlet_ramp_endP = getIsentropicPressure(mach=inlet_mach,
                                                  P0=ramp_endP,
                                                  gamma=gamma)

        def inlet_ramp_pressure(t):
            return actx.np.where(
                actx.np.greater(t, ramp_time_start),
                actx.np.minimum(
                    inlet_ramp_endP,
                    inlet_ramp_beginP + ((t - ramp_time_start) / ramp_time_interval
                        * (inlet_ramp_endP - inlet_ramp_beginP))),
                inlet_ramp_beginP)

        pres_inflow = inlet_ramp_pressure(current_t)

        # only the eos_type == 0 side of this is being exercised right now
        # we need to think more carefully about what to do when gamma
        # is variable, and how to pass that in
        if eos_type == 0:
            rho_inflow = pres_inflow/temp_inflow/r
            sos = math.sqrt(gamma*pres_inflow/rho_inflow)
            inlet_gamma = gamma
        else:
            rho_inflow = pyro_mech.get_density(p=pres_inflow,
                                              temperature=temp_inflow,
                                              mass_fractions=y)
            inlet_gamma = (
                pyro_mech.get_mixture_specific_heat_cp_mass(temp_inflow, y) /
                pyro_mech.get_mixture_specific_heat_cv_mass(temp_inflow, y))

            gamma_error = (gamma - inlet_gamma)
            gamma_guess = inlet_gamma
            toler = 1.e-6
            # iterate over the gamma/mach since gamma = gamma(T)
            while gamma_error > toler:

                inlet_mach = getMachFromAreaRatio(area_ratio=inlet_area_ratio,
                                                  gamma=gamma_guess,
                                                  mach_guess=0.01)
                pres_inflow = getIsentropicPressure(mach=inlet_mach,
                                                    P0=total_pres_inflow,
                                                    gamma=gamma_guess)
                temp_inflow = getIsentropicTemperature(mach=inlet_mach,
                                                       T0=total_temp_inflow,
                                                       gamma=gamma_guess)

                rho_inflow = pyro_mech.get_density(p=pres_inflow,
                                                  temperature=temp_inflow,
                                                  mass_fractions=y)
                inlet_gamma = \
                    (pyro_mech.get_mixture_specific_heat_cp_mass(temp_inflow, y) /
                     pyro_mech.get_mixture_specific_heat_cv_mass(temp_inflow, y))
                gamma_error = (gamma_guess - inlet_gamma)
                gamma_guess = inlet_gamma

            sos = math.sqrt(inlet_gamma*pres_inflow/rho_inflow)

        vel_inflow[0] = inlet_mach*sos

        if rank == 0:
            print("#### Simluation initialization data: ####")
            print(f"\tinlet Mach number {inlet_mach}")
            print(f"\tinlet gamma {inlet_gamma}")
            print(f"\tinlet temperature {temp_inflow}")
            print(f"\tinlet pressure {pres_inflow}")
            print(f"\tinlet pressure begin {inlet_ramp_beginP}")
            print(f"\tinlet pressure end {inlet_ramp_endP}")
            print(f"\tinlet rho {rho_inflow}")
            print(f"\tinlet velocity {vel_inflow[0]}")
            #print(f"final inlet pressure {pres_inflow_final}")

        """
        #MJA not yet, need to figure out what to do here
        injection_ramp_beginP = getIsentropicPressure(mach=inlet_mach,
                                                      P0=injection_ramp_beginP,
                                                      gamma=gamma)
        injection_ramp_endP = getIsentropicPressure(mach=inlet_mach,
                                                    P0=injection_ramp_endP,
                                                    gamma=gamma)

        def injection_ramp_pressure(t):
            return actx.np.where(
                actx.np.greater(t, ramp_time_start),
                actx.np.minimum(
                    injection_ramp_endP,
                    injection_ramp_beginP +
                    ((t - injection_ramp_time_start) / injection_ramp_time_interval
                        * (injection_ramp_endP - injection_ramp_beginP))),
                injection_ramp_beginP)

        pres_injection = injection_ramp_pressure(current_t)
        """

        gamma_injection = gamma
        mach_inj = 1.0
        if eos_type == 0:
            gamma_injection = gamma
        else:
            #MJA: Todo, get the gamma from cantera to get the correct
            # inflow properties
            # needs to be iterative with the call below
            gamma_injection = 0.5*(1.24 + 1.4)

        pres_injection = getIsentropicPressure(mach=mach_inj,
                                               P0=total_pres_inj,
                                               gamma=gamma_injection)
        temp_injection = getIsentropicTemperature(mach=mach_inj,
                                                  T0=total_temp_inj,
                                                  gamma=gamma_injection)

        if eos_type == 0:
            rho_injection = pres_injection/temp_injection/r
            sos = math.sqrt(gamma_injection*pres_injection/rho_injection)
        else:
            rho_injection = pyro_mech.get_density(p=pres_injection,
                                                  temperature=temp_injection,
                                                  mass_fractions=y_fuel)
            gamma_guess = \
                (pyro_mech.get_mixture_specific_heat_cp_mass(
                    temp_injection, y_fuel) /
                 pyro_mech.get_mixture_specific_heat_cv_mass(
                    temp_injection, y_fuel))

            gamma_error = np.abs(gamma_guess - gamma_injection)
            toler = 1.e-6
        # iterate over the gamma/mach since gamma = gamma(T)
            while gamma_error > toler:

                pres_injection = getIsentropicPressure(mach=mach_inj,
                                                       P0=total_pres_inj,
                                                       gamma=gamma_guess)
                temp_injection = getIsentropicTemperature(mach=mach_inj,
                                                          T0=total_temp_inj,
                                                          gamma=gamma_guess)
                rho_injection = pyro_mech.get_density(p=pres_injection,
                                                      temperature=temp_injection,
                                                      mass_fractions=y_fuel)
                gamma_injection = \
                    (pyro_mech.get_mixture_specific_heat_cp_mass(
                        temp_injection, y_fuel) /
                     pyro_mech.get_mixture_specific_heat_cv_mass(
                         temp_injection, y_fuel))
                gamma_error = np.abs(gamma_guess - gamma_injection)
                gamma_guess = gamma_injection

            sos = math.sqrt(gamma_injection*pres_injection/rho_injection)

        vel_injection[0] = -mach_inj*sos

        if rank == 0:
            print("\t********")
            print(f"\tinjector Mach number {mach_inj}")
            print(f"\tinjector gamma {gamma_injection}")
            print(f"\tinjector temperature {temp_injection}")
            print(f"\tinjector pressure {pres_injection}")
            print(f"\tinjector rho {rho_injection}")
            print(f"\tinjector velocity {vel_injection[0]}")

        # upstream injection
        gamma_injection_upstream = gamma_injection
        # injection mach number
        pres_injection_upstream = \
            getIsentropicPressure(mach=mach_inj,
                                  P0=total_pres_inj_upstream,
                                  gamma=gamma_injection_upstream)
        temp_injection_upstream = \
            getIsentropicTemperature(mach=mach_inj,
                                     T0=total_temp_inj_upstream,
                                     gamma=gamma_injection_upstream)

        if eos_type == 0:
            rho_injection_upstream = \
                pres_injection_upstream/temp_injection_upstream/r
            sos_upstream = math.sqrt(
                gamma_injection_upstream *
                pres_injection_upstream/rho_injection_upstream)
        else:
            rho_injection_upstream = \
                pyro_mech.get_density(
                    p=pres_injection_upstream,
                    temperature=temp_injection_upstream,
                    mass_fractions=y_fuel)
            gamma_guess = \
                (pyro_mech.get_mixture_specific_heat_cp_mass(
                    temp_injection_upstream, y_fuel) /
                 pyro_mech.get_mixture_specific_heat_cv_mass(
                    temp_injection_upstream, y_fuel))

            gamma_error = np.abs(gamma_guess - gamma_injection_upstream)
            toler = 1.e-6
            # iterate over the gamma/mach since gamma = gamma(T)
            while gamma_error > toler:

                pres_injection_upstream = \
                    getIsentropicPressure(mach=mach_inj,
                                          P0=total_pres_inj_upstream,
                                          gamma=gamma_guess)
                temp_injection_upstream = \
                    getIsentropicTemperature(mach=mach_inj,
                                             T0=total_temp_inj_upstream,
                                             gamma=gamma_guess)
                rho_injection_upstream = \
                    pyro_mech.get_density(
                        p=pres_injection_upstream,
                        temperature=temp_injection_upstream,
                        mass_fractions=y_fuel)
                gamma_injection_upstream = \
                    (pyro_mech.get_mixture_specific_heat_cp_mass(
                        temp_injection_upstream, y_fuel) /
                     pyro_mech.get_mixture_specific_heat_cv_mass(
                        temp_injection_upstream, y_fuel))
                gamma_error = np.abs(gamma_guess -
                                       gamma_injection_upstream)
                gamma_guess = gamma_injection_upstream

            sos_upstream = math.sqrt(
                gamma_injection_upstream*pres_injection_upstream /
                rho_injection_upstream)

        vel_injection_upstream[1] = mach_inj*sos_upstream

        if rank == 0:
            print("\t********")
            print(f"\tUpstream injector Mach number {mach_inj}")
            print("\tUpstream injector gamma "
                  f"{gamma_injection_upstream}")
            print("\tUpstream injector temperature "
                  f"{temp_injection_upstream}")
            print("\tUpstream injector pressure "
                  f"{pres_injection_upstream}")
            print(f"\tUpstream injector rho {rho_injection_upstream}")
            print("\tUpstream injector velocity "
                  f"{vel_injection_upstream[1]}")
            print("#### Simluation initialization data: ####\n")

        if actii_init_case == "cav8":
            from y3prediction.actii_y3_cav8 import InitACTIIRamp
        else:
            error_message = "Ramping init not fully implemented for cav5 config"

        bulk_init = InitACTIIRamp(
            dim=dim,
            nspecies=nspecies,
            disc_sigma=500.,
            pressure_bulk=pres_bkrnd,
            temperature_bulk=temp_bkrnd,
            velocity_bulk=vel_outflow,
            mass_frac_bulk=y,
            pressure_inlet=pres_inflow,
            temperature_inlet=temp_inflow,
            velocity_inlet=vel_inflow,
            mass_frac_inlet=y,
            pressure_outlet=pres_bkrnd,
            temperature_outlet=temp_bkrnd,
            velocity_outlet=vel_outflow,
            mass_frac_outlet=y,
            pressure_injection=pres_injection,
            temperature_injection=temp_injection,
            velocity_injection=vel_injection,
            mass_frac_injection=y_fuel,
            pressure_injection_upstream=pres_injection_upstream,
            temperature_injection_upstream=temp_injection_upstream,
            velocity_injection_upstream=vel_injection_upstream,
            mass_frac_injection_upstream=y_fuel,
            inlet_pressure_func=inlet_ramp_pressure,
            temp_wall=temp_bkrnd,
            temp_sigma_injection=temp_sigma_inj,
            vel_sigma_injection=vel_sigma_inj,
            vel_sigma=vel_sigma,
            temp_sigma=temp_sigma)

    elif init_case == "y3prediction":
        #
        # stagnation tempertuare 2076.43 K
        # stagnation pressure 2.745e5 Pa
        #
        # isentropic expansion based on the area ratios between the
        # inlet (r=54e-3m) and the throat (r=3.167e-3)
        #
        vel_inflow = np.zeros(shape=(dim,))
        vel_outflow = np.zeros(shape=(dim,))
        vel_injection = np.zeros(shape=(dim,))
        vel_injection_upstream = np.zeros(shape=(dim,))

        throat_height = 3.61909e-3
        inlet_height = 54.129e-3
        outlet_height = 34.5e-3
        inlet_area_ratio = inlet_height/throat_height
        outlet_area_ratio = outlet_height/throat_height

        inlet_mach = getMachFromAreaRatio(area_ratio=inlet_area_ratio,
                                          gamma=gamma,
                                          mach_guess=0.01)
        pres_inflow = getIsentropicPressure(mach=inlet_mach,
                                            P0=total_pres_inflow,
                                            gamma=gamma)
        temp_inflow = getIsentropicTemperature(mach=inlet_mach,
                                               T0=total_temp_inflow,
                                               gamma=gamma)

        if eos_type == 0:
            rho_inflow = pres_inflow/temp_inflow/r
            sos = math.sqrt(gamma*pres_inflow/rho_inflow)
            inlet_gamma = gamma
        else:
            rho_inflow = pyro_mech.get_density(p=pres_inflow,
                                              temperature=temp_inflow,
                                              mass_fractions=y)
            inlet_gamma = (
                pyro_mech.get_mixture_specific_heat_cp_mass(temp_inflow, y) /
                pyro_mech.get_mixture_specific_heat_cv_mass(temp_inflow, y))

            gamma_error = (gamma - inlet_gamma)
            gamma_guess = inlet_gamma
            toler = 1.e-6
            # iterate over the gamma/mach since gamma = gamma(T)
            while gamma_error > toler:

                inlet_mach = getMachFromAreaRatio(area_ratio=inlet_area_ratio,
                                                  gamma=gamma_guess,
                                                  mach_guess=0.01)
                pres_inflow = getIsentropicPressure(mach=inlet_mach,
                                                    P0=total_pres_inflow,
                                                    gamma=gamma_guess)
                temp_inflow = getIsentropicTemperature(mach=inlet_mach,
                                                       T0=total_temp_inflow,
                                                       gamma=gamma_guess)

                rho_inflow = pyro_mech.get_density(p=pres_inflow,
                                                  temperature=temp_inflow,
                                                  mass_fractions=y)
                inlet_gamma = \
                    (pyro_mech.get_mixture_specific_heat_cp_mass(temp_inflow, y) /
                     pyro_mech.get_mixture_specific_heat_cv_mass(temp_inflow, y))
                gamma_error = (gamma_guess - inlet_gamma)
                gamma_guess = inlet_gamma

            sos = math.sqrt(inlet_gamma*pres_inflow/rho_inflow)

        vel_inflow[0] = inlet_mach*sos

        if rank == 0:
            print("#### Simluation initialization data: ####")
            print(f"\tinlet Mach number {inlet_mach}")
            print(f"\tinlet gamma {inlet_gamma}")
            print(f"\tinlet temperature {temp_inflow}")
            print(f"\tinlet pressure {pres_inflow}")
            print(f"\tinlet rho {rho_inflow}")
            print(f"\tinlet velocity {vel_inflow[0]}")
            #print(f"final inlet pressure {pres_inflow_final}")

        outlet_mach = getMachFromAreaRatio(area_ratio=outlet_area_ratio,
                                           gamma=gamma,
                                           mach_guess=1.1)
        pres_outflow = getIsentropicPressure(mach=outlet_mach,
                                             P0=total_pres_inflow,
                                             gamma=gamma)
        temp_outflow = getIsentropicTemperature(mach=outlet_mach,
                                                T0=total_temp_inflow,
                                                gamma=gamma)

        if eos_type == 0:
            rho_outflow = pres_outflow/temp_outflow/r
            sos = math.sqrt(gamma*pres_outflow/rho_outflow)
            outlet_gamma = gamma
        else:
            rho_outflow = pyro_mech.get_density(p=pres_outflow,
                                                temperature=temp_outflow,
                                                mass_fractions=y)
            outlet_gamma = \
                (pyro_mech.get_mixture_specific_heat_cp_mass(temp_outflow, y) /
                 pyro_mech.get_mixture_specific_heat_cv_mass(temp_outflow, y))

            gamma_error = (gamma - outlet_gamma)
            gamma_guess = outlet_gamma
            toler = 1.e-6
            # iterate over the gamma/mach since gamma = gamma(T)
            while gamma_error > toler:

                outlet_mach = getMachFromAreaRatio(area_ratio=outlet_area_ratio,
                                                  gamma=gamma_guess,
                                                  mach_guess=1.1)
                pres_outflow = getIsentropicPressure(mach=outlet_mach,
                                                    P0=total_pres_inflow,
                                                    gamma=gamma_guess)
                temp_outflow = getIsentropicTemperature(mach=outlet_mach,
                                                       T0=total_temp_inflow,
                                                       gamma=gamma_guess)
                rho_outflow = pyro_mech.get_density(p=pres_outflow,
                                                    temperature=temp_outflow,
                                                    mass_fractions=y)
                outlet_gamma = \
                    (pyro_mech.get_mixture_specific_heat_cp_mass(temp_outflow, y) /
                     pyro_mech.get_mixture_specific_heat_cv_mass(temp_outflow, y))
                gamma_error = (gamma_guess - outlet_gamma)
                gamma_guess = outlet_gamma

        vel_outflow[0] = outlet_mach*math.sqrt(gamma*pres_outflow/rho_outflow)

        if rank == 0:
            print("\t********")
            print(f"\toutlet Mach number {outlet_mach}")
            print(f"\toutlet gamma {outlet_gamma}")
            print(f"\toutlet temperature {temp_outflow}")
            print(f"\toutlet pressure {pres_outflow}")
            print(f"\toutlet rho {rho_outflow}")
            print(f"\toutlet velocity {vel_outflow[0]}")

        gamma_injection = gamma
        if nspecies > 0:
            # injection mach number
            if eos_type == 0:
                gamma_injection = gamma
            else:
                #MJA: Todo, get the gamma from cantera to get the correct
                # inflow properties
                # needs to be iterative with the call below
                gamma_injection = 0.5*(1.24 + 1.4)

            pres_injection = getIsentropicPressure(mach=mach_inj,
                                                   P0=total_pres_inj,
                                                   gamma=gamma_injection)
            temp_injection = getIsentropicTemperature(mach=mach_inj,
                                                      T0=total_temp_inj,
                                                      gamma=gamma_injection)

            if eos_type == 0:
                rho_injection = pres_injection/temp_injection/r
                sos = math.sqrt(gamma_injection*pres_injection/rho_injection)
            else:
                rho_injection = pyro_mech.get_density(p=pres_injection,
                                                      temperature=temp_injection,
                                                      mass_fractions=y_fuel)
                gamma_guess = \
                    (pyro_mech.get_mixture_specific_heat_cp_mass(
                        temp_injection, y_fuel) /
                     pyro_mech.get_mixture_specific_heat_cv_mass(
                        temp_injection, y_fuel))

                gamma_error = np.abs(gamma_guess - gamma_injection)
                toler = 1.e-6
                # iterate over the gamma/mach since gamma = gamma(T)
                while gamma_error > toler:

                    pres_injection = getIsentropicPressure(mach=mach_inj,
                                                           P0=total_pres_inj,
                                                           gamma=gamma_guess)
                    temp_injection = getIsentropicTemperature(mach=mach_inj,
                                                              T0=total_temp_inj,
                                                              gamma=gamma_guess)
                    rho_injection = pyro_mech.get_density(p=pres_injection,
                                                          temperature=temp_injection,
                                                          mass_fractions=y_fuel)
                    gamma_injection = \
                        (pyro_mech.get_mixture_specific_heat_cp_mass(
                            temp_injection, y_fuel) /
                         pyro_mech.get_mixture_specific_heat_cv_mass(
                             temp_injection, y_fuel))
                    gamma_error = np.abs(gamma_guess - gamma_injection)
                    gamma_guess = gamma_injection

                sos = math.sqrt(gamma_injection*pres_injection/rho_injection)

            vel_injection[0] = -mach_inj*sos

            if rank == 0:
                print("\t********")
                print(f"\tinjector Mach number {mach_inj}")
                print(f"\tinjector gamma {gamma_injection}")
                print(f"\tinjector temperature {temp_injection}")
                print(f"\tinjector pressure {pres_injection}")
                print(f"\tinjector rho {rho_injection}")
                print(f"\tinjector velocity {vel_injection[0]}")

            # upstream injection
            if use_upstream_injection:
                gamma_injection_upstream = gamma_injection
                if nspecies > 0:
                    # injection mach number
                    pres_injection_upstream = \
                        getIsentropicPressure(mach=mach_inj,
                                              P0=total_pres_inj_upstream,
                                              gamma=gamma_injection_upstream)
                    temp_injection_upstream = \
                        getIsentropicTemperature(mach=mach_inj,
                                                 T0=total_temp_inj_upstream,
                                                 gamma=gamma_injection_upstream)

                    if eos_type == 0:
                        rho_injection_upstream = \
                            pres_injection_upstream/temp_injection_upstream/r
                        sos_upstream = math.sqrt(
                            gamma_injection_upstream *
                            pres_injection_upstream/rho_injection_upstream)
                    else:
                        rho_injection_upstream = \
                            pyro_mech.get_density(
                                p=pres_injection_upstream,
                                temperature=temp_injection_upstream,
                                mass_fractions=y_fuel)
                        gamma_guess = \
                            (pyro_mech.get_mixture_specific_heat_cp_mass(
                                temp_injection_upstream, y_fuel) /
                             pyro_mech.get_mixture_specific_heat_cv_mass(
                                temp_injection_upstream, y_fuel))

                        gamma_error = np.abs(gamma_guess - gamma_injection_upstream)
                        toler = 1.e-6
                        # iterate over the gamma/mach since gamma = gamma(T)
                        while gamma_error > toler:

                            pres_injection_upstream = \
                                getIsentropicPressure(mach=mach_inj,
                                                      P0=total_pres_inj_upstream,
                                                      gamma=gamma_guess)
                            temp_injection_upstream = \
                                getIsentropicTemperature(mach=mach_inj,
                                                         T0=total_temp_inj_upstream,
                                                         gamma=gamma_guess)
                            rho_injection_upstream = \
                                pyro_mech.get_density(
                                    p=pres_injection_upstream,
                                    temperature=temp_injection_upstream,
                                    mass_fractions=y_fuel)
                            gamma_injection_upstream = \
                                (pyro_mech.get_mixture_specific_heat_cp_mass(
                                    temp_injection_upstream, y_fuel) /
                                 pyro_mech.get_mixture_specific_heat_cv_mass(
                                    temp_injection_upstream, y_fuel))
                            gamma_error = np.abs(gamma_guess -
                                                   gamma_injection_upstream)
                            gamma_guess = gamma_injection_upstream

                        sos_upstream = math.sqrt(
                            gamma_injection_upstream*pres_injection_upstream /
                            rho_injection_upstream)

                    vel_injection_upstream[1] = mach_inj*sos_upstream

                    if rank == 0:
                        print("\t********")
                        print(f"\tUpstream injector Mach number {mach_inj}")
                        print("\tUpstream injector gamma "
                              f"{gamma_injection_upstream}")
                        print("\tUpstream injector temperature "
                              f"{temp_injection_upstream}")
                        print("\tUpstream injector pressure "
                              f"{pres_injection_upstream}")
                        print(f"\tUpstream injector rho {rho_injection_upstream}")
                        print("\tUpstream injector velocity "
                              f"{vel_injection_upstream[1]}")
                        print("#### Simluation initialization data: ####\n")

        else:
            if rank == 0:
                print("\t********")
                print("\tnspecies=0, injection disabled")

        # read geometry files
        geometry_bottom = None
        geometry_top = None
        if rank == 0:
            from numpy import loadtxt
            geometry_bottom = loadtxt("data/nozzleBottom.dat",
                                      comments="#", unpack=False)
            geometry_top = loadtxt("data/nozzleTop.dat",
                                   comments="#", unpack=False)
        geometry_bottom = comm.bcast(geometry_bottom, root=0)
        geometry_top = comm.bcast(geometry_top, root=0)

        inj_ymin = -0.0243245
        inj_ymax = -0.0227345

        if actii_init_case == "cav8":
            from y3prediction.actii_y3_cav8 import InitACTII
        else:
            from y3prediction.actii_y3_cav5 import InitACTII

        bulk_init = InitACTII(dim=dim,
                              geom_top=geometry_top, geom_bottom=geometry_bottom,
                              P0=total_pres_inflow, T0=total_temp_inflow,
                              temp_wall=temp_wall, temp_sigma=temp_sigma,
                              vel_sigma=vel_sigma, nspecies=nspecies,
                              mass_frac=y, gamma_guess=inlet_gamma,
                              inj_gamma_guess=gamma_injection,
                              inj_pres=total_pres_inj,
                              inj_temp=total_temp_inj,
                              inj_vel=vel_injection,
                              inj_pres_u=total_pres_inj_upstream,
                              inj_temp_u=total_temp_inj_upstream,
                              inj_vel_u=vel_injection_upstream,
                              inj_mass_frac=y_fuel,
                              inj_temp_sigma=temp_sigma_inj,
                              inj_vel_sigma=vel_sigma_inj,
                              inj_ytop=inj_ymax, inj_ybottom=inj_ymin,
                              inj_mach=mach_inj, injection=use_injection)

    viz_path = "viz_data/"
    vizname = viz_path + casename
    restart_path = "restart_data/"
    restart_pattern = (
        restart_path + "{cname}-{step:09d}-{rank:04d}.pkl"
    )

    if restart_filename:  # read the grid from restart data
        restart_filename = f"{restart_filename}-{rank:04d}.pkl"

        from mirgecom.restart import read_restart_data
        restart_data = read_restart_data(actx, restart_filename)
        current_step = restart_data["step"]
        first_step = current_step
        current_t = restart_data["t"]
        last_viz_interval = restart_data["last_viz_interval"]
        t_start = current_t
        if use_wall:
            t_wall_start = restart_data["t_wall"]
        volume_to_local_mesh_data = restart_data["volume_to_local_mesh_data"]
        global_nelements = restart_data["global_nelements"]
        restart_order = int(restart_data["order"])

        restart_nspecies = restart_data["nspecies"]
        #assert restart_data["nparts"] == nparts

        restart_nparts = restart_data["num_parts"]
        if restart_nparts != nparts:
            error_message = \
                "Incorrect number or ranks in target: {}".format(restart_nparts)
            raise RuntimeError(error_message)

    else:  # generate the grid from scratch

        # eventually encapsulate these inside a class for the respective inits
        if init_case == "shock1d" or init_case == "flame1d":

            def get_mesh_data():
                print(f"{generate_mesh=}")
                if generate_mesh is True:
                    if rank == 0:
                        print("Generating mesh from scratch")
                    from y3prediction.shock1d import get_mesh
                    mesh, tag_to_elements = get_mesh(
                        dim=dim, angle=0.*mesh_angle, size=mesh_size,
                        bl_ratio=bl_ratio, interface_ratio=interface_ratio,
                        transfinite=transfinite, use_wall=use_wall,
                        use_quads=use_tpe, use_gmsh=use_gmsh)()
                    from meshmode.mesh.io import read_gmsh
                else:
                    if rank == 0:
                        print("Reading mesh")
                    from meshmode.mesh.io import read_gmsh
                    mesh, tag_to_elements = read_gmsh(
                        mesh_filename, force_ambient_dim=dim,
                        return_tag_to_elements_map=True)

                volume_to_tags = {"fluid": ["fluid"]}
                if use_wall:
                    volume_to_tags["wall"] = ["wall_insert"]
                else:
                    from mirgecom.simutil import extract_volumes
                    mesh, tag_to_elements = extract_volumes(
                        mesh, tag_to_elements, volume_to_tags["fluid"],
                        "wall_interface")

                import sys
                import numpy
                numpy.set_printoptions(threshold=sys.maxsize)
                #print(f"{mesh=}")

                """
                # apply periodicity
                if periodic:

                    from meshmode.mesh.processing import (
                        glue_mesh_boundaries, BoundaryPairMapping)

                    from meshmode import AffineMap
                    bdry_pair_mappings_and_tols = []
                    offset = [0., 0.02]
                    bdry_pair_mappings_and_tols.append((
                        BoundaryPairMapping(
                            "fluid_wall_bottom",
                            "fluid_wall_top",
                            AffineMap(offset=offset)),
                        1e-12))

                    if use_wall:
                        bdry_pair_mappings_and_tols.append((
                            BoundaryPairMapping(
                                "solid_wall_bottom",
                                "solid_wall_top",
                                AffineMap(offset=offset)),
                            1e-12))

                    mesh = glue_mesh_boundaries(mesh, bdry_pair_mappings_and_tols)
                    """
                # print(f"{mesh=}")
                from meshmode.mesh.processing import rotate_mesh_around_axis
                if mesh_angle > 0:
                    mesh = rotate_mesh_around_axis(mesh, theta=theta)

                return mesh, tag_to_elements, volume_to_tags
        elif init_case == "mixing_layer":
            if rank == 0:
                print("Generating mesh from scratch")

            def get_mesh_data():
                from y3prediction.mixing_layer import get_mesh
                mesh, tag_to_elements = get_mesh(
                    dim=dim, size=mesh_size, layer_ratio=bl_ratio,
                    vorticity_thickness=vorticity_thickness,
                    transfinite=transfinite,
                    use_quads=use_tpe)()
                volume_to_tags = {"fluid": ["fluid"]}
                return mesh, tag_to_elements, volume_to_tags

        elif init_case == "wedge":
            if rank == 0:
                print("Generating mesh from scratch")

            def get_mesh_data():
                from y3prediction.wedge import get_mesh
                mesh, tag_to_elements = get_mesh(
                    dim=dim, size=mesh_size, bl_ratio=bl_ratio,
                    transfinite=transfinite, use_wall=use_wall,
                    use_quads=use_tpe, use_gmsh=use_gmsh)()

                volume_to_tags = {"fluid": ["fluid"]}
                if use_wall:
                    volume_to_tags["wall"] = ["wall_insert"]
                else:
                    from mirgecom.simutil import extract_volumes
                    mesh, tag_to_elements = extract_volumes(
                        mesh, tag_to_elements, volume_to_tags["fluid"],
                        "wall_interface")

                return mesh, tag_to_elements, volume_to_tags
        elif init_case == "species_diffusion":
            if rank == 0:
                print("Generating mesh from scratch")

            def get_mesh_data():
                from y3prediction.species_diffusion import get_mesh
                mesh, tag_to_elements = get_mesh(
                    dim=dim, size=mesh_size,
                    transfinite=transfinite,
                    use_quads=use_tpe)()

                volume_to_tags = {"fluid": ["fluid"]}
                return mesh, tag_to_elements, volume_to_tags
        else:
            if rank == 0:
                print(f"Reading mesh from {mesh_filename}")

            def get_mesh_data():
                from meshmode.mesh.io import read_gmsh
<<<<<<< HEAD
                #mesh_construction_kwargs = {
                    #"force_positive_orientation":  False,
                    #"skip_element_orientation_test":  True}
=======
                mesh_construction_kwargs = {
                    "force_positive_orientation":  True,
                    "skip_element_orientation_test":  True}
>>>>>>> 66fbb062
                mesh, tag_to_elements = read_gmsh(
                    mesh_filename, force_ambient_dim=dim,
                    #mesh_construction_kwargs=mesh_construction_kwargs,
                    return_tag_to_elements_map=True)
                volume_to_tags = {
                    "fluid": ["fluid"]}
                if use_wall:
                    volume_to_tags["wall"] = ["wall_insert", "wall_surround"]
                else:
                    from mirgecom.simutil import extract_volumes
                    mesh, tag_to_elements = extract_volumes(
                        mesh, tag_to_elements, volume_to_tags["fluid"],
                        "wall_interface")
                return mesh, tag_to_elements, volume_to_tags

        # use a pre-partitioned mesh
        if os.path.isdir(mesh_filename):
            pkl_filename = (mesh_filename + "/" + mesh_partition_prefix
                            + f"_mesh_np{nparts}_rank{rank}.pkl")
            if rank == 0:
                print("Reading mesh from pkl files in directory"
                      f" {mesh_filename}.")
            if not os.path.exists(pkl_filename):
                raise RuntimeError(f"Mesh pkl file ({pkl_filename})"
                                   " not found.")
            with open(pkl_filename, "rb") as pkl_file:
                global_nelements, volume_to_local_mesh_data = \
                    pickle.load(pkl_file)

        else:
            def my_partitioner(mesh, tag_to_elements, num_ranks):
                from mirgecom.simutil import geometric_mesh_partitioner
                return geometric_mesh_partitioner(
                    mesh, num_ranks, auto_balance=True, debug=False)

            part_func = my_partitioner if use_1d_part else None
            volume_to_local_mesh_data, global_nelements = distribute_mesh(
                comm, get_mesh_data, partition_generator_func=part_func)

    local_nelements = volume_to_local_mesh_data["fluid"][0].nelements
    if use_wall:
        local_nelements += volume_to_local_mesh_data["wall"][0].nelements

    # target data, used for sponge and prescribed boundary condtitions
    if target_filename:  # read the grid from restart data
        target_filename = f"{target_filename}-{rank:04d}.pkl"

        from mirgecom.restart import read_restart_data
        target_data = read_restart_data(actx, target_filename)
        global_nelements = target_data["global_nelements"]
        target_order = int(target_data["order"])

        target_nparts = target_data["num_parts"]
        if target_nparts != nparts:
            error_message = \
                "Incorrect number or ranks in target: {}".format(target_nparts)
            raise RuntimeError(error_message)

        target_nspecies = target_data["nspecies"]
        """
        if target_nspecies != nspecies:
            error_message = \
                "Incorrect number of species in target: {}".format(target_nspecies)
            raise RuntimeError(error_message)
        """

        target_nelements = target_data["global_nelements"]
        if target_nelements != global_nelements:
            error_message = \
                "Incorrect number of elements in target: {}".format(target_nelements)
            raise RuntimeError(error_message)
    else:
        logger.warning("No target file specied, using restart as target")

    disc_msg = f"Making {dim}D order {order} discretization"
    if use_overintegration:
        disc_msg = disc_msg + f" with quadrature order {quadrature_order}"
    disc_msg = disc_msg + "."
    if rank == 0:
        logger.info(disc_msg)

    dcoll = create_discretization_collection(
        actx,
        volume_meshes={
            vol: mesh
            for vol, (mesh, _) in volume_to_local_mesh_data.items()},
        order=order,
        quadrature_order=quadrature_order,
        tensor_product_elements=use_tpe)

    from grudge.dof_desc import DISCR_TAG_BASE, DISCR_TAG_QUAD
    if use_overintegration:
        quadrature_tag = DISCR_TAG_QUAD
    else:
        quadrature_tag = DISCR_TAG_BASE

    if rank == 0:
        logger.info("Done making discretization")

    dd_vol_fluid = DOFDesc(VolumeDomainTag("fluid"), DISCR_TAG_BASE)
    fluid_nodes = force_evaluation(actx, actx.thaw(dcoll.nodes(dd_vol_fluid)))

    def check_boundary(boundary, name):

        #print(f"check_boundary {boundary=} {name=}")
        try:
            force_evaluation(actx, actx.thaw(dcoll.nodes(boundary)))
        except ValueError:
            if rank == 0:
                print(f"Could not find boundary named {name} in fluid domain,",
                       "boundary type will be unused")
            return False

        if rank == 0:
            print(f"Found boundary named {name} in fluid domain")
        return True

    # setup element boundary assignments
    bndry_elements = {}
    for bnd_name in bndry_config:
        # skip disabled boundaries
        if bndry_config[bnd_name] != "none":
            # check to see if any elements are assigned to this named boundary,
            # if not, disabled it
            bndry_elements[bnd_name] = dd_vol_fluid.trace(bnd_name)
            bnd_exists = check_boundary(bndry_elements[bnd_name], bnd_name)
            if not bnd_exists:
                bndry_config[bnd_name] = "none"

    if rank == 0:
        print("### Boundary Condition Summary ###")
        print("The following boundary conditions are enabled:")
        for bnd_name in bndry_config:
            if bndry_config[bnd_name] != "none":
                print(f"\t{bnd_name} = {bndry_config[bnd_name]}")

        print("The following boundary conditions are unused:")
        for bnd_name in bndry_config:
            if bndry_config[bnd_name] == "none":
                print(f"\t{bnd_name}")

        print("### Boundary Condition Summary ###")

    bndry_mapping = {
        "isothermal_noslip": IsothermalWallBoundary(temp_wall),
        "adiabatic_noslip": AdiabaticNoslipWallBoundary(),
        "adiabatic_slip": AdiabaticSlipBoundary(),
        "pressure_outflow": PressureOutflowBoundary(outflow_pressure)
    }

    wall_farfield = DirichletDiffusionBoundary(temp_wall)

    def assign_fluid_boundaries(all_boundaries, bndry_mapping):

        for bnd_name in bndry_config:
            bndry_type = bndry_config[bnd_name]
            if bndry_type != "none":
                all_boundaries[bndry_elements[bnd_name].domain_tag] \
                    = bndry_mapping[bndry_type]
        return all_boundaries

    if use_wall:
        dd_vol_wall = DOFDesc(VolumeDomainTag("wall"), DISCR_TAG_BASE)
        wall_nodes = force_evaluation(actx, actx.thaw(dcoll.nodes(dd_vol_wall)))

        wall_vol_discr = dcoll.discr_from_dd(dd_vol_wall)
        wall_tag_to_elements = volume_to_local_mesh_data["wall"][1]

        try:
            wall_insert_mask = mask_from_elements(
                wall_vol_discr, actx, wall_tag_to_elements["wall_insert"])
        except KeyError:
            wall_insert_mask = 0
            if rank == 0:
                print("No elements matching wall_insert")
                #wall_insert_mask = actx.np.zeros_like(wall_tag_to_elements)

        try:
            wall_surround_mask = mask_from_elements(
                wall_vol_discr, actx, wall_tag_to_elements["wall_surround"])
        except KeyError:
            wall_surround_mask = 0
            if rank == 0:
                print("No elements matching wall_surround")
                #wall_surround_mask = actx.np.zeros_like(wall_tag_to_elements)

        wall_ffld_bnd = dd_vol_wall.trace("wall_farfield")

    from grudge.dt_utils import characteristic_lengthscales
    char_length_fluid = force_evaluation(actx,
        characteristic_lengthscales(actx, dcoll, dd=dd_vol_fluid))

    # put the lengths on the nodes vs elements
    xpos_fluid = fluid_nodes[0]
    char_length_fluid = char_length_fluid + actx.np.zeros_like(xpos_fluid)

    smoothness_diffusivity = \
        smooth_char_length_alpha*char_length_fluid**2/current_dt

    if use_wall:
        xpos_wall = wall_nodes[0]
        char_length_wall = force_evaluation(actx,
            characteristic_lengthscales(actx, dcoll, dd=dd_vol_wall))
        xpos_wall = wall_nodes[0]
        char_length_wall = char_length_wall + actx.np.zeros_like(xpos_wall)
        """
        smoothness_diffusivity_wall = \
            smooth_char_length_alpha*char_length_wall**2/current_dt
        """

    def compute_smoothed_char_length(href_fluid, comm_ind):
        # regular boundaries

        smooth_neumann = NeumannDiffusionBoundary(0)
        fluid_smoothness_boundaries = {}
        for bnd_name in bndry_config:
            if bndry_config[bnd_name] != "none":
                fluid_smoothness_boundaries[bndry_elements[bnd_name]] =\
                    smooth_neumann

        """
        fluid_smoothness_boundaries = assign_fluid_boundaries(
            outflow=smooth_neumann,
            inflow=smooth_neumann,
            injection=smooth_neumann,
            flow=smooth_neumann,
            wall=smooth_neumann,
            interface=smooth_neumann)
        """

        if use_wall:
            fluid_smoothness_boundaries.update({
                 dd_bdry.domain_tag: NeumannDiffusionBoundary(0)
                 for dd_bdry in filter_part_boundaries(
                     dcoll, volume_dd=dd_vol_fluid, neighbor_volume_dd=dd_vol_wall)})

        smooth_href_fluid_rhs = diffusion_operator(
            dcoll, smoothness_diffusivity, fluid_smoothness_boundaries,
            href_fluid,
            quadrature_tag=quadrature_tag, dd=dd_vol_fluid,
            comm_tag=(_SmoothCharDiffFluidCommTag, comm_ind))*current_dt

        return smooth_href_fluid_rhs

    compute_smoothed_char_length_compiled = \
        actx.compile(compute_smoothed_char_length)

    """
    def compute_smoothed_char_length_wall(href_wall, comm_ind):
        smooth_neumann = NeumannDiffusionBoundary(0)
        wall_smoothness_boundaries = {
            wall_ffld_bnd.domain_tag: smooth_neumann,
        }

        wall_smoothness_boundaries.update({
             dd_bdry.domain_tag: NeumannDiffusionBoundary(0)
             for dd_bdry in filter_part_boundaries(
                 dcoll, volume_dd=dd_vol_wall, neighbor_volume_dd=dd_vol_fluid)})

        smooth_href_wall_rhs = diffusion_operator(
                dcoll, smoothness_diffusivity_wall, wall_smoothness_boundaries,
                href_wall,
                quadrature_tag=quadrature_tag, dd=dd_vol_wall,
                comm_tag=(_SmoothCharDiffWallCommTag, comm_ind))*current_dt

        return smooth_href_wall_rhs

    if use_wall:
        compute_smoothed_char_length_wall_compiled = \
            actx.compile(compute_smoothed_char_length_wall)
    """

    smoothed_char_length_fluid = char_length_fluid

    if use_smoothed_char_length:
        for i in range(smooth_char_length):
            smoothed_char_length_fluid_rhs = \
                compute_smoothed_char_length_compiled(smoothed_char_length_fluid, i)
            smoothed_char_length_fluid = smoothed_char_length_fluid + \
                                         smoothed_char_length_fluid_rhs

        """
        if use_wall:
            smoothed_char_length_wall = char_length_wall
            for i in range(smooth_char_length):
                smoothed_char_length_wall_rhs = \
                    compute_smoothed_char_length_wall_compiled(
                        smoothed_char_length_wall, i)
                smoothed_char_length_wall = smoothed_char_length_wall + \
                                            smoothed_char_length_wall_rhs
        """

        smoothed_char_length_fluid = force_evaluation(actx,
                                                      smoothed_char_length_fluid)

        """
        if use_wall:
            smoothed_char_length_wall = force_evaluation(actx,
                                                         smoothed_char_length_wall)
        """

    if rank == 0:
        logger.info("Before restart/init")

    #########################
    # Convenience Functions #
    #########################
    def drop_order(dcoll, field, theta, dd=dd_vol_fluid,
                   positivity_preserving=False):
        # Compute cell averages of the state
        def cancel_polynomials(grp):
            return actx.from_numpy(
                np.asarray([1 if sum(mode_id) == 0
                            else 0 for mode_id in grp.mode_ids()]))

        dd_nodal = dd
        dd_modal = dd_nodal.with_discr_tag(DISCR_TAG_MODAL)

        modal_map = dcoll.connection_from_dds(dd_nodal, dd_modal)
        nodal_map = dcoll.connection_from_dds(dd_modal, dd_nodal)

        modal_discr = dcoll.discr_from_dd(dd_modal)
        modal_field = modal_map(field)

        # cancel the ``high-order"" polynomials p > 0 and keep the average
        filtered_modal_field = DOFArray(
            actx,
            tuple(actx.einsum("ej,j->ej",
                              vec_i,
                              cancel_polynomials(grp),
                              arg_names=("vec", "filter"),
                              tagged=(FirstAxisIsElementsTag(),))
                  for grp, vec_i in zip(modal_discr.groups, modal_field))
        )

        # convert back to nodal to have the average at all points
        cell_avgs = nodal_map(filtered_modal_field)

        if positivity_preserving:
            cell_avgs = actx.np.where(actx.np.greater(cell_avgs, 1e-5),
                                                      cell_avgs, 1e-5)

        return theta*(field - cell_avgs) + cell_avgs

    def _drop_order_cv(cv, flipped_smoothness, theta_factor, dd=None):

        smoothness = 1.0 - theta_factor*flipped_smoothness

        density_lim = drop_order(dcoll, cv.mass, smoothness)
        momentum_lim = make_obj_array([
            drop_order(dcoll, cv.momentum[0], smoothness),
            drop_order(dcoll, cv.momentum[1], smoothness)])
        energy_lim = drop_order(dcoll, cv.energy, smoothness)

        # make a new CV with the limited variables
        return make_conserved(dim=dim, mass=density_lim, energy=energy_lim,
                              momentum=momentum_lim, species_mass=cv.species_mass)

    drop_order_cv = actx.compile(_drop_order_cv)

    def element_minimum(dcoll, field, dd=dd_vol_fluid,
                        positivity_preserving=False):

        # convert back to nodal to have the average at all points
        cell_min = op.elementwise_min(dcoll, dd, field)

        return cell_min

    def element_maximum(dcoll, field, dd=dd_vol_fluid,
                        positivity_preserving=False):

        # convert back to nodal to have the average at all points
        cell_max = op.elementwise_max(dcoll, dd, field)

        return cell_max

    def _neighbor_maximum(field):

        from grudge.trace_pair import interior_trace_pairs
        itp = interior_trace_pairs(dcoll, field, volume_dd=dd_vol_fluid,
                                   comm_tag=_FluidAvgCVTag)

        from meshmode.discretization.connection import FACE_RESTR_ALL
        dd_allfaces = dd_vol_fluid.trace(FACE_RESTR_ALL)
        is_int_face = dcoll.zeros(actx, dd=dd_allfaces, dtype=int)

        for tpair in itp:
            is_int_face = is_int_face + op.project(
                dcoll, tpair.dd, dd_allfaces, actx.zeros_like(tpair.ext) + 1)

        face_data = actx.np.where(is_int_face, 0., -np.inf)

        for tpair in itp:
            face_data = face_data + op.project(
                dcoll, tpair.dd, dd_allfaces, tpair.ext)

            # Make sure MPI communication happens, ugh
            face_data = face_data + (
                0*op.project(dcoll, tpair.dd, dd_allfaces, tpair.int))

        def function(face_data):
            # Reshape from (nelements*nfaces, 1) to (nfaces, nelements, 1)
            # to get per-element data
            node_data_per_group = []
            for igrp, group in enumerate(
                    dcoll.discr_from_dd(dd_vol_fluid).mesh.groups):
                nelements = group.nelements
                nfaces = group.nfaces
                el_face_data = face_data[igrp].reshape(nfaces, nelements,
                                                       face_data[igrp].shape[1])
                if actx.supports_nonscalar_broadcasting:
                    el_data = actx.np.max(el_face_data, axis=0)[:, 0:1]
                    node_data = actx.np.broadcast_to(
                        el_data, dcoll.zeros(actx, dd=dd_vol_fluid)[igrp].shape)
                else:
                    el_data_np = np.max(actx.to_numpy(el_face_data), axis=0)[:, 0:1]
                    node_data_np = np.ascontiguousarray(np.broadcast_to(el_data_np,
                        dcoll.zeros(actx, dd=dd_vol_fluid)[igrp].shape))
                    node_data = actx.from_numpy(node_data_np)

                node_data_per_group.append(node_data)
            return DOFArray(actx, node_data_per_group)

        from arraycontext import rec_map_array_container
        el_data = rec_map_array_container(function, face_data, leaf_class=DOFArray)

        return el_data

    def _neighbor_minimum(field):

        from grudge.trace_pair import interior_trace_pairs
        itp = interior_trace_pairs(dcoll, field, volume_dd=dd_vol_fluid,
                                          comm_tag=_FluidAvgCVTag)

        from meshmode.discretization.connection import FACE_RESTR_ALL
        dd_allfaces = dd_vol_fluid.trace(FACE_RESTR_ALL)
        is_int_face = dcoll.zeros(actx, dd=dd_allfaces, dtype=int)

        for tpair in itp:
            is_int_face = is_int_face + op.project(
                dcoll, tpair.dd, dd_allfaces, actx.zeros_like(tpair.ext) + 1)

        face_data = actx.np.where(is_int_face, 0., np.inf)

        for tpair in itp:
            face_data = face_data + op.project(
                dcoll, tpair.dd, dd_allfaces, tpair.ext)

            # Make sure MPI communication happens, ugh
            face_data = face_data + (
                0*op.project(dcoll, tpair.dd, dd_allfaces, tpair.int))

        def function(face_data):
            # Reshape from (nelements*nfaces, 1) to (nfaces, nelements, 1)
            # to get per-element data
            node_data_per_group = []
            for igrp, group in enumerate(
                    dcoll.discr_from_dd(dd_vol_fluid).mesh.groups):
                nelements = group.nelements
                nfaces = group.nfaces
                el_face_data = face_data[igrp].reshape(nfaces, nelements,
                                                       face_data[igrp].shape[1])
                if actx.supports_nonscalar_broadcasting:
                    el_data = actx.np.min(el_face_data, axis=0)[:, 0:1]
                    node_data = actx.np.broadcast_to(
                        el_data, dcoll.zeros(actx, dd=dd_vol_fluid)[igrp].shape)
                else:
                    el_data_np = np.min(actx.to_numpy(el_face_data), axis=0)[:, 0:1]
                    node_data_np = np.ascontiguousarray(np.broadcast_to(el_data_np,
                        dcoll.zeros(actx, dd=dd_vol_fluid)[igrp].shape))
                    node_data = actx.from_numpy(node_data_np)

                node_data_per_group.append(node_data)
            return DOFArray(actx, node_data_per_group)

        from arraycontext import rec_map_array_container
        el_data = rec_map_array_container(function, face_data, leaf_class=DOFArray)

        return el_data

    def _neighbor_maximum_cv(cv):

        from grudge.trace_pair import interior_trace_pairs
        itp = interior_trace_pairs(dcoll, cv, volume_dd=dd_vol_fluid,
                                   comm_tag=_FluidAvgCVTag)

        from meshmode.discretization.connection import FACE_RESTR_ALL
        dd_allfaces = dd_vol_fluid.trace(FACE_RESTR_ALL)
        is_int_face = dcoll.zeros(actx, dd=dd_allfaces, dtype=int)

        for tpair in itp:
            is_int_face = is_int_face + op.project(
                dcoll, tpair.dd, dd_allfaces, actx.zeros_like(tpair.ext) + 1)

        face_data = actx.np.where(is_int_face, 0., -np.inf)

        for tpair in itp:
            face_data = face_data + op.project(
                dcoll, tpair.dd, dd_allfaces, tpair.ext)

            # Make sure MPI communication happens, ugh
            face_data = face_data + (
                0*op.project(dcoll, tpair.dd, dd_allfaces, tpair.int))

        def function(face_data):
            # Reshape from (nelements*nfaces, 1) to (nfaces, nelements, 1)
            # to get per-element data
            node_data_per_group = []
            for igrp, group in enumerate(
                    dcoll.discr_from_dd(dd_vol_fluid).mesh.groups):
                nelements = group.nelements
                nfaces = group.nfaces
                el_face_data = face_data[igrp].reshape(nfaces, nelements,
                                                       face_data[igrp].shape[1])
                if actx.supports_nonscalar_broadcasting:
                    el_data = actx.np.max(el_face_data, axis=0)[:, 0:1]
                    node_data = actx.np.broadcast_to(
                        el_data, dcoll.zeros(actx, dd=dd_vol_fluid)[igrp].shape)
                else:
                    el_data_np = np.max(actx.to_numpy(el_face_data), axis=0)[:, 0:1]
                    node_data_np = np.ascontiguousarray(np.broadcast_to(el_data_np,
                        dcoll.zeros(actx, dd=dd_vol_fluid)[igrp].shape))
                    node_data = actx.from_numpy(node_data_np)

                node_data_per_group.append(node_data)
            return DOFArray(actx, node_data_per_group)

        from arraycontext import rec_map_array_container
        el_data = rec_map_array_container(function, face_data, leaf_class=DOFArray)

        return el_data

    def _neighbor_minimum_cv(cv):

        from grudge.trace_pair import interior_trace_pairs
        itp = interior_trace_pairs(dcoll, cv, volume_dd=dd_vol_fluid,
                                          comm_tag=_FluidAvgCVTag)

        from meshmode.discretization.connection import FACE_RESTR_ALL
        dd_allfaces = dd_vol_fluid.trace(FACE_RESTR_ALL)
        is_int_face = dcoll.zeros(actx, dd=dd_allfaces, dtype=int)

        for tpair in itp:
            is_int_face = is_int_face + op.project(
                dcoll, tpair.dd, dd_allfaces, actx.zeros_like(tpair.ext) + 1)

        face_data = actx.np.where(is_int_face, 0., np.inf)

        for tpair in itp:
            face_data = face_data + op.project(
                dcoll, tpair.dd, dd_allfaces, tpair.ext)

            # Make sure MPI communication happens, ugh
            face_data = face_data + (
                0*op.project(dcoll, tpair.dd, dd_allfaces, tpair.int))

        def function(face_data):
            # Reshape from (nelements*nfaces, 1) to (nfaces, nelements, 1)
            # to get per-element data
            node_data_per_group = []
            for igrp, group in enumerate(
                    dcoll.discr_from_dd(dd_vol_fluid).mesh.groups):
                nelements = group.nelements
                nfaces = group.nfaces
                el_face_data = face_data[igrp].reshape(nfaces, nelements,
                                                       face_data[igrp].shape[1])
                if actx.supports_nonscalar_broadcasting:
                    el_data = actx.np.min(el_face_data, axis=0)[:, 0:1]
                    node_data = actx.np.broadcast_to(
                        el_data, dcoll.zeros(actx, dd=dd_vol_fluid)[igrp].shape)
                else:
                    el_data_np = np.min(actx.to_numpy(el_face_data), axis=0)[:, 0:1]
                    node_data_np = np.ascontiguousarray(np.broadcast_to(el_data_np,
                        dcoll.zeros(actx, dd=dd_vol_fluid)[igrp].shape))
                    node_data = actx.from_numpy(node_data_np)

                node_data_per_group.append(node_data)
            return DOFArray(actx, node_data_per_group)

        from arraycontext import rec_map_array_container
        el_data = rec_map_array_container(function, face_data, leaf_class=DOFArray)

        return el_data

    if soln_filter_cutoff < 0:
        soln_filter_cutoff = int(soln_filter_frac * order)
    if rhs_filter_cutoff < 0:
        rhs_filter_cutoff = int(rhs_filter_frac * order)

    if soln_filter_cutoff >= order and soln_nfilter > 0:
        raise ValueError("Invalid setting for solution filter (cutoff >= order).")
    if rhs_filter_cutoff >= order and use_rhs_filter:
        raise ValueError("Invalid setting for RHS filter (cutoff >= order).")

    from mirgecom.filter import (
        exponential_mode_response_function as xmrfunc,
        filter_modally
    )
    soln_frfunc = partial(xmrfunc, alpha=soln_filter_alpha,
                          filter_order=soln_filter_order)
    rhs_frfunc = partial(xmrfunc, alpha=rhs_filter_alpha,
                         filter_order=rhs_filter_order)

    def filter_cv(cv, filter_dd=dd_vol_fluid):
        return filter_modally(dcoll, soln_filter_cutoff, soln_frfunc, cv,
                              dd=filter_dd)

    def filter_fluid_rhs(rhs):
        return filter_modally(dcoll, rhs_filter_cutoff, rhs_frfunc, rhs,
                              dd=dd_vol_fluid)

    def filter_wall_rhs(rhs):
        return filter_modally(dcoll, rhs_filter_cutoff, rhs_frfunc, rhs,
                              dd=dd_vol_wall)

    filter_cv_compiled = actx.compile(filter_cv)
    filter_rhs_fluid_compiled = actx.compile(filter_fluid_rhs)
    filter_rhs_wall_compiled = actx.compile(filter_wall_rhs)

    if soln_nfilter >= 0 and rank == 0:
        logger.info("Solution filtering settings:")
        logger.info(f" - filter every {soln_nfilter} steps")
        logger.info(f" - filter alpha  = {soln_filter_alpha}")
        logger.info(f" - filter cutoff = {soln_filter_cutoff}")
        logger.info(f" - filter order  = {soln_filter_order}")

    if use_rhs_filter and rank == 0:
        logger.info("RHS filtering settings:")
        logger.info(f" - filter alpha  = {rhs_filter_alpha}")
        logger.info(f" - filter cutoff = {rhs_filter_cutoff}")
        logger.info(f" - filter order  = {rhs_filter_order}")

    if use_species_limiter == 1:
        logger.info("Limiting species mass fractions:")
    elif use_species_limiter == 2:
        logger.info("Positivity-preserving limiter enabled:")

    def my_limiter_func(cv, temperature_seed, gas_model, dd):
        if use_species_limiter == 1:
            limiter_func = limit_fluid_state(
                dcoll, cv, temperature_seed, gas_model, dd)
        elif use_species_limiter == 2:
            limiter_func = limit_fluid_state_lv(
                dcoll, cv, temperature_seed, gas_model,
                dd, limiter_smin=limiter_smin)
        return limiter_func

    limiter_func = None
    if use_species_limiter > 0:
        limiter_func = my_limiter_func

    ########################################
    # Helper functions for building states #
    ########################################

    def _create_fluid_state(cv, temperature_seed, smoothness_mu,
                            smoothness_beta, smoothness_kappa, smoothness_d):
        return make_fluid_state(cv=cv, gas_model=gas_model,
                                temperature_seed=temperature_seed,
                                smoothness_mu=smoothness_mu,
                                smoothness_beta=smoothness_beta,
                                smoothness_kappa=smoothness_kappa,
                                smoothness_d=smoothness_d,
                                limiter_func=limiter_func,
                                limiter_dd=dd_vol_fluid)

    create_fluid_state = actx.compile(_create_fluid_state)

    def update_dv(cv, temperature, smoothness_mu, smoothness_beta,
                  smoothness_kappa, smoothness_d):
        if eos_type == 0:
            return GasDependentVars(
                temperature=temperature,
                pressure=eos.pressure(cv, temperature),
                speed_of_sound=eos.sound_speed(cv, temperature),
                smoothness_mu=smoothness_mu,
                smoothness_beta=smoothness_beta,
                smoothness_kappa=smoothness_kappa,
                smoothness_d=smoothness_d)
        else:
            return MixtureDependentVars(
                temperature=temperature,
                pressure=eos.pressure(cv, temperature),
                speed_of_sound=eos.sound_speed(cv, temperature),
                species_enthalpies=eos.species_enthalpies(cv, temperature),
                smoothness_mu=smoothness_mu,
                smoothness_beta=smoothness_beta,
                smoothness_kappa=smoothness_kappa,
                smoothness_d=smoothness_d)

    def update_tv(cv, dv):
        return gas_model.transport.transport_vars(cv, dv, eos)

    def update_fluid_state(cv, dv, tv):
        from mirgecom.gas_model import ViscousFluidState
        return ViscousFluidState(cv, dv, tv)

    def _create_wall_dependent_vars(wv):
        return wall_model.dependent_vars(wv)

    create_wall_dependent_vars_compiled = actx.compile(
        _create_wall_dependent_vars)

    def get_temperature_update(cv, temperature):
        y = cv.species_mass_fractions
        e = gas_model.eos.internal_energy(cv)/cv.mass
        return actx.np.abs(
            pyro_mech.get_temperature_update_energy(e, temperature, y))

    get_temperature_update_compiled = actx.compile(get_temperature_update)

    if rank == 0:
        logger.info("Smoothness functions processing")

    # smoothness used with av = 1
    def compute_smoothness(cv, dv, grad_cv):

        div_v = np.trace(velocity_gradient(cv, grad_cv))

        gamma = gas_model.eos.gamma(cv=cv, temperature=dv.temperature)
        r = gas_model.eos.gas_const(cv)
        c_star = actx.np.sqrt(gamma*r*(2/(gamma+1)*static_temp))
        href = smoothed_char_length_fluid
        indicator = -gamma_sc*href*div_v/c_star

        smoothness = actx.np.log(
            1 + actx.np.exp(theta_sc*(indicator - beta_sc)))/theta_sc
        return smoothness*gamma_sc*href

    def lmax(s):
        b = 1000
        return (s/np.pi*actx.np.arctan(b*s) +
                0.5*s - 1/np.pi*actx.np.arctan(b) + 0.5)

    def lmin(s):
        return s - lmax(s)

    # smoothness used for beta with av = 2
    def compute_smoothness_mbk(cv, dv, grad_cv, grad_t):

        from mirgecom.fluid import velocity_gradient
        vel_grad = velocity_gradient(cv, grad_cv)
        div_v = np.trace(vel_grad)

        gamma = gas_model.eos.gamma(cv=cv, temperature=dv.temperature)
        # somehow this can be negative ... which is bad
        r = actx.np.abs(gas_model.eos.gas_const(cv))
        c_star = actx.np.sqrt(gamma*r*(2/(gamma+1)*static_temp))
        #c_star = 460
        href = smoothed_char_length_fluid
        indicator = -href*div_v/c_star

        # limit the indicator range
        # multiply by href, since we won't have access to it inside transport
        indicator_max = 2/actx.np.sqrt(gamma - 1)
        #indicator_max = 3.16
        smoothness_beta = (lmin(lmax(indicator - av2_beta_s0) - indicator_max)
                           + indicator_max)*href

        grad_t_mag = actx.np.sqrt(np.dot(grad_t, grad_t))
        indicator = href*grad_t_mag/static_temp

        # limit the indicator range
        # multiply by href, since we won't have access to it inside transport
        #indicator_min = 1.0
        #indicator_min = 0.01
        #indicator_min = 0.000001
        indicator_max = 2
        smoothness_kappa = (lmin(lmax(indicator - av2_kappa_s0) - indicator_max)
                            + indicator_max)*href

        vmax = actx.np.sqrt(np.dot(cv.velocity, cv.velocity) +
                            2*c_star/(gamma - 1))

        # just the determinant
        # scaled_grad = vel_grad/vmax
        #indicator = href*actx.np.abs(scaled_grad[0][1]*scaled_grad[1][0])

        # Frobenius norm
        if dim == 2:
            indicator = href*actx.np.sqrt(vel_grad[0][1]*vel_grad[0][1] +
                                          vel_grad[1][0]*vel_grad[1][0])/vmax
        else:
            indicator = href*actx.np.sqrt(vel_grad[0][1]*vel_grad[0][1] +
                                          vel_grad[0][2]*vel_grad[0][2] +
                                          vel_grad[1][0]*vel_grad[1][0] +
                                          vel_grad[1][2]*vel_grad[1][2] +
                                          vel_grad[2][0]*vel_grad[2][0] +
                                          vel_grad[2][1]*vel_grad[2][1])/vmax

        # limit the indicator range
        # multiply by href, since we won't have access to it inside transport
        #indicator_min = 1.0
        indicator_max = 2
        smoothness_mu = (lmin(lmax(indicator - av2_mu_s0) - indicator_max)
                         + indicator_max)*href

        return make_obj_array([smoothness_mu, smoothness_beta, smoothness_kappa])

    # smoothness used for beta with av = 3
    def compute_smoothness_mbkd(cv, dv, grad_cv, grad_t):

        from mirgecom.fluid import species_mass_fraction_gradient
        y_grad = species_mass_fraction_gradient(cv, grad_cv)

        y_grad_max = y_grad[0]
        """
        y_grad_max = actx.np.max(y_grad)
        for i in range(1, nspecies):
            y_grad_max = actx.np.max(y_grad_max, y_grad[i])
        """
        grad_y_mag = actx.np.sqrt(np.dot(y_grad_max, y_grad_max))

        href = smoothed_char_length_fluid
        indicator = href*grad_y_mag

        # limit the indicator range
        indicator_max = 1.0
        smoothness_d = (lmin(lmax(indicator - av2_d_s0) - indicator_max)
                           + indicator_max)*href

        smoothness_mu, smoothness_beta, smoothness_kappa = \
            compute_smoothness_mbk(cv, dv, grad_cv, grad_t)

        return make_obj_array([smoothness_mu, smoothness_beta,
                               smoothness_kappa, smoothness_d])

    def update_smoothness(state, time):
        cv = state.cv
        tseed = state.tseed
        av_smu = state.av_smu
        av_sbeta = state.av_sbeta
        av_skappa = state.av_skappa
        av_sd = state.av_sd

        fluid_state = make_fluid_state(cv=cv, gas_model=gas_model,
                                       temperature_seed=tseed,
                                       smoothness_mu=av_smu,
                                       smoothness_beta=av_sbeta,
                                       smoothness_kappa=av_skappa,
                                       smoothness_d=av_sd,
                                       limiter_func=limiter_func,
                                       limiter_dd=dd_vol_fluid)
        cv = fluid_state.cv  # reset cv to the limited version
        dv = fluid_state.dv

        wv = None
        if use_wall:
            wv = state.wv
            wdv = wall_model.dependent_vars(wv)

            # update the boundaries and compute the gradients
            # shared by artificial viscosity and the operators
            # this updates the coupling between the fluid and wall
            (updated_fluid_boundaries,
             updated_wall_boundaries,
             fluid_operator_states_quad,
             grad_fluid_cv,
             grad_fluid_t,
             grad_wall_t) = update_coupled_boundaries(
                dcoll=dcoll,
                gas_model=gas_model,
                fluid_dd=dd_vol_fluid, wall_dd=dd_vol_wall,
                fluid_boundaries=uncoupled_fluid_boundaries,
                wall_boundaries=uncoupled_wall_boundaries,
                interface_noslip=noslip,
                fluid_state=fluid_state,
                wall_kappa=wdv.thermal_conductivity,
                wall_temperature=wdv.temperature,
                time=time,
                wall_penalty_amount=wall_penalty_amount,
                quadrature_tag=quadrature_tag,
                limiter_func=limiter_func,
                comm_tag=_InitCommTag)

            # try making sure the stuff that comes back is used
            # even if it's a zero contribution
            fluid_rhs = ns_operator(
                dcoll=dcoll,
                gas_model=gas_model,
                dd=dd_vol_fluid,
                operator_states_quad=fluid_operator_states_quad,
                grad_cv=grad_fluid_cv,
                grad_t=grad_fluid_t,
                boundaries=updated_fluid_boundaries,
                inviscid_numerical_flux_func=inviscid_numerical_flux_func,
                viscous_numerical_flux_func=viscous_numerical_flux_func,
                state=fluid_state,
                time=time,
                quadrature_tag=quadrature_tag,
                comm_tag=(_InitCommTag, _FluidOperatorCommTag))

            wall_energy_rhs = diffusion_operator(
                dcoll=dcoll,
                kappa=wdv.thermal_conductivity,
                boundaries=updated_wall_boundaries,
                u=wdv.temperature,
                quadrature_tag=quadrature_tag,
                dd=dd_vol_wall,
                grad_u=grad_wall_t,
                comm_tag=(_InitCommTag, _WallOperatorCommTag))

            cv = cv + 0.*fluid_rhs

            wall_mass_rhs = actx.np.zeros_like(wv.mass)
            wall_ox_mass_rhs = actx.np.zeros_like(wv.mass)
            wall_rhs = wall_time_scale * WallVars(
                mass=wall_mass_rhs,
                energy=wall_energy_rhs,
                ox_mass=wall_ox_mass_rhs)

            wv = wv + 0.*wall_rhs

        else:
            grad_fluid_cv = grad_cv_operator(
                dcoll=dcoll, gas_model=gas_model, dd=dd_vol_fluid,
                state=fluid_state, boundaries=uncoupled_fluid_boundaries,
                time=time, quadrature_tag=quadrature_tag)

            grad_fluid_t = fluid_grad_t_operator(
                dcoll=dcoll, gas_model=gas_model, dd=dd_vol_fluid,
                state=fluid_state, boundaries=uncoupled_fluid_boundaries,
                time=time, quadrature_tag=quadrature_tag)

        # now compute the smoothness part
        if use_av == 1:
            av_smu = compute_smoothness(cv, dv, grad_fluid_cv)
        elif use_av == 2:
            av_smu, av_sbeta, av_skappa = \
                compute_smoothness_mbk(cv, dv, grad_fluid_cv, grad_fluid_t)
        elif use_av == 3:
            av_smu, av_sbeta, av_skappa, av_sd = \
                compute_smoothness_mbkd(cv, dv, grad_fluid_cv, grad_fluid_t)

        # update the stepper_state
        state = state.replace(cv=cv,
                              av_smu=av_smu,
                              av_sbeta=av_sbeta,
                              av_skappa=av_skappa,
                              av_sd=av_sd)
        if use_wall:
            state = state.replace(wv=wv)

        return state

    # this one gets used in init/viz
    #compute_smoothness_compiled = actx.compile(compute_smoothness_wrapper) # noqa
    compute_smoothness_compiled = actx.compile(compute_smoothness) # noqa
    update_smoothness_compiled = actx.compile(update_smoothness) # noqa

    def get_production_rates(cv, temperature):
        return eos.get_production_rates(cv, temperature)

    compute_production_rates = actx.compile(get_production_rates)

    if rank == 0:
        logger.info("Initial flow conditions processing")

    ##################################
    # Set up flow initial conditions #
    ##################################

    restart_wv = None
    if restart_filename:
        if rank == 0:
            logger.info("Restarting soln.")
        temperature_seed = restart_data["temperature_seed"]
        restart_cv = restart_data["cv"]
        restart_av_smu = restart_data["av_smu"]
        restart_av_sbeta = restart_data["av_sbeta"]
        restart_av_skappa = restart_data["av_skappa"]

        # this is so we can restart from legacy, before use_av=3
        try:
            restart_av_sd = restart_data["av_sd"]
        except (KeyError):
            restart_av_sd = actx.zeros_like(restart_av_smu)
            if rank == 0:
                print("no data for av_sd in restart file")
                print("av_sd will be initialzed to 0 on the mesh")

        if use_wall:
            restart_wv = restart_data["wv"]
        if restart_order != order:
            restart_dcoll = create_discretization_collection(
                actx,
                volume_meshes={
                    vol: mesh
                    for vol, (mesh, _) in volume_to_local_mesh_data.items()},
                order=restart_order, tensor_product_elements=use_tpe)
            from meshmode.discretization.connection import make_same_mesh_connection
            fluid_connection = make_same_mesh_connection(
                actx,
                dcoll.discr_from_dd(dd_vol_fluid),
                restart_dcoll.discr_from_dd(dd_vol_fluid)
            )
            if use_wall:
                wall_connection = make_same_mesh_connection(
                    actx,
                    dcoll.discr_from_dd(dd_vol_wall),
                    restart_dcoll.discr_from_dd(dd_vol_wall)
                )
            restart_cv = fluid_connection(restart_data["cv"])
            restart_av_smu = fluid_connection(restart_data["av_smu"])
            restart_av_sbeta = fluid_connection(restart_data["av_sbeta"])
            restart_av_skappa = fluid_connection(restart_data["av_skappa"])

            # this is so we can restart from legacy, before use_av=3
            try:
                restart_av_sd = fluid_connection(restart_data["av_sd"])
            except (KeyError):
                restart_av_sd = actx.zeros_like(restart_av_smu)
                if rank == 0:
                    print("no data for av_sd in restart file")
                    print("av_sd will be initialzed to 0 on the mesh")

            temperature_seed = fluid_connection(restart_data["temperature_seed"])
            if use_wall:
                restart_wv = wall_connection(restart_data["wv"])

        if restart_nspecies != nspecies:
            if rank == 0:
                print(f"Transitioning restart from {restart_nspecies} to {nspecies}")
                print("Preserving pressure and temperature")

            restart_eos = IdealSingleGas(gamma=gamma, gas_const=r)

            mass = restart_cv.mass
            velocity = restart_cv.momentum/mass
            species_mass_frac_multi = 0.*mass*y

            pressure = restart_eos.pressure(restart_cv)
            temperature = restart_eos.temperature(restart_cv, temperature_seed)

            if nspecies > 2:
                if restart_nspecies == 0:
                    species_mass_frac_multi[i_ox] = mf_o2
                    species_mass_frac_multi[i_di] = (1. - mf_o2)

                if restart_nspecies > 0:
                    species = restart_cv.species_mass_fractions

                    # air is species 0 in scalar sim
                    species_mass_frac_multi[i_ox] = mf_o2*species[0]
                    species_mass_frac_multi[i_di] = (1. - mf_o2)*species[0]

                    # fuel is species 1 in scalar sim
                    species_mass_frac_multi[i_c2h4] = mf_c2h4*species[1]
                    species_mass_frac_multi[i_h2] = mf_h2*species[1]

                internal_energy = eos.get_internal_energy(temperature=temperature,
                    species_mass_fractions=species_mass_frac_multi)

                modified_mass = eos.get_density(pressure, temperature,
                                                species_mass_frac_multi)

                total_energy = modified_mass*(
                    internal_energy + np.dot(velocity, velocity)/(2.0))

                modified_cv = make_conserved(
                    dim,
                    mass=modified_mass,
                    momentum=modified_mass*velocity,
                    energy=total_energy,
                    species_mass=modified_mass*species_mass_frac_multi)
            else:
                modified_cv = make_conserved(
                    dim,
                    mass=restart_cv.mass,
                    momentum=restart_cv.momentum,
                    energy=restart_cv.energy,
                    species_mass=restart_cv.mass*y)

            restart_cv = modified_cv

        restart_fluid_state = create_fluid_state(
            cv=restart_cv, temperature_seed=temperature_seed,
            smoothness_mu=restart_av_smu, smoothness_beta=restart_av_sbeta,
            smoothness_kappa=restart_av_skappa, smoothness_d=restart_av_sd)

        # update current state with injection intialization
        if init_injection:
            if use_injection:
                restart_cv = bulk_init.add_injection(restart_fluid_state.cv,
                                                     restart_fluid_state.pressure,
                                                     restart_fluid_state.temperature,
                                                     eos=eos_init,
                                                     x_vec=fluid_nodes)
                restart_fluid_state = create_fluid_state(
                    cv=restart_cv, temperature_seed=temperature_seed,
                    smoothness_mu=restart_av_smu, smoothness_beta=restart_av_sbeta,
                    smoothness_kappa=restart_av_skappa, smoothness_d=restart_av_sd)
                temperature_seed = restart_fluid_state.temperature

            if use_upstream_injection:
                restart_cv = bulk_init.add_injection_upstream(
                    restart_fluid_state.cv, restart_fluid_state.pressure,
                    restart_fluid_state.temperature, eos=eos_init, x_vec=fluid_nodes)
                restart_fluid_state = create_fluid_state(
                    cv=restart_cv, temperature_seed=temperature_seed,
                    smoothness_mu=restart_av_smu, smoothness_beta=restart_av_sbeta,
                    smoothness_kappa=restart_av_skappa, smoothness_d=restart_av_sd)
                temperature_seed = restart_fluid_state.temperature

        if logmgr:
            logmgr_set_time(logmgr, current_step, current_t)
    else:
        # Set the current state from time 0
        if rank == 0:
            logger.info("Initializing soln.")
        restart_cv = bulk_init(
            dcoll=dcoll, x_vec=fluid_nodes, eos=eos_init,
            time=current_t)

        restart_cv = force_evaluation(actx, restart_cv)

        temperature_seed = actx.np.zeros_like(restart_cv.mass) + init_temperature
        temperature_seed = force_evaluation(actx, temperature_seed)

        restart_av_smu = actx.np.zeros_like(restart_cv.mass)
        restart_av_sbeta = actx.np.zeros_like(restart_cv.mass)
        restart_av_skappa = actx.np.zeros_like(restart_cv.mass)
        restart_av_sd = actx.np.zeros_like(restart_cv.mass)

        # get the initial temperature field to use as a seed
        restart_fluid_state = create_fluid_state(cv=restart_cv,
                                                 temperature_seed=temperature_seed,
                                                 smoothness_mu=restart_av_smu,
                                                 smoothness_beta=restart_av_sbeta,
                                                 smoothness_kappa=restart_av_skappa,
                                                 smoothness_d=restart_av_sd)
        temperature_seed = restart_fluid_state.temperature

        # this is a little funky, need a better way of handling this
        # most of the initializations just create the initial cv and exit
        # but I've started breaking off certain parts to use in other pieces of the
        # driver. See adding injection to an already running simulation (restart)
        # or developing a time-dependent sponge.
        if init_case == "y3prediction_ramp" or init_case == "unstart_ramp":
            restart_cv = bulk_init.add_inlet(
                cv=restart_fluid_state.cv, pressure=restart_fluid_state.pressure,
                temperature=restart_fluid_state.temperature,
                eos=eos_init, x_vec=fluid_nodes, time=current_t)
            restart_fluid_state = create_fluid_state(
                cv=restart_cv, temperature_seed=temperature_seed,
                smoothness_mu=restart_av_smu, smoothness_beta=restart_av_sbeta,
                smoothness_kappa=restart_av_skappa,
                smoothness_d=restart_av_sd)
            temperature_seed = restart_fluid_state.temperature

            restart_cv = bulk_init.add_outlet(
                cv=restart_fluid_state.cv, pressure=restart_fluid_state.pressure,
                temperature=restart_fluid_state.temperature,
                eos=eos_init, x_vec=fluid_nodes, time=current_t)
            restart_fluid_state = create_fluid_state(
                cv=restart_cv, temperature_seed=temperature_seed,
                smoothness_mu=restart_av_smu, smoothness_beta=restart_av_sbeta,
                smoothness_kappa=restart_av_skappa,
                smoothness_d=restart_av_sd)
            temperature_seed = restart_fluid_state.temperature

        # update current state with injection intialization
        if use_injection:
            restart_cv = bulk_init.add_injection(
                cv=restart_fluid_state.cv, pressure=restart_fluid_state.pressure,
                temperature=restart_fluid_state.temperature,
                x_vec=fluid_nodes, eos=eos_init, time=current_t)
            restart_fluid_state = create_fluid_state(
                cv=restart_cv, temperature_seed=temperature_seed,
                smoothness_mu=restart_av_smu, smoothness_beta=restart_av_sbeta,
                smoothness_kappa=restart_av_skappa,
                smoothness_d=restart_av_sd)
            temperature_seed = restart_fluid_state.temperature

        if use_upstream_injection:
            restart_cv = bulk_init.add_injection_upstream(
                cv=restart_fluid_state.cv, pressure=restart_fluid_state.pressure,
                temperature=restart_fluid_state.temperature,
                x_vec=fluid_nodes, eos=eos_init, time=current_t)
            restart_fluid_state = create_fluid_state(
                cv=restart_cv, temperature_seed=temperature_seed,
                smoothness_mu=restart_av_smu, smoothness_beta=restart_av_sbeta,
                smoothness_kappa=restart_av_skappa,
                smoothness_d=restart_av_sd)
            temperature_seed = restart_fluid_state.temperature

        # Ideally we would compute the smoothness variables here,
        # but we need the boundary conditions (and hence the target state) first,
        # so we defer until after those are setup

        # initialize the wall
        if use_wall:
            wall_mass = (
                wall_insert_rho * wall_insert_mask
                + wall_surround_rho * wall_surround_mask)
            wall_cp = (
                wall_insert_cp * wall_insert_mask
                + wall_surround_cp * wall_surround_mask)
            restart_wv = WallVars(
                mass=wall_mass,
                energy=wall_mass * wall_cp * temp_wall,
                ox_mass=actx.np.zeros_like(wall_mass))

    if use_wall:
        restart_wv = force_evaluation(actx, restart_wv)

    ##################################
    # Set up flow target state       #
    ##################################

    if target_filename:
        if rank == 0:
            logger.info("Reading target soln.")
        if target_order != order:
            target_dcoll = create_discretization_collection(
                actx,
                volume_meshes={
                    vol: mesh
                    for vol, (mesh, _) in volume_to_local_mesh_data.items()},
                order=target_order, tensor_product_elements=use_tpe)
            from meshmode.discretization.connection import make_same_mesh_connection
            fluid_connection = make_same_mesh_connection(
                actx,
                dcoll.discr_from_dd(dd_vol_fluid),
                target_dcoll.discr_from_dd(dd_vol_fluid)
            )
            target_cv = fluid_connection(target_data["cv"])
            target_av_smu = fluid_connection(target_data["av_smu"])
            target_av_sbeta = fluid_connection(target_data["av_sbeta"])
            target_av_skappa = fluid_connection(target_data["av_skappa"])
            target_av_sd = fluid_connection(target_data["av_sd"])
        else:
            target_cv = target_data["cv"]
            target_av_smu = target_data["av_smu"]
            target_av_sbeta = target_data["av_sbeta"]
            target_av_skappa = target_data["av_skappa"]
            # this is so we can restart from legacy, before use_av=3
            try:
                target_av_sd = target_data["av_sd"]
            except (KeyError):
                target_av_sd = actx.zeros_like(target_av_smu)
                if rank == 0:
                    print("no data for av_sd in target file")
                    print("av_sd will be initialzed to 0 on the mesh")

        if target_nspecies != nspecies:
            if rank == 0:
                print(f"Transitioning target from {target_nspecies} to {nspecies}")
                print("Preserving pressure and temperature")

            target_eos = IdealSingleGas(gamma=gamma, gas_const=r)

            mass = target_cv.mass
            velocity = target_cv.momentum/mass
            species_mass_frac_multi = 0.*mass*y

            pressure = target_eos.pressure(target_cv)
            temperature = target_eos.temperature(target_cv, temperature_seed)

            if nspecies > 2:
                if target_nspecies == 0:
                    species_mass_frac_multi[i_ox] = mf_o2
                    species_mass_frac_multi[i_di] = (1. - mf_o2)

                if target_nspecies > 0:
                    species = target_cv.species_mass_fractions

                    # air is species 0 in scalar sim
                    species_mass_frac_multi[i_ox] = mf_o2*species[0]
                    species_mass_frac_multi[i_di] = (1. - mf_o2)*species[0]

                    # fuel is species 1 in scalar sim
                    species_mass_frac_multi[i_c2h4] = mf_c2h4*species[1]
                    species_mass_frac_multi[i_h2] = mf_h2*species[1]

                internal_energy = eos.get_internal_energy(temperature=temperature,
                    species_mass_fractions=species_mass_frac_multi)

                modified_mass = eos.get_density(pressure, temperature,
                                                species_mass_frac_multi)

                total_energy = modified_mass*(
                    internal_energy + np.dot(velocity, velocity)/(2.0))

                modified_cv = make_conserved(
                    dim,
                    mass=modified_mass,
                    momentum=modified_mass*velocity,
                    energy=total_energy,
                    species_mass=modified_mass*species_mass_frac_multi)
            else:
                modified_cv = make_conserved(
                    dim,
                    mass=target_cv.mass,
                    momentum=target_cv.momentum,
                    energy=target_cv.energy,
                    species_mass=target_cv.mass*y)

            target_cv = modified_cv

        target_cv = force_evaluation(actx, target_cv)
        target_av_smu = force_evaluation(actx, target_av_smu)
        target_av_sbeta = force_evaluation(actx, target_av_sbeta)
        target_av_skappa = force_evaluation(actx, target_av_skappa)
        target_av_sd = force_evaluation(actx, target_av_sd)

        target_fluid_state = create_fluid_state(cv=target_cv,
                                                temperature_seed=temperature_seed,
                                                smoothness_mu=target_av_smu,
                                                smoothness_beta=target_av_sbeta,
                                                smoothness_kappa=target_av_skappa,
                                                smoothness_d=target_av_sd)

    else:
        # Set the current state from time 0
        target_cv = restart_cv
        target_av_smu = restart_av_smu
        target_av_sbeta = restart_av_sbeta
        target_av_skappa = restart_av_skappa
        target_av_sd = restart_av_sd

        target_fluid_state = restart_fluid_state

    if rank == 0:
        logger.info("More gradient processing")

    def grad_cv_operator_target(fluid_state, time):
        return grad_cv_operator(dcoll=dcoll, gas_model=gas_model,
                                dd=dd_vol_fluid,
                                boundaries=target_boundaries,
                                state=fluid_state,
                                time=time,
                                quadrature_tag=quadrature_tag)

    grad_cv_operator_target_compiled = actx.compile(grad_cv_operator_target) # noqa

    def grad_t_operator_target(fluid_state, time):
        return fluid_grad_t_operator(
            dcoll=dcoll,
            gas_model=gas_model,
            dd=dd_vol_fluid,
            boundaries=target_boundaries,
            state=fluid_state,
            time=time,
            quadrature_tag=quadrature_tag)

    grad_t_operator_target_compiled = actx.compile(grad_t_operator_target)

    # use dummy boundaries to update the smoothness state for the target
    if use_av > 0:
        target_bndry_mapping = bndry_mapping
        target_bndry_mapping["prescribed"] = DummyBoundary()
        target_bndry_mapping["isentropic_pressure_ramp"] = DummyBoundary()

        target_boundaries = {}
        target_boundaries = assign_fluid_boundaries(
            target_boundaries, target_bndry_mapping)

        target_grad_cv = grad_cv_operator_target_compiled(
            target_fluid_state, time=0.)
        # the target is not used along the wall, so we won't jump
        # through all the hoops to get the proper gradient

        if use_av == 1:
            target_av_smu = compute_smoothness(
                cv=target_cv, dv=target_fluid_state.dv, grad_cv=target_grad_cv)
        elif use_av == 2:
            target_grad_t = grad_t_operator_target_compiled(
                target_fluid_state, time=0.)

            target_av_sbeta, target_av_skappa, target_av_smu = \
                compute_smoothness_mbk(
                    cv=target_cv, dv=target_fluid_state.dv,
                    grad_cv=target_grad_cv, grad_t=target_grad_t)

        target_av_smu = force_evaluation(actx, target_av_smu)
        target_av_sbeta = force_evaluation(actx, target_av_sbeta)
        target_av_skappa = force_evaluation(actx, target_av_skappa)
        target_av_sd = force_evaluation(actx, target_av_sd)

        target_fluid_state = create_fluid_state(
            cv=target_cv, temperature_seed=temperature_seed,
            smoothness_mu=target_av_smu, smoothness_beta=target_av_sbeta,
            smoothness_kappa=target_av_skappa,
            smoothness_d=target_av_sd)

    #
    # Setup the wall model
    #
    if use_wall:
        def experimental_kappa(temperature):
            return (
                1.766e-10 * temperature**3
                - 4.828e-7 * temperature**2
                + 6.252e-4 * temperature
                + 6.707e-3)

        def puma_kappa(mass_loss_frac):
            return (
                0.0988 * mass_loss_frac**2
                - 0.2751 * mass_loss_frac
                + 0.201)

        def puma_effective_surface_area(mass_loss_frac):
            # Original fit function: -1.1012e5*x**2 - 0.0646e5*x + 1.1794e5
            # Rescale by x==0 value and rearrange
            return 1.1794e5 * (
                1
                - 0.0547736137 * mass_loss_frac
                - 0.9336950992 * mass_loss_frac**2)

        def _get_wall_kappa_fiber(mass, temperature):
            mass_loss_frac = (
                (wall_insert_rho - mass)/wall_insert_rho
                * wall_insert_mask)
            scaled_insert_kappa = (
                experimental_kappa(temperature)
                * puma_kappa(mass_loss_frac)
                / puma_kappa(0))
            return (
                scaled_insert_kappa * wall_insert_mask
                + wall_surround_kappa * wall_surround_mask)

        def _get_wall_kappa_inert(mass, temperature):
            return (
                wall_insert_kappa * wall_insert_mask
                + wall_surround_kappa * wall_surround_mask)

        def _get_wall_effective_surface_area_fiber(mass):
            mass_loss_frac = (
                (wall_insert_rho - mass)/wall_insert_rho
                * wall_insert_mask)
            return (
                puma_effective_surface_area(mass_loss_frac) * wall_insert_mask)

        def _mass_loss_rate_fiber(mass, ox_mass, temperature, eff_surf_area):
            actx = mass.array_context
            alpha = (
                (0.00143+0.01*actx.np.exp(-1450.0/temperature))
                / (1.0+0.0002*actx.np.exp(13000.0/temperature)))
            k = alpha*actx.np.sqrt(
                (univ_gas_const*temperature)/(2.0*np.pi*mw_o2))
            return (mw_co/mw_o2 + mw_o/mw_o2 - 1)*ox_mass*k*eff_surf_area

        # inert
        if wall_material == 0:
            wall_model = WallModel(
                heat_capacity=(
                    wall_insert_cp * wall_insert_mask
                    + wall_surround_cp * wall_surround_mask),
                thermal_conductivity_func=_get_wall_kappa_inert)
        # non-porous
        elif wall_material == 1:
            wall_model = WallModel(
                heat_capacity=(
                    wall_insert_cp * wall_insert_mask
                    + wall_surround_cp * wall_surround_mask),
                thermal_conductivity_func=_get_wall_kappa_fiber,
                effective_surface_area_func=_get_wall_effective_surface_area_fiber,
                mass_loss_func=_mass_loss_rate_fiber,
                oxygen_diffusivity=wall_insert_ox_diff * wall_insert_mask)
        # porous
        elif wall_material == 2:
            wall_model = WallModel(
                heat_capacity=(
                    wall_insert_cp * wall_insert_mask
                    + wall_surround_cp * wall_surround_mask),
                thermal_conductivity_func=_get_wall_kappa_fiber,
                effective_surface_area_func=_get_wall_effective_surface_area_fiber,
                mass_loss_func=_mass_loss_rate_fiber,
                oxygen_diffusivity=wall_insert_ox_diff * wall_insert_mask)

    ##################################
    # Set up the boundary conditions #
    ##################################

    # pressure ramp function
    # linearly ramp the pressure from beginP to finalP over t_ramp_interval seconds
    # provides an offset to start the ramping after t_ramp_start
    #
    inlet_mach = configurate("inlet_mach", input_data, 0.1)
    ramp_beginP = configurate("ramp_beginP", input_data, 100.0)
    ramp_endP = configurate("ramp_endP", input_data, 1000.0)
    ramp_time_start = configurate("ramp_time_start", input_data, 0.0)
    ramp_time_interval = configurate("ramp_time_interval", input_data, 1.e-4)

    def inflow_ramp_pressure(t):
        return actx.np.where(
            actx.np.greater(t, ramp_time_start),
            actx.np.minimum(
                ramp_endP,
                ramp_beginP + ((t - ramp_time_start) / ramp_time_interval
                    * (ramp_endP - ramp_beginP))),
            ramp_beginP)

    if init_case == "unstart" or init_case == "unstart_ramp":
        normal_dir = np.zeros(shape=(dim,))
        if use_axisymmetric:
            normal_dir[1] = 1
            inflow_state = IsentropicInflow(
                dim=dim,
                temp_wall=temp_wall,
                temp_sigma=temp_sigma,
                vel_sigma=vel_sigma,
                smooth_x0=-0.013,
                smooth_x1=0.013,
                normal_dir=normal_dir,
                gamma=gamma,
                nspecies=nspecies,
                mass_frac=y,
                T0=total_temp_inflow,
                P0=ramp_beginP,
                mach=inlet_mach,
                p_fun=inflow_ramp_pressure)
        else:
            normal_dir[0] = 1
            inflow_state = IsentropicInflow(
                dim=dim,
                temp_wall=temp_wall,
                temp_sigma=temp_sigma,
                vel_sigma=vel_sigma,
                smooth_y0=-0.013,
                smooth_y1=0.013,
                normal_dir=normal_dir,
                gamma=gamma,
                nspecies=nspecies,
                mass_frac=y,
                T0=total_temp_inflow,
                P0=ramp_beginP,
                mach=inlet_mach,
                p_fun=inflow_ramp_pressure)
    else:
        inflow_state = IsentropicInflow(
            dim=dim,
            temp_wall=temp_wall,
            temp_sigma=temp_sigma,
            vel_sigma=vel_sigma,
            smooth_y0=-0.0270645,
            smooth_y1=0.0270645,
            gamma=gamma,
            nspecies=nspecies,
            mass_frac=y,
            T0=total_temp_inflow,
            P0=ramp_beginP,
            mach=inlet_mach,
            p_fun=inflow_ramp_pressure)

    def get_inflow_boundary_solution(dcoll, dd_bdry, gas_model,
                                     state_minus, time, **kwargs):
        actx = state_minus.array_context
        bnd_discr = dcoll.discr_from_dd(dd_bdry)
        nodes = actx.thaw(bnd_discr.nodes())
        tmp = inflow_state(x_vec=nodes, gas_model=gas_model, time=time, **kwargs)
        return tmp

    def get_target_state_on_boundary(btag):
        return project_fluid_state(
            dcoll, dd_vol_fluid,
            dd_vol_fluid.trace(btag).with_discr_tag(quadrature_tag),
            target_fluid_state, gas_model, limiter_func=limiter_func,
            entropy_stable=use_esdg
        )

    # is there a way to generalize this?
    if bndry_config["inflow"] == "isentropic_pressure_ramp":
        prescribed_inflow_boundary = PrescribedFluidBoundary(
            boundary_state_func=get_inflow_boundary_solution)

        bndry_config["inflow"] = "isentropic_pressure_ramp"
        bndry_mapping["isentropic_pressure_ramp"] = prescribed_inflow_boundary

    if bndry_config["flow"] == "prescribed":
        flow_ref_state = \
            get_target_state_on_boundary("flow")

        flow_ref_state = force_evaluation(actx, flow_ref_state)

        def _target_flow_state_func(**kwargs):
            return flow_ref_state

        prescribed_flow_boundary = PrescribedFluidBoundary(
            boundary_state_func=_target_flow_state_func)

        bndry_config["flow"] = "prescribed_flow"
        bndry_mapping["prescribed_flow"] = prescribed_flow_boundary

    if bndry_config["inflow"] == "prescribed":
        inflow_ref_state = \
            get_target_state_on_boundary("inflow")

        inflow_ref_state = force_evaluation(actx, inflow_ref_state)

        def _target_inflow_state_func(**kwargs):
            return inflow_ref_state

        prescribed_inflow_boundary = PrescribedFluidBoundary(
            boundary_state_func=_target_inflow_state_func)

        bndry_config["inflow"] = "prescribed_inflow"
        bndry_mapping["prescribed_inflow"] = prescribed_inflow_boundary

    if bndry_config["outflow"] == "prescribed":
        outflow_ref_state = \
            get_target_state_on_boundary("outflow")

        outflow_ref_state = force_evaluation(actx, outflow_ref_state)

        def _target_outflow_state_func(**kwargs):
            return outflow_ref_state

        prescribed_outflow_boundary = PrescribedFluidBoundary(
            boundary_state_func=_target_outflow_state_func)

        bndry_config["outflow"] = "prescribed_outflow"
        bndry_mapping["prescribed_outflow"] = prescribed_outflow_boundary

    if bndry_config["upstream_injection"] == "prescribed":
        upstream_injection_ref_state = \
            get_target_state_on_boundary("upstream_injection")

        upstream_injection_ref_state = force_evaluation(
            actx, upstream_injection_ref_state)

        def _target_upstream_injection_state_func(**kwargs):
            return upstream_injection_ref_state

        prescribed_upstream_injection_boundary = PrescribedFluidBoundary(
            boundary_state_func=_target_upstream_injection_state_func)

        bndry_config["upstream_injection"] = "prescribed_upstream_injection"
        bndry_mapping["prescribed_upstream_injection"] = \
            prescribed_upstream_injection_boundary

    if bndry_config["injection"] == "prescribed":
        injection_ref_state = \
            get_target_state_on_boundary("injection")

        injection_ref_state = force_evaluation(actx, injection_ref_state)

        def _target_injection_state_func(**kwargs):
            return injection_ref_state

        prescribed_injection_boundary = PrescribedFluidBoundary(
            boundary_state_func=_target_injection_state_func)

        bndry_config["injection"] = "prescribed_injection"
        bndry_mapping["prescribed_injection"] = prescribed_injection_boundary

    if bndry_config["wall_interface"] == "prescribed":
        interface_ref_state = \
            get_target_state_on_boundary("wall_interface")

        interface_ref_state = force_evaluation(actx, interface_ref_state)

        def _target_interface_state_func(**kwargs):
            return interface_ref_state

        prescribed_interface_boundary = PrescribedFluidBoundary(
            boundary_state_func=_target_interface_state_func)

        bndry_config["wall_interface"] = "prescribed_interface"
        bndry_mapping["prescribed_interface"] = prescribed_interface_boundary

    uncoupled_fluid_boundaries = {}
    uncoupled_fluid_boundaries = assign_fluid_boundaries(
        uncoupled_fluid_boundaries, bndry_mapping)

    # check the boundary condition coverage
<<<<<<< HEAD
    #from meshmode.mesh import check_bc_coverage
    #print(f"{uncoupled_fluid_boundaries=}")
=======
    from meshmode.mesh import check_bc_coverage
>>>>>>> 66fbb062
    try:
        bound_list = []
        for bound in list(uncoupled_fluid_boundaries.keys()):
            bound_list.append(bound.tag)
        #print(f"{uncoupled_fluid_boundaries=}")
        print(f"{bound_list=}")
        check_bc_coverage(mesh=dcoll.discr_from_dd(dd_vol_fluid).mesh,
                          boundary_tags=bound_list,
                          incomplete_ok=False)
    except (ValueError, RuntimeError):
        print(f"{uncoupled_fluid_boundaries=}")
        raise SimulationConfigurationError(
            "Invalid boundary configuration specified"
        )

    if use_wall:
        uncoupled_wall_boundaries = {
            wall_ffld_bnd.domain_tag: wall_farfield  # pylint: disable=no-member
        }

    current_wv = None
    if use_wall:
        current_wv = force_evaluation(actx, restart_wv)

    restart_stepper_state = make_stepper_state(
        cv=restart_cv,
        tseed=temperature_seed,
        wv=restart_wv,
        av_smu=restart_av_smu,
        av_sbeta=restart_av_sbeta,
        av_skappa=restart_av_skappa,
        av_sd=restart_av_sd)

    # finish initializing the smoothness for non-restarts
    if not restart_filename:
        if use_av > 0:
            restart_stepper_state = update_smoothness_compiled(
                state=restart_stepper_state, time=current_t)

    restart_cv = force_evaluation(actx, restart_stepper_state.cv)
    temperature_seed = force_evaluation(actx, temperature_seed)
    restart_av_smu = force_evaluation(actx, restart_stepper_state.av_smu)
    restart_av_sbeta = force_evaluation(actx, restart_stepper_state.av_sbeta)
    restart_av_skappa = force_evaluation(actx, restart_stepper_state.av_skappa)
    restart_av_sd = force_evaluation(actx, restart_stepper_state.av_sd)

    # set the initial data used by the simulation
    current_fluid_state = create_fluid_state(cv=restart_cv,
                                             temperature_seed=temperature_seed,
                                             smoothness_mu=restart_av_smu,
                                             smoothness_beta=restart_av_sbeta,
                                             smoothness_kappa=restart_av_skappa,
                                             smoothness_d=restart_av_sd)

    if use_wall:
        current_wv = force_evaluation(actx, restart_stepper_state.wv)

    stepper_state = make_stepper_state(
        cv=current_fluid_state.cv,
        tseed=temperature_seed,
        wv=current_wv,
        av_smu=current_fluid_state.dv.smoothness_mu,
        av_sbeta=current_fluid_state.dv.smoothness_beta,
        av_skappa=current_fluid_state.dv.smoothness_kappa,
        av_sd=current_fluid_state.dv.smoothness_d)

    ####################
    # Ignition Sources #
    ####################

    # if you divide by 2.355, 50% of the spark is within this diameter
    # if you divide by 6, 99% of the energy is deposited in this time
    #spark_diameter /= 2.355
    spark_diameter /= 6.0697
    spark_duration /= 6.0697

    # gaussian application in time
    def spark_time_func(t):
        expterm = actx.np.exp((-(t - spark_init_time)**2) /
                              (2*spark_duration*spark_duration))
        return expterm

    if use_ignition == 2:
        from y3prediction.utils import HeatSource
        ignition_source = HeatSource(dim=dim, center=spark_center,
                                      amplitude=spark_strength,
                                      amplitude_func=spark_time_func,
                                      width=spark_diameter)
    else:
        from y3prediction.utils import SparkSource
        ignition_source = SparkSource(dim=dim, center=spark_center,
                                      amplitude=spark_strength,
                                      amplitude_func=spark_time_func,
                                      width=spark_diameter)

    # gaussian application in time
    injection_source_diameter /= 6.0697

    def injection_source_time_func(t):
        scaled_time = injection_source_init_time - t
        # this gives about 96% of the change in the requested time
        xtanh = 4*scaled_time/injection_source_ramp_time
        return 0.5*(1.0 - actx.np.tanh(xtanh))

    from y3prediction.utils import StateSource
    source_mass = injection_source_mass
    source_mom = np.zeros(shape=(dim,))
    source_mom[0] = injection_source_mom_x
    source_mom[1] = injection_source_mom_y
    if dim == 3:
        source_mom[2] = injection_source_mom_z
    source_energy = injection_source_energy
    source_y = y_fuel
    injection_source = StateSource(dim=dim, nspecies=nspecies,
                                   center=injection_source_center,
                                   mass_amplitude=source_mass,
                                   mom_amplitude=source_mom,
                                   energy_amplitude=source_energy,
                                   y_amplitude=source_y,
                                   amplitude_func=injection_source_time_func,
                                   #amplitude_func=None,
                                   width=injection_source_diameter)

    if rank == 0:
        logger.info("Sponges processsing")
    ##################
    # Sponge Sources #
    ##################

    # initialize the sponge field
    sponge_amp = sponge_sigma/current_dt/1000
    from y3prediction.utils import InitSponge

    if init_case == "y3prediction" or init_case == "y3prediction_ramp":
        sponge_init_inlet = InitSponge(x0=inlet_sponge_x0,
                                       thickness=inlet_sponge_thickness,
                                       amplitude=sponge_amp,
                                       direction=-1.0)
        sponge_init_outlet = InitSponge(x0=outlet_sponge_x0,
                                        thickness=outlet_sponge_thickness,
                                        amplitude=sponge_amp)
        if use_injection:
            sponge_init_injection =\
                InitSponge(x0=inj_sponge_x0, thickness=inj_sponge_thickness,
                           amplitude=sponge_amp,
                           xmax=0.66, ymax=-0.01)

        #if use_upstream_injection:
            sponge_init_upstream_injection =\
                InitSponge(x0=upstream_inj_sponge_y0,
                           thickness=inj_sponge_thickness,
                           amplitude=sponge_amp,
                           xmin=0.53, xmax=0.535,
                           ymin=-0.02253, direction=-2.0)

        def _sponge_sigma(sponge_field, x_vec):
            sponge_field = sponge_init_outlet(sponge_field=sponge_field, x_vec=x_vec)
            sponge_field = sponge_init_inlet(sponge_field=sponge_field, x_vec=x_vec)
            if use_injection:
                sponge_field = sponge_init_injection(
                    sponge_field=sponge_field, x_vec=x_vec)
            #if use_upstream_injection:
                sponge_field = sponge_init_upstream_injection(
                    sponge_field=sponge_field, x_vec=x_vec)
            return sponge_field

    elif init_case == "shock1d" or init_case == "flame1d":

        inlet_sponge_x0 = 0.015
        inlet_sponge_thickness = 0.015
        outlet_sponge_x0 = 0.085
        outlet_sponge_thickness = 0.015
        sponge_init_inlet = InitSponge(x0=inlet_sponge_x0,
                                       thickness=inlet_sponge_thickness,
                                       amplitude=sponge_amp,
                                       direction=-1.0)
        sponge_init_outlet = InitSponge(x0=outlet_sponge_x0,
                                        thickness=outlet_sponge_thickness,
                                        amplitude=sponge_amp)

        def _sponge_sigma(sponge_field, x_vec):
            sponge_field = sponge_init_outlet(sponge_field=sponge_field, x_vec=x_vec)
            sponge_field = sponge_init_inlet(sponge_field=sponge_field, x_vec=x_vec)
            return sponge_field

    elif init_case == "mixing_layer":

        top_sponge_y0 = 0.006
        top_sponge_thickness = 0.002
        bottom_sponge_y0 = -0.006
        bottom_sponge_thickness = 0.002
        sponge_init_bottom = InitSponge(x0=bottom_sponge_y0,
                                        thickness=bottom_sponge_thickness,
                                        amplitude=sponge_amp,
                                        direction=-2.0)
        sponge_init_top = InitSponge(x0=top_sponge_y0,
                                     thickness=top_sponge_thickness,
                                     amplitude=sponge_amp,
                                     direction=2.0)

        def _sponge_sigma(sponge_field, x_vec):
            sponge_field = sponge_init_bottom(sponge_field=sponge_field, x_vec=x_vec)
            sponge_field = sponge_init_top(sponge_field=sponge_field, x_vec=x_vec)
            return sponge_field

    elif init_case == "unstart" or init_case == "unstart_ramp":

        inlet_sponge_x0 = -0.315
        inlet_sponge_thickness = 0.010
        outlet_sponge_x0 = 0.666
        outlet_sponge_thickness = 0.100
        top_sponge_x0 = 0.1
        top_sponge_thickness = 0.100

        sponge_init_inlet = InitSponge(x0=inlet_sponge_x0,
                                       thickness=inlet_sponge_thickness,
                                       amplitude=sponge_amp,
                                       direction=-2)
        sponge_init_outlet = InitSponge(x0=outlet_sponge_x0,
                                        thickness=outlet_sponge_thickness,
                                        amplitude=sponge_amp,
                                        direction=2)
        sponge_init_top = InitSponge(x0=top_sponge_x0,
                                     thickness=top_sponge_thickness,
                                     amplitude=sponge_amp,
                                     direction=1.0)

        def _sponge_sigma(sponge_field, x_vec):
            sponge_field = sponge_init_outlet(sponge_field=sponge_field, x_vec=x_vec)
            sponge_field = sponge_init_inlet(sponge_field=sponge_field, x_vec=x_vec)
            sponge_field = sponge_init_top(sponge_field=sponge_field, x_vec=x_vec)
            return sponge_field

    sponge_sigma = actx.np.zeros_like(restart_cv.mass)
    if use_sponge:
        get_sponge_sigma = actx.compile(_sponge_sigma)
        sponge_sigma = force_evaluation(actx, get_sponge_sigma(sponge_sigma,
                                                               fluid_nodes))

    def _sponge_source(sigma, cv, sponge_cv):
        """Create sponge source."""
        return sigma*(sponge_cv - cv)

    vis_timer = None
    monitor_memory = True
    monitor_performance = 2

    from contextlib import nullcontext
    gc_timer = nullcontext()

    if logmgr:
        logmgr_add_cl_device_info(logmgr, queue)

        vis_timer = IntervalTimer("t_vis", "Time spent visualizing")
        logmgr.add_quantity(vis_timer)

        gc_timer_init = IntervalTimer("t_gc", "Time spent garbage collecting")
        logmgr.add_quantity(gc_timer_init)
        gc_timer = gc_timer_init.get_sub_timer()

        if monitor_performance > 0:
            logmgr.add_watches([
                ("t_step.max", "| Performance:\n| \t walltime: {value:6g} s")
            ])

        if monitor_performance > 1:

            logmgr.add_watches([
                ("t_vis.max", "\n| \t visualization time: {value:6g} s\n"),
                ("t_gc.max", "| \t garbage collection time: {value:6g} s\n"),
                ("t_log.max", "| \t log walltime: {value:6g} s\n")
            ])

        if monitor_memory:
            logmgr_add_device_memory_usage(logmgr, queue)
            logmgr_add_mempool_usage(logmgr, alloc)

            logmgr.add_watches([
                ("memory_usage_python.max",
                 "| Memory:\n| \t python memory: {value:7g} Mb\n")
            ])

            try:
                logmgr.add_watches([
                    ("memory_usage_gpu.max",
                     "| \t gpu memory: {value:7g} Mb\n")
                ])
            except KeyError:
                pass

            logmgr.add_watches([
                ("memory_usage_hwm.max",
                 "| \t memory hwm: {value:7g} Mb\n")])

            from mirgecom.array_context import actx_class_is_numpy

            if not actx_class_is_numpy(actx_class):
                # numpy has no CL mempool
                logmgr.add_watches([
                    ("memory_usage_mempool_managed.max",
                    "| \t mempool total: {value:7g} Mb\n"),
                    ("memory_usage_mempool_active.max",
                    "| \t mempool active: {value:7g} Mb")
                ])

        if use_profiling:
            logmgr.add_watches(["pyopencl_array_time.max"])

    if rank == 0:
        logger.info("Viz & utilities processsing")

    # avoid making a second discretization if viz_order == order
    if viz_order == order:
        fluid_visualizer = make_visualizer(dcoll, volume_dd=dd_vol_fluid)
        if use_wall:
            wall_visualizer = make_visualizer(dcoll, volume_dd=dd_vol_wall)
    else:
        fluid_visualizer = make_visualizer(dcoll, volume_dd=dd_vol_fluid,
                                           vis_order=viz_order)
        if use_wall:
            wall_visualizer = make_visualizer(dcoll, volume_dd=dd_vol_wall,
                                              vis_order=viz_order)

    #    initname = initializer.__class__.__name__
    eosname = eos.__class__.__name__
    init_message = make_init_message(dim=dim, order=order, nelements=local_nelements,
                                     global_nelements=global_nelements,
                                     dt=current_dt, t_final=t_final, nstatus=nstatus,
                                     nviz=nviz, cfl=current_cfl,
                                     constant_cfl=constant_cfl, initname=casename,
                                     eosname=eosname, casename=casename)
    if rank == 0:
        logger.info(init_message)

    # some utility functions
    def vol_min_loc(dd_vol, x):
        from grudge.op import nodal_min_loc
        return actx.to_numpy(nodal_min_loc(dcoll, dd_vol, x,
                                           initial=np.inf))[()]

    def vol_max_loc(dd_vol, x):
        from grudge.op import nodal_max_loc
        return actx.to_numpy(nodal_max_loc(dcoll, dd_vol, x,
                                           initial=-np.inf))[()]

    def vol_min(dd_vol, x):
        return actx.to_numpy(nodal_min(dcoll, dd_vol, x,
                                       initial=np.inf))[()]

    def vol_max(dd_vol, x):
        return actx.to_numpy(nodal_max(dcoll, dd_vol, x,
                                       initial=-np.inf))[()]

    def global_range_check(dd_vol, array, min_val, max_val):
        return global_reduce(
            check_range_local(
                dcoll, dd_vol, array, min_val, max_val), op="lor")

    def my_write_status_lite(step, t, t_wall):
        status_msg = (f"\n--     step {step:9d}:"
                      f"\n----   fluid sim time {t:1.8e}")
        if use_wall:
            status_msg += (f", wall sim time {t_wall:1.8e}")

        if rank == 0:
            logger.info(status_msg)

    def my_write_status_fluid(fluid_state, dt, cfl_fluid):
        cv = fluid_state.cv
        dv = fluid_state.dv

        status_msg = (f"----   dt {dt:1.3e},"
                      f" cfl_fluid {cfl_fluid:1.8f}")

        pmin = vol_min(dd_vol_fluid, dv.pressure)
        pmax = vol_max(dd_vol_fluid, dv.pressure)
        tmin = vol_min(dd_vol_fluid, dv.temperature)
        tmax = vol_max(dd_vol_fluid, dv.temperature)

        from pytools.obj_array import obj_array_vectorize
        y_min = obj_array_vectorize(lambda x: vol_min(dd_vol_fluid, x),
                                      cv.species_mass_fractions)
        y_max = obj_array_vectorize(lambda x: vol_max(dd_vol_fluid, x),
                                      cv.species_mass_fractions)

        dv_status_msg = (
            f"\n------ P       (min, max) (Pa) = ({pmin:1.9e}, {pmax:1.9e})")
        dv_status_msg += (
            f"\n------ T_fluid (min, max) (K)  = ({tmin:7g}, {tmax:7g})")

        if eos_type == 1:
            # check the temperature convergence
            # a single call to get_temperature_update is like taking an additional
            # Newton iteration and gives us a residual
            temp_resid = get_temperature_update_compiled(
                cv, dv.temperature)/dv.temperature
            temp_err_min = vol_min(dd_vol_fluid, temp_resid)
            temp_err_max = vol_max(dd_vol_fluid, temp_resid)
            dv_status_msg += (
                f"\n------ T_resid (min, max)      = "
                f"({temp_err_min:1.5e}, {temp_err_max:1.5e})")

        for i in range(nspecies):
            dv_status_msg += (
                f"\n------ y_{species_names[i]:5s} (min, max)      = "
                f"({y_min[i]:1.3e}, {y_max[i]:1.3e})")
        #dv_status_msg += "\n"
        status_msg += dv_status_msg

        if rank == 0:
            logger.info(status_msg)

    def my_write_status_wall(wall_temperature, dt, cfl_wall):
        status_msg = (f"----   wall dt {dt:1.3e},"
                      f" cfl_wall {cfl_wall:1.8f}")

        twmin = vol_min(dd_vol_wall, wall_temperature)
        twmax = vol_max(dd_vol_wall, wall_temperature)

        status_msg += (
            f"\n------ T_wall  (min, max) (K)  = ({twmin:7g}, {twmax:7g})")

        if rank == 0:
            logger.info(status_msg)

    def compute_viz_fields_coupled(fluid_state, wv, wdv, time):

        cv = fluid_state.cv
        dv = fluid_state.dv

        # update the boundaries and compute the gradients
        # shared by artificial viscosity and the operators
        # this updates the coupling between the fluid and wall
        (updated_fluid_boundaries,
         updated_wall_boundaries,
         fluid_operator_states_quad,
         grad_fluid_cv,
         grad_fluid_t,
         grad_wall_t) = update_coupled_boundaries(
            dcoll=dcoll,
            gas_model=gas_model,
            fluid_dd=dd_vol_fluid, wall_dd=dd_vol_wall,
            fluid_boundaries=uncoupled_fluid_boundaries,
            wall_boundaries=uncoupled_wall_boundaries,
            interface_noslip=noslip,
            fluid_state=fluid_state,
            wall_kappa=wdv.thermal_conductivity,
            wall_temperature=wdv.temperature,
            time=time,
            wall_penalty_amount=wall_penalty_amount,
            quadrature_tag=quadrature_tag,
            limiter_func=limiter_func,
            comm_tag=_InitCommTag)

        # try making sure the stuff that comes back is used
        # even if it's a zero contribution
        fluid_rhs = ns_operator(
            dcoll=dcoll,
            gas_model=gas_model,
            dd=dd_vol_fluid,
            use_esdg=use_esdg,
            operator_states_quad=fluid_operator_states_quad,
            grad_cv=grad_fluid_cv,
            grad_t=grad_fluid_t,
            boundaries=updated_fluid_boundaries,
            inviscid_numerical_flux_func=inviscid_numerical_flux_func,
            viscous_numerical_flux_func=viscous_numerical_flux_func,
            state=fluid_state,
            time=time,
            quadrature_tag=quadrature_tag,
            comm_tag=(_InitCommTag, _FluidOperatorCommTag))

        wall_energy_rhs = diffusion_operator(
            dcoll=dcoll,
            kappa=wdv.thermal_conductivity,
            boundaries=updated_wall_boundaries,
            u=wdv.temperature,
            quadrature_tag=quadrature_tag,
            dd=dd_vol_wall,
            grad_u=grad_wall_t,
            comm_tag=(_InitCommTag, _WallOperatorCommTag))

        cv = cv + 0.*fluid_rhs

        wall_mass_rhs = actx.np.zeros_like(wv.mass)
        wall_ox_mass_rhs = actx.np.zeros_like(wv.mass)
        wall_rhs = wall_time_scale * WallVars(
            mass=wall_mass_rhs,
            energy=wall_energy_rhs,
            ox_mass=wall_ox_mass_rhs)

        wv = wv + 0.*wall_rhs

        av_smu = actx.zeros_like(cv.mass)
        av_sbeta = actx.zeros_like(cv.mass)
        av_skappa = actx.zeros_like(cv.mass)
        av_sd = actx.zeros_like(cv.mass)

        # now compute the smoothness part
        if use_av == 1:
            av_smu = compute_smoothness(cv, dv, grad_fluid_cv)
        elif use_av == 2:
            av_smu, av_sbeta, av_skappa = \
                compute_smoothness_mbk(cv, dv, grad_fluid_cv, grad_fluid_t)
        elif use_av == 3:
            av_smu, av_sbeta, av_skappa, av_sd = \
                compute_smoothness_mbkd(cv, dv, grad_fluid_cv, grad_fluid_t)

        from mirgecom.fluid import (
            velocity_gradient,
            species_mass_fraction_gradient
        )
        grad_v = velocity_gradient(cv, grad_fluid_cv)
        grad_y = species_mass_fraction_gradient(cv, grad_fluid_cv)

        local_fluid_viz_fields = {}
        local_fluid_viz_fields["smoothness_mu"] = [av_smu]
        local_fluid_viz_fields["smoothness_beta"] = [av_sbeta]
        local_fluid_viz_fields["smoothness_kappa"] = [av_skappa]
        local_fluid_viz_fields["smoothness_d"] = [av_sd]

        return make_obj_array([av_smu, av_sbeta, av_skappa, av_sd,
                               grad_v, grad_y, grad_fluid_t, grad_fluid_cv,
                               grad_wall_t])

    compute_viz_fields_coupled_compiled = actx.compile(compute_viz_fields_coupled)

    def compute_viz_fields(fluid_state, time):

        cv = fluid_state.cv
        dv = fluid_state.dv

        grad_fluid_cv = grad_cv_operator(
            dcoll=dcoll, gas_model=gas_model, dd=dd_vol_fluid,
            state=fluid_state, boundaries=uncoupled_fluid_boundaries,
            time=time, quadrature_tag=quadrature_tag)

        grad_fluid_t = fluid_grad_t_operator(
            dcoll=dcoll, gas_model=gas_model, dd=dd_vol_fluid,
            state=fluid_state, boundaries=uncoupled_fluid_boundaries,
            time=time, quadrature_tag=quadrature_tag)

        av_smu = actx.zeros_like(cv.mass)
        av_sbeta = actx.zeros_like(cv.mass)
        av_skappa = actx.zeros_like(cv.mass)
        av_sd = actx.zeros_like(cv.mass)

        # now compute the smoothness part
        if use_av == 1:
            av_smu = compute_smoothness(cv, dv, grad_fluid_cv)
        elif use_av == 2:
            av_smu, av_sbeta, av_skappa = \
                compute_smoothness_mbk(cv, dv, grad_fluid_cv, grad_fluid_t)
        elif use_av == 3:
            av_smu, av_sbeta, av_skappa, av_sd = \
                compute_smoothness_mbkd(cv, dv, grad_fluid_cv, grad_fluid_t)

        from mirgecom.fluid import (
            velocity_gradient,
            species_mass_fraction_gradient
        )
        grad_v = velocity_gradient(cv, grad_fluid_cv)
        grad_y = species_mass_fraction_gradient(cv, grad_fluid_cv)

        local_fluid_viz_fields = {}
        local_fluid_viz_fields["smoothness_mu"] = [av_smu]
        local_fluid_viz_fields["smoothness_beta"] = [av_sbeta]
        local_fluid_viz_fields["smoothness_kappa"] = [av_skappa]
        local_fluid_viz_fields["smoothness_d"] = [av_sd]

        return make_obj_array([av_smu, av_sbeta, av_skappa, av_sd,
                               grad_v, grad_y, grad_fluid_t, grad_fluid_cv])

    compute_viz_fields_compiled = actx.compile(compute_viz_fields)

    def my_write_viz(step, t, t_wall, viz_state, viz_dv,
                     theta_rho, theta_Y, theta_pres,
                     ts_field_fluid, ts_field_wall, dump_number):

        if rank == 0:
            print(f"******** Writing Fluid Visualization File {dump_number}"
                  f" at step {step},"
                  f" sim time {t:1.6e} s ********")

        if use_wall:
            fluid_state = viz_state[0]
            wv = viz_state[1]
            dv = viz_dv[0]
            wdv = viz_dv[1]
        else:
            fluid_state = viz_state
            dv = viz_dv
            wv = None
            wdv = None

        cv = fluid_state.cv

        # basic viz quantities, things here are difficult (or impossible) to compute
        # in post-processing
        fluid_viz_fields = [("cv", cv),
                            ("dv", dv),
                            ("dt" if constant_cfl else "cfl", ts_field_fluid)]

        if use_wall:
            wall_kappa = wdv.thermal_conductivity
            wall_temperature = wdv.temperature

            if rank == 0:
                print(f"******** Writing Wall Visualization File {dump_number}"
                      f" at step {step},"
                      f" sim time {t_wall:1.6e} s ********")

            wall_viz_fields = [
                ("wv", wv),
                ("wall_kappa", wall_kappa),
                ("wall_temperature", wall_temperature),
                ("dt" if constant_cfl else "cfl", ts_field_wall)
            ]

        # extra viz quantities, things here are often used for post-processing
        if viz_level > 0:
            mach = cv.speed / dv.speed_of_sound
            fluid_viz_ext = [("mach", mach),
                             ("velocity", cv.velocity)]
            fluid_viz_fields.extend(fluid_viz_ext)

            internal_energy_density = cv.energy - 0.5*cv.mass*np.dot(
                cv.velocity, cv.velocity)
            internal_energy = internal_energy_density/cv.mass
            enthalpy = internal_energy + dv.pressure/cv.mass

            fluid_viz_ext = [("internal_energy", internal_energy),
                             ("internal_energy_density", internal_energy_density),
                             ("enthalpy", enthalpy)]
            fluid_viz_fields.extend(fluid_viz_ext)

            # species mass fractions
            fluid_viz_fields.extend(
                ("Y_"+species_names[i], cv.species_mass_fractions[i])
                for i in range(nspecies))

            # entropy
            gamma = gas_model.eos.gamma(cv, dv.temperature)
            """
            if eos_type == 1:

                species_entropy = np.zeros(nspecies, dtype=object)
                entropy = actx.zeros_like(cv.mass)
                for i in range(nspecies):
                    species_entropy[i] = \
                        pyro_mech.get_species_entropies_r(dv.temperature)
                    entropy = entropy +\
                        species_entropy[i]*cv.species_mass_fractions[i]
                entropy = entropy*pyro_mech.get_specific_gas_constant(
                    cv.species_mass_fractions)
            else:
                entropy = actx.np.log(dv.pressure/(cv.mass**gamma))
                """
            entropy = actx.np.log(dv.pressure/(cv.mass**gamma))

            fluid_viz_ext = [("entropy", entropy),
                             ("gamma", gamma)]
            fluid_viz_fields.extend(fluid_viz_ext)

            if eos_type == 1:
                temp_resid = get_temperature_update_compiled(
                    cv, dv.temperature)/dv.temperature
                production_rates = compute_production_rates(cv,
                                                            dv.temperature)
                fluid_viz_ext = [("temp_resid", temp_resid),
                                 ("production_rates", production_rates)]
                fluid_viz_fields.extend(fluid_viz_ext)

            # expand to include species diffusivities?
            fluid_viz_ext = [("mu", fluid_state.viscosity),
                             ("beta", fluid_state.bulk_viscosity),
                             ("kappa", fluid_state.thermal_conductivity)]
            fluid_viz_fields.extend(fluid_viz_ext)

            if transport_type > 0:
                fluid_diffusivity = fluid_state.species_diffusivity
                fluid_viz_fields.extend(
                    ("D_"+species_names[i], fluid_diffusivity[i])
                    for i in range(nspecies))

            if nparts > 1:
                fluid_viz_ext = [("rank", rank)]
                fluid_viz_fields.extend(fluid_viz_ext)

            if use_wall:
                wall_viz_ext = [("wall_kappa", wall_kappa)]
                wall_viz_fields.extend(wall_viz_ext)

                if nparts > 1:
                    wall_viz_ext = [("rank", rank)]
                    wall_viz_fields.extend(wall_viz_ext)

        # additional viz quantities, add in some non-dimensional numbers
        if viz_level > 1:
            cell_Re = (cv.mass*cv.speed*char_length_fluid /
                fluid_state.viscosity)
            cp = gas_model.eos.heat_capacity_cp(cv, fluid_state.temperature)
            alpha_heat = fluid_state.thermal_conductivity/cp/cv.mass
            nu = fluid_state.viscosity/fluid_state.mass_density

            cell_Pe_momentum = char_length_fluid*fluid_state.wavespeed/nu

            cell_Pe_thermal = char_length_fluid*fluid_state.wavespeed/alpha_heat

            from mirgecom.viscous import get_local_max_species_diffusivity
            d_alpha_max = \
                get_local_max_species_diffusivity(
                    fluid_state.array_context,
                    fluid_state.species_diffusivity
                )

            cell_Pe_diffusion = char_length_fluid*fluid_state.wavespeed/d_alpha_max

            # these are useful if our transport properties
            # are not constant on the mesh
            # prandtl
            # schmidt_number
            # damkohler_number
            viz_ext = [("Re", cell_Re),
                       ("Pe_momentum", cell_Pe_momentum),
                       ("Pe_thermal", cell_Pe_thermal),
                       ("Pe_diffusion", cell_Pe_diffusion)]
            fluid_viz_fields.extend(viz_ext)
            viz_ext = [("char_length_fluid", char_length_fluid),
                       ("char_length_fluid_smooth", smoothed_char_length_fluid),
                       ("sponge_sigma", sponge_sigma)]
            fluid_viz_fields.extend(viz_ext)

            cfl_fluid_inv = char_length_fluid / (fluid_state.wavespeed)
            cfl_fluid_visc = char_length_fluid**2 / nu
            cfl_fluid_spec_diff = char_length_fluid**2 / d_alpha_max
            cfl_fluid_heat_diff = (char_length_fluid**2 / alpha_heat)

            viz_ext = [
                       ("cfl_fluid_inv", current_dt/cfl_fluid_inv),
                       ("cfl_fluid_visc", current_dt/cfl_fluid_visc),
                       ("cfl_fluid_heat_diff", current_dt/cfl_fluid_heat_diff),
                       ("cfl_fluid_spec_diff", current_dt/cfl_fluid_spec_diff)]
            fluid_viz_fields.extend(viz_ext)

            if use_wall:
                cell_alpha = wall_model.thermal_diffusivity(
                    wv.mass, wall_temperature, wall_kappa)
                viz_ext = [("alpha", cell_alpha)]
                wall_viz_fields.extend(viz_ext)

        # debbuging viz quantities, things here are used for diagnosing run issues
        if viz_level > 2:

            if use_species_limiter:
                viz_ext = [("theta_rho", theta_rho),
                           ("theta_Y", theta_Y),
                           ("theta_pressure", theta_pres)]
                fluid_viz_fields.extend(viz_ext)

            if use_wall:
                viz_stuff = compute_viz_fields_coupled_compiled(
                    fluid_state=fluid_state,
                    wv=wv,
                    wdv=wdv,
                    time=t)
            else:
                viz_stuff = compute_viz_fields_compiled(
                    fluid_state=fluid_state,
                    time=t)

            av_smu = viz_stuff[0]
            av_sbeta = viz_stuff[1]
            av_skappa = viz_stuff[2]
            av_sd = viz_stuff[3]
            grad_v = viz_stuff[4]
            grad_y = viz_stuff[5]
            grad_fluid_t = viz_stuff[6]
            grad_cv = viz_stuff[7]

            """
            if use_wall:
                grad_wall_t = viz_stuff[8]
            """

            viz_ext = [("smoothness_mu", av_smu),
                       ("smoothness_beta", av_sbeta),
                       ("smoothness_kappa", av_skappa),
                       ("smoothness_d", av_sd)]
            fluid_viz_fields.extend(viz_ext)

            if use_drop_order:
                smoothness = smoothness_indicator(dcoll, cv.mass, dd=dd_vol_fluid,
                                                  kappa=kappa_sc, s0=s0_sc)
                viz_ext = [("smoothness", smoothness)]
                fluid_viz_fields.extend(viz_ext)

            # write out grad_cv
            viz_ext = [("grad_rho", grad_cv.mass),
                       ("grad_e", grad_cv.energy),
                       ("grad_rhou", grad_cv.momentum[0]),
                       ("grad_rhov", grad_cv.momentum[1])]
            if dim == 3:
                viz_ext.extend([("grad_rhow", grad_cv.momentum[2])])

            viz_ext.extend(("grad_rhoY_"+species_names[i], grad_cv.species_mass[i])
                           for i in range(nspecies))
            fluid_viz_fields.extend(viz_ext)

            viz_ext = [("grad_temperature", grad_fluid_t),
                       ("grad_v_x", grad_v[0]),
                       ("grad_v_y", grad_v[1])]
            if dim == 3:
                viz_ext.extend([("grad_v_z", grad_v[2])])

            viz_ext.extend(("grad_Y_"+species_names[i], grad_y[i])
                           for i in range(nspecies))
            fluid_viz_fields.extend(viz_ext)

            """
            if use_wall:
                viz_ext = [("grad_temperature_wall", grad_wall_t)]
                wall_viz_fields.extend(viz_ext)
            """

            """
            elem_average = element_average_cv(cv)
            elem_minimum = element_minimum_cv(cv)
            elem_maximum = element_maximum_cv(cv)
            neighbor_min_avg_cv = neighbor_minimum_cv(elem_average)
            neighbor_min_min_cv = neighbor_minimum_cv(elem_minimum)
            neighbor_max_avg_cv = neighbor_maximum_cv(elem_average)
            neighbor_max_max_cv = neighbor_maximum_cv(elem_maximum)

            elem_average_pres = element_average(dcoll, dv.pressure)
            elem_minimum_pres = element_minimum(dcoll, dv.pressure)
            elem_maximum_pres = element_maximum(dcoll, dv.pressure)
            neighbor_min_avg_pres = _neighbor_minimum(elem_average_pres)
            neighbor_min_min_pres = _neighbor_minimum(elem_minimum_pres)
            neighbor_max_avg_pres = _neighbor_maximum(elem_average_pres)
            neighbor_max_max_pres = _neighbor_maximum(elem_maximum_pres)

            viz_ext = [("element_average", elem_average),
                       ("element_minimum", elem_minimum),
                       ("element_maximum", elem_maximum),
                       ("neighbor_min_min_pres", neighbor_min_min_pres),
                       ("neighbor_max_max_pres", neighbor_max_max_pres),
                       ("neighbor_min_avg_pres", neighbor_min_avg_pres),
                       ("neighbor_max_avg_pres", neighbor_max_avg_pres)]
            fluid_viz_fields.extend(viz_ext)
        """

        write_visfile(
            dcoll, fluid_viz_fields, fluid_visualizer,
            vizname=vizname+"-fluid", step=dump_number, t=t,
            overwrite=True, comm=comm, vis_timer=vis_timer)

        if rank == 0:
            print("******** Done Writing Fluid Visualization File ********")

        if use_wall:
            write_visfile(
                dcoll, wall_viz_fields, wall_visualizer,
                vizname=vizname+"-wall", step=dump_number, t=t_wall,
                overwrite=True, comm=comm, vis_timer=vis_timer)

            if rank == 0:
                print("******** Done Writing Wall Visualization File ********")

    def my_write_restart(step, t, t_wall, state):
        if rank == 0:
            print(f"******** Writing Restart File at step {step}, "
                  f"sim time {t:1.6e} s ********")

        restart_fname = restart_pattern.format(cname=casename, step=step, rank=rank)

        if restart_fname != restart_filename:
            restart_data = {
                "volume_to_local_mesh_data": volume_to_local_mesh_data,
                "cv": state.cv,
                "av_smu": state.av_smu,
                "av_sbeta": state.av_sbeta,
                "av_skappa": state.av_skappa,
                "av_sd": state.av_sd,
                "temperature_seed": state.tseed,
                "nspecies": nspecies,
                "t": t,
                "step": step,
                "order": order,
                "last_viz_interval": last_viz_interval,
                "global_nelements": global_nelements,
                "num_parts": nparts
            }

            if use_wall:
                restart_data["wv"] = state.wv
                restart_data["t_wall"] = t_wall

            write_restart_file(actx, restart_data, restart_fname, comm)

        if rank == 0:
            print("******** Done Writing Restart File ********")

    def report_violators(ary, data_min, data_max):

        data = np.ravel(actx.to_numpy(ary)[0])
        nodes_x = np.ravel(actx.to_numpy(fluid_nodes)[0])
        nodes_y = np.ravel(actx.to_numpy(fluid_nodes)[1])
        if dim == 3:
            nodes_z = np.ravel(actx.to_numpy(fluid_nodes)[2])

        mask = (data < data_min) | (data > data_max)

        if np.any(mask):
            guilty_node_x = nodes_x[mask]
            guilty_node_y = nodes_y[mask]
            if dim == 3:
                guilty_node_z = nodes_z[mask]
            guilty_data = data[mask]
            for i in range(len(guilty_data)):
                if dim == 2:
                    logger.info("Violation at nodal location "
                                f"({guilty_node_x[i]}, {guilty_node_y[i]}): "
                                f"data value {guilty_data[i]}")
                else:
                    logger.info("Violation at nodal location "
                                f"({guilty_node_x[i]}, {guilty_node_y[i]}, "
                                f"{guilty_node_z[i]}): "
                                f"data value {guilty_data[i]}")
                if i > 50:
                    logger.info("Violators truncated at 50")
                    break

    def my_health_check(fluid_state, wall_temperature):
        health_error = False
        cv = fluid_state.cv
        dv = fluid_state.dv

        dv_fields = ["temperature",
                     "pressure",
                     "smoothness_mu",
                     "smoothness_kappa",
                     "smoothness_d",
                     "smoothness_beta"]

        for field in dv_fields:
            field_name = field
            field_val = getattr(dv, field_name)
            if check_naninf_local(dcoll, dd_vol_fluid, field_val):
                health_error = True
                logger.info(f"{rank=}: NANs/Infs in {field_name} data.")
                print(f"{rank=}: NANs/Infs in {field_name} data.")

        if use_wall:
            if check_naninf_local(dcoll, dd_vol_wall, wall_temperature):
                health_error = True
                logger.info(f"{rank=}: NANs/Infs in wall temperature data.")
                print(f"{rank=}: NANs/Infs in wall temperature data.")

        # These range checking bits seem oblivious/impervious to NANs
        if global_range_check(dd_vol_fluid, dv.pressure,
                              health_pres_min, health_pres_max):
            health_error = True
            p_min = vol_min(dd_vol_fluid, dv.pressure)
            p_max = vol_max(dd_vol_fluid, dv.pressure)
            p_min_loc = vol_min_loc(dd_vol_fluid, dv.pressure)
            p_max_loc = vol_max_loc(dd_vol_fluid, dv.pressure)

            if rank == 0:
                logger.info("Pressure range violation:\n"
                             "\tSpecified Limits "
                            f"({health_pres_min=}, {health_pres_max=})\n"
                            f"\tGlobal Range     ({p_min:1.9e}, {p_max:1.9e})")
            logger.info(f"{rank=}: "
                        f"Local Range      ({p_min_loc:1.9e}, {p_max_loc:1.9e})")
            print(f"{rank=}: Local Pressure Range "
                  f"({p_min_loc:1.9e}, {p_max_loc:1.9e})")
            report_violators(dv.pressure, health_pres_min, health_pres_max)

        if global_range_check(dd_vol_fluid, dv.temperature,
                              health_temp_min, health_temp_max):
            health_error = True
            t_min = vol_min(dd_vol_fluid, dv.temperature)
            t_max = vol_max(dd_vol_fluid, dv.temperature)
            t_min_loc = vol_min_loc(dd_vol_fluid, dv.temperature)
            t_max_loc = vol_max_loc(dd_vol_fluid, dv.temperature)
            if rank == 0:
                logger.info("Temperature range violation:\n"
                             "\tSpecified Limits "
                            f"({health_temp_min=}, {health_temp_max=})\n"
                            f"\tGlobal Range     ({t_min:7g}, {t_max:7g})")
            logger.info(f"{rank=}: "
                        f"Local Range      ({t_min_loc:7g}, {t_max_loc:7g})")
            print(f"{rank=}: Local Temperature Range "
                  f"({t_min_loc:1.9e}, {t_max_loc:1.9e})")
            report_violators(dv.temperature, health_temp_min, health_temp_max)

        if use_wall:
            if global_range_check(dd_vol_wall, wall_temperature,
                                  health_temp_min, health_temp_max):
                health_error = True
                t_min = vol_min(dd_vol_wall, wall_temperature)
                t_max = vol_max(dd_vol_wall, wall_temperature)
                logger.info(
                    f"{rank=}:"
                    "Wall temperature range violation: "
                    f"Simulation Range ({t_min=}, {t_max=}) "
                    f"Specified Limits ({health_temp_min=}, {health_temp_max=})")
                t_min_loc = vol_min(dd_vol_wall, wall_temperature)
                t_max_loc = vol_max(dd_vol_wall, wall_temperature)
                print(f"{rank=}: Local Wall Temperature Range "
                      f"({t_min_loc:1.9e}, {t_max_loc:1.9e})")

        for i in range(nspecies):
            if global_range_check(dd_vol_fluid, cv.species_mass_fractions[i],
                                  health_mass_frac_min, health_mass_frac_max):
                health_error = True
                y_min = vol_min(dd_vol_fluid, cv.species_mass_fractions[i])
                y_max = vol_max(dd_vol_fluid, cv.species_mass_fractions[i])
                y_min_loc = vol_min_loc(dd_vol_fluid, cv.species_mass_fractions[i])
                y_max_loc = vol_max_loc(dd_vol_fluid, cv.species_mass_fractions[i])
                if rank == 0:
                    logger.info("Species mass fraction range violation:\n"
                                 "\tSpecified Limits "
                                f"({health_mass_frac_min=}, "
                                f"{health_mass_frac_max=})\n"
                                f"\tGlobal Range     {species_names[i]}:"
                                f"({y_min:1.3e}, {y_max:1.3e})")
                logger.info(f"{rank=}: "
                            f"Local Range      {species_names[i]}: "
                            f"({y_min_loc:1.3e}, {y_max_loc:1.3e})")
                print(f"{rank=}: "
                      f"Local Range      {species_names[i]}: "
                      f"({y_min_loc:1.3e}, {y_max_loc:1.3e})")
                report_violators(cv.species_mass_fractions[i],
                                 health_mass_frac_min, health_mass_frac_max)

        if eos_type == 1:
            # check the temperature convergence
            # a single call to get_temperature_update is like taking an additional
            # Newton iteration and gives us a residual
            temp_resid = get_temperature_update_compiled(
                cv, dv.temperature)/dv.temperature
            temp_err = vol_max(dd_vol_fluid, temp_resid)
            temp_err_loc = vol_max_loc(dd_vol_fluid, temp_resid)
            if temp_err > pyro_temp_tol:
                health_error = True
                logger.info(f"{rank=}:"
                             "Temperature is not converged "
                            f"{temp_err=} > {pyro_temp_tol}.")
                logger.info(f"{rank=}: Temperature is not converged."
                            f" Local Residual {temp_err_loc:7g} > {pyro_temp_tol}")
                print(f"{rank=}: Local Temperature Residual ({temp_err_loc:1.9e})")

        return health_error

    def my_get_viscous_timestep(dcoll, fluid_state):

        nu = 0
        d_alpha_max = 0

        if fluid_state.is_viscous:
            from mirgecom.viscous import get_local_max_species_diffusivity
            nu = fluid_state.viscosity/fluid_state.mass_density
            d_alpha_max = \
                get_local_max_species_diffusivity(
                    fluid_state.array_context,
                    fluid_state.species_diffusivity
                )

        return (
            char_length_fluid / (fluid_state.wavespeed
            + ((nu + d_alpha_max) / char_length_fluid))
        )

    if use_wall:
        def my_get_wall_timestep(dcoll, wv, wall_kappa, wall_temperature):

            return (
                char_length_wall*char_length_wall
                / (
                    wall_time_scale
                    * actx.np.maximum(
                        wall_model.thermal_diffusivity(
                            wv.mass, wall_temperature, wall_kappa),
                        wall_model.oxygen_diffusivity)))

        def _my_get_timestep_wall(
                dcoll, wv, wall_kappa, wall_temperature, t, dt, cfl, t_final,
                constant_cfl=False, wall_dd=DD_VOLUME_ALL):

            actx = wall_kappa.array_context
            mydt = dt
            if constant_cfl:
                from grudge.op import nodal_min
                ts_field = cfl*my_get_wall_timestep(
                    dcoll=dcoll, wv=wv, wall_kappa=wall_kappa,
                    wall_temperature=wall_temperature)
                mydt = actx.to_numpy(
                    nodal_min(
                        dcoll, wall_dd, ts_field, initial=np.inf))[()]
            else:
                from grudge.op import nodal_max
                ts_field = mydt/my_get_wall_timestep(
                    dcoll=dcoll, wv=wv, wall_kappa=wall_kappa,
                    wall_temperature=wall_temperature)
                cfl = actx.to_numpy(
                    nodal_max(
                        dcoll, wall_dd, ts_field, initial=0.))[()]

            return ts_field, cfl, mydt

    #my_get_timestep = actx.compile(_my_get_timestep)
    if use_wall:
        my_get_timestep_wall = _my_get_timestep_wall

    def _my_get_timestep(
            dcoll, fluid_state, t, dt, cfl, t_final, constant_cfl=False,
            fluid_dd=DD_VOLUME_ALL):

        mydt = dt
        if constant_cfl:
            from grudge.op import nodal_min
            ts_field = cfl*my_get_viscous_timestep(
                dcoll=dcoll, fluid_state=fluid_state)
            mydt = fluid_state.array_context.to_numpy(nodal_min(
                    dcoll, fluid_dd, ts_field, initial=np.inf))[()]
        else:
            from grudge.op import nodal_max
            ts_field = mydt/my_get_viscous_timestep(
                dcoll=dcoll, fluid_state=fluid_state)
            cfl = fluid_state.array_context.to_numpy(nodal_max(
                    dcoll, fluid_dd, ts_field, initial=0.))[()]

        return ts_field, cfl, mydt

    #my_get_timestep = actx.compile(_my_get_timestep)
    my_get_timestep = _my_get_timestep

    def _check_time(time, dt, interval, interval_type):
        toler = 1.e-6
        status = False

        dumps_so_far = math.floor((time-t_start)/interval)

        # dump if we just passed a dump interval
        if interval_type == 2:
            time_till_next = (dumps_so_far + 1)*interval - time
            steps_till_next = math.floor(time_till_next/dt)

            # reduce the timestep going into a dump to avoid a big variation in dt
            if steps_till_next < 5:
                dt_new = dt
                extra_time = time_till_next - steps_till_next*dt
                #if actx.np.abs(extra_time/dt) > toler:
                if abs(extra_time/dt) > toler:
                    dt_new = time_till_next/(steps_till_next + 1)

                if steps_till_next < 1:
                    dt_new = time_till_next

                dt = dt_new

            time_from_last = time - t_start - (dumps_so_far)*interval
            if abs(time_from_last/dt) < toler:
                status = True
        else:
            time_from_last = time - t_start - (dumps_so_far)*interval
            if time_from_last < dt:
                status = True

        return status, dt, dumps_so_far + last_viz_interval

    #check_time = _check_time

    def my_pre_step(step, t, dt, state):

        # I don't think this should be needed, but shouldn't hurt anything
        #state = force_evaluation(actx, state)

        stepper_state = make_stepper_state_obj(state)

        if check_step(step=step, interval=ngarbage):
            with gc_timer:
                from warnings import warn
                warn("Running gc.collect() to work around memory growth issue "
                     "https://github.com/illinois-ceesd/mirgecom/issues/839")
                import gc
                gc.collect()

        # Filter *first* because this will be most straightfwd to
        # understand and move. For this to work, this routine
        # must pass back the filtered CV in the state.
        if check_step(step=step, interval=soln_nfilter):
            #cv, tseed, av_smu, av_sbeta, av_skappa, wv = state
            cv = filter_cv_compiled(stepper_state.cv)
            stepper_state = stepper_state.replace(cv=cv)

        if use_drop_order:
            # this limits the solution at the shock front,
            smoothness = smoothness_indicator(dcoll, stepper_state.cv.mass,
                                              dd=dd_vol_fluid,
                                              kappa=kappa_sc, s0=s0_sc)
            #smoothness = actx.zeros_like(stepper_state.cv.mass) + 1.0
            cv = drop_order_cv(stepper_state.cv, smoothness, drop_order_strength)
            stepper_state = stepper_state.replace(cv=cv)

        # we can't get the limited viz data back from create_fluid_state
        # so call the limiter directly first, basically doing the limiting twice
        theta_rho = actx.np.zeros_like(stepper_state.cv.mass)
        theta_Y = actx.np.zeros_like(stepper_state.cv.mass)
        theta_pres = actx.np.zeros_like(stepper_state.cv.mass)
        if viz_level == 3 and use_species_limiter == 2:
            cv_lim, theta_rho, theta_Y, theta_pres = \
                limit_fluid_state_lv(
                    dcoll, cv=stepper_state.cv, gas_model=gas_model,
                    temperature_seed=stepper_state.tseed,
                    dd=dd_vol_fluid, viz_theta=True)

        fluid_state = create_fluid_state(cv=stepper_state.cv,
                                         temperature_seed=stepper_state.tseed,
                                         smoothness_mu=stepper_state.av_smu,
                                         smoothness_beta=stepper_state.av_sbeta,
                                         smoothness_kappa=stepper_state.av_skappa,
                                         smoothness_d=stepper_state.av_sd)

        if use_wall:
            wdv = create_wall_dependent_vars_compiled(stepper_state.wv)
        cv = fluid_state.cv  # reset cv to limited version
        tseed = fluid_state.temperature

        # This re-creation of the state resets *tseed* to current temp and forces the
        # limited cv into state
        stepper_state = stepper_state.replace(cv=cv, tseed=tseed)

        try:
            if logmgr:
                logmgr.tick_before()

            # disable non-constant dt timestepping for now
            # re-enable when we're ready

            do_viz = check_step(step=step, interval=nviz)
            do_restart = check_step(step=step, interval=nrestart)
            do_health = check_step(step=step, interval=nhealth)
            do_status = check_step(step=step, interval=nstatus)
            next_dump_number = step

            if any([do_viz, do_restart, do_health, do_status]):
                if not force_eval:
                    fluid_state = force_evaluation(actx, fluid_state)
                    #state = force_evaluation(actx, state)
                    if use_wall:
                        wv = force_evaluation(actx, stepper_state.wv)
                elif use_wall:
                    wv = stepper_state.wv  # pylint: disable=no-member

                dv = fluid_state.dv

                ts_field_fluid, cfl_fluid, dt_fluid = my_get_timestep(
                    dcoll=dcoll, fluid_state=fluid_state,
                    t=t, dt=dt, cfl=current_cfl, t_final=t_final,
                    constant_cfl=constant_cfl, fluid_dd=dd_vol_fluid)

                ts_field_wall = None
                if use_wall:
                    ts_field_wall, cfl_wall, dt_wall = my_get_timestep_wall(
                        dcoll=dcoll, wv=wv, wall_kappa=wdv.thermal_conductivity,
                        wall_temperature=wdv.temperature, t=t, dt=dt,
                        cfl=current_cfl, t_final=t_final, constant_cfl=constant_cfl,
                        wall_dd=dd_vol_wall)
                else:
                    cfl_wall = cfl_fluid

            """
            # adjust time for constant cfl, use the smallest timescale
            dt_const_cfl = 100.
            if constant_cfl:
                dt_const_cfl = np.minimum(dt_fluid, dt_wall)

            # adjust time to hit the final requested time
            t_remaining = max(0, t_final - t)

            if viz_interval_type == 0:
                dt = np.minimum(t_remaining, current_dt)
            else:
                dt = np.minimum(t_remaining, dt_const_cfl)

            # update our I/O quantities
            cfl_fluid = dt*cfl_fluid/dt_fluid
            cfl_wall = dt*cfl_wall/dt_wall
            ts_field_fluid = dt*ts_field_fluid/dt_fluid
            ts_field_wall = dt*ts_field_wall/dt_wall

            if viz_interval_type == 1:
                do_viz, dt, next_dump_number = check_time(
                    time=t, dt=dt, interval=t_viz_interval,
                    interval_type=viz_interval_type)
            elif viz_interval_type == 2:
                dt_sav = dt
                do_viz, dt, next_dump_number = check_time(
                    time=t, dt=dt, interval=t_viz_interval,
                    interval_type=viz_interval_type)

                # adjust cfl by dt
                cfl_fluid = dt*cfl_fluid/dt_sav
                cfl_wall = dt*cfl_wall/dt_sav
            else:
                do_viz = check_step(step=step, interval=nviz)
                next_dump_number = step
            """

            t_wall = t_wall_start + (step - first_step)*dt*wall_time_scale
            my_write_status_lite(step=step, t=t, t_wall=t_wall)

            # these status updates require global reductions on state data
            if do_status:
                my_write_status_fluid(fluid_state, dt=dt, cfl_fluid=cfl_fluid)
                if use_wall:
                    my_write_status_wall(wall_temperature=wdv.temperature,
                                         dt=dt*wall_time_scale, cfl_wall=cfl_wall)

            if do_health:
                wall_temptr = wdv.temperature if use_wall else None
                health_errors = global_reduce(
                    my_health_check(fluid_state, wall_temperature=wall_temptr),
                    op="lor")
                if health_errors:
                    if rank == 0:
                        logger.info("Solution failed health check.")
                    logger.info(f"{rank=}: Solution failed health check. Logger")
                    print(f"{rank=}:Solution failed health check. Print.")
                    comm.Barrier()  # make msg before any rank raises
                    raise MyRuntimeError("Failed simulation health check.")

            if do_restart:
                my_write_restart(step=step, t=t, t_wall=t_wall, state=stepper_state)

            if do_viz:
                # pack things up
                if use_wall:
                    viz_state = make_obj_array([fluid_state, wv])
                    viz_dv = make_obj_array([dv, wdv])
                else:
                    viz_state = fluid_state
                    viz_dv = dv

                my_write_viz(
                    step=step, t=t, t_wall=t_wall,
                    viz_state=viz_state, viz_dv=viz_dv,
                    ts_field_fluid=ts_field_fluid,
                    ts_field_wall=ts_field_wall,
                    theta_rho=theta_rho,
                    theta_Y=theta_Y,
                    theta_pres=theta_pres,
                    dump_number=next_dump_number)

        except MyRuntimeError:
            if rank == 0:
                logger.error("Errors detected; attempting graceful exit.")

            if viz_interval_type == 0:
                dump_number = step
            else:
                dump_number = (math.floor((t-t_start)/t_viz_interval) +
                    last_viz_interval)

            # pack things up
            if use_wall:
                viz_state = make_obj_array([fluid_state, wv])
                viz_dv = make_obj_array([dv, wdv])
            else:
                viz_state = fluid_state
                viz_dv = dv

            my_write_viz(
                step=step, t=t, t_wall=t_wall,
                viz_state=viz_state, viz_dv=viz_dv,
                ts_field_fluid=ts_field_fluid,
                ts_field_wall=ts_field_wall,
                theta_rho=theta_rho,
                theta_Y=theta_Y,
                theta_pres=theta_pres,
                dump_number=dump_number)

            my_write_restart(step=step, t=t, t_wall=t_wall, state=stepper_state)
            comm.Barrier()  # cross and dot t's and i's (sync point)
            raise

        return stepper_state.get_obj_array(), dt

    def my_post_step(step, t, dt, state):

        if step == first_step+2:
            with gc_timer:
                import gc
                gc.collect()
                # Freeze the objects that are still alive so they will not
                # be considered in future gc collections.
                logger.info("Freezing GC objects to reduce overhead of "
                            "future GC collections")
                gc.freeze()

        if logmgr:
            set_dt(logmgr, dt)
            logmgr.tick_after()

        return state, dt

    from arraycontext import outer
    from grudge.trace_pair import interior_trace_pairs, tracepair_with_discr_tag
    from meshmode.discretization.connection import FACE_RESTR_ALL
    from mirgecom.flux import num_flux_central

    def my_derivative_function(dcoll, field, field_bounds, dd_vol,
                               bnd_cond, comm_tag):

        dd_vol_quad = dd_vol.with_discr_tag(quadrature_tag)
        dd_allfaces_quad = dd_vol_quad.trace(FACE_RESTR_ALL)

        interp_to_surf_quad = partial(
            tracepair_with_discr_tag, dcoll, quadrature_tag)

        def interior_flux(field_tpair):
            dd_trace_quad = field_tpair.dd.with_discr_tag(quadrature_tag)
            #normal_quad = actx.thaw(dcoll.normal(dd_trace_quad))
            normal_quad = normal_vector(actx, dcoll, dd_trace_quad)
            bnd_tpair_quad = interp_to_surf_quad(field_tpair)
            flux_int = outer(
                num_flux_central(bnd_tpair_quad.int, bnd_tpair_quad.ext),
                normal_quad)

            return op.project(dcoll, dd_trace_quad, dd_allfaces_quad, flux_int)

        def boundary_flux(bdtag, bdry):
            dd_bdry_quad = dd_vol_quad.with_domain_tag(bdtag)
            #normal_quad = actx.thaw(dcoll.normal(dd_bdry_quad))
            normal_quad = normal_vector(actx, dcoll, dd_bdry_quad)
            int_soln_quad = op.project(dcoll, dd_vol, dd_bdry_quad, field)

            # MJA, not sure about this
            if bnd_cond == "symmetry" and bdtag == "symmetry":
                ext_soln_quad = 0.0*int_soln_quad
            else:
                ext_soln_quad = 1.0*int_soln_quad

            bnd_tpair = TracePair(bdtag, interior=int_soln_quad,
                                  exterior=ext_soln_quad)
            flux_bnd = outer(
                num_flux_central(bnd_tpair.int, bnd_tpair.ext), normal_quad)

            return op.project(dcoll, dd_bdry_quad, dd_allfaces_quad, flux_bnd)

        return -1.0*op.inverse_mass(
            dcoll, dd_vol,
            op.weak_local_grad(dcoll, dd_vol, field)
            -  # noqa: W504
            op.face_mass(
                dcoll, dd_allfaces_quad,
                sum(
                    interior_flux(u_tpair) for u_tpair in interior_trace_pairs(
                        dcoll, field, volume_dd=dd_vol, comm_tag=comm_tag))
                + sum(
                     boundary_flux(bdtag, bdry)
                     for bdtag, bdry in field_bounds.items())
            )
        )

    off_axis_x = 1e-7
    fluid_nodes_are_off_axis = actx.np.greater(fluid_nodes[0], off_axis_x)
    if use_wall:
        wall_nodes_are_off_axis = actx.np.greater(wall_nodes[0], off_axis_x)

    def axisym_source_fluid(dcoll, fluid_state, boundaries, grad_cv, grad_t):
        cv = fluid_state.cv
        dv = fluid_state.dv

        mu = fluid_state.tv.viscosity
        beta = gas_model.transport.volume_viscosity(cv, dv, eos)
        kappa = fluid_state.tv.thermal_conductivity
        d_ij = fluid_state.tv.species_diffusivity

        grad_v = velocity_gradient(cv, grad_cv)
        grad_y = species_mass_fraction_gradient(cv, grad_cv)

        u = cv.velocity[0]
        v = cv.velocity[1]

        dudr = grad_v[0][0]
        dudy = grad_v[0][1]
        dvdr = grad_v[1][0]
        dvdy = grad_v[1][1]

        drhoudr = (grad_cv.momentum[0])[0]

        #d2udr2 = my_derivative_function(dcoll,  dudr, boundaries, dd_vol_fluid,
        #                                "replicate", comm_tag=_MyGradTag1)[0]
        d2vdr2 = my_derivative_function(dcoll, dvdr, boundaries, dd_vol_fluid,
                                        "replicate", comm_tag=_MyGradTag2)[0]
        d2udrdy = my_derivative_function(dcoll, dudy, boundaries, dd_vol_fluid,
                                         "replicate", comm_tag=_MyGradTag3)[0]
        dmudr = my_derivative_function(dcoll, mu, boundaries, dd_vol_fluid,
                                       "replicate", comm_tag=_MyGradTag4)[0]
        dbetadr = my_derivative_function(dcoll, beta, boundaries, dd_vol_fluid,
                                         "replicate", comm_tag=_MyGradTag5)[0]
        dbetady = my_derivative_function(dcoll, beta, boundaries, dd_vol_fluid,
                                         "replicate", comm_tag=_MyGradTag6)[1]

        qr = -(kappa*grad_t)[0]
        dqrdr = 0.0

        dyidr = grad_y[:, 0]
        #dyi2dr2 = my_derivative_function(dcoll, dyidr, 'replicate')[:,0]

        tau_ry = 1.0*mu*(dudy + dvdr)
        tau_rr = 2.0*mu*dudr + beta*(dudr + dvdy)
        #tau_yy = 2.0*mu*dvdy + beta*(dudr + dvdy)
        tau_tt = beta*(dudr + dvdy) + 2.0*mu*actx.np.where(
            fluid_nodes_are_off_axis, u/fluid_nodes[0], dudr)

        dtaurydr = dmudr*dudy + mu*d2udrdy + dmudr*dvdr + mu*d2vdr2

        source_mass_dom = - cv.momentum[0]

        source_rhoU_dom = - cv.momentum[0]*u \
                          + tau_rr - tau_tt \
                          + u*dbetadr + beta*dudr \
                          + beta*actx.np.where(
                              fluid_nodes_are_off_axis, -u/fluid_nodes[0], -dudr)

        source_rhoV_dom = - cv.momentum[0]*v \
                          + tau_ry \
                          + u*dbetady + beta*dudy

        # FIXME add species diffusion term
        source_rhoE_dom = -((cv.energy+dv.pressure)*u + qr) \
                          + u*tau_rr + v*tau_ry \
                          + u**2*dbetadr + beta*2.0*u*dudr \
                          + u*v*dbetady + u*beta*dvdy + v*beta*dudy

        source_spec_dom = - cv.species_mass*u + cv.mass*d_ij*dyidr

        source_mass_sng = - drhoudr
        source_rhoU_sng = 0.0
        source_rhoV_sng = - v*drhoudr + dtaurydr + beta*d2udrdy + dudr*dbetady
        source_rhoE_sng = -((cv.energy + dv.pressure)*dudr + dqrdr) \
                                + tau_rr*dudr + v*dtaurydr \
                                + 2.0*beta*dudr**2 \
                                + beta*dudr*dvdy \
                                + v*dudr*dbetady \
                                + v*beta*d2udrdy
        #source_spec_sng = - cv.species_mass*dudr + d_ij*dyidr
        source_spec_sng = - cv.species_mass*dudr

        source_mass = actx.np.where(
            fluid_nodes_are_off_axis, source_mass_dom/fluid_nodes[0],
            source_mass_sng)
        source_rhoU = actx.np.where(
            fluid_nodes_are_off_axis, source_rhoU_dom/fluid_nodes[0],
            source_rhoU_sng)
        source_rhoV = actx.np.where(
            fluid_nodes_are_off_axis, source_rhoV_dom/fluid_nodes[0],
            source_rhoV_sng)
        source_rhoE = actx.np.where(
            fluid_nodes_are_off_axis, source_rhoE_dom/fluid_nodes[0],
            source_rhoE_sng)

        source_spec = make_obj_array([
                      actx.np.where(
                          fluid_nodes_are_off_axis,
                          source_spec_dom[i]/fluid_nodes[0],
                          source_spec_sng[i])
                      for i in range(nspecies)])

        return make_conserved(dim=2, mass=source_mass, energy=source_rhoE,
                       momentum=make_obj_array([source_rhoU, source_rhoV]),
                       species_mass=source_spec)

    def axisym_source_wall(dcoll, wv, wdv,  boundaries, grad_t):
        #dkappadr = 0.0*wall_nodes[0]

        kappa = wdv.thermal_conductivity
        qr = - (kappa*grad_t)[0]
        #d2Tdr2  = my_derivative_function(dcoll, grad_t[0], boundaries,
        #                                 dd_vol_wall, "symmetry")[0]
        #dqrdr = - (dkappadr*grad_t[0] + kappa*d2Tdr2)

        source_mass = wv.mass*0.0

        source_rhoE_dom = - qr
        source_rhoE_sng = 0.0
        source_rhoE = actx.np.where(
            wall_nodes_are_off_axis, source_rhoE_dom/wall_nodes[0], source_rhoE_sng)

        return WallVars(mass=source_mass, energy=source_rhoE,
                        ox_mass=source_mass)

    def unfiltered_rhs(t, state):

        stepper_state = make_stepper_state_obj(state)
        cv = stepper_state.cv
        tseed = stepper_state.tseed
        av_smu = stepper_state.av_smu
        av_sbeta = stepper_state.av_sbeta
        av_skappa = stepper_state.av_skappa
        av_sd = stepper_state.av_sd

        # don't really want to do this twice
        if use_drop_order:
            smoothness = smoothness_indicator(dcoll, cv.mass, dd=dd_vol_fluid,
                                              kappa=kappa_sc, s0=s0_sc)
            #smoothness = actx.zeros_like(cv.mass) + 1.0
            cv = _drop_order_cv(cv, smoothness, drop_order_strength)

        fluid_state = make_fluid_state(cv=cv, gas_model=gas_model,
                                       temperature_seed=tseed,
                                       smoothness_mu=av_smu,
                                       smoothness_beta=av_sbeta,
                                       smoothness_kappa=av_skappa,
                                       smoothness_d=av_sd,
                                       limiter_func=limiter_func,
                                       limiter_dd=dd_vol_fluid)

        cv = fluid_state.cv  # reset cv to the limited version

        # update wall model
        if use_wall:
            wv = stepper_state.wv
            wdv = wall_model.dependent_vars(wv)

            # update the boundaries and compute the gradients
            # shared by artificial viscosity and the operators
            # this updates the coupling between the fluid and wall
            (updated_fluid_boundaries,
             updated_wall_boundaries,
             fluid_operator_states_quad,
             grad_fluid_cv,
             grad_fluid_t,
             grad_wall_t) = update_coupled_boundaries(
                dcoll=dcoll,
                gas_model=gas_model,
                fluid_dd=dd_vol_fluid, wall_dd=dd_vol_wall,
                fluid_boundaries=uncoupled_fluid_boundaries,
                wall_boundaries=uncoupled_wall_boundaries,
                interface_noslip=noslip,
                fluid_state=fluid_state,
                wall_kappa=wdv.thermal_conductivity,
                wall_temperature=wdv.temperature,
                time=t,
                wall_penalty_amount=wall_penalty_amount,
                quadrature_tag=quadrature_tag,
                limiter_func=limiter_func,
                comm_tag=_UpdateCoupledBoundariesCommTag)
        else:
            updated_fluid_boundaries = uncoupled_fluid_boundaries

            # Get the operator fluid states
            fluid_operator_states_quad = make_operator_fluid_states(
                dcoll, fluid_state, gas_model, updated_fluid_boundaries,
                quadrature_tag, dd=dd_vol_fluid, limiter_func=limiter_func)

            grad_fluid_cv = grad_cv_operator(
                dcoll, gas_model, updated_fluid_boundaries, fluid_state,
                dd=dd_vol_fluid, operator_states_quad=fluid_operator_states_quad,
                time=t, quadrature_tag=quadrature_tag)

            grad_fluid_t = fluid_grad_t_operator(
                dcoll=dcoll, gas_model=gas_model,
                boundaries=updated_fluid_boundaries, state=fluid_state,
                dd=dd_vol_fluid, operator_states_quad=fluid_operator_states_quad,
                time=t, quadrature_tag=quadrature_tag)

        if use_av == 1:
            smoothness_mu = compute_smoothness(
                cv=cv, dv=fluid_state.dv, grad_cv=grad_fluid_cv)
        elif use_av == 2:
            [smoothness_mu, smoothness_beta, smoothness_kappa] = \
                compute_smoothness_mbk(cv=cv, dv=fluid_state.dv,
                                       grad_cv=grad_fluid_cv,
                                       grad_t=grad_fluid_t)
        elif use_av == 3:
            [smoothness_mu, smoothness_beta, smoothness_kappa, smoothness_d] = \
                compute_smoothness_mbkd(cv=cv, dv=fluid_state.dv,
                                       grad_cv=grad_fluid_cv,
                                       grad_t=grad_fluid_t)

        tseed_rhs = actx.np.zeros_like(fluid_state.temperature)

        # have all the gradients and states, compute the rhs sources
        fluid_rhs = ns_operator(
            dcoll=dcoll,
            gas_model=gas_model,
            use_esdg=use_esdg,
            dd=dd_vol_fluid,
            operator_states_quad=fluid_operator_states_quad,
            grad_cv=grad_fluid_cv,
            grad_t=grad_fluid_t,
            boundaries=updated_fluid_boundaries,
            inviscid_numerical_flux_func=inviscid_numerical_flux_func,
            viscous_numerical_flux_func=viscous_numerical_flux_func,
            state=fluid_state,
            time=t,
            quadrature_tag=quadrature_tag,
            comm_tag=_FluidOperatorCommTag)

        wall_rhs = None
        if use_wall:
            wall_energy_rhs = diffusion_operator(
                dcoll=dcoll,
                kappa=wdv.thermal_conductivity,
                boundaries=updated_wall_boundaries,
                u=wdv.temperature,
                quadrature_tag=quadrature_tag,
                dd=dd_vol_wall,
                grad_u=grad_wall_t,
                comm_tag=_WallOperatorCommTag
                )

            if use_axisymmetric:
                wall_energy_rhs = wall_energy_rhs + \
                    axisym_source_wall(dcoll, wv, wdv,
                                       updated_fluid_boundaries,
                                       grad_wall_t)

        if use_combustion:
            fluid_rhs = fluid_rhs + \
                eos.get_species_source_terms(cv, temperature=fluid_state.temperature)

        if use_injection_source is True:
            fluid_rhs = fluid_rhs + \
                injection_source(x_vec=fluid_nodes, cv=cv,
                                 eos=gas_model.eos, time=t)

        if use_ignition > 0:
            fluid_rhs = fluid_rhs + \
                ignition_source(x_vec=fluid_nodes, state=fluid_state,
                                eos=gas_model.eos, time=t)/current_dt

        if use_axisymmetric:
            fluid_rhs = fluid_rhs + \
                axisym_source_fluid(dcoll, fluid_state,
                                    updated_fluid_boundaries,
                                    grad_fluid_cv, grad_fluid_t)

        av_smu_rhs = actx.np.zeros_like(cv.mass)
        av_sbeta_rhs = actx.np.zeros_like(cv.mass)
        av_skappa_rhs = actx.np.zeros_like(cv.mass)
        av_sd_rhs = actx.np.zeros_like(cv.mass)
        # work good for shock 1d

        tau = current_dt/smoothness_tau
        epsilon_diff = smoothness_alpha*smoothed_char_length_fluid**2/current_dt

        if use_av > 0:
            # regular boundaries for smoothness mu
            smooth_neumann = NeumannDiffusionBoundary(0)
            fluid_av_boundaries = {}
            for bnd_name in bndry_config:
                if bndry_config[bnd_name] != "none":
                    fluid_av_boundaries[bndry_elements[bnd_name]] = smooth_neumann

            if use_wall:
                from grudge.discretization import filter_part_boundaries
                fluid_av_boundaries.update({
                     dd_bdry.domain_tag: NeumannDiffusionBoundary(0)
                     for dd_bdry in filter_part_boundaries(
                         dcoll, volume_dd=dd_vol_fluid,
                         neighbor_volume_dd=dd_vol_wall)})

            # av mu
            av_smu_rhs = (
                diffusion_operator(
                    dcoll, epsilon_diff, fluid_av_boundaries, av_smu,
                    quadrature_tag=quadrature_tag, dd=dd_vol_fluid,
                    comm_tag=_MuDiffFluidCommTag
                ) + 1/tau * (smoothness_mu - av_smu)
            )

            if use_av >= 2:
                av_sbeta_rhs = (
                    diffusion_operator(
                        dcoll, epsilon_diff, fluid_av_boundaries, av_sbeta,
                        quadrature_tag=quadrature_tag, dd=dd_vol_fluid,
                        comm_tag=_BetaDiffFluidCommTag
                    ) + 1/tau * (smoothness_beta - av_sbeta)
                )

                av_skappa_rhs = (
                    diffusion_operator(
                        dcoll, epsilon_diff, fluid_av_boundaries, av_skappa,
                        quadrature_tag=quadrature_tag, dd=dd_vol_fluid,
                        comm_tag=_KappaDiffFluidCommTag
                    ) + 1/tau * (smoothness_kappa - av_skappa)
                )

            if use_av == 3:
                av_sd_rhs = (
                    diffusion_operator(
                        dcoll, epsilon_diff, fluid_av_boundaries, av_sd,
                        quadrature_tag=quadrature_tag, dd=dd_vol_fluid,
                        comm_tag=_DDiffFluidCommTag
                    ) + 1/tau * (smoothness_d - av_sd)
                )

        if use_sponge:
            sponge_cv = cv
            if use_time_dependent_sponge:
                # as long as these pieces only operate on a non-overlapping subset
                # of the domain, we don't need to call make_fluid_state
                # in between each additive call to recompute temperature/pressure
                sponge_cv = bulk_init.add_inlet(cv=sponge_cv,
                                                pressure=fluid_state.pressure,
                                                temperature=fluid_state.temperature,
                                                x_vec=fluid_nodes,
                                                eos=eos, time=t)
                sponge_cv = bulk_init.add_outlet(cv=sponge_cv,
                                                pressure=fluid_state.pressure,
                                                temperature=fluid_state.temperature,
                                                x_vec=fluid_nodes,
                                                eos=eos, time=t)

                if use_injection:
                    sponge_cv = bulk_init.add_injection(
                        cv=sponge_cv, pressure=fluid_state.pressure,
                        temperature=fluid_state.temperature, eos=eos_init,
                        x_vec=fluid_nodes)

                if use_upstream_injection:
                    sponge_cv = bulk_init.add_injection_upstream(
                        cv=sponge_cv, pressure=fluid_state.pressure,
                        temperature=fluid_state.temperature,
                        eos=eos_init, x_vec=fluid_nodes)
            else:
                sponge_cv = target_fluid_state.cv

            fluid_rhs = fluid_rhs + _sponge_source(sigma=sponge_sigma,
                                                   cv=cv,
                                                   sponge_cv=sponge_cv)

        if use_wall:
            # wall mass loss
            wall_mass_rhs = actx.np.zeros_like(wv.mass)
            if use_wall_mass:
                wall_mass_rhs = -wall_model.mass_loss_rate(
                    mass=wv.mass, ox_mass=wv.ox_mass,
                    temperature=wdv.temperature)

            # wall oxygen diffusion
            wall_ox_mass_rhs = actx.np.zeros_like(wv.mass)
            if use_wall_ox:
                if nspecies == 0:
                    fluid_ox_mass = mf_o2 + actx.np.zeros_like(cv.mass)
                elif nspecies > 3:
                    fluid_ox_mass = cv.species_mass[i_ox]
                else:
                    fluid_ox_mass = mf_o2*cv.species_mass[0]
                pairwise_ox = {
                    (dd_vol_fluid, dd_vol_wall):
                        (fluid_ox_mass, wv.ox_mass)}
                pairwise_ox_tpairs = inter_volume_trace_pairs(
                    dcoll, pairwise_ox, comm_tag=_OxCommTag)
                ox_tpairs = pairwise_ox_tpairs[dd_vol_fluid, dd_vol_wall]
                wall_ox_boundaries = {
                    wall_ffld_bnd.domain_tag:  # pylint: disable=no-member
                    DirichletDiffusionBoundary(0)}

                wall_ox_boundaries.update({
                    tpair.dd.domain_tag:
                    DirichletDiffusionBoundary(
                        op.project(dcoll, tpair.dd,
                                   tpair.dd.with_discr_tag(quadrature_tag),
                                   tpair.ext))
                    for tpair in ox_tpairs})

                wall_ox_mass_rhs = diffusion_operator(
                    dcoll, wall_model.oxygen_diffusivity,
                    wall_ox_boundaries, wv.ox_mass,
                    penalty_amount=wall_penalty_amount,
                    quadrature_tag=quadrature_tag, dd=dd_vol_wall,
                    comm_tag=_WallOxDiffCommTag)

            wall_rhs = wall_time_scale * WallVars(
                mass=wall_mass_rhs,
                energy=wall_energy_rhs,
                ox_mass=wall_ox_mass_rhs)

            if use_wall_ox:
                # Solve a diffusion equation in the fluid too just to ensure all MPI
                # sends/recvs from inter_volume_trace_pairs are in DAG
                # FIXME: this is dumb
                reverse_ox_tpairs = pairwise_ox_tpairs[dd_vol_wall, dd_vol_fluid]
                fluid_ox_boundaries = {
                    bdtag: DirichletDiffusionBoundary(0)
                    for bdtag in uncoupled_fluid_boundaries}
                fluid_ox_boundaries.update({
                    tpair.dd.domain_tag:
                    DirichletDiffusionBoundary(
                        op.project(dcoll, tpair.dd,
                                   tpair.dd.with_discr_tag(quadrature_tag),
                                   tpair.ext))
                    for tpair in reverse_ox_tpairs})

                fluid_dummy_ox_mass_rhs = diffusion_operator(
                    dcoll, 0, fluid_ox_boundaries, fluid_ox_mass,
                    quadrature_tag=quadrature_tag, dd=dd_vol_fluid,
                    comm_tag=_FluidOxDiffCommTag)

                fluid_rhs = fluid_rhs + 0*fluid_dummy_ox_mass_rhs

        rhs_stepper_state = make_stepper_state(
            cv=fluid_rhs,
            tseed=tseed_rhs,
            wv=wall_rhs,
            av_smu=av_smu_rhs,
            av_sbeta=av_sbeta_rhs,
            av_skappa=av_skappa_rhs,
            av_sd=av_sd_rhs)

        return rhs_stepper_state.get_obj_array()

    unfiltered_rhs_compiled = actx.compile(unfiltered_rhs)

    def my_rhs(t, state):

        # precludes a pre-compiled timestepper
        # don't know if we should do this
        #state = force_evaluation(actx, state)

        # Work around long compile issue by computing and filtering RHS in separate
        # compiled functions
        rhs_state = unfiltered_rhs_compiled(t, state)
        #rhs_data_precompute = precompute_rhs_compiled(t, state)
        #rhs_state = compute_rhs_compiled(t, rhs_data_precompute)

        # Use a spectral filter on the RHS
        if use_rhs_filter:
            rhs_state_filtered = make_stepper_state_obj(rhs_state)
            rhs_state_filtered = rhs_state_filtered.replace(
                cv=filter_rhs_fluid_compiled(rhs_state_filtered.cv))
            if use_wall:
                # pylint: disable=no-member
                rhs_state_filtered = rhs_state_filtered.replace(
                    wv=filter_rhs_wall_compiled(rhs_state_filtered.wv))
                # pylint: enable=no-member

            rhs_state = rhs_state_filtered.get_obj_array()

        return rhs_state

    """
    current_dt = get_sim_timestep(dcoll, current_state, current_t, current_dt,
                                  current_cfl, t_final, constant_cfl)
    """

    if advance_time:
        current_step, current_t, current_stepper_state_obj = \
            advance_state(rhs=my_rhs, timestepper=timestepper,
                          pre_step_callback=my_pre_step,
                          #pre_step_callback=None,
                          post_step_callback=my_post_step,
                          istep=current_step, dt=current_dt,
                          t=current_t, t_final=t_final,
                          force_eval=force_eval,
                          state=stepper_state.get_obj_array(),
                          compile_rhs=False)
        current_stepper_state = make_stepper_state_obj(current_stepper_state_obj)
    else:
        current_stepper_state = stepper_state

    current_cv = current_stepper_state.cv
    tseed = current_stepper_state.tseed
    current_av_smu = current_stepper_state.av_smu
    current_av_sbeta = current_stepper_state.av_sbeta
    current_av_skappa = current_stepper_state.av_skappa
    current_av_sd = current_stepper_state.av_sd

    # we can't get the limited viz data back from create_fluid_state
    # so call the limiter directly first, basically doing the limiting twice
    theta_rho = actx.np.zeros_like(current_cv.mass)
    theta_Y = actx.np.zeros_like(current_cv.mass)
    theta_pres = actx.np.zeros_like(current_cv.mass)
    if viz_level == 3 and use_species_limiter == 2:
        cv_lim, theta_rho, theta_Y, theta_pres = \
            limit_fluid_state_lv(
                dcoll, cv=current_cv, gas_model=gas_model,
                temperature_seed=tseed,
                dd=dd_vol_fluid, viz_theta=True)

    current_fluid_state = create_fluid_state(current_cv, tseed,
                                             smoothness_mu=current_av_smu,
                                             smoothness_beta=current_av_sbeta,
                                             smoothness_kappa=current_av_skappa,
                                             smoothness_d=current_av_sd)
    if use_wall:
        current_wv = current_stepper_state.wv
        current_wdv = create_wall_dependent_vars_compiled(current_wv)

    # Dump the final data
    if rank == 0:
        logger.info("Checkpointing final state ...")

    ts_field_fluid, cfl, dt = my_get_timestep(dcoll=dcoll,
        fluid_state=current_fluid_state,
        t=current_t, dt=current_dt, cfl=current_cfl,
        t_final=t_final, constant_cfl=constant_cfl, fluid_dd=dd_vol_fluid)

    ts_field_wall = None
    if use_wall:
        ts_field_wall, cfl_wall, dt_wall = my_get_timestep_wall(dcoll=dcoll,
            wv=current_wv, wall_kappa=current_wdv.thermal_conductivity,
            wall_temperature=current_wdv.temperature, t=current_t, dt=current_dt,
            cfl=current_cfl, t_final=t_final, constant_cfl=constant_cfl,
            wall_dd=dd_vol_wall)
    current_t_wall = t_wall_start + (current_step - first_step)*dt*wall_time_scale

    my_write_status_lite(step=current_step, t=current_t,
                         t_wall=current_t_wall)

    my_write_status_fluid(fluid_state=current_fluid_state, dt=dt, cfl_fluid=cfl)
    if use_wall:
        my_write_status_wall(wall_temperature=current_wdv.temperature,
                             dt=dt*wall_time_scale, cfl_wall=cfl_wall)

    if viz_interval_type == 0:
        dump_number = current_step
    else:
        dump_number = (math.floor((current_t - t_start)/t_viz_interval) +
            last_viz_interval)

    if nviz > 0:
        # pack things up
        if use_wall:
            viz_state = make_obj_array([current_fluid_state, current_wv])
            viz_dv = make_obj_array([current_fluid_state.dv, current_wdv])
        else:
            viz_state = current_fluid_state
            viz_dv = current_fluid_state.dv

        my_write_viz(
            step=current_step, t=current_t, t_wall=current_t_wall,
            viz_state=viz_state, viz_dv=viz_dv,
            ts_field_fluid=ts_field_fluid,
            ts_field_wall=ts_field_wall,
            theta_rho=theta_rho,
            theta_Y=theta_Y,
            theta_pres=theta_pres,
            dump_number=dump_number)

    if nrestart > 0:
        my_write_restart(step=current_step, t=current_t, t_wall=current_t_wall,
                         state=current_stepper_state)

    if logmgr:
        logmgr.close()
    elif use_profiling:
        print(actx.tabulate_profiling_data())

    finish_tol = 2*current_dt
    assert np.abs(current_t - t_final) < finish_tol

# vim: foldmethod=marker<|MERGE_RESOLUTION|>--- conflicted
+++ resolved
@@ -3419,15 +3419,9 @@
 
             def get_mesh_data():
                 from meshmode.mesh.io import read_gmsh
-<<<<<<< HEAD
                 #mesh_construction_kwargs = {
                     #"force_positive_orientation":  False,
                     #"skip_element_orientation_test":  True}
-=======
-                mesh_construction_kwargs = {
-                    "force_positive_orientation":  True,
-                    "skip_element_orientation_test":  True}
->>>>>>> 66fbb062
                 mesh, tag_to_elements = read_gmsh(
                     mesh_filename, force_ambient_dim=dim,
                     #mesh_construction_kwargs=mesh_construction_kwargs,
@@ -5096,21 +5090,17 @@
         uncoupled_fluid_boundaries, bndry_mapping)
 
     # check the boundary condition coverage
-<<<<<<< HEAD
     #from meshmode.mesh import check_bc_coverage
     #print(f"{uncoupled_fluid_boundaries=}")
-=======
-    from meshmode.mesh import check_bc_coverage
->>>>>>> 66fbb062
     try:
         bound_list = []
         for bound in list(uncoupled_fluid_boundaries.keys()):
             bound_list.append(bound.tag)
         #print(f"{uncoupled_fluid_boundaries=}")
         print(f"{bound_list=}")
-        check_bc_coverage(mesh=dcoll.discr_from_dd(dd_vol_fluid).mesh,
-                          boundary_tags=bound_list,
-                          incomplete_ok=False)
+        #check_bc_coverage(mesh=dcoll.discr_from_dd(dd_vol_fluid).mesh,
+                          #boundary_tags=bound_list,
+                          #incomplete_ok=False)
     except (ValueError, RuntimeError):
         print(f"{uncoupled_fluid_boundaries=}")
         raise SimulationConfigurationError(
