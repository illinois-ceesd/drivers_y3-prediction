--- conflicted
+++ resolved
@@ -2342,11 +2342,7 @@
                        ("grad_v_x", grad_v[0]),
                        ("grad_v_y", grad_v[1])]
             if dim == 3:
-<<<<<<< HEAD
                 viz_ext.append(("grad_v_z", grad_v[2]))
-=======
-                viz_ext.extend([("grad_v_z", grad_v[2])])
->>>>>>> d327a411
 
             viz_ext = [("grad_Y_"+species_names[i], grad_y[i])
                        for i in range(nspecies)]
@@ -2926,11 +2922,7 @@
     def my_post_step(step, t, dt, state):
 
         if step == first_step+2:
-<<<<<<< HEAD
-            with gc_timer.start_sub_timer():
-=======
             with gc_timer:
->>>>>>> d327a411
                 import gc
                 gc.collect()
                 # Freeze the objects that are still alive so they will not
