"""mirgecom driver for the Y2 prediction."""

__copyright__ = """
Copyright (C) 2020 University of Illinois Board of Trustees
"""

__license__ = """
Permission is hereby granted, free of charge, to any person obtaining a copy
of this software and associated documentation files (the "Software"), to deal
in the Software without restriction, including without limitation the rights
to use, copy, modify, merge, publish, distribute, sublicense, and/or sell
copies of the Software, and to permit persons to whom the Software is
furnished to do so, subject to the following conditions:

The above copyright notice and this permission notice shall be included in
all copies or substantial portions of the Software.

THE SOFTWARE IS PROVIDED "AS IS", WITHOUT WARRANTY OF ANY KIND, EXPRESS OR
IMPLIED, INCLUDING BUT NOT LIMITED TO THE WARRANTIES OF MERCHANTABILITY,
FITNESS FOR A PARTICULAR PURPOSE AND NONINFRINGEMENT. IN NO EVENT SHALL THE
AUTHORS OR COPYRIGHT HOLDERS BE LIABLE FOR ANY CLAIM, DAMAGES OR OTHER
LIABILITY, WHETHER IN AN ACTION OF CONTRACT, TORT OR OTHERWISE, ARISING FROM,
OUT OF OR IN CONNECTION WITH THE SOFTWARE OR THE USE OR OTHER DEALINGS IN
THE SOFTWARE.
"""
import logging
import sys
<<<<<<< HEAD
=======
import gc
>>>>>>> 92803f21
import numpy as np
import pyopencl as cl
import numpy.linalg as la  # noqa
import pyopencl.array as cla  # noqa
import math
import grudge.op as op
from pytools.obj_array import make_obj_array
from functools import partial
from mirgecom.discretization import create_discretization_collection

from meshmode.mesh import BTAG_ALL, BTAG_NONE  # noqa
from grudge.shortcuts import make_visualizer
from grudge.dof_desc import VolumeDomainTag, DOFDesc
from grudge.op import nodal_max, nodal_min
from grudge.dof_desc import DD_VOLUME_ALL
from grudge.trace_pair import inter_volume_trace_pairs
from logpyle import IntervalTimer, set_dt
from mirgecom.logging_quantities import (
    initialize_logmgr,
    logmgr_add_cl_device_info,
    logmgr_set_time,
    logmgr_add_device_memory_usage,
    logmgr_add_mempool_usage,
)

from mirgecom.simutil import (
    check_step,
    distribute_mesh,
    write_visfile,
    check_naninf_local,
    check_range_local,
    force_evaluation
)
from mirgecom.restart import write_restart_file
from mirgecom.io import make_init_message
from mirgecom.mpi import mpi_entry_point
from mirgecom.integrators import (rk4_step, lsrk54_step, lsrk144_step,
                                  euler_step)
from mirgecom.inviscid import (inviscid_facial_flux_rusanov,
                               inviscid_facial_flux_hll)
from grudge.shortcuts import compiled_lsrk45_step

from mirgecom.fluid import make_conserved
from mirgecom.limiter import bound_preserving_limiter
from mirgecom.steppers import advance_state
from mirgecom.diffusion import (
    diffusion_operator,
    DirichletDiffusionBoundary
)
#from mirgecom.initializers import (Uniform, PlanarDiscontinuity)
from mirgecom.eos import IdealSingleGas, PyrometheusMixture
from mirgecom.transport import (
    SimpleTransport,
    PowerLawTransport,
    MixtureAveragedTransport,
    ArtificialViscosityTransportDiv
)
from mirgecom.gas_model import GasModel, make_fluid_state
from mirgecom.multiphysics.thermally_coupled_fluid_wall import (
    coupled_grad_t_operator,
    coupled_ns_heat_operator
)
from mirgecom.navierstokes import grad_cv_operator
# driver specific utilties
from y3prediction.utils import (
    getIsentropicPressure,
    getIsentropicTemperature,
    getMachFromAreaRatio
)
from y3prediction.wall import (
    mask_from_elements,
    WallVars,
    WallModel,
)
from y3prediction.uiuc_sharp import Thermochemistry
from y3prediction.actii_y3 import InitACTII


class SingleLevelFilter(logging.Filter):
    def __init__(self, passlevel, reject):
        self.passlevel = passlevel
        self.reject = reject

    def filter(self, record):
        if self.reject:
            return (record.levelno != self.passlevel)
        else:
            return (record.levelno == self.passlevel)


class MyRuntimeError(RuntimeError):
    """Simple exception to kill the simulation."""

    pass


class _SmoothnessCVGradCommTag:
    pass


class _OxCommTag:
    pass


class _FluidOxDiffCommTag:
    pass


class _WallOxDiffCommTag:
    pass


@mpi_entry_point
def main(ctx_factory=cl.create_some_context,
         restart_filename=None, target_filename=None,
         use_profiling=False, use_logmgr=True, user_input_file=None,
         use_overintegration=False, actx_class=None, casename=None,
         lazy=False, log_path="log_data"):

    if actx_class is None:
        raise RuntimeError("Array context class missing.")

    # control log messages
    logger = logging.getLogger(__name__)
    logger.propagate = False

    if (logger.hasHandlers()):
        logger.handlers.clear()

    # send info level messages to stdout
    h1 = logging.StreamHandler(sys.stdout)
    f1 = SingleLevelFilter(logging.INFO, False)
    h1.addFilter(f1)
    logger.addHandler(h1)

    # send everything else to stderr
    h2 = logging.StreamHandler(sys.stderr)
    f2 = SingleLevelFilter(logging.INFO, True)
    h2.addFilter(f2)
    logger.addHandler(h2)

    cl_ctx = ctx_factory()

    from mpi4py import MPI
    comm = MPI.COMM_WORLD
    rank = comm.Get_rank()
    nparts = comm.Get_size()

    from mirgecom.simutil import global_reduce as _global_reduce
    global_reduce = partial(_global_reduce, comm=comm)

    if casename is None:
        casename = "mirgecom"

    # logging and profiling
    logname = log_path + "/" + casename + ".sqlite"

    if rank == 0:
        import os
        log_dir = os.path.dirname(logname)
        if log_dir and not os.path.exists(log_dir):
            os.makedirs(log_dir)
    comm.Barrier()

    logmgr = initialize_logmgr(use_logmgr,
        filename=logname, mode="wu", mpi_comm=comm)

    if use_profiling:
        queue = cl.CommandQueue(cl_ctx,
            properties=cl.command_queue_properties.PROFILING_ENABLE)
    else:
        queue = cl.CommandQueue(cl_ctx)

    # main array context for the simulation
    from mirgecom.simutil import get_reasonable_memory_pool
    alloc = get_reasonable_memory_pool(cl_ctx, queue)

    if lazy:
        actx = actx_class(comm, queue, mpi_base_tag=12000, allocator=alloc)
    else:
        actx = actx_class(comm, queue, allocator=alloc, force_device_scalars=True)

    # set up driver parameters
    from mirgecom.simutil import configurate
    from mirgecom.io import read_and_distribute_yaml_data
    input_data = read_and_distribute_yaml_data(comm, user_input_file)
<<<<<<< HEAD

    # Let the user specify a name to customize initialization
    init_name = configurate("init_name", input_data, "ACTII")
=======
>>>>>>> 92803f21

    # i/o frequencies
    nviz = configurate("nviz", input_data, 500)
    nrestart = configurate("nrestart", input_data, 5000)
    nhealth = configurate("nhealth", input_data, 1)
    nstatus = configurate("nstatus", input_data, 1)
    ngarbage = configurate("ngarbage", input_data, 10)

    # garbage collection frequency
    ngarbage = configurate("ngarbage", input_data, 10)

    # verbosity for what gets written to viz dumps, increase for more stuff
    viz_level = configurate("viz_level", input_data, 1)
    # control the time interval for writing viz dumps
    viz_interval_type = configurate("viz_interval_type", input_data, 0)

    # default timestepping control
    integrator = configurate("integrator", input_data, "rk4")
    current_dt = configurate("current_dt", input_data, 1.e-8)
    t_final = configurate("t_final", input_data, 1.e-7)
    t_viz_interval = configurate("t_viz_interval", input_data, 1.e-8)
    current_cfl = configurate("current_cfl", input_data, 1.0)
    constant_cfl = configurate("constant_cfl", input_data, False)

    # these are modified below for a restart
    current_t = 0
    t_start = 0.
    t_wall_start = 0.
    current_step = 0
    first_step = 0
    last_viz_interval = 0
    force_eval = True

    # default health status bounds
    health_pres_min = configurate("health_pres_min", input_data, 0.1)
    health_pres_max = configurate("health_pres_max", input_data, 2.e6)
    health_temp_min = configurate("health_temp_min", input_data, 1.0)
    health_temp_max = configurate("health_temp_max", input_data, 5000.)
    health_mass_frac_min = configurate("health_mass_frac_min", input_data, -1.0)
    health_mass_frac_max = configurate("health_mass_frac_max", input_data, 2.0)

    # discretization and model control
    order = configurate("order", input_data, 2)
    alpha_sc = configurate("alpha_sc", input_data, 0.3)
    kappa_sc = configurate("kappa_sc", input_data, 0.5)
    s0_sc = configurate("s0_sc", input_data, -5.0)

    dim = configurate("dimen", input_data, 2)
    inv_num_flux = configurate("inv_num_flux", input_data, "rusanov")
    mesh_filename = configurate("mesh_filename", input_data, "data/actii_2d.msh")
    noslip = configurate("noslip", input_data, True)
    adiabatic = configurate("adiabatic", input_data, False)
    use_1d_part = configurate("use_1d_part", input_data, True)

    # - Flash1D-specific configuration parameters
    # -- mesh generation
    mesh_angle = configurate("mesh_angle", input_data, 0.)
    mesh_size = configurate("mesh_size", input_data, 1e-3)
    bl_ratio = configurate("bl_ratio", input_data, 3.)
    interface_ratio = configurate("interface_ratio", input_data, 2.)
    transfinite = configurate("transfinite", input_data, False)
    use_gmsh = configurate("use_gmsh", input_data, True)
    periodic = configurate("periodic", input_data, False)
    mesh_theta = mesh_angle/180.*np.pi/2.
    mesh_normal = np.zeros(shape=(dim,))
    mesh_normal[0] = np.cos(mesh_theta)
    mesh_normal[1] = np.sin(mesh_theta)
    mesh_normal = mesh_normal / np.sqrt(np.dot(mesh_normal, mesh_normal))
    mesh_rotation = np.matrix([[mesh_normal[0],
                               mesh_normal[1]],
                               [-mesh_normal[1],
                                mesh_normal[0]]])
    # -- initialization parameters
    # --- common
    flash_sigma = configurate("sigma", input_data, .001)
    flash_mach = configurate("mach", input_data, 2.0)
    flash_press = configurate("pressure_background", input_data, 101325.)
    flash_temp = configurate("temperature_background", input_data, 300.)
    init_flame = configurate("init_flame", input_data, False)
    init_shock = configurate("init_shock", input_data, False)

    # --- shock init
    shock_angle = configurate("shock_angle", input_data, 0.)
    shock_normal = np.zeros(shape=(dim,))
    shock_theta = shock_angle/180.*np.pi/2.
    shock_normal[0] = np.cos(shock_theta)
    shock_normal[1] = np.sin(shock_theta)
    shock_normal = shock_normal / np.sqrt(np.dot(shock_normal, shock_normal))
    shock_location = np.zeros(shape=(dim,))
    shock_location[0] = configurate("shock_location_x", input_data, .05)
    shock_location[1] = configurate("shock_location_y", input_data, 0.)
    if not init_shock:
        shock_location = None

    # --- flame init
    flame_angle = configurate("flame_angle", input_data, 0.)
    flame_normal = np.zeros(shape=(dim,))
    flame_theta = flame_angle/180.*np.pi/2.
    flame_normal[0] = np.cos(flame_theta)
    flame_normal[1] = np.sin(flame_theta)
    flame_location = np.zeros(shape=(dim,))
    flame_location[0] = configurate("flame_location_x", input_data, .05)
    flame_location[1] = configurate("flame_location_y", input_data, 0.)
    temperature_burned = configurate("temperature_burned", input_data, 1500.)
    if not init_flame:
        flame_location = None

    if np.abs(mesh_angle) > 0.:
        if init_shock:
            shock_location = mesh_rotation.dot(shock_location)
            shock_normal = mesh_rotation.dot(shock_normal)
        if init_flame:
            flame_location = mesh_rotation.dot(flame_location)
            flame_normal = mesh_rotation.dot(flame_normal)

    # material properties and models options
    gas_mat_prop = configurate("gas_mat_prop", input_data, 0)
    spec_diff = configurate("spec_diff", input_data, 1.e-4)
    nspecies = configurate("nspecies", input_data, 0)
    eos_type = configurate("eos", input_data, 0)
    transport_type = configurate("transport", input_data, 0)
    # for pyrometheus, number of newton iterations
    pyro_temp_iter = configurate("pyro_temp_iter", input_data, 3)
    # for pyrometheus, toleranace for temperature residual
    pyro_temp_tol = configurate("pyro_temp_tol", input_data, 1.e-4)

    # for overwriting the default fluid material properties
    fluid_gamma = configurate("fluid_gamma", input_data, -1.)
    fluid_mw = configurate("fluid_mw", input_data, -1.)
    fluid_kappa = configurate("fluid_kappa", input_data, -1.)
    fluid_mu = configurate("mu", input_data, -1.)

    # rhs control
    use_combustion = configurate("use_combustion", input_data, True)
    use_wall_ox = configurate("use_wall_ox", input_data, True)
    use_wall_mass = configurate("use_wall_mass", input_data, True)
    use_ignition = configurate("use_ignition", input_data, 0)
    use_injection = configurate("use_injection", input_data, True)

    # outflow sponge location and strength
    use_sponge = configurate("use_sponge", input_data, True)
    sponge_sigma = configurate("sponge_sigma", input_data, 1.0)
    sponge_thickness = configurate("sponge_thickness", input_data, 0.09)
    sponge_x0 = configurate("sponge_x0", input_data, 0.9)

    # artificial viscosity control
    use_av = configurate("use_av", input_data, False)

    # species limiter
    use_species_limiter = configurate("use_species_limiter", input_data, False)

    # Filtering is implemented according to HW Sec. 5.3
    # The modal response function is e^-(alpha * eta ^ 2s), where
    # - alpha is a user parameter (defaulted like HW's)
    # - eta := (mode - N_c)/(N - N_c)
    # - N_c := cutoff mode ( = *filter_frac* x order)
    # - s := order of the filter (divided by 2)
    # Modes below N_c are unfiltered. Modes above Nc are weighted
    # by the modal response function described above.
    #
    # Two different filters can be used with the prediction driver.
    # 1) Solution filtering: filters the solution every *soln_nfilter* steps
    # 2) RHS filtering: filters the RHS every substep
    #
    # Turn on SOLUTION filtering by setting soln_nfilter > 0
    # Turn on RHS filtering by setting use_rhs_filter = 1.
    #
    # --- Filtering settings ---
    # ------ Solution filtering
    # filter every *nfilter* steps (-1 = no filtering)
    soln_nfilter = configurate("soln_nfilter", input_data, -1)
    soln_filter_frac = configurate("soln_filter_frac", input_data, 0.5)
    # soln_filter_cutoff = -1 => filter_frac*order)
    soln_filter_cutoff = configurate("soln_filter_cutoff", input_data, -1)
    soln_filter_order = configurate("soln_filter_order", input_data, 8)
    # Alpha value suggested by:
    # JSH/TW Nodal DG Methods, Section 5.3
    # DOI: 10.1007/978-0-387-72067-8
    soln_filter_alpha_default = -1.0*np.log(np.finfo(float).eps)
    soln_filter_alpha = configurate("soln_filter_alpha", input_data,
                                    soln_filter_alpha_default)
    # ------ RHS filtering
    use_rhs_filter = configurate("use_rhs_filter", input_data, False)
    rhs_filter_frac = configurate("rhs_filter_frac", input_data, 0.5)
    rhs_filter_cutoff = configurate("rhs_filter_cutoff", input_data, -1)
    rhs_filter_order = configurate("rhs_filter_order", input_data, 8)
    rhs_filter_alpha = configurate("rhs_filter_alpha", input_data,
                                   soln_filter_alpha_default)

    # ACTII flow properties
    total_pres_inflow = configurate("total_pres_inflow", input_data, 2.745e5)
    total_temp_inflow = configurate("total_temp_inflow", input_data, 2076.43)

    # injection flow properties
    total_pres_inj = configurate("total_pres_inj", input_data, 50400)
    total_temp_inj = configurate("total_temp_inj", input_data, 300)
    mach_inj = configurate("mach_inj", input_data, 1.0)

    # parameters to adjust the shape of the initialization
    vel_sigma = configurate("vel_sigma", input_data, 1000)
    temp_sigma = configurate("temp_sigma", input_data, 1250)
    # adjusted to match the mass flow rate
    vel_sigma_inj = configurate("vel_sigma_inj", input_data, 5000)
    temp_sigma_inj = configurate("temp_sigma_inj", input_data, 5000)
    temp_wall = 300

    # wall stuff
    wall_penalty_amount = configurate("wall_penalty_amount", input_data, 0)
    wall_time_scale = configurate("wall_time_scale", input_data, 1)
    wall_material = configurate("wall_material", input_data, 0)

    # use fluid average diffusivity by default
    wall_insert_ox_diff = spec_diff

    # Averaging from https://www.azom.com/article.aspx?ArticleID=1630
    # for graphite
    wall_insert_rho = configurate("wall_insert_rho", input_data, 1625)
    wall_insert_cp = configurate("wall_insert_cp", input_data, 770)
    wall_insert_kappa = configurate("wall_insert_kappa", input_data, 247.5)

    # Averaging from http://www.matweb.com/search/datasheet.aspx?bassnum=MS0001
    # for steel
    wall_surround_rho = configurate("wall_surround_rho", input_data, 7.9e3)
    wall_surround_cp = configurate("wall_surround_cp", input_data, 470)
    wall_surround_kappa = configurate("wall_surround_kappa", input_data, 48)

    # initialize the ignition spark
    spark_init_loc_z = 0.035/2.
    spark_init_time = configurate("ignition_init_time", input_data, 999999999.)
    spark_strength = configurate("ignition_strength", input_data, 2.e7)
    spark_duration = configurate("ignition_duration", input_data, 1.e-8)
    spark_diameter = configurate("ignition_diameter", input_data, 0.0025)
    spark_init_loc_x = configurate("ignition_init_loc_x", input_data, 0.677)
    spark_init_loc_y = configurate("ignition_init_loc_y", input_data, -0.021)

    # param sanity check
    allowed_integrators = ["rk4", "euler", "lsrk54", "lsrk144", "compiled_lsrk54"]
    if integrator not in allowed_integrators:
        error_message = "Invalid time integrator: {}".format(integrator)
        raise RuntimeError(error_message)

    if integrator == "compiled_lsrk54":
        print("Setting force_eval = False for pre-compiled time integration")
        force_eval = False

    if viz_interval_type > 2:
        error_message = "Invalid value for viz_interval_type [0-2]"
        raise RuntimeError(error_message)

    s0_sc = np.log10(1.0e-4 / np.power(order, 4))
    if rank == 0:
        print(f"Shock capturing parameters: alpha {alpha_sc}, "
              f"s0 {s0_sc}, kappa {kappa_sc}")

    # flow stagnation temperature
    static_temp = 2076.43
    # steepness of the smoothed function
    theta_sc = 100
    # cutoff, smoothness below this value is ignored
    beta_sc = 0.01
    gamma_sc = 1.5

    if rank == 0:
        if use_av:
            print("Artificial viscosity using modified physical viscosity")
            print("Using velocity divergence indicator")
            print(f"Shock capturing parameters: alpha {alpha_sc}, "
                  f"gamma_sc {gamma_sc}"
                  f"theta_sc {theta_sc}, beta_sc {beta_sc}, Pr 0.75, "
                  f"stagnation temperature {static_temp}")
        else:
            print("Artificial viscosity disabled")

    if rank == 0:
        print("\n#### Simluation control data: ####")
        print(f"\tnrestart = {nrestart}")
        print(f"\tnhealth = {nhealth}")
        print(f"\tnstatus = {nstatus}")
        if ngarbage >= 0:
            print(f"\tSyncd garbage collection every {ngarbage} steps.")
            # gc.disable()
        else:
            print(f"\tUsing Python automatic garbage collection.")
        if constant_cfl == 1:
            print(f"\tConstant cfl mode, current_cfl = {current_cfl}")
        else:
            print(f"\tConstant dt mode, current_dt = {current_dt}")
        print(f"\tt_final = {t_final}")
        print(f"\torder = {order}")
        print(f"\tdimension = {dim}")
        print(f"\tTime integration {integrator}")
        if noslip:
            print("Fluid wall boundary conditions are noslip for velocity")
        else:
            print("Fluid wall boundary conditions are slip for velocity")
        if adiabatic:
            print("Fluid wall boundary conditions are adiabatic for temperature")
        else:
            print("Fluid wall boundary conditions are isothermal for temperature")
        print("#### Simluation control data: ####\n")

    if rank == 0:
        print("\n#### Visualization setup: ####")
        if viz_level >= 0:
            print("\tBasic visualization output enabled.")
            print("\t(cv, dv, cfl)")
        if viz_level >= 1:
            print("\tExtra visualization output enabled for derived quantities.")
            print("\t(velocity, mass_fractions, etc.)")
        if viz_level >= 2:
            print("\tNon-dimensional parameter visualization output enabled.")
            print("\t(Re, Pr, etc.)")
        if viz_level >= 3:
            print("\tDebug visualization output enabled.")
            print("\t(rhs, grad_cv, etc.)")
        if viz_interval_type == 0:
            print(f"\tWriting viz data every {nviz} steps.")
        if viz_interval_type == 1:
            print(f"\tWriting viz data roughly every {t_viz_interval} seconds.")
        if viz_interval_type == 2:
            print(f"\tWriting viz data exactly every {t_viz_interval} seconds.")
        print("#### Visualization setup: ####")

    """
    if not noslip:
        vel_sigma = 0.
    if adiabatic:
        temp_sigma = 0.
    """

    if rank == 0:
        print("\n#### Simluation setup data: ####")
        print(f"\ttotal_pres_injection = {total_pres_inj}")
        print(f"\ttotal_temp_injection = {total_temp_inj}")
        print(f"\tvel_sigma = {vel_sigma}")
        print(f"\ttemp_sigma = {temp_sigma}")
        print(f"\tvel_sigma_injection = {vel_sigma_inj}")
        print(f"\ttemp_sigma_injection = {temp_sigma_inj}")
        print("#### Simluation setup data: ####")

    spark_center = np.zeros(shape=(dim,))
    spark_center[0] = spark_init_loc_x
    spark_center[1] = spark_init_loc_y
    if dim == 3:
        spark_center[2] = spark_init_loc_z

    if rank == 0 and use_ignition > 0:
        print("\n#### Ignition control parameters ####")
        print(f"spark center ({spark_center[0]},{spark_center[1]})")
        print(f"spark FWHM {spark_diameter}")
        print(f"spark strength {spark_strength}")
        print(f"ignition time {spark_init_time}")
        print(f"ignition duration {spark_duration}")
        if use_ignition == 1:
            print("spark ignition")
        elif use_ignition == 2:
            print("heat source ignition")
        print("#### Ignition control parameters ####\n")

    def _compiled_stepper_wrapper(state, t, dt, rhs):
        return compiled_lsrk45_step(actx, state, t, dt, rhs)

    timestepper = rk4_step
    if integrator == "euler":
        timestepper = euler_step
    if integrator == "lsrk54":
        timestepper = lsrk54_step
    if integrator == "lsrk144":
        timestepper = lsrk144_step
    if integrator == "compiled_lsrk54":
        timestepper = _compiled_stepper_wrapper

    if inv_num_flux == "rusanov":
        inviscid_numerical_flux_func = inviscid_facial_flux_rusanov
        if rank == 0:
            print("\nRusanov inviscid flux")
    if inv_num_flux == "hll":
        inviscid_numerical_flux_func = inviscid_facial_flux_hll
        if rank == 0:
            print("\nHLL inviscid flux")

    # }}}

    # constants
    mw_o = 15.999
    mw_o2 = mw_o*2
    mw_co = 28.010
    mw_n2 = 14.0067*2
    mw_c2h4 = 28.05
    mw_h2 = 1.00784*2
    mw_ar = 39.948
    univ_gas_const = 8314.59

    mf_o2 = 0.273

    if gas_mat_prop == 0:
        # working gas: O2/N2 #
        #   O2 mass fraction 0.273
        #   gamma = 1.4
        #   cp = 37.135 J/mol-K,
        #   rho= 1.977 kg/m^3 @298K
        gamma = 1.4
        mw = mw_o2*mf_o2 + mw_n2*(1.0 - mf_o2)
    if gas_mat_prop == 1:
        # working gas: Ar #
        #   O2 mass fraction 0.273
        #   gamma = 1.4
        #   cp = 37.135 J/mol-K,
        #   rho= 1.977 kg/m^3 @298K
        gamma = 5/3
        mw = mw_ar

    if fluid_gamma > 0:
        gamma = fluid_gamma

    mf_c2h4 = mw_c2h4/(mw_c2h4 + mw_h2)
    mf_h2 = 1 - mf_c2h4

    # user can reset the mw to whatever they want
    if fluid_mw > 0:
        mw = fluid_mw

    r = univ_gas_const/mw
    cp = r*gamma/(gamma - 1)
    Pr = 0.75

    # viscosity @ 400C, Pa-s
    if gas_mat_prop == 0:
        # working gas: O2/N2 #
        mu_o2 = 3.76e-5
        mu_n2 = 3.19e-5
        mu = mu_o2*mf_o2 + mu_n2*(1-mu_o2)  # 3.3456e-5
    if gas_mat_prop == 1:
        # working gas: Ar #
        mu_ar = 4.22e-5
        mu = mu_ar
    if fluid_mu > 0:
        mu = fluid_mu

    kappa = cp*mu/Pr
    if fluid_kappa > 0:
        kappa = fluid_kappa
    init_temperature = 300.0

    # don't allow limiting on flows without species
    if nspecies == 0:
        use_species_limiter = False
        use_injection = False

    # Turn off combustion unless EOS supports it
    if nspecies < 3:
        use_combustion = False

    if nspecies > 3:
        eos_type = 1

    if rank == 0:
        print("\n#### Simluation material properties: ####")
        print("#### Fluid domain: ####")
        print(f"\tmu = {mu}")
        print(f"\tkappa = {kappa}")
        print(f"\tPrandtl Number  = {Pr}")
        print(f"\tnspecies = {nspecies}")
        if nspecies == 0:
            print("\tno passive scalars, uniform species mixture")
            if gas_mat_prop == 0:
                print("\tO2/N2 mix material properties.")
            else:
                print("\tAr material properties.")
        elif nspecies == 3:
            print("\tpassive scalars to track air/fuel/inert mixture, ideal gas eos")
        elif nspecies == 5:
            print("\tfull multi-species initialization with pyrometheus eos")
            print("\tno combustion source terms")
        else:
            print("\tfull multi-species initialization with pyrometheus eos")
            print("\tcombustion source terms enabled")

        if eos_type == 0:
            print("\tIdeal Gas EOS")
        elif eos_type == 1:
            print("\tPyrometheus EOS")

        if use_species_limiter:
            print("\nSpecies mass fractions limited to [0:1]")

    transport_alpha = 0.6
    transport_beta = 4.093e-7
    transport_sigma = 2.0
    transport_n = 0.666

    if rank == 0:
        if transport_type == 0:
            print("\t Simple transport model:")
            print("\t\t constant viscosity, species diffusivity")
            print(f"\tmu = {mu}")
            print(f"\tkappa = {kappa}")
            print(f"\tspecies diffusivity = {spec_diff}")
        elif transport_type == 1:
            print("\t Power law transport model:")
            print("\t\t temperature dependent viscosity, species diffusivity")
            print(f"\ttransport_alpha = {transport_alpha}")
            print(f"\ttransport_beta = {transport_beta}")
            print(f"\ttransport_sigma = {transport_sigma}")
            print(f"\ttransport_n = {transport_n}")
            print(f"\tspecies diffusivity = {spec_diff}")
        elif transport_type == 2:
            print("\t Pyrometheus transport model:")
            print("\t\t temperature/mass fraction dependence")
        else:
            error_message = "Unknown transport_type {}".format(transport_type)
            raise RuntimeError(error_message)

        print("#### Wall domain: ####")

        if wall_material == 0:
            print("\tNon-reactive wall model")
        elif wall_material == 1:
            print("\tReactive wall model for non-porous media")
        elif wall_material == 2:
            print("\tReactive wall model for porous media")
        else:
            error_message = "Unknown wall_material {}".format(wall_material)
            raise RuntimeError(error_message)

        if use_wall_ox:
            print("\tWall oxidizer transport enabled")
        else:
            print("\tWall oxidizer transport disabled")

        if use_wall_mass:
            print("\t Wall mass loss enabled")
        else:
            print("\t Wall mass loss disabled")

        print(f"\tWall density = {wall_insert_rho}")
        print(f"\tWall cp = {wall_insert_cp}")
        print(f"\tWall O2 diff = {wall_insert_ox_diff}")
        print(f"\tWall surround density = {wall_surround_rho}")
        print(f"\tWall surround cp = {wall_surround_cp}")
        print(f"\tWall surround kappa = {wall_surround_kappa}")
        print(f"\tWall time scale = {wall_time_scale}")
        print(f"\tWall penalty = {wall_penalty_amount}")
        print("#### Simluation material properties: ####")

    # {{{ Set up physical gas model

    # make the eos
    if eos_type == 0:
        eos = IdealSingleGas(gamma=gamma, gas_const=r)
        species_names = ["air", "fuel", "inert"]
    else:
        from mirgecom.thermochemistry import get_pyrometheus_wrapper_class
        chem_source_tol = 1.e-10
        pyro_mech = get_pyrometheus_wrapper_class(
            pyro_class=Thermochemistry, temperature_niter=pyro_temp_iter,
            zero_level=chem_source_tol)(actx.np)
        eos = PyrometheusMixture(pyro_mech, temperature_guess=init_temperature)
        species_names = pyro_mech.species_names

    spec_diffusivity = spec_diff * np.ones(nspecies)
    physical_transport_model = \
        (SimpleTransport(viscosity=mu, thermal_conductivity=kappa,
                         species_diffusivity=spec_diffusivity)
         if transport_type == 0
         else PowerLawTransport(alpha=transport_alpha, beta=transport_beta,
                                sigma=transport_sigma, n=transport_n,
                                species_diffusivity=spec_diffusivity)
         if transport_type == 1
         else MixtureAveragedTransport(pyro_mech))

    transport_model = physical_transport_model

    if use_av:
        transport_model = ArtificialViscosityTransportDiv(
            physical_transport=physical_transport_model,
            av_mu=alpha_sc, av_prandtl=0.75)

    gas_model = GasModel(eos=eos, transport=transport_model)

    # }}}

    # initialize species mass fractions
    inj_ymin = -0.0243245
    inj_ymax = -0.0227345
    y = np.zeros(nspecies)
    y_fuel = np.zeros(nspecies)
    if nspecies == 3:
        y[0] = 1
        y_fuel[1] = 1
    elif nspecies > 4:
        # find name species indicies
        for i in range(nspecies):
            if species_names[i] == "C2H4":
                i_c2h4 = i
            if species_names[i] == "H2":
                i_h2 = i
            if species_names[i] == "O2":
                i_ox = i
            if species_names[i] == "N2":
                i_di = i

        # Set the species mass fractions to the free-stream flow
        y[i_ox] = mf_o2
        y[i_di] = 1. - mf_o2
        # Set the species mass fractions to the free-stream flow
        y_fuel[i_c2h4] = mf_c2h4
        y_fuel[i_h2] = mf_h2

    #
    # stagnation tempertuare 2076.43 K
    # stagnation pressure 2.745e5 Pa
    #
    # isentropic expansion based on the area ratios between the inlet (r=54e-3m) and
    # the throat (r=3.167e-3)
    #
    vel_inflow = np.zeros(shape=(dim,))
    vel_outflow = np.zeros(shape=(dim,))
    vel_injection = np.zeros(shape=(dim,))

    throat_height = 3.61909e-3
    inlet_height = 54.129e-3
    outlet_height = 28.54986e-3
    inlet_area_ratio = inlet_height/throat_height
    outlet_area_ratio = outlet_height/throat_height

    inlet_mach = getMachFromAreaRatio(area_ratio=inlet_area_ratio,
                                      gamma=gamma,
                                      mach_guess=0.01)
    pres_inflow = getIsentropicPressure(mach=inlet_mach,
                                        P0=total_pres_inflow,
                                        gamma=gamma)
    temp_inflow = getIsentropicTemperature(mach=inlet_mach,
                                           T0=total_temp_inflow,
                                           gamma=gamma)

    if eos_type == 0:
        rho_inflow = pres_inflow/temp_inflow/r
        sos = math.sqrt(gamma*pres_inflow/rho_inflow)
        inlet_gamma = gamma
    else:
        rho_inflow = pyro_mech.get_density(p=pres_inflow,
                                          temperature=temp_inflow,
                                          mass_fractions=y)
        inlet_gamma = (pyro_mech.get_mixture_specific_heat_cp_mass(temp_inflow, y) /
                       pyro_mech.get_mixture_specific_heat_cv_mass(temp_inflow, y))

        gamma_error = (gamma - inlet_gamma)
        gamma_guess = inlet_gamma
        toler = 1.e-6
        # iterate over the gamma/mach since gamma = gamma(T)
        while gamma_error > toler:

            inlet_mach = getMachFromAreaRatio(area_ratio=inlet_area_ratio,
                                              gamma=gamma_guess,
                                              mach_guess=0.01)
            pres_inflow = getIsentropicPressure(mach=inlet_mach,
                                                P0=total_pres_inflow,
                                                gamma=gamma_guess)
            temp_inflow = getIsentropicTemperature(mach=inlet_mach,
                                                   T0=total_temp_inflow,
                                                   gamma=gamma_guess)

            rho_inflow = pyro_mech.get_density(p=pres_inflow,
                                              temperature=temp_inflow,
                                              mass_fractions=y)
            inlet_gamma = \
                (pyro_mech.get_mixture_specific_heat_cp_mass(temp_inflow, y) /
                 pyro_mech.get_mixture_specific_heat_cv_mass(temp_inflow, y))
            gamma_error = (gamma_guess - inlet_gamma)
            gamma_guess = inlet_gamma

        sos = math.sqrt(inlet_gamma*pres_inflow/rho_inflow)

    vel_inflow[0] = inlet_mach*sos

    if rank == 0:
        print("#### Simluation initialization data: ####")
        print(f"\tinlet Mach number {inlet_mach}")
        print(f"\tinlet gamma {inlet_gamma}")
        print(f"\tinlet temperature {temp_inflow}")
        print(f"\tinlet pressure {pres_inflow}")
        print(f"\tinlet rho {rho_inflow}")
        print(f"\tinlet velocity {vel_inflow[0]}")
        #print(f"final inlet pressure {pres_inflow_final}")

    outlet_mach = getMachFromAreaRatio(area_ratio=outlet_area_ratio,
                                       gamma=gamma,
                                       mach_guess=1.1)
    pres_outflow = getIsentropicPressure(mach=outlet_mach,
                                         P0=total_pres_inflow,
                                         gamma=gamma)
    temp_outflow = getIsentropicTemperature(mach=outlet_mach,
                                            T0=total_temp_inflow,
                                            gamma=gamma)

    if eos_type == 0:
        rho_outflow = pres_outflow/temp_outflow/r
        sos = math.sqrt(gamma*pres_outflow/rho_outflow)
        outlet_gamma = gamma
    else:
        rho_outflow = pyro_mech.get_density(p=pres_outflow,
                                            temperature=temp_outflow,
                                            mass_fractions=y)
        outlet_gamma = \
            (pyro_mech.get_mixture_specific_heat_cp_mass(temp_outflow, y) /
             pyro_mech.get_mixture_specific_heat_cv_mass(temp_outflow, y))

        gamma_error = (gamma - outlet_gamma)
        gamma_guess = outlet_gamma
        toler = 1.e-6
        # iterate over the gamma/mach since gamma = gamma(T)
        while gamma_error > toler:

            outlet_mach = getMachFromAreaRatio(area_ratio=outlet_area_ratio,
                                              gamma=gamma_guess,
                                              mach_guess=0.01)
            pres_outflow = getIsentropicPressure(mach=outlet_mach,
                                                P0=total_pres_inflow,
                                                gamma=gamma_guess)
            temp_outflow = getIsentropicTemperature(mach=outlet_mach,
                                                   T0=total_temp_inflow,
                                                   gamma=gamma_guess)
            rho_outflow = pyro_mech.get_density(p=pres_outflow,
                                                temperature=temp_outflow,
                                                mass_fractions=y)
            outlet_gamma = \
                (pyro_mech.get_mixture_specific_heat_cp_mass(temp_outflow, y) /
                 pyro_mech.get_mixture_specific_heat_cv_mass(temp_outflow, y))
            gamma_error = (gamma_guess - outlet_gamma)
            gamma_guess = outlet_gamma

    vel_outflow[0] = outlet_mach*math.sqrt(gamma*pres_outflow/rho_outflow)

    if rank == 0:
        print("\t********")
        print(f"\toutlet Mach number {outlet_mach}")
        print(f"\toutlet gamma {outlet_gamma}")
        print(f"\toutlet temperature {temp_outflow}")
        print(f"\toutlet pressure {pres_outflow}")
        print(f"\toutlet rho {rho_outflow}")
        print(f"\toutlet velocity {vel_outflow[0]}")

    gamma_injection = gamma
    if nspecies > 0:
        # injection mach number
        if eos_type == 0:
            gamma_injection = gamma
        else:
            #MJA: Todo, get the gamma from cantera to get the correct
            # inflow properties
            # needs to be iterative with the call below
            gamma_injection = 0.5*(1.24 + 1.4)

        pres_injection = getIsentropicPressure(mach=mach_inj,
                                               P0=total_pres_inj,
                                               gamma=gamma_injection)
        temp_injection = getIsentropicTemperature(mach=mach_inj,
                                                  T0=total_temp_inj,
                                                  gamma=gamma_injection)

        if eos_type == 0:
            rho_injection = pres_injection/temp_injection/r
            sos = math.sqrt(gamma*pres_injection/rho_injection)
        else:
            rho_injection = pyro_mech.get_density(p=pres_injection,
                                                  temperature=temp_injection,
                                                  mass_fractions=y)
            gamma_injection = \
                (pyro_mech.get_mixture_specific_heat_cp_mass(temp_injection, y) /
                 pyro_mech.get_mixture_specific_heat_cv_mass(temp_injection, y))

            gamma_error = (gamma - gamma_injection)
            gamma_guess = gamma_injection
            toler = 1.e-6
            # iterate over the gamma/mach since gamma = gamma(T)
            while gamma_error > toler:

                outlet_mach = getMachFromAreaRatio(area_ratio=outlet_area_ratio,
                                                  gamma=gamma_guess,
                                                  mach_guess=0.01)
                pres_outflow = getIsentropicPressure(mach=outlet_mach,
                                                    P0=total_pres_inj,
                                                    gamma=gamma_guess)
                temp_outflow = getIsentropicTemperature(mach=outlet_mach,
                                                       T0=total_temp_inj,
                                                       gamma=gamma_guess)
                rho_injection = pyro_mech.get_density(p=pres_injection,
                                                      temperature=temp_injection,
                                                      mass_fractions=y)
                gamma_injection = \
                    (pyro_mech.get_mixture_specific_heat_cp_mass(temp_injection, y) /
                     pyro_mech.get_mixture_specific_heat_cv_mass(temp_injection, y))
                gamma_error = (gamma_guess - gamma_injection)
                gamma_guess = gamma_injection

            sos = math.sqrt(gamma_injection*pres_injection/rho_injection)

        vel_injection[0] = -mach_inj*sos

        if rank == 0:
            print("\t********")
            print(f"\tinjector Mach number {mach_inj}")
            print(f"\tinjector gamma {gamma_injection}")
            print(f"\tinjector temperature {temp_injection}")
            print(f"\tinjector pressure {pres_injection}")
            print(f"\tinjector rho {rho_injection}")
            print(f"\tinjector velocity {vel_injection[0]}")
            print("#### Simluation initialization data: ####\n")
    else:
        if rank == 0:
            print("\t********")
            print("\tnspecies=0, injection disabled")

    # read geometry files
    geometry_bottom = None
    geometry_top = None

    if init_name == "ACTII":
        if rank == 0:
            from numpy import loadtxt
            geometry_bottom = loadtxt("data/nozzleBottom.dat",
                                      comments="#", unpack=False)
            geometry_top = loadtxt("data/nozzleTop.dat",
                                   comments="#", unpack=False)

        geometry_bottom = comm.bcast(geometry_bottom, root=0)
        geometry_top = comm.bcast(geometry_top, root=0)
        bulk_init = InitACTII(dim=dim,
                              geom_top=geometry_top, geom_bottom=geometry_bottom,
                              P0=total_pres_inflow, T0=total_temp_inflow,
                              temp_wall=temp_wall, temp_sigma=temp_sigma,
                              vel_sigma=vel_sigma, nspecies=nspecies,
                              mass_frac=y, gamma_guess=inlet_gamma,
                              inj_gamma_guess=gamma_injection,
                              inj_pres=total_pres_inj,
                              inj_temp=total_temp_inj,
                              inj_vel=vel_injection, inj_mass_frac=y_fuel,
                              inj_temp_sigma=temp_sigma_inj,
                              inj_vel_sigma=vel_sigma_inj,
                              inj_ytop=inj_ymax, inj_ybottom=inj_ymin,
                              inj_mach=mach_inj, injection=use_injection)
        fluid_init = partial(bulk_init, dcoll=dcoll)

    elif init_name == "Flash1D":
        from y3prediction.flash_utils import Flash1D
        rho_bkrnd = flash_press/r/flash_temp
        c_bkrnd = math.sqrt(gamma*flash_press/rho_bkrnd)

        pressure_ratio = (2.*gamma*flash_mach**2-(gamma-1.))/(gamma+1.)
        density_ratio = (gamma+1.)*flash_mach**2/((gamma-1.)*flash_mach**2+2.)

        rho1 = rho_bkrnd
        pressure1 = flash_press
        temperature1 = pressure1/rho1/r
        rho2 = rho1*density_ratio
        pressure2 = pressure1*pressure_ratio
        temperature2 = pressure2/rho2/r
        velocity2 = -flash_mach*c_bkrnd*(1/density_ratio-1)
        temp_wall = temperature1

        vel_left = velocity2*shock_normal
        vel_right = np.zeros(shape=(dim,))
        vel_cross = np.zeros(shape=(dim,))
        vel_cross[1] = 0

        pressure_shocked = pressure2
        pressure_unshocked = pressure1
        temperature_shocked = temperature2
        temperature_unshocked = temperature1
        vel_shocked = vel_left
        vel_unshocked = vel_right

        if init_flame and nspecies == 7:
            from y3prediction.flash_utils import setup_flame
            flame_states = setup_flame(pressure_unburned=pressure_unshocked,
                                       temperature_unburned=temperature_unshocked)
            pressure_unburned, temperature_unburned, y_unburned, rho_unburned = \
                flame_states["unburned"]
            pressure_burned, temperature_burned_c, y_burned, rho_burned = \
                flame_states["burned"]
        else:
            y_unburned = y_fuel
            y_burned = y
            pressure_burned = pressure_unshocked
            pressure_unburned = pressure_unshocked
            temperature_burned = temperature_unshocked
            temperature_unburned = temperature_unshocked

        if rank == 0:
            print("#### Flash1D initialization data: ####")
            print(f"\tShock Mach number {flash_mach}")
            print(f"\tgamma {gamma}")
            print(f"\tambient temperature {temperature1}")
            print(f"\tambient pressure {pressure1}")
            print(f"\tambient rho {rho1}")
            print(f"\tambient velocity {vel_right[0]}")
            print(f"\tpost-shock temperature {temperature2}")
            print(f"\tpost-shock pressure {pressure2}")
            print(f"\tpost-shock rho {rho2}")
            print(f"\tpost-shock velocity {velocity2}")

        fluid_init = Flash1D(dim=dim,
                             nspecies=nspecies,
                             shock_location=shock_location,
                             flame_location=flame_location,
                             shock_normal_dir=shock_normal,
                             flame_normal_dir=flame_normal,
                             sigma=flash_sigma,
                             pressure_shocked=pressure_shocked,
                             pressure_unshocked=pressure_unshocked,
                             temperature_shocked=temperature_shocked,
                             temperature_unshocked=temperature_unshocked,
                             velocity_shocked=vel_shocked,
                             velocity_unshocked=vel_unshocked,
                             velocity_cross=vel_cross,
                             species_mass_fractions_shocked=y,
                             species_mass_fractions_unshocked=y,
                             species_mass_fractions_burned=y_burned,
                             species_mass_fractions_unburned=y_unburned,
                             temperature_burned=temperature_burned,
                             temperature_unburned=temperature_unburned,
                             pressure_burned=pressure_burned,
                             pressure_unburned=pressure_unburned,
                             temp_wall=temp_wall,
                             vel_sigma=vel_sigma, temp_sigma=temp_sigma)

    viz_path = "viz_data/"
    vizname = viz_path + casename
    restart_path = "restart_data/"
    restart_pattern = (
        restart_path + "{cname}-{step:09d}-{rank:04d}.pkl"
    )

    if restart_filename:  # read the grid from restart data
        restart_filename = f"{restart_filename}-{rank:04d}.pkl"

        from mirgecom.restart import read_restart_data
        restart_data = read_restart_data(actx, restart_filename)
        current_step = restart_data["step"]
        first_step = current_step
        current_t = restart_data["t"]
        last_viz_interval = restart_data["last_viz_interval"]
        t_start = current_t
        t_wall_start = restart_data["t_wall"]
        volume_to_local_mesh_data = restart_data["volume_to_local_mesh_data"]
        global_nelements = restart_data["global_nelements"]
        restart_order = int(restart_data["order"])

        assert restart_data["nparts"] == nparts
        assert restart_data["nspecies"] == nspecies
    else:  # initialize grid data
        if rank == 0:
            print(f"Initializing grid data for initialization case: {init_name}")
        if init_name == "ACTII":
            from y3prediction.actii_y3 import get_mesh_data as get_init_mesh
            get_mesh_data = \
                partial(get_init_mesh, mesh_filename=mesh_filename, dim=dim)
        elif init_name == "Flash1D":
            from y3prediction.flash_utils import get_mesh_data as get_init_mesh
            get_mesh_data = \
                partial(get_init_mesh, dim=dim, mesh_angle=mesh_angle,
                        mesh_size=mesh_size, bl_ratio=bl_ratio,
                        interface_ratio=interface_ratio,
                        transfinite=transfinite, periodic=periodic,
                        use_gmsh=use_gmsh)
        else:
            raise ValueError(f"Unrecognized initializtion case: {init_name}.")

        def my_partitioner(mesh, tag_to_elements, num_ranks):
            from mirgecom.simutil import geometric_mesh_partitioner
            return geometric_mesh_partitioner(
                mesh, num_ranks, auto_balance=True, debug=False)

        part_func = my_partitioner if use_1d_part else None

        volume_to_local_mesh_data, global_nelements = distribute_mesh(
            comm, get_mesh_data, partition_generator_func=part_func)

    local_nelements = (
        volume_to_local_mesh_data["fluid"][0].nelements
        + volume_to_local_mesh_data["wall"][0].nelements)

    # target data, used for sponge and prescribed boundary condtitions
    if target_filename:  # read the grid from restart data
        target_filename = f"{target_filename}-{rank:04d}.pkl"

        from mirgecom.restart import read_restart_data
        target_data = read_restart_data(actx, target_filename)
        #volume_to_local_mesh_data = target_data["volume_to_local_mesh_data"]
        global_nelements = target_data["global_nelements"]
        target_order = int(target_data["order"])

        assert target_data["nparts"] == nparts
        assert target_data["nspecies"] == nspecies
        assert target_data["global_nelements"] == global_nelements
    else:
        logger.warning("No target file specied, using restart as target")

    if rank == 0:
        logger.info("Making discretization")

    dcoll = create_discretization_collection(
        actx,
        volume_meshes={
            vol: mesh
            for vol, (mesh, _) in volume_to_local_mesh_data.items()},
        order=order)

    from grudge.dof_desc import DISCR_TAG_BASE, DISCR_TAG_QUAD
    if use_overintegration:
        quadrature_tag = DISCR_TAG_QUAD
    else:
        quadrature_tag = DISCR_TAG_BASE

    if rank == 0:
        logger.info("Done making discretization")

    dd_vol_fluid = DOFDesc(VolumeDomainTag("fluid"), DISCR_TAG_BASE)
    dd_vol_wall = DOFDesc(VolumeDomainTag("wall"), DISCR_TAG_BASE)

    wall_vol_discr = dcoll.discr_from_dd(dd_vol_wall)
    wall_tag_to_elements = volume_to_local_mesh_data["wall"][1]

    if init_name == "ACTII":
        wall_insert_mask = mask_from_elements(
            wall_vol_discr, actx, wall_tag_to_elements["wall_insert"])
        wall_surround_mask = mask_from_elements(
            wall_vol_discr, actx, wall_tag_to_elements["wall_surround"])
    elif init_name == "Flash1D":
        wall_insert_mask = mask_from_elements(
            wall_vol_discr, actx, wall_tag_to_elements["wall"])
        wall_surround_mask = None

    from grudge.dt_utils import characteristic_lengthscales
    char_length = characteristic_lengthscales(actx, dcoll, dd=dd_vol_fluid)
    char_length_wall = characteristic_lengthscales(actx, dcoll, dd=dd_vol_wall)

    if rank == 0:
        logger.info("Before restart/init")

    #########################
    # Convenience Functions #
    #########################

    def limit_fluid_state(cv, pressure, temperature, dd=dd_vol_fluid):

        spec_lim = make_obj_array([
            bound_preserving_limiter(dcoll=dcoll, dd=dd,
                                     field=cv.species_mass_fractions[i],
                                     mmin=0.0, mmax=1.0, modify_average=True)
            for i in range(nspecies)
        ])

        # limit the sum to 1.0
        aux = cv.mass*0.0
        for i in range(0, nspecies):
            aux = aux + spec_lim[i]
        spec_lim = spec_lim/aux

        kin_energy = 0.5*np.dot(cv.velocity, cv.velocity)

        mass_lim = eos.get_density(pressure=pressure, temperature=temperature,
                                   species_mass_fractions=spec_lim)

        energy_lim = mass_lim*(
            gas_model.eos.get_internal_energy(temperature,
                                              species_mass_fractions=spec_lim)
            + kin_energy
        )

        mom_lim = mass_lim*cv.velocity

        return make_conserved(dim=dim, mass=mass_lim, energy=energy_lim,
                              momentum=mom_lim,
                              species_mass=mass_lim*spec_lim)

    if soln_filter_cutoff < 0:
        soln_filter_cutoff = int(soln_filter_frac * order)
    if rhs_filter_cutoff < 0:
        rhs_filter_cutoff = int(rhs_filter_frac * order)

    if soln_nfilter > 0 and soln_filter_cutoff >= order:
        raise ValueError("Invalid setting for solution filter (cutoff >= order).")
    if use_rhs_filter and rhs_filter_cutoff >= order:
        raise ValueError("Invalid setting for RHS filter (cutoff >= order).")

    from mirgecom.filter import (
        exponential_mode_response_function as xmrfunc,
        filter_modally
    )
    soln_frfunc = partial(xmrfunc, alpha=soln_filter_alpha,
                          filter_order=soln_filter_order)
    rhs_frfunc = partial(xmrfunc, alpha=rhs_filter_alpha,
                         filter_order=rhs_filter_order)

    def filter_cv(cv):
        return filter_modally(dcoll, soln_filter_cutoff, soln_frfunc, cv,
                              dd=dd_vol_fluid)

    def filter_rhs(rhs):
        return filter_modally(dcoll, rhs_filter_cutoff, rhs_frfunc, rhs,
                              dd=dd_vol_fluid)

    filter_cv_compiled = actx.compile(filter_cv)
    filter_rhs_compiled = actx.compile(filter_rhs)

    if soln_nfilter >= 0 and rank == 0:
        logger.info("Solution filtering settings:")
        logger.info(f" - filter every {soln_nfilter} steps")
        logger.info(f" - filter alpha  = {soln_filter_alpha}")
        logger.info(f" - filter cutoff = {soln_filter_cutoff}")
        logger.info(f" - filter order  = {soln_filter_order}")
    if use_rhs_filter and rank == 0:
        logger.info("RHS filtering settings:")
        logger.info(f" - filter alpha  = {rhs_filter_alpha}")
        logger.info(f" - filter cutoff = {rhs_filter_cutoff}")
        logger.info(f" - filter order  = {rhs_filter_order}")

    limiter_func = None
    if use_species_limiter:
        limiter_func = limit_fluid_state

    def _create_fluid_state(cv, temperature_seed, smoothness=None):
        return make_fluid_state(cv=cv, gas_model=gas_model,
                                temperature_seed=temperature_seed,
                                smoothness=smoothness,
                                limiter_func=limiter_func,
                                limiter_dd=dd_vol_fluid)

    create_fluid_state = actx.compile(_create_fluid_state)

    def update_dv(cv, temperature, smoothness):
        from mirgecom.eos import MixtureDependentVars, GasDependentVars
        if eos_type == 0:
            return GasDependentVars(
                temperature=temperature,
                pressure=eos.pressure(cv, temperature),
                speed_of_sound=eos.sound_speed(cv, temperature),
                smoothness=smoothness)
        else:
            return MixtureDependentVars(
                temperature=temperature,
                pressure=eos.pressure(cv, temperature),
                speed_of_sound=eos.sound_speed(cv, temperature),
                species_enthalpies=eos.species_enthalpies(cv, temperature),
                smoothness=smoothness)

    def update_tv(cv, dv):
        return gas_model.transport.transport_vars(cv, dv, eos)

    def update_fluid_state(cv, dv, tv):
        from mirgecom.gas_model import ViscousFluidState
        return ViscousFluidState(cv, dv, tv)

    update_dv_compiled = actx.compile(update_dv)
    update_tv_compiled = actx.compile(update_tv)
    update_fluid_state_compiled = actx.compile(update_fluid_state)

    def _create_wall_dependent_vars(wv):
        return wall_model.dependent_vars(wv)

    create_wall_dependent_vars_compiled = actx.compile(
        _create_wall_dependent_vars)

    def _get_wv(wv):
        return wv

    get_wv = actx.compile(_get_wv)

    def get_temperature_update(cv, temperature):
        y = cv.species_mass_fractions
        e = gas_model.eos.internal_energy(cv)/cv.mass
        return actx.np.abs(
            pyro_mech.get_temperature_update_energy(e, temperature, y))

    get_temperature_update_compiled = actx.compile(get_temperature_update)

    def compute_smoothness(cv, dv, grad_cv):

        from mirgecom.fluid import velocity_gradient
        div_v = np.trace(velocity_gradient(cv, grad_cv))

        gamma = gas_model.eos.gamma(cv=cv, temperature=dv.temperature)
        r = gas_model.eos.gas_const(cv)
        c_star = actx.np.sqrt(gamma*r*(2/(gamma+1)*static_temp))
        indicator = -gamma_sc*char_length*div_v/c_star

        smoothness = actx.np.log(
            1 + actx.np.exp(theta_sc*(indicator - beta_sc)))/theta_sc
        return smoothness*gamma_sc*char_length

    compute_smoothness_compiled = actx.compile(compute_smoothness) # noqa

    if restart_filename:
        if rank == 0:
            logger.info("Restarting soln.")
        temperature_seed = restart_data["temperature_seed"]
        restart_cv = restart_data["cv"]
        restart_wv = restart_data["wv"]
        if restart_order != order:
            restart_dcoll = create_discretization_collection(
                actx,
                volume_meshes={
                    vol: mesh
                    for vol, (mesh, _) in volume_to_local_mesh_data.items()},
                order=restart_order)
            from meshmode.discretization.connection import make_same_mesh_connection
            fluid_connection = make_same_mesh_connection(
                actx,
                dcoll.discr_from_dd(dd_vol_fluid),
                restart_dcoll.discr_from_dd(dd_vol_fluid)
            )
            wall_connection = make_same_mesh_connection(
                actx,
                dcoll.discr_from_dd(dd_vol_wall),
                restart_dcoll.discr_from_dd(dd_vol_wall)
            )
            restart_cv = fluid_connection(restart_data["cv"])
            temperature_seed = fluid_connection(restart_data["temperature_seed"])
            restart_wv = wall_connection(restart_data["wv"])

        if logmgr:
            logmgr_set_time(logmgr, current_step, current_t)
    else:
        # Set the current state from time 0
        if rank == 0:
            logger.info("Initializing soln.")
        restart_cv = fluid_init(x_vec=actx.thaw(dcoll.nodes(dd_vol_fluid)),
                                eos=eos, time=0)
        temperature_seed = 0*restart_cv.mass + init_temperature
        wall_mass = wall_insert_rho * wall_insert_mask
        wall_cp = wall_insert_cp * wall_insert_mask

        if wall_surround_mask is not None:
            wall_mass = wall_mass + wall_surround_rho * wall_surround_mask
            wall_cp = wall_cp + wall_surround_cp * wall_surround_mask

        restart_wv = WallVars(
            mass=wall_mass,
            energy=wall_mass * wall_cp * temp_wall,
            ox_mass=0*wall_mass)

    if target_filename:
        if rank == 0:
            logger.info("Reading target soln.")
        if target_order != order:
            target_dcoll = create_discretization_collection(
                actx,
                volume_meshes={
                    vol: mesh
                    for vol, (mesh, _) in volume_to_local_mesh_data.items()},
                order=target_order)
            from meshmode.discretization.connection import make_same_mesh_connection
            fluid_connection = make_same_mesh_connection(
                actx,
                dcoll.discr_from_dd(dd_vol_fluid),
                target_dcoll.discr_from_dd(dd_vol_fluid)
            )
            target_cv = fluid_connection(target_data["cv"])
        else:
            target_cv = target_data["cv"]
    else:
        # Set the current state from time 0
        target_cv = restart_cv

    no_smoothness = force_evaluation(actx, 0.*restart_cv.mass)
    smoothness = no_smoothness
    target_smoothness = smoothness

    restart_cv = force_evaluation(actx, restart_cv)
    target_cv = force_evaluation(actx, target_cv)
    temperature_seed = force_evaluation(actx, temperature_seed)

    current_fluid_state = create_fluid_state(restart_cv, temperature_seed,
                                             smoothness=smoothness)
    target_fluid_state = create_fluid_state(target_cv, temperature_seed,
                                            smoothness=target_smoothness)
    current_wv = force_evaluation(actx, restart_wv)
    #current_wv = get_wv(restart_wv)

    if init_name == "ACTII":
        from y3prediction.actii_y3 import get_boundaries
        fluid_boundaries, wall_boundaries, target_boundaries = \
            get_boundaries(dcoll, actx, dd_vol_fluid, dd_vol_wall,
                           use_injection, quadrature_tag, gas_model,
                           noslip, adiabatic, temp_wall, target_fluid_state)
    elif init_name == "Flash1D":
        from y3prediction.flash_utils import get_boundaries
        fluid_boundaries, wall_boundaries, target_boundaries = \
            get_boundaries(dcoll, actx, dd_vol_fluid, dd_vol_wall, noslip,
                           adiabatic, periodic, temp_wall, gas_model, quadrature_tag,
                           target_fluid_state)

    wall_ffld_bnd = dd_vol_wall.trace("wall_farfield")

    def _grad_cv_operator_target(fluid_state, time):
        return grad_cv_operator(dcoll=dcoll, gas_model=gas_model,
                                dd=dd_vol_fluid,
                                boundaries=target_boundaries,
                                state=fluid_state,
                                time=time,
                                quadrature_tag=quadrature_tag)

    grad_cv_operator_target_compiled = actx.compile(_grad_cv_operator_target) # noqa

    if use_av:
        target_grad_cv = grad_cv_operator_target_compiled(
            target_fluid_state, time=0.)
        target_smoothness = compute_smoothness_compiled(
            cv=target_cv, dv=target_fluid_state.dv, grad_cv=target_grad_cv)

        target_fluid_state = create_fluid_state(cv=target_cv,
                                          temperature_seed=temperature_seed,
                                          smoothness=target_smoothness)

    stepper_state = make_obj_array([current_fluid_state.cv,
                                    temperature_seed, current_wv])


    # compiled wrapper for grad_cv_operator
    def _grad_cv_operator(fluid_state, time):
        return grad_cv_operator(dcoll=dcoll, gas_model=gas_model,
                                boundaries=fluid_boundaries,
                                dd=dd_vol_fluid,
                                state=fluid_state,
                                time=time,
                                quadrature_tag=quadrature_tag)

    grad_cv_operator_compiled = actx.compile(_grad_cv_operator) # noqa

    def get_production_rates(cv, temperature):
        return eos.get_production_rates(cv, temperature)

    compute_production_rates = actx.compile(get_production_rates)

    def _grad_t_operator(t, fluid_state, wall_kappa, wall_temperature):
        fluid_grad_t, wall_grad_t = coupled_grad_t_operator(
            dcoll,
            gas_model,
            dd_vol_fluid, dd_vol_wall,
            fluid_boundaries, wall_boundaries,
            fluid_state, wall_kappa, wall_temperature,
            time=t,
            quadrature_tag=quadrature_tag)
        return make_obj_array([fluid_grad_t, wall_grad_t])

    grad_t_operator = actx.compile(_grad_t_operator)

    ####################
    # Ignition Sources #
    ####################

    # if you divide by 2.355, 50% of the spark is within this diameter
    # if you divide by 6, 99% of the energy is deposited in this time
    #spark_diameter /= 2.355
    spark_diameter /= 6.0697
    spark_duration /= 6.0697

    # gaussian application in time
    def spark_time_func(t):
        expterm = actx.np.exp((-(t - spark_init_time)**2) /
                              (2*spark_duration*spark_duration))
        return expterm

    if use_ignition == 2:
        from y3prediction.utils import HeatSource
        ignition_source = HeatSource(dim=dim, center=spark_center,
                                      amplitude=spark_strength,
                                      amplitude_func=spark_time_func,
                                      width=spark_diameter)
    else:
        from y3prediction.utils import SparkSource
        ignition_source = SparkSource(dim=dim, center=spark_center,
                                      amplitude=spark_strength,
                                      amplitude_func=spark_time_func,
                                      width=spark_diameter)

    ##################
    # Sponge Sources #
    ##################

    # initialize the sponge field
    sponge_amp = sponge_sigma/current_dt/1000

    from y3prediction.utils import InitSponge
    sponge_init = InitSponge(x0=sponge_x0, thickness=sponge_thickness,
                             amplitude=sponge_amp)
    x_vec = actx.thaw(dcoll.nodes(dd_vol_fluid))

    def _sponge_sigma(x_vec):
        return sponge_init(x_vec=x_vec)

    get_sponge_sigma = actx.compile(_sponge_sigma)
    sponge_sigma = get_sponge_sigma(x_vec)

    def _sponge_source(cv):
        """Create sponge source."""
        return sponge_sigma*(current_fluid_state.cv - cv)

    def experimental_kappa(temperature):
        return (
            1.766e-10 * temperature**3
            - 4.828e-7 * temperature**2
            + 6.252e-4 * temperature
            + 6.707e-3)

    def puma_kappa(mass_loss_frac):
        return (
            0.0988 * mass_loss_frac**2
            - 0.2751 * mass_loss_frac
            + 0.201)

    def puma_effective_surface_area(mass_loss_frac):
        # Original fit function: -1.1012e5*x**2 - 0.0646e5*x + 1.1794e5
        # Rescale by x==0 value and rearrange
        return 1.1794e5 * (
            1
            - 0.0547736137 * mass_loss_frac
            - 0.9336950992 * mass_loss_frac**2)

    def _get_wall_kappa_fiber(mass, temperature):
        mass_loss_frac = (
            (wall_insert_rho - mass)/wall_insert_rho
            * wall_insert_mask)
        scaled_insert_kappa = (
            experimental_kappa(temperature)
            * puma_kappa(mass_loss_frac)
            / puma_kappa(0))
        retval = scaled_insert_kappa * wall_insert_mask
        if wall_surround_mask is not None:
            retval = retval + wall_surround_kappa*wall_surround_mask
        return retval

    def _get_wall_kappa_inert(mass, temperature):
        retval = wall_insert_kappa * wall_insert_mask
        if wall_surround_mask is not None:
            retval = retval + wall_surround_kappa*wall_surround_mask
        return retval

    def _get_wall_effective_surface_area_fiber(mass):
        mass_loss_frac = (
            (wall_insert_rho - mass)/wall_insert_rho
            * wall_insert_mask)
        return (
            puma_effective_surface_area(mass_loss_frac) * wall_insert_mask)

    def _mass_loss_rate_fiber(mass, ox_mass, temperature, eff_surf_area):
        actx = mass.array_context
        alpha = (
            (0.00143+0.01*actx.np.exp(-1450.0/temperature))
            / (1.0+0.0002*actx.np.exp(13000.0/temperature)))
        k = alpha*actx.np.sqrt(
            (univ_gas_const*temperature)/(2.0*np.pi*mw_o2))
        return (mw_co/mw_o2 + mw_o/mw_o2 - 1)*ox_mass*k*eff_surf_area

    # inert
    if wall_material == 0:
        wall_model = WallModel(
            heat_capacity=wall_cp,
            thermal_conductivity_func=_get_wall_kappa_inert)
    # non-porous
    elif wall_material == 1:
        wall_model = WallModel(
            heat_capacity=wall_cp,
            thermal_conductivity_func=_get_wall_kappa_fiber,
            effective_surface_area_func=_get_wall_effective_surface_area_fiber,
            mass_loss_func=_mass_loss_rate_fiber,
            oxygen_diffusivity=wall_insert_ox_diff * wall_insert_mask)
    # porous
    elif wall_material == 2:
        wall_model = WallModel(
            heat_capacity=wall_cp,
            thermal_conductivity_func=_get_wall_kappa_fiber,
            effective_surface_area_func=_get_wall_effective_surface_area_fiber,
            mass_loss_func=_mass_loss_rate_fiber,
            oxygen_diffusivity=wall_insert_ox_diff * wall_insert_mask)

    vis_timer = None
    monitor_memory = True
    monitor_performance = 2

    if logmgr:
        logmgr_add_cl_device_info(logmgr, queue)

        vis_timer = IntervalTimer("t_vis", "Time spent visualizing")
        logmgr.add_quantity(vis_timer)

        gc_timer = IntervalTimer("t_gc", "Time spent garbage collecting")
        logmgr.add_quantity(gc_timer)

        if monitor_performance > 0:
            logmgr.add_watches([
                ("t_step.max", "| Performance:\n| \t walltime: {value:6g} s")
            ])

        if monitor_performance > 1:

            logmgr.add_watches([
                ("t_vis.max", "\n| \t visualization time: {value:6g} s\n"),
                ("t_gc.max", "| \t garbage collection time: {value:6g} s\n"),
                ("t_log.max", "| \t log walltime: {value:6g} s\n")
            ])

        if monitor_memory:
            logmgr_add_device_memory_usage(logmgr, queue)
            logmgr_add_mempool_usage(logmgr, alloc)

            logmgr.add_watches([
                ("memory_usage_python.max",
                 "| Memory:\n| \t python memory: {value:7g} Mb\n")
            ])

            try:
                logmgr.add_watches([
                    ("memory_usage_gpu.max",
                     "| \t gpu memory: {value:7g} Mb\n")
                ])
            except KeyError:
                pass

            logmgr.add_watches([
                ("memory_usage_hwm.max",
                 "| \t memory hwm: {value:7g} Mb\n"),
                ("memory_usage_mempool_managed.max",
                 "| \t mempool total: {value:7g} Mb\n"),
                ("memory_usage_mempool_active.max",
                 "| \t mempool active: {value:7g} Mb")
            ])

        if use_profiling:
            logmgr.add_watches(["pyopencl_array_time.max"])

    fluid_visualizer = make_visualizer(dcoll, volume_dd=dd_vol_fluid)
    wall_visualizer = make_visualizer(dcoll, volume_dd=dd_vol_wall)

    #    initname = initializer.__class__.__name__
    eosname = eos.__class__.__name__
    init_message = make_init_message(dim=dim, order=order, nelements=local_nelements,
                                     global_nelements=global_nelements,
                                     dt=current_dt, t_final=t_final, nstatus=nstatus,
                                     nviz=nviz, cfl=current_cfl,
                                     constant_cfl=constant_cfl, initname=casename,
                                     eosname=eosname, casename=casename)
    if rank == 0:
        logger.info(init_message)

    # some utility functions
    def vol_min_loc(dd_vol, x):
        from grudge.op import nodal_min_loc
        return actx.to_numpy(nodal_min_loc(dcoll, dd_vol, x,
                                           initial=np.inf))[()]

    def vol_max_loc(dd_vol, x):
        from grudge.op import nodal_max_loc
        return actx.to_numpy(nodal_max_loc(dcoll, dd_vol, x,
                                           initial=-np.inf))[()]

    def vol_min(dd_vol, x):
        return actx.to_numpy(nodal_min(dcoll, dd_vol, x,
                                       initial=np.inf))[()]

    def vol_max(dd_vol, x):
        return actx.to_numpy(nodal_max(dcoll, dd_vol, x,
                                       initial=-np.inf))[()]

    def global_range_check(dd_vol, array, min_val, max_val):
        return global_reduce(
            check_range_local(
                dcoll, dd_vol, array, min_val, max_val), op="lor")

    def my_write_status_lite(step, t, t_wall):
        status_msg = (f"\n--     step {step:9d}:"
                      f"\n----   fluid sim time {t:1.8e},"
                      f" wall sim time {t_wall:1.8e}")

        if rank == 0:
            logger.info(status_msg)

    def my_write_status(cv, dv, wall_temperature, dt, cfl_fluid, cfl_wall):
        status_msg = (f"----   dt {dt:1.3e},"
                      f" cfl_fluid {cfl_fluid:1.8f},"
                      f" cfl_wall {cfl_wall:1.8f}")

        pmin = vol_min(dd_vol_fluid, dv.pressure)
        pmax = vol_max(dd_vol_fluid, dv.pressure)
        tmin = vol_min(dd_vol_fluid, dv.temperature)
        tmax = vol_max(dd_vol_fluid, dv.temperature)
        twmin = vol_min(dd_vol_wall, wall_temperature)
        twmax = vol_max(dd_vol_wall, wall_temperature)

        from pytools.obj_array import obj_array_vectorize
        y_min = obj_array_vectorize(lambda x: vol_min(dd_vol_fluid, x),
                                      cv.species_mass_fractions)
        y_max = obj_array_vectorize(lambda x: vol_max(dd_vol_fluid, x),
                                      cv.species_mass_fractions)

        dv_status_msg = (
            f"\n------ P       (min, max) (Pa) = ({pmin:1.9e}, {pmax:1.9e})")
        dv_status_msg += (
            f"\n------ T_fluid (min, max) (K)  = ({tmin:7g}, {tmax:7g})")
        dv_status_msg += (
            f"\n------ T_wall  (min, max) (K)  = ({twmin:7g}, {twmax:7g})")

        if eos_type == 1:
            # check the temperature convergence
            # a single call to get_temperature_update is like taking an additional
            # Newton iteration and gives us a residual
            temp_resid = get_temperature_update_compiled(
                cv, dv.temperature)/dv.temperature
            temp_err_min = vol_min(dd_vol_fluid, temp_resid)
            temp_err_max = vol_max(dd_vol_fluid, temp_resid)
            dv_status_msg += (
                f"\n------ T_resid (min, max)      = "
                f"({temp_err_min:1.5e}, {temp_err_max:1.5e})")

        for i in range(nspecies):
            dv_status_msg += (
                f"\n------ y_{species_names[i]:5s} (min, max)      = "
                f"({y_min[i]:1.3e}, {y_max[i]:1.3e})")
        #dv_status_msg += "\n"
        status_msg += dv_status_msg

        if rank == 0:
            logger.info(status_msg)

    def my_write_viz(step, t, t_wall, fluid_state, wv, wall_kappa,
                     wall_temperature, ts_field_fluid, ts_field_wall,
                     dump_number):

        if rank == 0:
            print(f"******** Writing Visualization File {dump_number}"
                  f" at step {step},"
                  f" sim time {t:1.6e} s ********")

        cv = fluid_state.cv
        dv = fluid_state.dv
        mu = fluid_state.viscosity
        nu = mu / cv.mass

        # basic viz quantities, things here are difficult (or impossible) to compute
        # in post-processing
        fluid_viz_fields = [("cv", cv),
                            ("dv", dv),
                            ("dt" if constant_cfl else "cfl", ts_field_fluid)]
        wall_viz_fields = [
            ("wv", wv),
            ("wall_kappa", wall_kappa),
            ("wall_temperature", wall_temperature),
            ("dt" if constant_cfl else "cfl", ts_field_wall)
        ]

        # extra viz quantities, things here are often used for post-processing
        if viz_level > 0:
            mach = fluid_state.speed / dv.speed_of_sound
            fluid_viz_ext = [("mach", mach),
                             ("velocity", cv.velocity)]
            fluid_viz_fields.extend(fluid_viz_ext)

            # species mass fractions
            fluid_viz_fields.extend(
                ("Y_"+species_names[i], cv.species_mass_fractions[i])
                for i in range(nspecies))

            if eos_type == 1:
                temp_resid = get_temperature_update_compiled(
                    cv, dv.temperature)/dv.temperature
                production_rates = compute_production_rates(fluid_state.cv,
                                                            fluid_state.temperature)
                fluid_viz_ext = [("temp_resid", temp_resid),
                                 ("production_rates", production_rates)]
                fluid_viz_fields.extend(fluid_viz_ext)

            if use_av:
                fluid_viz_ext = [("mu", mu)]
                fluid_viz_fields.extend(fluid_viz_ext)

            if nparts > 1:
                fluid_viz_ext = [("rank", rank)]
                fluid_viz_fields.extend(fluid_viz_ext)

        # additional viz quantities, add in some non-dimensional numbers
        if viz_level > 1:
            cell_Re = (cv.mass*cv.speed*char_length /
                fluid_state.viscosity)
            cp = gas_model.eos.heat_capacity_cp(cv, fluid_state.temperature)
            alpha_heat = fluid_state.thermal_conductivity/cp/fluid_state.viscosity
            cell_Pe_heat = char_length*cv.speed/alpha_heat
            from mirgecom.viscous import get_local_max_species_diffusivity
            d_alpha_max = \
                get_local_max_species_diffusivity(
                    fluid_state.array_context,
                    fluid_state.species_diffusivity
                )
            cell_Pe_mass = char_length*cv.speed/d_alpha_max
            cell_Sc = nu / d_alpha_max

            # these are useful if our transport properties
            # are not constant on the mesh
            # prandtl
            # schmidt_number
            # damkohler_number

            viz_ext = [("Re", cell_Re),
                       ("Pe_mass", cell_Pe_mass),
                       ("Pe_heat", cell_Pe_heat),
                       ("Sc", cell_Sc)]

            fluid_viz_fields.extend(viz_ext)

            cell_alpha = wall_model.thermal_diffusivity(
                wv.mass, wall_temperature, wall_kappa)

            viz_ext = [
                       ("alpha", cell_alpha)]
            wall_viz_fields.extend(viz_ext)

        # debbuging viz quantities, things here are used for diagnosing run issues
        if viz_level > 2:
            from mirgecom.fluid import (
                velocity_gradient,
                species_mass_fraction_gradient
            )
            """
            ns_rhs, grad_cv, grad_t = \
                ns_operator(dcoll, state=fluid_state, time=t,
                            boundaries=boundaries, gas_model=gas_model,
                            return_gradients=True)
            """
            grad_cv = grad_cv_operator_compiled(fluid_state,
                                                time=t)
            grad_v = velocity_gradient(cv, grad_cv)
            grad_y = species_mass_fraction_gradient(cv, grad_cv)

            grad_temperature = grad_t_operator(
                dv.temperature, fluid_state, wall_kappa, wall_temperature)
            fluid_grad_temperature = grad_temperature[0]
            wall_grad_temperature = grad_temperature[1]

            #viz_ext = [("rhs", ns_rhs),
            viz_ext = [("sponge_sigma", sponge_sigma),
                       ("grad_temperature", fluid_grad_temperature),
                       ("grad_v_x", grad_v[0]),
                       ("grad_v_y", grad_v[1])]
            if dim == 3:
                viz_ext.extend(("grad_v_z", grad_v[2]))

            viz_ext.extend(("grad_Y_"+species_names[i], grad_y[i])
                           for i in range(nspecies))
            fluid_viz_fields.extend(viz_ext)

            viz_ext = [("grad_temperature", wall_grad_temperature)]
            wall_viz_fields.extend(viz_ext)

        write_visfile(
            dcoll, fluid_viz_fields, fluid_visualizer,
            vizname=vizname+"-fluid", step=dump_number, t=t,
            overwrite=True, comm=comm, vis_timer=vis_timer)
        write_visfile(
            dcoll, wall_viz_fields, wall_visualizer,
            vizname=vizname+"-wall", step=dump_number, t=t_wall,
            overwrite=True, comm=comm, vis_timer=vis_timer)

        if rank == 0:
            print("******** Done Writing Visualization File ********")

    def my_write_restart(step, t, t_wall, state):
        if rank == 0:
            print(f"******** Writing Restart File at step {step}, "
                  f"sim time {t:1.6e} s ********")

        cv, tseed, wv = state
        restart_fname = restart_pattern.format(cname=casename, step=step, rank=rank)
        if restart_fname != restart_filename:
            restart_data = {
                "volume_to_local_mesh_data": volume_to_local_mesh_data,
                "cv": cv,
                "temperature_seed": tseed,
                "nspecies": nspecies,
                "wv": wv,
                "t": t,
                "t_wall": t_wall,
                "step": step,
                "order": order,
                "last_viz_interval": last_viz_interval,
                "global_nelements": global_nelements,
                "num_parts": nparts
            }
            write_restart_file(actx, restart_data, restart_fname, comm)

        if rank == 0:
            print("******** Done Writing Restart File ********")

    def my_health_check(fluid_state, wall_temperature):
        health_error = False
        cv = fluid_state.cv
        dv = fluid_state.dv

        if check_naninf_local(dcoll, dd_vol_fluid, dv.pressure):
            health_error = True
            logger.info(f"{rank=}: NANs/Infs in pressure data.")

        if check_naninf_local(dcoll, dd_vol_wall, wall_temperature):
            health_error = True
            logger.info(f"{rank=}: NANs/Infs in wall temperature data.")

        if global_range_check(dd_vol_fluid, dv.pressure,
                              health_pres_min, health_pres_max):
            health_error = True
            p_min = vol_min(dd_vol_fluid, dv.pressure)
            p_max = vol_max(dd_vol_fluid, dv.pressure)
            logger.info(f"Pressure range violation: "
                        f"Simulation Range ({p_min=}, {p_max=}) "
                        f"Specified Limits ({health_pres_min=}, {health_pres_max=})")

        if global_range_check(dd_vol_fluid, dv.temperature,
                              health_temp_min, health_temp_max):
            health_error = True
            t_min = vol_min(dd_vol_fluid, dv.temperature)
            t_max = vol_max(dd_vol_fluid, dv.temperature)
            logger.info(f"Temperature range violation: "
                        f"Simulation Range ({t_min=}, {t_max=}) "
                        f"Specified Limits ({health_temp_min=}, {health_temp_max=})")

        if global_range_check(dd_vol_wall, wall_temperature,
                              health_temp_min, health_temp_max):
            health_error = True
            t_min = vol_min(dd_vol_wall, wall_temperature)
            t_max = vol_max(dd_vol_wall, wall_temperature)
            logger.info(f"Wall temperature range violation: "
                        f"Simulation Range ({t_min=}, {t_max=}) "
                        f"Specified Limits ({health_temp_min=}, {health_temp_max=})")

        for i in range(nspecies):
            if global_range_check(dd_vol_fluid, cv.species_mass_fractions[i],
                                  health_mass_frac_min, health_mass_frac_max):
                health_error = True
                y_min = vol_min(dd_vol_fluid, cv.species_mass_fractions[i])
                y_max = vol_max(dd_vol_fluid, cv.species_mass_fractions[i])
                logger.info(f"Species mass fraction range violation. "
                            f"{species_names[i]}: ({y_min=}, {y_max=})")

        if eos_type == 1:
            # check the temperature convergence
            # a single call to get_temperature_update is like taking an additional
            # Newton iteration and gives us a residual
            temp_resid = get_temperature_update_compiled(
                cv, dv.temperature)/dv.temperature
            temp_err = vol_max(dd_vol_fluid, temp_resid)
            if temp_err > pyro_temp_tol:
                health_error = True
                logger.info(f"Temperature is not converged "
                            f"{temp_err=} > {pyro_temp_tol}.")

        return health_error

    def my_get_viscous_timestep(dcoll, fluid_state):
        """Routine returns the the node-local maximum stable viscous timestep.

        Parameters
        ----------
        dcoll: grudge.eager.EagerDGDiscretization
            the discretization to use
        fluid_state: :class:`~mirgecom.gas_model.FluidState`
            Full fluid state including conserved and thermal state
        alpha: :class:`~meshmode.dof_array.DOFArray`
            Arfifical viscosity

        Returns
        -------
        :class:`~meshmode.dof_array.DOFArray`
            The maximum stable timestep at each node.
        """
        nu = 0
        d_alpha_max = 0

        if fluid_state.is_viscous:
            from mirgecom.viscous import get_local_max_species_diffusivity
            nu = fluid_state.viscosity/fluid_state.mass_density
            d_alpha_max = \
                get_local_max_species_diffusivity(
                    fluid_state.array_context,
                    fluid_state.species_diffusivity
                )

        return (
            char_length / (fluid_state.wavespeed
            + ((nu + d_alpha_max) / char_length))
        )

    def my_get_wall_timestep(dcoll, wv, wall_kappa, wall_temperature):
        """Routine returns the the node-local maximum stable thermal timestep.

        Parameters
        ----------
        dcoll: grudge.eager.EagerDGDiscretization
            the discretization to use

        Returns
        -------
        :class:`~meshmode.dof_array.DOFArray`
            The maximum stable timestep at each node.
        """

        return (
            char_length_wall*char_length_wall
            / (
                wall_time_scale
                * actx.np.maximum(
                    wall_model.thermal_diffusivity(
                        wv.mass, wall_temperature, wall_kappa),
                    wall_model.oxygen_diffusivity)))

    def _my_get_timestep_wall(
            dcoll, wv, wall_kappa, wall_temperature, t, dt, cfl, t_final,
            constant_cfl=False, wall_dd=DD_VOLUME_ALL):
        """Return the maximum stable timestep for a typical heat transfer simulation.

        This routine returns *dt*, the users defined constant timestep, or *max_dt*,
        the maximum domain-wide stability-limited timestep for a fluid simulation.

        .. important::
            This routine calls the collective: :func:`~grudge.op.nodal_min` on the
            inside which makes it domain-wide regardless of parallel domain
            decomposition. Thus this routine must be called *collectively*
            (i.e. by all ranks).

        Two modes are supported:
            - Constant DT mode: returns the minimum of (t_final-t, dt)
            - Constant CFL mode: returns (cfl * max_dt)

        Parameters
        ----------
        dcoll
            Grudge discretization or discretization collection?
        t: float
            Current time
        t_final: float
            Final time
        dt: float
            The current timestep
        cfl: float
            The current CFL number
        constant_cfl: bool
            True if running constant CFL mode

        Returns
        -------
        float
            The dt (contant cfl) or cfl (constant dt) at every point in the mesh
        float
            The minimum stable cfl based on conductive heat transfer
        float
            The maximum stable DT based on conductive heat transfer
        """
        actx = wall_kappa.array_context
        mydt = dt
        if constant_cfl:
            from grudge.op import nodal_min
            ts_field = cfl*my_get_wall_timestep(
                dcoll=dcoll, wv=wv, wall_kappa=wall_kappa,
                wall_temperature=wall_temperature)
            mydt = actx.to_numpy(
                nodal_min(
                    dcoll, wall_dd, ts_field, initial=np.inf))[()]
        else:
            from grudge.op import nodal_max
            ts_field = mydt/my_get_wall_timestep(
                dcoll=dcoll, wv=wv, wall_kappa=wall_kappa,
                wall_temperature=wall_temperature)
            cfl = actx.to_numpy(
                nodal_max(
                    dcoll, wall_dd, ts_field, initial=0.))[()]

        return ts_field, cfl, mydt

    #my_get_timestep = actx.compile(_my_get_timestep)
    my_get_timestep_wall = _my_get_timestep_wall

    def _my_get_timestep(
            dcoll, fluid_state, t, dt, cfl, t_final, constant_cfl=False,
            fluid_dd=DD_VOLUME_ALL):
        """Return the maximum stable timestep for a typical fluid simulation.

        This routine returns *dt*, the users defined constant timestep, or *max_dt*,
        the maximum domain-wide stability-limited timestep for a fluid simulation.

        .. important::
            This routine calls the collective: :func:`~grudge.op.nodal_min` on the
            inside which makes it domain-wide regardless of parallel domain
            decomposition. Thus this routine must be called *collectively*
            (i.e. by all ranks).

        Two modes are supported:
            - Constant DT mode: returns the minimum of (t_final-t, dt)
            - Constant CFL mode: returns (cfl * max_dt)

        Parameters
        ----------
        dcoll
            Grudge discretization or discretization collection?
        fluid_state: :class:`~mirgecom.gas_model.FluidState`
            The full fluid conserved and thermal state
        t: float
            Current time
        t_final: float
            Final time
        dt: float
            The current timestep
        cfl: float
            The current CFL number
        alpha: :class:`~meshmode.dof_array.DOFArray`
            The contribution from artificial viscosity
        constant_cfl: bool
            True if running constant CFL mode

        Returns
        -------
        float
            The dt (contant cfl) or cfl (constant dt) at every point in the mesh
        float
            The minimum stable cfl based on a viscous fluid.
        float
            The maximum stable DT based on a viscous fluid.
        """
        mydt = dt
        if constant_cfl:
            from grudge.op import nodal_min
            ts_field = cfl*my_get_viscous_timestep(
                dcoll=dcoll, fluid_state=fluid_state)
            mydt = fluid_state.array_context.to_numpy(nodal_min(
                    dcoll, fluid_dd, ts_field, initial=np.inf))[()]
        else:
            from grudge.op import nodal_max
            ts_field = mydt/my_get_viscous_timestep(
                dcoll=dcoll, fluid_state=fluid_state)
            cfl = fluid_state.array_context.to_numpy(nodal_max(
                    dcoll, fluid_dd, ts_field, initial=0.))[()]

        return ts_field, cfl, mydt

    #my_get_timestep = actx.compile(_my_get_timestep)
    my_get_timestep = _my_get_timestep

    def _check_time(time, dt, interval, interval_type):
        toler = 1.e-6
        status = False

        dumps_so_far = math.floor((time-t_start)/interval)

        # dump if we just passed a dump interval
        if interval_type == 2:
            time_till_next = (dumps_so_far + 1)*interval - time
            steps_till_next = math.floor(time_till_next/dt)

            # reduce the timestep going into a dump to avoid a big variation in dt
            if steps_till_next < 5:
                dt_new = dt
                extra_time = time_till_next - steps_till_next*dt
                #if actx.np.abs(extra_time/dt) > toler:
                if abs(extra_time/dt) > toler:
                    dt_new = time_till_next/(steps_till_next + 1)

                if steps_till_next < 1:
                    dt_new = time_till_next

                dt = dt_new

            time_from_last = time - t_start - (dumps_so_far)*interval
            if abs(time_from_last/dt) < toler:
                status = True
        else:
            time_from_last = time - t_start - (dumps_so_far)*interval
            if time_from_last < dt:
                status = True

        return status, dt, dumps_so_far + last_viz_interval

    #check_time = _check_time

    def my_pre_step(step, t, dt, state):

        if check_step(step=step, interval=ngarbage):
            with gc_timer.start_sub_timer():
                from warnings import warn
                warn("Running gc.collect() to work around memory growth issue "
                     "https://github.com/illinois-ceesd/mirgecom/issues/839")
                gc.collect()

        # Filter *first* because this will be most straightfwd to
        # understand and move. For this to work, this routine
        # must pass back the filtered CV in the state.
        if check_step(step=step, interval=soln_nfilter):
            cv, tseed, wv = state
            cv = filter_cv_compiled(cv)
            state = make_obj_array([cv, tseed, wv])

        cv, tseed, wv = state
        fluid_state = create_fluid_state(cv=cv,
                                         temperature_seed=tseed,
                                         smoothness=no_smoothness)
        wdv = create_wall_dependent_vars_compiled(wv)
<<<<<<< HEAD
        new_tseed = fluid_state.temperature
        state = make_obj_array([cv, new_tseed, wv])
=======
        cv = fluid_state.cv  # reset cv to limited version
>>>>>>> 92803f21

        try:

            if logmgr:
                logmgr.tick_before()

            # disable non-constant dt timestepping for now
            # re-enable when we're ready
            do_viz = check_step(step=step, interval=nviz)
            do_restart = check_step(step=step, interval=nrestart)
            do_health = check_step(step=step, interval=nhealth)
            do_status = check_step(step=step, interval=nstatus)
            next_dump_number = step

<<<<<<< HEAD
=======
            # This re-creation of the state resets *tseed* to current temp
            state = make_obj_array([cv, fluid_state.temperature, wv])

>>>>>>> 92803f21
            if any([do_viz, do_restart, do_health, do_status]):

                if use_av:
                    # recompute the dv to have the correct smoothness
                    if do_viz:
                        # use the divergence to compute the smoothness field
                        grad_cv = grad_cv_operator_compiled(fluid_state,
                                                            time=t)
                        # limited cv here to compute smoothness
                        smoothness = compute_smoothness_compiled(
                            cv=cv, dv=fluid_state.dv,
                            grad_cv=grad_cv)

                        # unlimited cv here as that is what gets written
                        dv_new = update_dv_compiled(
                            cv=cv, temperature=fluid_state.temperature,
                            smoothness=smoothness)
                        tv_new = update_tv_compiled(cv=cv, dv=dv_new)
                        fluid_state = update_fluid_state_compiled(
                            cv=cv, dv=dv_new, tv=tv_new)

                #print(wv)
                #wv = force_evaluation(actx, wv)
                #print(wv)
                # pass through, removes a bunch of tagging to avoid recomplie
                wv = get_wv(wv)
                #print(wv)

                if not force_eval:
                    fluid_state = force_evaluation(actx, fluid_state)
                    wv = force_evaluation(actx, wv)

                dv = fluid_state.dv

                ts_field_fluid, cfl_fluid, dt_fluid = my_get_timestep(
                    dcoll=dcoll, fluid_state=fluid_state,
                    t=t, dt=dt, cfl=current_cfl, t_final=t_final,
                    constant_cfl=constant_cfl, fluid_dd=dd_vol_fluid)

                ts_field_wall, cfl_wall, dt_wall = my_get_timestep_wall(
                    dcoll=dcoll, wv=wv, wall_kappa=wdv.thermal_conductivity,
                    wall_temperature=wdv.temperature, t=t, dt=dt,
                    cfl=current_cfl, t_final=t_final, constant_cfl=constant_cfl,
                    wall_dd=dd_vol_wall)

            """
            # adjust time for constant cfl, use the smallest timescale
            dt_const_cfl = 100.
            if constant_cfl:
                dt_const_cfl = np.minimum(dt_fluid, dt_wall)

            # adjust time to hit the final requested time
            t_remaining = max(0, t_final - t)

            if viz_interval_type == 0:
                dt = np.minimum(t_remaining, current_dt)
            else:
                dt = np.minimum(t_remaining, dt_const_cfl)

            # update our I/O quantities
            cfl_fluid = dt*cfl_fluid/dt_fluid
            cfl_wall = dt*cfl_wall/dt_wall
            ts_field_fluid = dt*ts_field_fluid/dt_fluid
            ts_field_wall = dt*ts_field_wall/dt_wall

            if viz_interval_type == 1:
                do_viz, dt, next_dump_number = check_time(
                    time=t, dt=dt, interval=t_viz_interval,
                    interval_type=viz_interval_type)
            elif viz_interval_type == 2:
                dt_sav = dt
                do_viz, dt, next_dump_number = check_time(
                    time=t, dt=dt, interval=t_viz_interval,
                    interval_type=viz_interval_type)

                # adjust cfl by dt
                cfl_fluid = dt*cfl_fluid/dt_sav
                cfl_wall = dt*cfl_wall/dt_sav
            else:
                do_viz = check_step(step=step, interval=nviz)
                next_dump_number = step
            """

            t_wall = t_wall_start + (step - first_step)*dt*wall_time_scale
            my_write_status_lite(step=step, t=t, t_wall=t_wall)

            # these status updates require global reductions on state data
            if do_status:
                my_write_status(cv=cv, dv=dv, wall_temperature=wdv.temperature,
                                dt=dt, cfl_fluid=cfl_fluid, cfl_wall=cfl_wall)

            if do_health:
                health_errors = global_reduce(
                    my_health_check(fluid_state, wall_temperature=wdv.temperature),
                    op="lor")
                if health_errors:
                    if rank == 0:
                        logger.warning("Solution failed health check.")
                    raise MyRuntimeError("Failed simulation health check.")

            if do_restart:
                my_write_restart(step=step, t=t, t_wall=t_wall, state=state)

            if do_viz:
                my_write_viz(
                    step=step, t=t, t_wall=t_wall, fluid_state=fluid_state,
                    wv=wv, wall_kappa=wdv.thermal_conductivity,
                    wall_temperature=wdv.temperature, ts_field_fluid=ts_field_fluid,
                    ts_field_wall=ts_field_wall,
                    dump_number=next_dump_number)

        except MyRuntimeError:
            if rank == 0:
                logger.error("Errors detected; attempting graceful exit.")

            if viz_interval_type == 0:
                dump_number = step
            else:
                dump_number = (math.floor((t-t_start)/t_viz_interval) +
                    last_viz_interval)

            my_write_viz(
                step=step, t=t, t_wall=t_wall, fluid_state=fluid_state,
                wv=wv, wall_kappa=wdv.thermal_conductivity,
                wall_temperature=wdv.temperature, ts_field_fluid=ts_field_fluid,
                ts_field_wall=ts_field_wall,
                dump_number=dump_number)
            my_write_restart(step=step, t=t, t_wall=t_wall, state=state)
            raise

        return state, dt

    def my_post_step(step, t, dt, state):
        if logmgr:
            set_dt(logmgr, dt)
            logmgr.tick_after()
        return state, dt

    def unfiltered_rhs(t, state):
        cv, tseed, wv = state

        fluid_state = make_fluid_state(cv=cv, gas_model=gas_model,
                                       temperature_seed=tseed,
                                       smoothness=no_smoothness,
                                       limiter_func=limiter_func,
                                       limiter_dd=dd_vol_fluid)
        cv = fluid_state.cv  # reset cv to the limited version

        if use_av:
            # use the divergence to compute the smoothness field
            grad_fluid_cv = grad_cv_operator(
                dcoll, gas_model, fluid_boundaries, fluid_state,
                dd=dd_vol_fluid,
                time=t, quadrature_tag=quadrature_tag,
                comm_tag=_SmoothnessCVGradCommTag)
            smoothness = compute_smoothness(cv=cv, dv=fluid_state.dv,
                                            grad_cv=grad_fluid_cv)

            dv_new = update_dv(cv=cv, temperature=fluid_state.temperature,
                               smoothness=smoothness)
            tv_new = update_tv(cv=cv, dv=dv_new)
            fluid_state = update_fluid_state(cv=cv, dv=dv_new, tv=tv_new)

        # update wall model
        wdv = wall_model.dependent_vars(wv)
<<<<<<< HEAD

        # Temperature seed RHS (keep tseed updated)
        tseed_rhs = 0*fluid_state.temperature  # - tseed
=======
        tseed_rhs = 0*fluid_state.temperature
>>>>>>> 92803f21

        """
        # Steps common to NS and AV (and wall model needs grad(temperature))
        operator_fluid_states = make_operator_fluid_states(
            dcoll, fluid_state, gas_model, boundaries, quadrature_tag)

        grad_fluid_cv = grad_cv_operator(
            dcoll, gas_model, boundaries, fluid_state,
            quadrature_tag=quadrature_tag,
            operator_states_quad=operator_fluid_states)
        """

        fluid_rhs, wall_energy_rhs = coupled_ns_heat_operator(
            dcoll=dcoll,
            gas_model=gas_model,
            fluid_dd=dd_vol_fluid, wall_dd=dd_vol_wall,
            fluid_boundaries=fluid_boundaries,
            wall_boundaries=wall_boundaries,
            interface_noslip=noslip,
            #interface_noslip=True,
            inviscid_numerical_flux_func=inviscid_numerical_flux_func,
            fluid_state=fluid_state,
            wall_kappa=wdv.thermal_conductivity,
            wall_temperature=wdv.temperature,
            time=t,
            wall_penalty_amount=wall_penalty_amount,
            quadrature_tag=quadrature_tag)

        if use_combustion:  # conditionals evaluated only once at compile time
            fluid_rhs = (
                fluid_rhs
                + eos.get_species_source_terms(
                    cv, temperature=fluid_state.temperature)
            )

        if use_ignition > 0:
            fluid_rhs = (
                fluid_rhs
                + ignition_source(x_vec=x_vec, state=fluid_state,
                                  eos=gas_model.eos, time=t)/current_dt
            )

        if use_sponge:
            fluid_rhs = (
                fluid_rhs
                + _sponge_source(cv=cv)
            )

        # wall mass loss
        wall_mass_rhs = 0.*wv.mass
        if use_wall_mass:
            wall_mass_rhs = -wall_model.mass_loss_rate(
                mass=wv.mass, ox_mass=wv.ox_mass,
                temperature=wdv.temperature)

        # wall oxygen diffusion
        wall_ox_mass_rhs = 0.*wv.mass
        if use_wall_ox:
            if nspecies == 0:
                fluid_ox_mass = cv.mass*0.
            elif nspecies > 3:
                fluid_ox_mass = cv.species_mass[i_ox]
            else:
                fluid_ox_mass = mf_o2*cv.species_mass[0]
            pairwise_ox = {
                (dd_vol_fluid, dd_vol_wall):
                    (fluid_ox_mass, wv.ox_mass)}
            pairwise_ox_tpairs = inter_volume_trace_pairs(
                dcoll, pairwise_ox, comm_tag=_OxCommTag)
            ox_tpairs = pairwise_ox_tpairs[dd_vol_fluid, dd_vol_wall]
            wall_ox_boundaries = {
                wall_ffld_bnd.domain_tag:  # pylint: disable=no-member
                DirichletDiffusionBoundary(0)}

            wall_ox_boundaries.update({
                tpair.dd.domain_tag:
                DirichletDiffusionBoundary(
                    op.project(dcoll, tpair.dd,
                               tpair.dd.with_discr_tag(quadrature_tag), tpair.ext))
                for tpair in ox_tpairs})

            wall_ox_mass_rhs = diffusion_operator(
                dcoll, wall_model.oxygen_diffusivity, wall_ox_boundaries, wv.ox_mass,
                penalty_amount=wall_penalty_amount,
                quadrature_tag=quadrature_tag, dd=dd_vol_wall,
                comm_tag=_WallOxDiffCommTag)

        wall_rhs = wall_time_scale * WallVars(
            mass=wall_mass_rhs,
            energy=wall_energy_rhs,
            ox_mass=wall_ox_mass_rhs)

        if use_wall_ox:
            # Solve a diffusion equation in the fluid too just to ensure all MPI
            # sends/recvs from inter_volume_trace_pairs are in DAG
            # FIXME: this is dumb
            reverse_ox_tpairs = pairwise_ox_tpairs[dd_vol_wall, dd_vol_fluid]
            fluid_ox_boundaries = {
                bdtag: DirichletDiffusionBoundary(0)
                for bdtag in fluid_boundaries}
            fluid_ox_boundaries.update({
                tpair.dd.domain_tag:
                DirichletDiffusionBoundary(
                    op.project(dcoll, tpair.dd,
                               tpair.dd.with_discr_tag(quadrature_tag), tpair.ext))
                for tpair in reverse_ox_tpairs})

            fluid_dummy_ox_mass_rhs = diffusion_operator(
                dcoll, 0, fluid_ox_boundaries, fluid_ox_mass,
                quadrature_tag=quadrature_tag, dd=dd_vol_fluid,
                comm_tag=_FluidOxDiffCommTag)

            fluid_rhs = fluid_rhs + 0*fluid_dummy_ox_mass_rhs

        return make_obj_array([fluid_rhs, tseed_rhs, wall_rhs])

    unfiltered_rhs_compiled = actx.compile(unfiltered_rhs)

    def my_rhs(t, state):
        # Work around long compile issue by computing and filtering RHS in separate
        # compiled functions
        fluid_rhs, tseed_rhs, wall_rhs = unfiltered_rhs_compiled(t, state)

        # Use a spectral filter on the RHS
        if use_rhs_filter:
            fluid_rhs = filter_rhs_compiled(fluid_rhs)

        return make_obj_array([fluid_rhs, tseed_rhs, wall_rhs])

    """
    current_dt = get_sim_timestep(dcoll, current_state, current_t, current_dt,
                                  current_cfl, t_final, constant_cfl)
    """

    current_step, current_t, stepper_state = \
        advance_state(rhs=my_rhs, timestepper=timestepper,
                      pre_step_callback=my_pre_step,
                      post_step_callback=my_post_step,
                      istep=current_step, dt=current_dt,
                      t=current_t, t_final=t_final,
                      force_eval=force_eval,
                      state=stepper_state,
                      compile_rhs=False)
    current_cv, tseed, current_wv = stepper_state
    current_fluid_state = create_fluid_state(current_cv, tseed,
                                             no_smoothness)
    current_wdv = create_wall_dependent_vars_compiled(current_wv)

    # Dump the final data
    if rank == 0:
        logger.info("Checkpointing final state ...")

    if use_av:
        # use the divergence to compute the smoothness field
        current_grad_cv = grad_cv_operator_compiled(
            fluid_state=current_fluid_state, time=current_t)
        smoothness = compute_smoothness_compiled(
            cv=current_cv, dv=current_fluid_state.dv, grad_cv=current_grad_cv)

        current_fluid_state = create_fluid_state(cv=current_cv,
                                           temperature_seed=tseed,
                                           smoothness=smoothness)

    final_dv = current_fluid_state.dv
    ts_field_fluid, cfl, dt = my_get_timestep(dcoll=dcoll,
        fluid_state=current_fluid_state,
        t=current_t, dt=current_dt, cfl=current_cfl,
        t_final=t_final, constant_cfl=constant_cfl, fluid_dd=dd_vol_fluid)
    ts_field_wall, cfl_wall, dt_wall = my_get_timestep_wall(dcoll=dcoll,
        wv=current_wv, wall_kappa=current_wdv.thermal_conductivity,
        wall_temperature=current_wdv.temperature, t=current_t, dt=current_dt,
        cfl=current_cfl, t_final=t_final, constant_cfl=constant_cfl,
        wall_dd=dd_vol_wall)
    current_t_wall = t_wall_start + (current_step - first_step)*dt*wall_time_scale
    my_write_status_lite(step=current_step, t=current_t,
                         t_wall=current_t_wall)
    my_write_status(dv=final_dv, cv=current_cv,
                    wall_temperature=current_wdv.temperature,
                    dt=dt, cfl_fluid=cfl, cfl_wall=cfl_wall)

    if viz_interval_type == 0:
        dump_number = current_step
    else:
        dump_number = (math.floor((current_t - t_start)/t_viz_interval) +
            last_viz_interval)

    my_write_viz(
        step=current_step, t=current_t, t_wall=current_t_wall,
        fluid_state=current_fluid_state,
        wv=current_wv, wall_kappa=current_wdv.thermal_conductivity,
        wall_temperature=current_wdv.temperature,
        ts_field_fluid=ts_field_fluid,
        ts_field_wall=ts_field_wall,
        dump_number=dump_number)
    my_write_restart(step=current_step, t=current_t, t_wall=current_t_wall,
                     state=stepper_state)

    if logmgr:
        logmgr.close()
    elif use_profiling:
        print(actx.tabulate_profiling_data())

    finish_tol = 2*current_dt
    assert np.abs(current_t - t_final) < finish_tol


# vim: foldmethod=marker<|MERGE_RESOLUTION|>--- conflicted
+++ resolved
@@ -25,10 +25,7 @@
 """
 import logging
 import sys
-<<<<<<< HEAD
-=======
 import gc
->>>>>>> 92803f21
 import numpy as np
 import pyopencl as cl
 import numpy.linalg as la  # noqa
@@ -215,21 +212,15 @@
     from mirgecom.simutil import configurate
     from mirgecom.io import read_and_distribute_yaml_data
     input_data = read_and_distribute_yaml_data(comm, user_input_file)
-<<<<<<< HEAD
 
     # Let the user specify a name to customize initialization
     init_name = configurate("init_name", input_data, "ACTII")
-=======
->>>>>>> 92803f21
 
     # i/o frequencies
     nviz = configurate("nviz", input_data, 500)
     nrestart = configurate("nrestart", input_data, 5000)
     nhealth = configurate("nhealth", input_data, 1)
     nstatus = configurate("nstatus", input_data, 1)
-    ngarbage = configurate("ngarbage", input_data, 10)
-
-    # garbage collection frequency
     ngarbage = configurate("ngarbage", input_data, 10)
 
     # verbosity for what gets written to viz dumps, increase for more stuff
@@ -2323,12 +2314,8 @@
                                          temperature_seed=tseed,
                                          smoothness=no_smoothness)
         wdv = create_wall_dependent_vars_compiled(wv)
-<<<<<<< HEAD
-        new_tseed = fluid_state.temperature
-        state = make_obj_array([cv, new_tseed, wv])
-=======
+        state = make_obj_array([cv, fluid_state.temperature, wv])
         cv = fluid_state.cv  # reset cv to limited version
->>>>>>> 92803f21
 
         try:
 
@@ -2343,12 +2330,6 @@
             do_status = check_step(step=step, interval=nstatus)
             next_dump_number = step
 
-<<<<<<< HEAD
-=======
-            # This re-creation of the state resets *tseed* to current temp
-            state = make_obj_array([cv, fluid_state.temperature, wv])
-
->>>>>>> 92803f21
             if any([do_viz, do_restart, do_health, do_status]):
 
                 if use_av:
@@ -2514,13 +2495,7 @@
 
         # update wall model
         wdv = wall_model.dependent_vars(wv)
-<<<<<<< HEAD
-
-        # Temperature seed RHS (keep tseed updated)
-        tseed_rhs = 0*fluid_state.temperature  # - tseed
-=======
         tseed_rhs = 0*fluid_state.temperature
->>>>>>> 92803f21
 
         """
         # Steps common to NS and AV (and wall model needs grad(temperature))
