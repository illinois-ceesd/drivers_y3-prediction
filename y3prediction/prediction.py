"""mirgecom driver for the Y2 prediction."""

__copyright__ = """
Copyright (C) 2020 University of Illinois Board of Trustees
"""

__license__ = """
Permission is hereby granted, free of charge, to any person obtaining a copy
of this software and associated documentation files (the "Software"), to deal
in the Software without restriction, including without limitation the rights
to use, copy, modify, merge, publish, distribute, sublicense, and/or sell
copies of the Software, and to permit persons to whom the Software is
furnished to do so, subject to the following conditions:

The above copyright notice and this permission notice shall be included in
all copies or substantial portions of the Software.

THE SOFTWARE IS PROVIDED "AS IS", WITHOUT WARRANTY OF ANY KIND, EXPRESS OR
IMPLIED, INCLUDING BUT NOT LIMITED TO THE WARRANTIES OF MERCHANTABILITY,
FITNESS FOR A PARTICULAR PURPOSE AND NONINFRINGEMENT. IN NO EVENT SHALL THE
AUTHORS OR COPYRIGHT HOLDERS BE LIABLE FOR ANY CLAIM, DAMAGES OR OTHER
LIABILITY, WHETHER IN AN ACTION OF CONTRACT, TORT OR OTHERWISE, ARISING FROM,
OUT OF OR IN CONNECTION WITH THE SOFTWARE OR THE USE OR OTHER DEALINGS IN
THE SOFTWARE.
"""
import logging
import sys
import gc
import numpy as np
import pyopencl as cl
import numpy.linalg as la  # noqa
import pyopencl.array as cla  # noqa
import math
import grudge.op as op
from pytools.obj_array import make_obj_array
from functools import partial
from mirgecom.discretization import create_discretization_collection

from meshmode.mesh import BTAG_ALL, BTAG_NONE  # noqa
from grudge.shortcuts import make_visualizer
from grudge.dof_desc import VolumeDomainTag, DOFDesc
from grudge.op import nodal_max, nodal_min
from grudge.dof_desc import DD_VOLUME_ALL
from grudge.trace_pair import inter_volume_trace_pairs
from logpyle import IntervalTimer, set_dt
from mirgecom.logging_quantities import (
    initialize_logmgr,
    logmgr_add_cl_device_info,
    logmgr_set_time,
    logmgr_add_device_memory_usage,
    logmgr_add_mempool_usage,
)

from mirgecom.simutil import (
    check_step,
    distribute_mesh,
    write_visfile,
    check_naninf_local,
    check_range_local,
    force_evaluation
)
from mirgecom.restart import write_restart_file
from mirgecom.io import make_init_message
from mirgecom.mpi import mpi_entry_point
from mirgecom.integrators import (rk4_step, lsrk54_step, lsrk144_step,
                                  euler_step)
from mirgecom.inviscid import (inviscid_facial_flux_rusanov,
                               inviscid_facial_flux_hll)
from grudge.shortcuts import compiled_lsrk45_step

from mirgecom.fluid import make_conserved
from mirgecom.limiter import bound_preserving_limiter
from mirgecom.steppers import advance_state
from mirgecom.diffusion import (
    diffusion_operator,
    DirichletDiffusionBoundary
)
#from mirgecom.initializers import (Uniform, PlanarDiscontinuity)
from mirgecom.eos import IdealSingleGas, PyrometheusMixture
from mirgecom.transport import (
    SimpleTransport,
    PowerLawTransport,
    MixtureAveragedTransport,
    ArtificialViscosityTransportDiv
)
from mirgecom.gas_model import GasModel, make_fluid_state
from mirgecom.multiphysics.thermally_coupled_fluid_wall import (
    coupled_grad_t_operator,
    coupled_ns_heat_operator
)
from mirgecom.navierstokes import grad_cv_operator
# driver specific utilties
from y3prediction.utils import (
    getIsentropicPressure,
    getIsentropicTemperature,
    getMachFromAreaRatio
)
from y3prediction.wall import (
    mask_from_elements,
    WallVars,
    WallModel,
)
from y3prediction.uiuc_sharp import Thermochemistry
from y3prediction.actii_y3 import InitACTII


class SingleLevelFilter(logging.Filter):
    def __init__(self, passlevel, reject):
        self.passlevel = passlevel
        self.reject = reject

    def filter(self, record):
        if self.reject:
            return (record.levelno != self.passlevel)
        else:
            return (record.levelno == self.passlevel)


class MyRuntimeError(RuntimeError):
    """Simple exception to kill the simulation."""

    pass


class _SmoothnessCVGradCommTag:
    pass


class _OxCommTag:
    pass


class _FluidOxDiffCommTag:
    pass


class _WallOxDiffCommTag:
    pass


@mpi_entry_point
def main(ctx_factory=cl.create_some_context,
         restart_filename=None, target_filename=None,
         use_profiling=False, use_logmgr=True, user_input_file=None,
         use_overintegration=False, actx_class=None, casename=None,
         lazy=False, log_path="log_data"):

    if actx_class is None:
        raise RuntimeError("Array context class missing.")

    # control log messages
    logger = logging.getLogger(__name__)
    logger.propagate = False

    if (logger.hasHandlers()):
        logger.handlers.clear()

    # send info level messages to stdout
    h1 = logging.StreamHandler(sys.stdout)
    f1 = SingleLevelFilter(logging.INFO, False)
    h1.addFilter(f1)
    logger.addHandler(h1)

    # send everything else to stderr
    h2 = logging.StreamHandler(sys.stderr)
    f2 = SingleLevelFilter(logging.INFO, True)
    h2.addFilter(f2)
    logger.addHandler(h2)

    cl_ctx = ctx_factory()

    from mpi4py import MPI
    comm = MPI.COMM_WORLD
    rank = comm.Get_rank()
    nparts = comm.Get_size()

    from mirgecom.simutil import global_reduce as _global_reduce
    global_reduce = partial(_global_reduce, comm=comm)

    if casename is None:
        casename = "mirgecom"

    # logging and profiling
    logname = log_path + "/" + casename + ".sqlite"

    if rank == 0:
        import os
        log_dir = os.path.dirname(logname)
        if log_dir and not os.path.exists(log_dir):
            os.makedirs(log_dir)
    comm.Barrier()

    logmgr = initialize_logmgr(use_logmgr,
        filename=logname, mode="wu", mpi_comm=comm)

    if use_profiling:
        queue = cl.CommandQueue(cl_ctx,
            properties=cl.command_queue_properties.PROFILING_ENABLE)
    else:
        queue = cl.CommandQueue(cl_ctx)

    # main array context for the simulation
    from mirgecom.simutil import get_reasonable_memory_pool
    alloc = get_reasonable_memory_pool(cl_ctx, queue)

    if lazy:
        actx = actx_class(comm, queue, mpi_base_tag=12000, allocator=alloc)
    else:
        actx = actx_class(comm, queue, allocator=alloc, force_device_scalars=True)

    # set up driver parameters
    from mirgecom.simutil import configurate
    from mirgecom.io import read_and_distribute_yaml_data
    input_data = read_and_distribute_yaml_data(comm, user_input_file)

    # Let the user specify a name to customize initialization
    init_name = configurate("init_name", input_data, "ACTII")

    # i/o frequencies
    nviz = configurate("nviz", input_data, 500)
    nrestart = configurate("nrestart", input_data, 5000)
    nhealth = configurate("nhealth", input_data, 1)
    nstatus = configurate("nstatus", input_data, 1)
<<<<<<< HEAD
=======
    ngarbage = configurate("ngarbage", input_data, 10)

    # garbage collection frequency
>>>>>>> 1707ec25
    ngarbage = configurate("ngarbage", input_data, 10)

    # verbosity for what gets written to viz dumps, increase for more stuff
    viz_level = configurate("viz_level", input_data, 1)
    # control the time interval for writing viz dumps
    viz_interval_type = configurate("viz_interval_type", input_data, 0)

    # default timestepping control
    integrator = configurate("integrator", input_data, "rk4")
    current_dt = configurate("current_dt", input_data, 1.e-8)
    t_final = configurate("t_final", input_data, 1.e-7)
    t_viz_interval = configurate("t_viz_interval", input_data, 1.e-8)
    current_cfl = configurate("current_cfl", input_data, 1.0)
    constant_cfl = configurate("constant_cfl", input_data, False)

    # these are modified below for a restart
    current_t = 0
    t_start = 0.
    t_wall_start = 0.
    current_step = 0
    first_step = 0
    last_viz_interval = 0
    force_eval = True

    # default health status bounds
    health_pres_min = configurate("health_pres_min", input_data, 0.1)
    health_pres_max = configurate("health_pres_max", input_data, 2.e6)
    health_temp_min = configurate("health_temp_min", input_data, 1.0)
    health_temp_max = configurate("health_temp_max", input_data, 5000.)
    health_mass_frac_min = configurate("health_mass_frac_min", input_data, -1.0)
    health_mass_frac_max = configurate("health_mass_frac_max", input_data, 2.0)

    # discretization and model control
    order = configurate("order", input_data, 2)
    alpha_sc = configurate("alpha_sc", input_data, 0.3)
    kappa_sc = configurate("kappa_sc", input_data, 0.5)
    s0_sc = configurate("s0_sc", input_data, -5.0)

    dim = configurate("dimen", input_data, 2)
    inv_num_flux = configurate("inv_num_flux", input_data, "rusanov")
    mesh_filename = configurate("mesh_filename", input_data, "data/actii_2d.msh")
    noslip = configurate("noslip", input_data, True)
    adiabatic = configurate("adiabatic", input_data, False)
    use_1d_part = configurate("use_1d_part", input_data, True)

    # - Flash1D-specific configuration parameters
    # -- mesh generation
    mesh_angle = configurate("mesh_angle", input_data, 0.)
    mesh_size = configurate("mesh_size", input_data, 1e-3)
    bl_ratio = configurate("bl_ratio", input_data, 3.)
    interface_ratio = configurate("interface_ratio", input_data, 2.)
    transfinite = configurate("transfinite", input_data, False)
    use_gmsh = configurate("use_gmsh", input_data, True)
    periodic = configurate("periodic", input_data, False)
    mesh_theta = mesh_angle/180.*np.pi/2.
    mesh_normal = np.zeros(shape=(dim,))
    mesh_normal[0] = np.cos(mesh_theta)
    mesh_normal[1] = np.sin(mesh_theta)
    mesh_normal = mesh_normal / np.sqrt(np.dot(mesh_normal, mesh_normal))
    mesh_rotation = np.matrix([[mesh_normal[0],
                               mesh_normal[1]],
                               [-mesh_normal[1],
                                mesh_normal[0]]])
    # -- initialization parameters
    # --- common
    flash_sigma = configurate("sigma", input_data, .001)
    flash_mach = configurate("mach", input_data, 2.0)
    flash_press = configurate("pressure_background", input_data, 101325.)
    flash_temp = configurate("temperature_background", input_data, 300.)
    init_flame = configurate("init_flame", input_data, False)
    init_shock = configurate("init_shock", input_data, False)

    # --- shock init
    shock_angle = configurate("shock_angle", input_data, 0.)
    shock_normal = np.zeros(shape=(dim,))
    shock_theta = shock_angle/180.*np.pi/2.
    shock_normal[0] = np.cos(shock_theta)
    shock_normal[1] = np.sin(shock_theta)
    shock_normal = shock_normal / np.sqrt(np.dot(shock_normal, shock_normal))
    shock_location = np.zeros(shape=(dim,))
    shock_location[0] = configurate("shock_location_x", input_data, .05)
    shock_location[1] = configurate("shock_location_y", input_data, 0.)
    if not init_shock:
        shock_location = None

    # --- flame init
    flame_angle = configurate("flame_angle", input_data, 0.)
    flame_normal = np.zeros(shape=(dim,))
    flame_theta = flame_angle/180.*np.pi/2.
    flame_normal[0] = np.cos(flame_theta)
    flame_normal[1] = np.sin(flame_theta)
    flame_location = np.zeros(shape=(dim,))
    flame_location[0] = configurate("flame_location_x", input_data, .05)
    flame_location[1] = configurate("flame_location_y", input_data, 0.)
    temperature_burned = configurate("temperature_burned", input_data, 1500.)
    if not init_flame:
        flame_location = None

    if np.abs(mesh_angle) > 0.:
        if init_shock:
            shock_location = mesh_rotation.dot(shock_location)
            shock_normal = mesh_rotation.dot(shock_normal)
        if init_flame:
            flame_location = mesh_rotation.dot(flame_location)
            flame_normal = mesh_rotation.dot(flame_normal)

    # material properties and models options
    gas_mat_prop = configurate("gas_mat_prop", input_data, 0)
    spec_diff = configurate("spec_diff", input_data, 1.e-4)
    nspecies = configurate("nspecies", input_data, 0)
    eos_type = configurate("eos", input_data, 0)
    transport_type = configurate("transport", input_data, 0)
    # for pyrometheus, number of newton iterations
    pyro_temp_iter = configurate("pyro_temp_iter", input_data, 3)
    # for pyrometheus, toleranace for temperature residual
    pyro_temp_tol = configurate("pyro_temp_tol", input_data, 1.e-4)

    # for overwriting the default fluid material properties
    fluid_gamma = configurate("fluid_gamma", input_data, -1.)
    fluid_mw = configurate("fluid_mw", input_data, -1.)
    fluid_kappa = configurate("fluid_kappa", input_data, -1.)
    fluid_mu = configurate("mu", input_data, -1.)

    # rhs control
    use_combustion = configurate("use_combustion", input_data, True)
    use_wall_ox = configurate("use_wall_ox", input_data, True)
    use_wall_mass = configurate("use_wall_mass", input_data, True)
    use_ignition = configurate("use_ignition", input_data, 0)
    use_injection = configurate("use_injection", input_data, True)

    # outflow sponge location and strength
    use_sponge = configurate("use_sponge", input_data, True)
    sponge_sigma = configurate("sponge_sigma", input_data, 1.0)
    sponge_thickness = configurate("sponge_thickness", input_data, 0.09)
    sponge_x0 = configurate("sponge_x0", input_data, 0.9)

    # artificial viscosity control
    use_av = configurate("use_av", input_data, False)

    # species limiter
    use_species_limiter = configurate("use_species_limiter", input_data, False)

    # Filtering is implemented according to HW Sec. 5.3
    # The modal response function is e^-(alpha * eta ^ 2s), where
    # - alpha is a user parameter (defaulted like HW's)
    # - eta := (mode - N_c)/(N - N_c)
    # - N_c := cutoff mode ( = *filter_frac* x order)
    # - s := order of the filter (divided by 2)
    # Modes below N_c are unfiltered. Modes above Nc are weighted
    # by the modal response function described above.
    #
    # Two different filters can be used with the prediction driver.
    # 1) Solution filtering: filters the solution every *soln_nfilter* steps
    # 2) RHS filtering: filters the RHS every substep
    #
    # Turn on SOLUTION filtering by setting soln_nfilter > 0
    # Turn on RHS filtering by setting use_rhs_filter = 1.
    #
    # --- Filtering settings ---
    # ------ Solution filtering
    # filter every *nfilter* steps (-1 = no filtering)
    soln_nfilter = configurate("soln_nfilter", input_data, -1)
    soln_filter_frac = configurate("soln_filter_frac", input_data, 0.5)
    # soln_filter_cutoff = -1 => filter_frac*order)
    soln_filter_cutoff = configurate("soln_filter_cutoff", input_data, -1)
    soln_filter_order = configurate("soln_filter_order", input_data, 8)
    # Alpha value suggested by:
    # JSH/TW Nodal DG Methods, Section 5.3
    # DOI: 10.1007/978-0-387-72067-8
    soln_filter_alpha_default = -1.0*np.log(np.finfo(float).eps)
    soln_filter_alpha = configurate("soln_filter_alpha", input_data,
                                    soln_filter_alpha_default)
    # ------ RHS filtering
    use_rhs_filter = configurate("use_rhs_filter", input_data, False)
    rhs_filter_frac = configurate("rhs_filter_frac", input_data, 0.5)
    rhs_filter_cutoff = configurate("rhs_filter_cutoff", input_data, -1)
    rhs_filter_order = configurate("rhs_filter_order", input_data, 8)
    rhs_filter_alpha = configurate("rhs_filter_alpha", input_data,
                                   soln_filter_alpha_default)

    # ACTII flow properties
    total_pres_inflow = configurate("total_pres_inflow", input_data, 2.745e5)
    total_temp_inflow = configurate("total_temp_inflow", input_data, 2076.43)

    # injection flow properties
    total_pres_inj = configurate("total_pres_inj", input_data, 50400)
    total_temp_inj = configurate("total_temp_inj", input_data, 300)
    mach_inj = configurate("mach_inj", input_data, 1.0)

    # parameters to adjust the shape of the initialization
    vel_sigma = configurate("vel_sigma", input_data, 1000)
    temp_sigma = configurate("temp_sigma", input_data, 1250)
    # adjusted to match the mass flow rate
    vel_sigma_inj = configurate("vel_sigma_inj", input_data, 5000)
    temp_sigma_inj = configurate("temp_sigma_inj", input_data, 5000)
    temp_wall = 300

    # wall stuff
    wall_penalty_amount = configurate("wall_penalty_amount", input_data, 0)
    wall_time_scale = configurate("wall_time_scale", input_data, 1)
    wall_material = configurate("wall_material", input_data, 0)

    # use fluid average diffusivity by default
    wall_insert_ox_diff = spec_diff

    # Averaging from https://www.azom.com/article.aspx?ArticleID=1630
    # for graphite
    wall_insert_rho = configurate("wall_insert_rho", input_data, 1625)
    wall_insert_cp = configurate("wall_insert_cp", input_data, 770)
    wall_insert_kappa = configurate("wall_insert_kappa", input_data, 247.5)

    # Averaging from http://www.matweb.com/search/datasheet.aspx?bassnum=MS0001
    # for steel
    wall_surround_rho = configurate("wall_surround_rho", input_data, 7.9e3)
    wall_surround_cp = configurate("wall_surround_cp", input_data, 470)
    wall_surround_kappa = configurate("wall_surround_kappa", input_data, 48)

    # initialize the ignition spark
    spark_init_loc_z = 0.035/2.
    spark_init_time = configurate("ignition_init_time", input_data, 999999999.)
    spark_strength = configurate("ignition_strength", input_data, 2.e7)
    spark_duration = configurate("ignition_duration", input_data, 1.e-8)
    spark_diameter = configurate("ignition_diameter", input_data, 0.0025)
    spark_init_loc_x = configurate("ignition_init_loc_x", input_data, 0.677)
    spark_init_loc_y = configurate("ignition_init_loc_y", input_data, -0.021)

    # param sanity check
    allowed_integrators = ["rk4", "euler", "lsrk54", "lsrk144", "compiled_lsrk54"]
    if integrator not in allowed_integrators:
        error_message = "Invalid time integrator: {}".format(integrator)
        raise RuntimeError(error_message)

    if integrator == "compiled_lsrk54":
        print("Setting force_eval = False for pre-compiled time integration")
        force_eval = False

    if viz_interval_type > 2:
        error_message = "Invalid value for viz_interval_type [0-2]"
        raise RuntimeError(error_message)

    s0_sc = np.log10(1.0e-4 / np.power(order, 4))
    if rank == 0:
        print(f"Shock capturing parameters: alpha {alpha_sc}, "
              f"s0 {s0_sc}, kappa {kappa_sc}")

    # flow stagnation temperature
    static_temp = 2076.43
    # steepness of the smoothed function
    theta_sc = 100
    # cutoff, smoothness below this value is ignored
    beta_sc = 0.01
    gamma_sc = 1.5

    if rank == 0:
        if use_av:
            print("Artificial viscosity using modified physical viscosity")
            print("Using velocity divergence indicator")
            print(f"Shock capturing parameters: alpha {alpha_sc}, "
                  f"gamma_sc {gamma_sc}"
                  f"theta_sc {theta_sc}, beta_sc {beta_sc}, Pr 0.75, "
                  f"stagnation temperature {static_temp}")
        else:
            print("Artificial viscosity disabled")

    if rank == 0:
        print("\n#### Simluation control data: ####")
        print(f"\tnrestart = {nrestart}")
        print(f"\tnhealth = {nhealth}")
        print(f"\tnstatus = {nstatus}")
        if ngarbage >= 0:
            print(f"\tSyncd garbage collection every {ngarbage} steps.")
            # gc.disable()
        else:
            print(f"\tUsing Python automatic garbage collection.")
        if constant_cfl == 1:
            print(f"\tConstant cfl mode, current_cfl = {current_cfl}")
        else:
            print(f"\tConstant dt mode, current_dt = {current_dt}")
        print(f"\tt_final = {t_final}")
        print(f"\torder = {order}")
        print(f"\tdimension = {dim}")
        print(f"\tTime integration {integrator}")
        if noslip:
            print("Fluid wall boundary conditions are noslip for velocity")
        else:
            print("Fluid wall boundary conditions are slip for velocity")
        if adiabatic:
            print("Fluid wall boundary conditions are adiabatic for temperature")
        else:
            print("Fluid wall boundary conditions are isothermal for temperature")
        print("#### Simluation control data: ####\n")

    if rank == 0:
        print("\n#### Visualization setup: ####")
        if viz_level >= 0:
            print("\tBasic visualization output enabled.")
            print("\t(cv, dv, cfl)")
        if viz_level >= 1:
            print("\tExtra visualization output enabled for derived quantities.")
            print("\t(velocity, mass_fractions, etc.)")
        if viz_level >= 2:
            print("\tNon-dimensional parameter visualization output enabled.")
            print("\t(Re, Pr, etc.)")
        if viz_level >= 3:
            print("\tDebug visualization output enabled.")
            print("\t(rhs, grad_cv, etc.)")
        if viz_interval_type == 0:
            print(f"\tWriting viz data every {nviz} steps.")
        if viz_interval_type == 1:
            print(f"\tWriting viz data roughly every {t_viz_interval} seconds.")
        if viz_interval_type == 2:
            print(f"\tWriting viz data exactly every {t_viz_interval} seconds.")
        print("#### Visualization setup: ####")

    """
    if not noslip:
        vel_sigma = 0.
    if adiabatic:
        temp_sigma = 0.
    """

    if rank == 0:
        print("\n#### Simluation setup data: ####")
        print(f"\ttotal_pres_injection = {total_pres_inj}")
        print(f"\ttotal_temp_injection = {total_temp_inj}")
        print(f"\tvel_sigma = {vel_sigma}")
        print(f"\ttemp_sigma = {temp_sigma}")
        print(f"\tvel_sigma_injection = {vel_sigma_inj}")
        print(f"\ttemp_sigma_injection = {temp_sigma_inj}")
        print("#### Simluation setup data: ####")

    spark_center = np.zeros(shape=(dim,))
    spark_center[0] = spark_init_loc_x
    spark_center[1] = spark_init_loc_y
    if dim == 3:
        spark_center[2] = spark_init_loc_z

    if rank == 0 and use_ignition > 0:
        print("\n#### Ignition control parameters ####")
        print(f"spark center ({spark_center[0]},{spark_center[1]})")
        print(f"spark FWHM {spark_diameter}")
        print(f"spark strength {spark_strength}")
        print(f"ignition time {spark_init_time}")
        print(f"ignition duration {spark_duration}")
        if use_ignition == 1:
            print("spark ignition")
        elif use_ignition == 2:
            print("heat source ignition")
        print("#### Ignition control parameters ####\n")

    def _compiled_stepper_wrapper(state, t, dt, rhs):
        return compiled_lsrk45_step(actx, state, t, dt, rhs)

    timestepper = rk4_step
    if integrator == "euler":
        timestepper = euler_step
    if integrator == "lsrk54":
        timestepper = lsrk54_step
    if integrator == "lsrk144":
        timestepper = lsrk144_step
    if integrator == "compiled_lsrk54":
        timestepper = _compiled_stepper_wrapper

    if inv_num_flux == "rusanov":
        inviscid_numerical_flux_func = inviscid_facial_flux_rusanov
        if rank == 0:
            print("\nRusanov inviscid flux")
    if inv_num_flux == "hll":
        inviscid_numerical_flux_func = inviscid_facial_flux_hll
        if rank == 0:
            print("\nHLL inviscid flux")

    # }}}

    # constants
    mw_o = 15.999
    mw_o2 = mw_o*2
    mw_co = 28.010
    mw_n2 = 14.0067*2
    mw_c2h4 = 28.05
    mw_h2 = 1.00784*2
    mw_ar = 39.948
    univ_gas_const = 8314.59

    mf_o2 = 0.273

    if gas_mat_prop == 0:
        # working gas: O2/N2 #
        #   O2 mass fraction 0.273
        #   gamma = 1.4
        #   cp = 37.135 J/mol-K,
        #   rho= 1.977 kg/m^3 @298K
        gamma = 1.4
        mw = mw_o2*mf_o2 + mw_n2*(1.0 - mf_o2)
    if gas_mat_prop == 1:
        # working gas: Ar #
        #   O2 mass fraction 0.273
        #   gamma = 1.4
        #   cp = 37.135 J/mol-K,
        #   rho= 1.977 kg/m^3 @298K
        gamma = 5/3
        mw = mw_ar

    if fluid_gamma > 0:
        gamma = fluid_gamma

    mf_c2h4 = mw_c2h4/(mw_c2h4 + mw_h2)
    mf_h2 = 1 - mf_c2h4

    # user can reset the mw to whatever they want
    if fluid_mw > 0:
        mw = fluid_mw

    r = univ_gas_const/mw
    cp = r*gamma/(gamma - 1)
    Pr = 0.75

    # viscosity @ 400C, Pa-s
    if gas_mat_prop == 0:
        # working gas: O2/N2 #
        mu_o2 = 3.76e-5
        mu_n2 = 3.19e-5
        mu = mu_o2*mf_o2 + mu_n2*(1-mu_o2)  # 3.3456e-5
    if gas_mat_prop == 1:
        # working gas: Ar #
        mu_ar = 4.22e-5
        mu = mu_ar
    if fluid_mu > 0:
        mu = fluid_mu

    kappa = cp*mu/Pr
    if fluid_kappa > 0:
        kappa = fluid_kappa
    init_temperature = 300.0

    # don't allow limiting on flows without species
    if nspecies == 0:
        use_species_limiter = False
        use_injection = False

    # Turn off combustion unless EOS supports it
    if nspecies < 3:
        use_combustion = False

    if nspecies > 3:
        eos_type = 1

    if rank == 0:
        print("\n#### Simluation material properties: ####")
        print("#### Fluid domain: ####")
        print(f"\tmu = {mu}")
        print(f"\tkappa = {kappa}")
        print(f"\tPrandtl Number  = {Pr}")
        print(f"\tnspecies = {nspecies}")
        if nspecies == 0:
            print("\tno passive scalars, uniform species mixture")
            if gas_mat_prop == 0:
                print("\tO2/N2 mix material properties.")
            else:
                print("\tAr material properties.")
        elif nspecies == 3:
            print("\tpassive scalars to track air/fuel/inert mixture, ideal gas eos")
        elif nspecies == 5:
            print("\tfull multi-species initialization with pyrometheus eos")
            print("\tno combustion source terms")
        else:
            print("\tfull multi-species initialization with pyrometheus eos")
            print("\tcombustion source terms enabled")

        if eos_type == 0:
            print("\tIdeal Gas EOS")
        elif eos_type == 1:
            print("\tPyrometheus EOS")

        if use_species_limiter:
            print("\nSpecies mass fractions limited to [0:1]")

    transport_alpha = 0.6
    transport_beta = 4.093e-7
    transport_sigma = 2.0
    transport_n = 0.666

    if rank == 0:
        if transport_type == 0:
            print("\t Simple transport model:")
            print("\t\t constant viscosity, species diffusivity")
            print(f"\tmu = {mu}")
            print(f"\tkappa = {kappa}")
            print(f"\tspecies diffusivity = {spec_diff}")
        elif transport_type == 1:
            print("\t Power law transport model:")
            print("\t\t temperature dependent viscosity, species diffusivity")
            print(f"\ttransport_alpha = {transport_alpha}")
            print(f"\ttransport_beta = {transport_beta}")
            print(f"\ttransport_sigma = {transport_sigma}")
            print(f"\ttransport_n = {transport_n}")
            print(f"\tspecies diffusivity = {spec_diff}")
        elif transport_type == 2:
            print("\t Pyrometheus transport model:")
            print("\t\t temperature/mass fraction dependence")
        else:
            error_message = "Unknown transport_type {}".format(transport_type)
            raise RuntimeError(error_message)

        print("#### Wall domain: ####")

        if wall_material == 0:
            print("\tNon-reactive wall model")
        elif wall_material == 1:
            print("\tReactive wall model for non-porous media")
        elif wall_material == 2:
            print("\tReactive wall model for porous media")
        else:
            error_message = "Unknown wall_material {}".format(wall_material)
            raise RuntimeError(error_message)

        if use_wall_ox:
            print("\tWall oxidizer transport enabled")
        else:
            print("\tWall oxidizer transport disabled")

        if use_wall_mass:
            print("\t Wall mass loss enabled")
        else:
            print("\t Wall mass loss disabled")

        print(f"\tWall density = {wall_insert_rho}")
        print(f"\tWall cp = {wall_insert_cp}")
        print(f"\tWall O2 diff = {wall_insert_ox_diff}")
        print(f"\tWall surround density = {wall_surround_rho}")
        print(f"\tWall surround cp = {wall_surround_cp}")
        print(f"\tWall surround kappa = {wall_surround_kappa}")
        print(f"\tWall time scale = {wall_time_scale}")
        print(f"\tWall penalty = {wall_penalty_amount}")
        print("#### Simluation material properties: ####")

    # {{{ Set up physical gas model

    # make the eos
    if eos_type == 0:
        eos = IdealSingleGas(gamma=gamma, gas_const=r)
        species_names = ["air", "fuel", "inert"]
    else:
        from mirgecom.thermochemistry import get_pyrometheus_wrapper_class
        chem_source_tol = 1.e-10
        pyro_mech = get_pyrometheus_wrapper_class(
            pyro_class=Thermochemistry, temperature_niter=pyro_temp_iter,
            zero_level=chem_source_tol)(actx.np)
        eos = PyrometheusMixture(pyro_mech, temperature_guess=init_temperature)
        species_names = pyro_mech.species_names

    spec_diffusivity = spec_diff * np.ones(nspecies)
    physical_transport_model = \
        (SimpleTransport(viscosity=mu, thermal_conductivity=kappa,
                         species_diffusivity=spec_diffusivity)
         if transport_type == 0
         else PowerLawTransport(alpha=transport_alpha, beta=transport_beta,
                                sigma=transport_sigma, n=transport_n,
                                species_diffusivity=spec_diffusivity)
         if transport_type == 1
         else MixtureAveragedTransport(pyro_mech))

    transport_model = physical_transport_model

    if use_av:
        transport_model = ArtificialViscosityTransportDiv(
            physical_transport=physical_transport_model,
            av_mu=alpha_sc, av_prandtl=0.75)

    gas_model = GasModel(eos=eos, transport=transport_model)

    # }}}

    # initialize species mass fractions
    inj_ymin = -0.0243245
    inj_ymax = -0.0227345
    y = np.zeros(nspecies)
    y_fuel = np.zeros(nspecies)
    if nspecies == 3:
        y[0] = 1
        y_fuel[1] = 1
    elif nspecies > 4:
        # find name species indicies
        for i in range(nspecies):
            if species_names[i] == "C2H4":
                i_c2h4 = i
            if species_names[i] == "H2":
                i_h2 = i
            if species_names[i] == "O2":
                i_ox = i
            if species_names[i] == "N2":
                i_di = i

        # Set the species mass fractions to the free-stream flow
        y[i_ox] = mf_o2
        y[i_di] = 1. - mf_o2
        # Set the species mass fractions to the free-stream flow
        y_fuel[i_c2h4] = mf_c2h4
        y_fuel[i_h2] = mf_h2

    #
    # stagnation tempertuare 2076.43 K
    # stagnation pressure 2.745e5 Pa
    #
    # isentropic expansion based on the area ratios between the inlet (r=54e-3m) and
    # the throat (r=3.167e-3)
    #
    vel_inflow = np.zeros(shape=(dim,))
    vel_outflow = np.zeros(shape=(dim,))
    vel_injection = np.zeros(shape=(dim,))

    throat_height = 3.61909e-3
    inlet_height = 54.129e-3
    outlet_height = 28.54986e-3
    inlet_area_ratio = inlet_height/throat_height
    outlet_area_ratio = outlet_height/throat_height

    inlet_mach = getMachFromAreaRatio(area_ratio=inlet_area_ratio,
                                      gamma=gamma,
                                      mach_guess=0.01)
    pres_inflow = getIsentropicPressure(mach=inlet_mach,
                                        P0=total_pres_inflow,
                                        gamma=gamma)
    temp_inflow = getIsentropicTemperature(mach=inlet_mach,
                                           T0=total_temp_inflow,
                                           gamma=gamma)

    if eos_type == 0:
        rho_inflow = pres_inflow/temp_inflow/r
        sos = math.sqrt(gamma*pres_inflow/rho_inflow)
        inlet_gamma = gamma
    else:
        rho_inflow = pyro_mech.get_density(p=pres_inflow,
                                          temperature=temp_inflow,
                                          mass_fractions=y)
        inlet_gamma = (pyro_mech.get_mixture_specific_heat_cp_mass(temp_inflow, y) /
                       pyro_mech.get_mixture_specific_heat_cv_mass(temp_inflow, y))

        gamma_error = (gamma - inlet_gamma)
        gamma_guess = inlet_gamma
        toler = 1.e-6
        # iterate over the gamma/mach since gamma = gamma(T)
        while gamma_error > toler:

            inlet_mach = getMachFromAreaRatio(area_ratio=inlet_area_ratio,
                                              gamma=gamma_guess,
                                              mach_guess=0.01)
            pres_inflow = getIsentropicPressure(mach=inlet_mach,
                                                P0=total_pres_inflow,
                                                gamma=gamma_guess)
            temp_inflow = getIsentropicTemperature(mach=inlet_mach,
                                                   T0=total_temp_inflow,
                                                   gamma=gamma_guess)

            rho_inflow = pyro_mech.get_density(p=pres_inflow,
                                              temperature=temp_inflow,
                                              mass_fractions=y)
            inlet_gamma = \
                (pyro_mech.get_mixture_specific_heat_cp_mass(temp_inflow, y) /
                 pyro_mech.get_mixture_specific_heat_cv_mass(temp_inflow, y))
            gamma_error = (gamma_guess - inlet_gamma)
            gamma_guess = inlet_gamma

        sos = math.sqrt(inlet_gamma*pres_inflow/rho_inflow)

    vel_inflow[0] = inlet_mach*sos

    if rank == 0:
        print("#### Simluation initialization data: ####")
        print(f"\tinlet Mach number {inlet_mach}")
        print(f"\tinlet gamma {inlet_gamma}")
        print(f"\tinlet temperature {temp_inflow}")
        print(f"\tinlet pressure {pres_inflow}")
        print(f"\tinlet rho {rho_inflow}")
        print(f"\tinlet velocity {vel_inflow[0]}")
        #print(f"final inlet pressure {pres_inflow_final}")

    outlet_mach = getMachFromAreaRatio(area_ratio=outlet_area_ratio,
                                       gamma=gamma,
                                       mach_guess=1.1)
    pres_outflow = getIsentropicPressure(mach=outlet_mach,
                                         P0=total_pres_inflow,
                                         gamma=gamma)
    temp_outflow = getIsentropicTemperature(mach=outlet_mach,
                                            T0=total_temp_inflow,
                                            gamma=gamma)

    if eos_type == 0:
        rho_outflow = pres_outflow/temp_outflow/r
        sos = math.sqrt(gamma*pres_outflow/rho_outflow)
        outlet_gamma = gamma
    else:
        rho_outflow = pyro_mech.get_density(p=pres_outflow,
                                            temperature=temp_outflow,
                                            mass_fractions=y)
        outlet_gamma = \
            (pyro_mech.get_mixture_specific_heat_cp_mass(temp_outflow, y) /
             pyro_mech.get_mixture_specific_heat_cv_mass(temp_outflow, y))

        gamma_error = (gamma - outlet_gamma)
        gamma_guess = outlet_gamma
        toler = 1.e-6
        # iterate over the gamma/mach since gamma = gamma(T)
        while gamma_error > toler:

            outlet_mach = getMachFromAreaRatio(area_ratio=outlet_area_ratio,
                                              gamma=gamma_guess,
                                              mach_guess=0.01)
            pres_outflow = getIsentropicPressure(mach=outlet_mach,
                                                P0=total_pres_inflow,
                                                gamma=gamma_guess)
            temp_outflow = getIsentropicTemperature(mach=outlet_mach,
                                                   T0=total_temp_inflow,
                                                   gamma=gamma_guess)
            rho_outflow = pyro_mech.get_density(p=pres_outflow,
                                                temperature=temp_outflow,
                                                mass_fractions=y)
            outlet_gamma = \
                (pyro_mech.get_mixture_specific_heat_cp_mass(temp_outflow, y) /
                 pyro_mech.get_mixture_specific_heat_cv_mass(temp_outflow, y))
            gamma_error = (gamma_guess - outlet_gamma)
            gamma_guess = outlet_gamma

    vel_outflow[0] = outlet_mach*math.sqrt(gamma*pres_outflow/rho_outflow)

    if rank == 0:
        print("\t********")
        print(f"\toutlet Mach number {outlet_mach}")
        print(f"\toutlet gamma {outlet_gamma}")
        print(f"\toutlet temperature {temp_outflow}")
        print(f"\toutlet pressure {pres_outflow}")
        print(f"\toutlet rho {rho_outflow}")
        print(f"\toutlet velocity {vel_outflow[0]}")

    gamma_injection = gamma
    if nspecies > 0:
        # injection mach number
        if eos_type == 0:
            gamma_injection = gamma
        else:
            #MJA: Todo, get the gamma from cantera to get the correct
            # inflow properties
            # needs to be iterative with the call below
            gamma_injection = 0.5*(1.24 + 1.4)

        pres_injection = getIsentropicPressure(mach=mach_inj,
                                               P0=total_pres_inj,
                                               gamma=gamma_injection)
        temp_injection = getIsentropicTemperature(mach=mach_inj,
                                                  T0=total_temp_inj,
                                                  gamma=gamma_injection)

        if eos_type == 0:
            rho_injection = pres_injection/temp_injection/r
            sos = math.sqrt(gamma*pres_injection/rho_injection)
        else:
            rho_injection = pyro_mech.get_density(p=pres_injection,
                                                  temperature=temp_injection,
                                                  mass_fractions=y)
            gamma_injection = \
                (pyro_mech.get_mixture_specific_heat_cp_mass(temp_injection, y) /
                 pyro_mech.get_mixture_specific_heat_cv_mass(temp_injection, y))

            gamma_error = (gamma - gamma_injection)
            gamma_guess = gamma_injection
            toler = 1.e-6
            # iterate over the gamma/mach since gamma = gamma(T)
            while gamma_error > toler:

                outlet_mach = getMachFromAreaRatio(area_ratio=outlet_area_ratio,
                                                  gamma=gamma_guess,
                                                  mach_guess=0.01)
                pres_outflow = getIsentropicPressure(mach=outlet_mach,
                                                    P0=total_pres_inj,
                                                    gamma=gamma_guess)
                temp_outflow = getIsentropicTemperature(mach=outlet_mach,
                                                       T0=total_temp_inj,
                                                       gamma=gamma_guess)
                rho_injection = pyro_mech.get_density(p=pres_injection,
                                                      temperature=temp_injection,
                                                      mass_fractions=y)
                gamma_injection = \
                    (pyro_mech.get_mixture_specific_heat_cp_mass(temp_injection, y) /
                     pyro_mech.get_mixture_specific_heat_cv_mass(temp_injection, y))
                gamma_error = (gamma_guess - gamma_injection)
                gamma_guess = gamma_injection

            sos = math.sqrt(gamma_injection*pres_injection/rho_injection)

        vel_injection[0] = -mach_inj*sos

        if rank == 0:
            print("\t********")
            print(f"\tinjector Mach number {mach_inj}")
            print(f"\tinjector gamma {gamma_injection}")
            print(f"\tinjector temperature {temp_injection}")
            print(f"\tinjector pressure {pres_injection}")
            print(f"\tinjector rho {rho_injection}")
            print(f"\tinjector velocity {vel_injection[0]}")
            print("#### Simluation initialization data: ####\n")
    else:
        if rank == 0:
            print("\t********")
            print("\tnspecies=0, injection disabled")

    # read geometry files
    geometry_bottom = None
    geometry_top = None

    if init_name == "ACTII":
        if rank == 0:
            from numpy import loadtxt
            geometry_bottom = loadtxt("data/nozzleBottom.dat",
                                      comments="#", unpack=False)
            geometry_top = loadtxt("data/nozzleTop.dat",
                                   comments="#", unpack=False)

        geometry_bottom = comm.bcast(geometry_bottom, root=0)
        geometry_top = comm.bcast(geometry_top, root=0)
        bulk_init = InitACTII(dim=dim,
                              geom_top=geometry_top, geom_bottom=geometry_bottom,
                              P0=total_pres_inflow, T0=total_temp_inflow,
                              temp_wall=temp_wall, temp_sigma=temp_sigma,
                              vel_sigma=vel_sigma, nspecies=nspecies,
                              mass_frac=y, gamma_guess=inlet_gamma,
                              inj_gamma_guess=gamma_injection,
                              inj_pres=total_pres_inj,
                              inj_temp=total_temp_inj,
                              inj_vel=vel_injection, inj_mass_frac=y_fuel,
                              inj_temp_sigma=temp_sigma_inj,
                              inj_vel_sigma=vel_sigma_inj,
                              inj_ytop=inj_ymax, inj_ybottom=inj_ymin,
                              inj_mach=mach_inj, injection=use_injection)
        fluid_init = partial(bulk_init, dcoll=dcoll)

    elif init_name == "Flash1D":
        from y3prediction.flash_utils import Flash1D
        rho_bkrnd = flash_press/r/flash_temp
        c_bkrnd = math.sqrt(gamma*flash_press/rho_bkrnd)

        pressure_ratio = (2.*gamma*flash_mach**2-(gamma-1.))/(gamma+1.)
        density_ratio = (gamma+1.)*flash_mach**2/((gamma-1.)*flash_mach**2+2.)

        rho1 = rho_bkrnd
        pressure1 = flash_press
        temperature1 = pressure1/rho1/r
        rho2 = rho1*density_ratio
        pressure2 = pressure1*pressure_ratio
        temperature2 = pressure2/rho2/r
        velocity2 = -flash_mach*c_bkrnd*(1/density_ratio-1)
        temp_wall = temperature1

        vel_left = velocity2*shock_normal
        vel_right = np.zeros(shape=(dim,))
        vel_cross = np.zeros(shape=(dim,))
        vel_cross[1] = 0

        pressure_shocked = pressure2
        pressure_unshocked = pressure1
        temperature_shocked = temperature2
        temperature_unshocked = temperature1
        vel_shocked = vel_left
        vel_unshocked = vel_right

        if init_flame and nspecies == 7:
            from y3prediction.flash_utils import setup_flame
            flame_states = setup_flame(pressure_unburned=pressure_unshocked,
                                       temperature_unburned=temperature_unshocked)
            pressure_unburned, temperature_unburned, y_unburned, rho_unburned = \
                flame_states["unburned"]
            pressure_burned, temperature_burned_c, y_burned, rho_burned = \
                flame_states["burned"]
        else:
            y_unburned = y_fuel
            y_burned = y
            pressure_burned = pressure_unshocked
            pressure_unburned = pressure_unshocked
            temperature_burned = temperature_unshocked
            temperature_unburned = temperature_unshocked

        if rank == 0:
            print("#### Flash1D initialization data: ####")
            print(f"\tShock Mach number {flash_mach}")
            print(f"\tgamma {gamma}")
            print(f"\tambient temperature {temperature1}")
            print(f"\tambient pressure {pressure1}")
            print(f"\tambient rho {rho1}")
            print(f"\tambient velocity {vel_right[0]}")
            print(f"\tpost-shock temperature {temperature2}")
            print(f"\tpost-shock pressure {pressure2}")
            print(f"\tpost-shock rho {rho2}")
            print(f"\tpost-shock velocity {velocity2}")

        fluid_init = Flash1D(dim=dim,
                             nspecies=nspecies,
                             shock_location=shock_location,
                             flame_location=flame_location,
                             shock_normal_dir=shock_normal,
                             flame_normal_dir=flame_normal,
                             sigma=flash_sigma,
                             pressure_shocked=pressure_shocked,
                             pressure_unshocked=pressure_unshocked,
                             temperature_shocked=temperature_shocked,
                             temperature_unshocked=temperature_unshocked,
                             velocity_shocked=vel_shocked,
                             velocity_unshocked=vel_unshocked,
                             velocity_cross=vel_cross,
                             species_mass_fractions_shocked=y,
                             species_mass_fractions_unshocked=y,
                             species_mass_fractions_burned=y_burned,
                             species_mass_fractions_unburned=y_unburned,
                             temperature_burned=temperature_burned,
                             temperature_unburned=temperature_unburned,
                             pressure_burned=pressure_burned,
                             pressure_unburned=pressure_unburned,
                             temp_wall=temp_wall,
                             vel_sigma=vel_sigma, temp_sigma=temp_sigma)

    viz_path = "viz_data/"
    vizname = viz_path + casename
    restart_path = "restart_data/"
    restart_pattern = (
        restart_path + "{cname}-{step:09d}-{rank:04d}.pkl"
    )

    if restart_filename:  # read the grid from restart data
        restart_filename = f"{restart_filename}-{rank:04d}.pkl"

        from mirgecom.restart import read_restart_data
        restart_data = read_restart_data(actx, restart_filename)
        current_step = restart_data["step"]
        first_step = current_step
        current_t = restart_data["t"]
        last_viz_interval = restart_data["last_viz_interval"]
        t_start = current_t
        t_wall_start = restart_data["t_wall"]
        volume_to_local_mesh_data = restart_data["volume_to_local_mesh_data"]
        global_nelements = restart_data["global_nelements"]
        restart_order = int(restart_data["order"])

        assert restart_data["nparts"] == nparts
        assert restart_data["nspecies"] == nspecies
    else:  # initialize grid data
        if rank == 0:
            print(f"Initializing grid data for initialization case: {init_name}")
        if init_name == "ACTII":
            from y3prediction.actii_y3 import get_mesh_data as get_init_mesh
            get_mesh_data = \
                partial(get_init_mesh, mesh_filename=mesh_filename, dim=dim)
        elif init_name == "Flash1D":
            from y3prediction.flash_utils import get_mesh_data as get_init_mesh
            get_mesh_data = \
                partial(get_init_mesh, dim=dim, mesh_angle=mesh_angle,
                        mesh_size=mesh_size, bl_ratio=bl_ratio,
                        interface_ratio=interface_ratio,
                        transfinite=transfinite, periodic=periodic,
                        use_gmsh=use_gmsh)
        else:
            raise ValueError(f"Unrecognized initializtion case: {init_name}.")

        def my_partitioner(mesh, tag_to_elements, num_ranks):
            from mirgecom.simutil import geometric_mesh_partitioner
            return geometric_mesh_partitioner(
                mesh, num_ranks, auto_balance=True, debug=False)

        part_func = my_partitioner if use_1d_part else None

        volume_to_local_mesh_data, global_nelements = distribute_mesh(
            comm, get_mesh_data, partition_generator_func=part_func)

    local_nelements = (
        volume_to_local_mesh_data["fluid"][0].nelements
        + volume_to_local_mesh_data["wall"][0].nelements)

    # target data, used for sponge and prescribed boundary condtitions
    if target_filename:  # read the grid from restart data
        target_filename = f"{target_filename}-{rank:04d}.pkl"

        from mirgecom.restart import read_restart_data
        target_data = read_restart_data(actx, target_filename)
        #volume_to_local_mesh_data = target_data["volume_to_local_mesh_data"]
        global_nelements = target_data["global_nelements"]
        target_order = int(target_data["order"])

        assert target_data["nparts"] == nparts
        assert target_data["nspecies"] == nspecies
        assert target_data["global_nelements"] == global_nelements
    else:
        logger.warning("No target file specied, using restart as target")

    if rank == 0:
        logger.info("Making discretization")

    dcoll = create_discretization_collection(
        actx,
        volume_meshes={
            vol: mesh
            for vol, (mesh, _) in volume_to_local_mesh_data.items()},
        order=order)

    from grudge.dof_desc import DISCR_TAG_BASE, DISCR_TAG_QUAD
    if use_overintegration:
        quadrature_tag = DISCR_TAG_QUAD
    else:
        quadrature_tag = DISCR_TAG_BASE

    if rank == 0:
        logger.info("Done making discretization")

    dd_vol_fluid = DOFDesc(VolumeDomainTag("fluid"), DISCR_TAG_BASE)
    dd_vol_wall = DOFDesc(VolumeDomainTag("wall"), DISCR_TAG_BASE)

    wall_vol_discr = dcoll.discr_from_dd(dd_vol_wall)
    wall_tag_to_elements = volume_to_local_mesh_data["wall"][1]

    if init_name == "ACTII":
        wall_insert_mask = mask_from_elements(
            wall_vol_discr, actx, wall_tag_to_elements["wall_insert"])
        wall_surround_mask = mask_from_elements(
            wall_vol_discr, actx, wall_tag_to_elements["wall_surround"])
    elif init_name == "Flash1D":
        wall_insert_mask = mask_from_elements(
            wall_vol_discr, actx, wall_tag_to_elements["wall"])
        wall_surround_mask = None

    from grudge.dt_utils import characteristic_lengthscales
    char_length = characteristic_lengthscales(actx, dcoll, dd=dd_vol_fluid)
    char_length_wall = characteristic_lengthscales(actx, dcoll, dd=dd_vol_wall)

    if rank == 0:
        logger.info("Before restart/init")

    #########################
    # Convenience Functions #
    #########################

    def limit_fluid_state(cv, pressure, temperature, dd=dd_vol_fluid):

        spec_lim = make_obj_array([
            bound_preserving_limiter(dcoll=dcoll, dd=dd,
                                     field=cv.species_mass_fractions[i],
                                     mmin=0.0, mmax=1.0, modify_average=True)
            for i in range(nspecies)
        ])

        # limit the sum to 1.0
        aux = cv.mass*0.0
        for i in range(0, nspecies):
            aux = aux + spec_lim[i]
        spec_lim = spec_lim/aux

        kin_energy = 0.5*np.dot(cv.velocity, cv.velocity)

        mass_lim = eos.get_density(pressure=pressure, temperature=temperature,
                                   species_mass_fractions=spec_lim)

        energy_lim = mass_lim*(
            gas_model.eos.get_internal_energy(temperature,
                                              species_mass_fractions=spec_lim)
            + kin_energy
        )

        mom_lim = mass_lim*cv.velocity

        return make_conserved(dim=dim, mass=mass_lim, energy=energy_lim,
                              momentum=mom_lim,
                              species_mass=mass_lim*spec_lim)

    if soln_filter_cutoff < 0:
        soln_filter_cutoff = int(soln_filter_frac * order)
    if rhs_filter_cutoff < 0:
        rhs_filter_cutoff = int(rhs_filter_frac * order)

    if soln_nfilter > 0 and soln_filter_cutoff >= order:
        raise ValueError("Invalid setting for solution filter (cutoff >= order).")
    if use_rhs_filter and rhs_filter_cutoff >= order:
        raise ValueError("Invalid setting for RHS filter (cutoff >= order).")

    from mirgecom.filter import (
        exponential_mode_response_function as xmrfunc,
        filter_modally
    )
    soln_frfunc = partial(xmrfunc, alpha=soln_filter_alpha,
                          filter_order=soln_filter_order)
    rhs_frfunc = partial(xmrfunc, alpha=rhs_filter_alpha,
                         filter_order=rhs_filter_order)

    def filter_cv(cv):
        return filter_modally(dcoll, soln_filter_cutoff, soln_frfunc, cv,
                              dd=dd_vol_fluid)

    def filter_rhs(rhs):
        return filter_modally(dcoll, rhs_filter_cutoff, rhs_frfunc, rhs,
                              dd=dd_vol_fluid)

    filter_cv_compiled = actx.compile(filter_cv)
    filter_rhs_compiled = actx.compile(filter_rhs)

    if soln_nfilter >= 0 and rank == 0:
        logger.info("Solution filtering settings:")
        logger.info(f" - filter every {soln_nfilter} steps")
        logger.info(f" - filter alpha  = {soln_filter_alpha}")
        logger.info(f" - filter cutoff = {soln_filter_cutoff}")
        logger.info(f" - filter order  = {soln_filter_order}")
    if use_rhs_filter and rank == 0:
        logger.info("RHS filtering settings:")
        logger.info(f" - filter alpha  = {rhs_filter_alpha}")
        logger.info(f" - filter cutoff = {rhs_filter_cutoff}")
        logger.info(f" - filter order  = {rhs_filter_order}")

    limiter_func = None
    if use_species_limiter:
        limiter_func = limit_fluid_state

    def _create_fluid_state(cv, temperature_seed, smoothness=None):
        return make_fluid_state(cv=cv, gas_model=gas_model,
                                temperature_seed=temperature_seed,
                                smoothness=smoothness,
                                limiter_func=limiter_func,
                                limiter_dd=dd_vol_fluid)

    create_fluid_state = actx.compile(_create_fluid_state)

    def update_dv(cv, temperature, smoothness):
        from mirgecom.eos import MixtureDependentVars, GasDependentVars
        if eos_type == 0:
            return GasDependentVars(
                temperature=temperature,
                pressure=eos.pressure(cv, temperature),
                speed_of_sound=eos.sound_speed(cv, temperature),
                smoothness=smoothness)
        else:
            return MixtureDependentVars(
                temperature=temperature,
                pressure=eos.pressure(cv, temperature),
                speed_of_sound=eos.sound_speed(cv, temperature),
                species_enthalpies=eos.species_enthalpies(cv, temperature),
                smoothness=smoothness)

    def update_tv(cv, dv):
        return gas_model.transport.transport_vars(cv, dv, eos)

    def update_fluid_state(cv, dv, tv):
        from mirgecom.gas_model import ViscousFluidState
        return ViscousFluidState(cv, dv, tv)

    update_dv_compiled = actx.compile(update_dv)
    update_tv_compiled = actx.compile(update_tv)
    update_fluid_state_compiled = actx.compile(update_fluid_state)

    def _create_wall_dependent_vars(wv):
        return wall_model.dependent_vars(wv)

    create_wall_dependent_vars_compiled = actx.compile(
        _create_wall_dependent_vars)

    def _get_wv(wv):
        return wv

    get_wv = actx.compile(_get_wv)

    def get_temperature_update(cv, temperature):
        y = cv.species_mass_fractions
        e = gas_model.eos.internal_energy(cv)/cv.mass
        return actx.np.abs(
            pyro_mech.get_temperature_update_energy(e, temperature, y))

    get_temperature_update_compiled = actx.compile(get_temperature_update)

    def compute_smoothness(cv, dv, grad_cv):

        from mirgecom.fluid import velocity_gradient
        div_v = np.trace(velocity_gradient(cv, grad_cv))

        gamma = gas_model.eos.gamma(cv=cv, temperature=dv.temperature)
        r = gas_model.eos.gas_const(cv)
        c_star = actx.np.sqrt(gamma*r*(2/(gamma+1)*static_temp))
        indicator = -gamma_sc*char_length*div_v/c_star

        smoothness = actx.np.log(
            1 + actx.np.exp(theta_sc*(indicator - beta_sc)))/theta_sc
        return smoothness*gamma_sc*char_length

    compute_smoothness_compiled = actx.compile(compute_smoothness) # noqa

    if restart_filename:
        if rank == 0:
            logger.info("Restarting soln.")
        temperature_seed = restart_data["temperature_seed"]
        restart_cv = restart_data["cv"]
        restart_wv = restart_data["wv"]
        if restart_order != order:
            restart_dcoll = create_discretization_collection(
                actx,
                volume_meshes={
                    vol: mesh
                    for vol, (mesh, _) in volume_to_local_mesh_data.items()},
                order=restart_order)
            from meshmode.discretization.connection import make_same_mesh_connection
            fluid_connection = make_same_mesh_connection(
                actx,
                dcoll.discr_from_dd(dd_vol_fluid),
                restart_dcoll.discr_from_dd(dd_vol_fluid)
            )
            wall_connection = make_same_mesh_connection(
                actx,
                dcoll.discr_from_dd(dd_vol_wall),
                restart_dcoll.discr_from_dd(dd_vol_wall)
            )
            restart_cv = fluid_connection(restart_data["cv"])
            temperature_seed = fluid_connection(restart_data["temperature_seed"])
            restart_wv = wall_connection(restart_data["wv"])

        if logmgr:
            logmgr_set_time(logmgr, current_step, current_t)
    else:
        # Set the current state from time 0
        if rank == 0:
            logger.info("Initializing soln.")
        restart_cv = fluid_init(x_vec=actx.thaw(dcoll.nodes(dd_vol_fluid)),
                                eos=eos, time=0)
        temperature_seed = 0*restart_cv.mass + init_temperature
        wall_mass = wall_insert_rho * wall_insert_mask
        wall_cp = wall_insert_cp * wall_insert_mask

        if wall_surround_mask is not None:
            wall_mass = wall_mass + wall_surround_rho * wall_surround_mask
            wall_cp = wall_cp + wall_surround_cp * wall_surround_mask

        restart_wv = WallVars(
            mass=wall_mass,
            energy=wall_mass * wall_cp * temp_wall,
            ox_mass=0*wall_mass)

    if target_filename:
        if rank == 0:
            logger.info("Reading target soln.")
        if target_order != order:
            target_dcoll = create_discretization_collection(
                actx,
                volume_meshes={
                    vol: mesh
                    for vol, (mesh, _) in volume_to_local_mesh_data.items()},
                order=target_order)
            from meshmode.discretization.connection import make_same_mesh_connection
            fluid_connection = make_same_mesh_connection(
                actx,
                dcoll.discr_from_dd(dd_vol_fluid),
                target_dcoll.discr_from_dd(dd_vol_fluid)
            )
            target_cv = fluid_connection(target_data["cv"])
        else:
            target_cv = target_data["cv"]
    else:
        # Set the current state from time 0
        target_cv = restart_cv

    no_smoothness = force_evaluation(actx, 0.*restart_cv.mass)
    smoothness = no_smoothness
    target_smoothness = smoothness

    restart_cv = force_evaluation(actx, restart_cv)
    target_cv = force_evaluation(actx, target_cv)
    temperature_seed = force_evaluation(actx, temperature_seed)

    current_fluid_state = create_fluid_state(restart_cv, temperature_seed,
                                             smoothness=smoothness)
    target_fluid_state = create_fluid_state(target_cv, temperature_seed,
                                            smoothness=target_smoothness)
    current_wv = force_evaluation(actx, restart_wv)
    #current_wv = get_wv(restart_wv)

    if init_name == "ACTII":
        from y3prediction.actii_y3 import get_boundaries
        fluid_boundaries, wall_boundaries, target_boundaries = \
            get_boundaries(dcoll, actx, dd_vol_fluid, dd_vol_wall,
                           use_injection, quadrature_tag, gas_model,
                           noslip, adiabatic, temp_wall, target_fluid_state)
    elif init_name == "Flash1D":
        from y3prediction.flash_utils import get_boundaries
        fluid_boundaries, wall_boundaries, target_boundaries = \
            get_boundaries(dcoll, actx, dd_vol_fluid, dd_vol_wall, noslip,
                           adiabatic, periodic, temp_wall, gas_model, quadrature_tag,
                           target_fluid_state)

    wall_ffld_bnd = dd_vol_wall.trace("wall_farfield")

    def _grad_cv_operator_target(fluid_state, time):
        return grad_cv_operator(dcoll=dcoll, gas_model=gas_model,
                                dd=dd_vol_fluid,
                                boundaries=target_boundaries,
                                state=fluid_state,
                                time=time,
                                quadrature_tag=quadrature_tag)

    grad_cv_operator_target_compiled = actx.compile(_grad_cv_operator_target) # noqa

    if use_av:
        target_grad_cv = grad_cv_operator_target_compiled(
            target_fluid_state, time=0.)
        target_smoothness = compute_smoothness_compiled(
            cv=target_cv, dv=target_fluid_state.dv, grad_cv=target_grad_cv)

        target_fluid_state = create_fluid_state(cv=target_cv,
                                          temperature_seed=temperature_seed,
                                          smoothness=target_smoothness)

    stepper_state = make_obj_array([current_fluid_state.cv,
                                    temperature_seed, current_wv])


    # compiled wrapper for grad_cv_operator
    def _grad_cv_operator(fluid_state, time):
        return grad_cv_operator(dcoll=dcoll, gas_model=gas_model,
                                boundaries=fluid_boundaries,
                                dd=dd_vol_fluid,
                                state=fluid_state,
                                time=time,
                                quadrature_tag=quadrature_tag)

    grad_cv_operator_compiled = actx.compile(_grad_cv_operator) # noqa

    def get_production_rates(cv, temperature):
        return eos.get_production_rates(cv, temperature)

    compute_production_rates = actx.compile(get_production_rates)

    def _grad_t_operator(t, fluid_state, wall_kappa, wall_temperature):
        fluid_grad_t, wall_grad_t = coupled_grad_t_operator(
            dcoll,
            gas_model,
            dd_vol_fluid, dd_vol_wall,
            fluid_boundaries, wall_boundaries,
            fluid_state, wall_kappa, wall_temperature,
            time=t,
            quadrature_tag=quadrature_tag)
        return make_obj_array([fluid_grad_t, wall_grad_t])

    grad_t_operator = actx.compile(_grad_t_operator)

    ####################
    # Ignition Sources #
    ####################

    # if you divide by 2.355, 50% of the spark is within this diameter
    # if you divide by 6, 99% of the energy is deposited in this time
    #spark_diameter /= 2.355
    spark_diameter /= 6.0697
    spark_duration /= 6.0697

    # gaussian application in time
    def spark_time_func(t):
        expterm = actx.np.exp((-(t - spark_init_time)**2) /
                              (2*spark_duration*spark_duration))
        return expterm

    if use_ignition == 2:
        from y3prediction.utils import HeatSource
        ignition_source = HeatSource(dim=dim, center=spark_center,
                                      amplitude=spark_strength,
                                      amplitude_func=spark_time_func,
                                      width=spark_diameter)
    else:
        from y3prediction.utils import SparkSource
        ignition_source = SparkSource(dim=dim, center=spark_center,
                                      amplitude=spark_strength,
                                      amplitude_func=spark_time_func,
                                      width=spark_diameter)

    ##################
    # Sponge Sources #
    ##################

    # initialize the sponge field
    sponge_amp = sponge_sigma/current_dt/1000

    from y3prediction.utils import InitSponge
    sponge_init = InitSponge(x0=sponge_x0, thickness=sponge_thickness,
                             amplitude=sponge_amp)
    x_vec = actx.thaw(dcoll.nodes(dd_vol_fluid))

    def _sponge_sigma(x_vec):
        return sponge_init(x_vec=x_vec)

    get_sponge_sigma = actx.compile(_sponge_sigma)
    sponge_sigma = get_sponge_sigma(x_vec)

    def _sponge_source(cv):
        """Create sponge source."""
        return sponge_sigma*(current_fluid_state.cv - cv)

    def experimental_kappa(temperature):
        return (
            1.766e-10 * temperature**3
            - 4.828e-7 * temperature**2
            + 6.252e-4 * temperature
            + 6.707e-3)

    def puma_kappa(mass_loss_frac):
        return (
            0.0988 * mass_loss_frac**2
            - 0.2751 * mass_loss_frac
            + 0.201)

    def puma_effective_surface_area(mass_loss_frac):
        # Original fit function: -1.1012e5*x**2 - 0.0646e5*x + 1.1794e5
        # Rescale by x==0 value and rearrange
        return 1.1794e5 * (
            1
            - 0.0547736137 * mass_loss_frac
            - 0.9336950992 * mass_loss_frac**2)

    def _get_wall_kappa_fiber(mass, temperature):
        mass_loss_frac = (
            (wall_insert_rho - mass)/wall_insert_rho
            * wall_insert_mask)
        scaled_insert_kappa = (
            experimental_kappa(temperature)
            * puma_kappa(mass_loss_frac)
            / puma_kappa(0))
        retval = scaled_insert_kappa * wall_insert_mask
        if wall_surround_mask is not None:
            retval = retval + wall_surround_kappa*wall_surround_mask
        return retval

    def _get_wall_kappa_inert(mass, temperature):
        retval = wall_insert_kappa * wall_insert_mask
        if wall_surround_mask is not None:
            retval = retval + wall_surround_kappa*wall_surround_mask
        return retval

    def _get_wall_effective_surface_area_fiber(mass):
        mass_loss_frac = (
            (wall_insert_rho - mass)/wall_insert_rho
            * wall_insert_mask)
        return (
            puma_effective_surface_area(mass_loss_frac) * wall_insert_mask)

    def _mass_loss_rate_fiber(mass, ox_mass, temperature, eff_surf_area):
        actx = mass.array_context
        alpha = (
            (0.00143+0.01*actx.np.exp(-1450.0/temperature))
            / (1.0+0.0002*actx.np.exp(13000.0/temperature)))
        k = alpha*actx.np.sqrt(
            (univ_gas_const*temperature)/(2.0*np.pi*mw_o2))
        return (mw_co/mw_o2 + mw_o/mw_o2 - 1)*ox_mass*k*eff_surf_area

    # inert
    if wall_material == 0:
        wall_model = WallModel(
            heat_capacity=wall_cp,
            thermal_conductivity_func=_get_wall_kappa_inert)
    # non-porous
    elif wall_material == 1:
        wall_model = WallModel(
            heat_capacity=wall_cp,
            thermal_conductivity_func=_get_wall_kappa_fiber,
            effective_surface_area_func=_get_wall_effective_surface_area_fiber,
            mass_loss_func=_mass_loss_rate_fiber,
            oxygen_diffusivity=wall_insert_ox_diff * wall_insert_mask)
    # porous
    elif wall_material == 2:
        wall_model = WallModel(
            heat_capacity=wall_cp,
            thermal_conductivity_func=_get_wall_kappa_fiber,
            effective_surface_area_func=_get_wall_effective_surface_area_fiber,
            mass_loss_func=_mass_loss_rate_fiber,
            oxygen_diffusivity=wall_insert_ox_diff * wall_insert_mask)

    vis_timer = None
    monitor_memory = True
    monitor_performance = 2

    if logmgr:
        logmgr_add_cl_device_info(logmgr, queue)

        vis_timer = IntervalTimer("t_vis", "Time spent visualizing")
        logmgr.add_quantity(vis_timer)

        gc_timer = IntervalTimer("t_gc", "Time spent garbage collecting")
        logmgr.add_quantity(gc_timer)

        if monitor_performance > 0:
            logmgr.add_watches([
                ("t_step.max", "| Performance:\n| \t walltime: {value:6g} s")
            ])

        if monitor_performance > 1:

            logmgr.add_watches([
                ("t_vis.max", "\n| \t visualization time: {value:6g} s\n"),
                ("t_gc.max", "| \t garbage collection time: {value:6g} s\n"),
                ("t_log.max", "| \t log walltime: {value:6g} s\n")
            ])

        if monitor_memory:
            logmgr_add_device_memory_usage(logmgr, queue)
            logmgr_add_mempool_usage(logmgr, alloc)

            logmgr.add_watches([
                ("memory_usage_python.max",
                 "| Memory:\n| \t python memory: {value:7g} Mb\n")
            ])

            try:
                logmgr.add_watches([
                    ("memory_usage_gpu.max",
                     "| \t gpu memory: {value:7g} Mb\n")
                ])
            except KeyError:
                pass

            logmgr.add_watches([
                ("memory_usage_hwm.max",
                 "| \t memory hwm: {value:7g} Mb\n"),
                ("memory_usage_mempool_managed.max",
                 "| \t mempool total: {value:7g} Mb\n"),
                ("memory_usage_mempool_active.max",
                 "| \t mempool active: {value:7g} Mb")
            ])

        if use_profiling:
            logmgr.add_watches(["pyopencl_array_time.max"])

    fluid_visualizer = make_visualizer(dcoll, volume_dd=dd_vol_fluid)
    wall_visualizer = make_visualizer(dcoll, volume_dd=dd_vol_wall)

    #    initname = initializer.__class__.__name__
    eosname = eos.__class__.__name__
    init_message = make_init_message(dim=dim, order=order, nelements=local_nelements,
                                     global_nelements=global_nelements,
                                     dt=current_dt, t_final=t_final, nstatus=nstatus,
                                     nviz=nviz, cfl=current_cfl,
                                     constant_cfl=constant_cfl, initname=casename,
                                     eosname=eosname, casename=casename)
    if rank == 0:
        logger.info(init_message)

    # some utility functions
    def vol_min_loc(dd_vol, x):
        from grudge.op import nodal_min_loc
        return actx.to_numpy(nodal_min_loc(dcoll, dd_vol, x,
                                           initial=np.inf))[()]

    def vol_max_loc(dd_vol, x):
        from grudge.op import nodal_max_loc
        return actx.to_numpy(nodal_max_loc(dcoll, dd_vol, x,
                                           initial=-np.inf))[()]

    def vol_min(dd_vol, x):
        return actx.to_numpy(nodal_min(dcoll, dd_vol, x,
                                       initial=np.inf))[()]

    def vol_max(dd_vol, x):
        return actx.to_numpy(nodal_max(dcoll, dd_vol, x,
                                       initial=-np.inf))[()]

    def global_range_check(dd_vol, array, min_val, max_val):
        return global_reduce(
            check_range_local(
                dcoll, dd_vol, array, min_val, max_val), op="lor")

    def my_write_status_lite(step, t, t_wall):
        status_msg = (f"\n--     step {step:9d}:"
                      f"\n----   fluid sim time {t:1.8e},"
                      f" wall sim time {t_wall:1.8e}")

        if rank == 0:
            logger.info(status_msg)

    def my_write_status(cv, dv, wall_temperature, dt, cfl_fluid, cfl_wall):
        status_msg = (f"----   dt {dt:1.3e},"
                      f" cfl_fluid {cfl_fluid:1.8f},"
                      f" cfl_wall {cfl_wall:1.8f}")

        pmin = vol_min(dd_vol_fluid, dv.pressure)
        pmax = vol_max(dd_vol_fluid, dv.pressure)
        tmin = vol_min(dd_vol_fluid, dv.temperature)
        tmax = vol_max(dd_vol_fluid, dv.temperature)
        twmin = vol_min(dd_vol_wall, wall_temperature)
        twmax = vol_max(dd_vol_wall, wall_temperature)

        from pytools.obj_array import obj_array_vectorize
        y_min = obj_array_vectorize(lambda x: vol_min(dd_vol_fluid, x),
                                      cv.species_mass_fractions)
        y_max = obj_array_vectorize(lambda x: vol_max(dd_vol_fluid, x),
                                      cv.species_mass_fractions)

        dv_status_msg = (
            f"\n------ P       (min, max) (Pa) = ({pmin:1.9e}, {pmax:1.9e})")
        dv_status_msg += (
            f"\n------ T_fluid (min, max) (K)  = ({tmin:7g}, {tmax:7g})")
        dv_status_msg += (
            f"\n------ T_wall  (min, max) (K)  = ({twmin:7g}, {twmax:7g})")

        if eos_type == 1:
            # check the temperature convergence
            # a single call to get_temperature_update is like taking an additional
            # Newton iteration and gives us a residual
            temp_resid = get_temperature_update_compiled(
                cv, dv.temperature)/dv.temperature
            temp_err_min = vol_min(dd_vol_fluid, temp_resid)
            temp_err_max = vol_max(dd_vol_fluid, temp_resid)
            dv_status_msg += (
                f"\n------ T_resid (min, max)      = "
                f"({temp_err_min:1.5e}, {temp_err_max:1.5e})")

        for i in range(nspecies):
            dv_status_msg += (
                f"\n------ y_{species_names[i]:5s} (min, max)      = "
                f"({y_min[i]:1.3e}, {y_max[i]:1.3e})")
        #dv_status_msg += "\n"
        status_msg += dv_status_msg

        if rank == 0:
            logger.info(status_msg)

    def my_write_viz(step, t, t_wall, fluid_state, wv, wall_kappa,
                     wall_temperature, ts_field_fluid, ts_field_wall,
                     dump_number):

        if rank == 0:
            print(f"******** Writing Visualization File {dump_number}"
                  f" at step {step},"
                  f" sim time {t:1.6e} s ********")

        cv = fluid_state.cv
        dv = fluid_state.dv
        mu = fluid_state.viscosity
        nu = mu / cv.mass

        # basic viz quantities, things here are difficult (or impossible) to compute
        # in post-processing
        fluid_viz_fields = [("cv", cv),
                            ("dv", dv),
                            ("dt" if constant_cfl else "cfl", ts_field_fluid)]
        wall_viz_fields = [
            ("wv", wv),
            ("wall_kappa", wall_kappa),
            ("wall_temperature", wall_temperature),
            ("dt" if constant_cfl else "cfl", ts_field_wall)
        ]

        # extra viz quantities, things here are often used for post-processing
        if viz_level > 0:
            mach = fluid_state.speed / dv.speed_of_sound
            fluid_viz_ext = [("mach", mach),
                             ("velocity", cv.velocity)]
            fluid_viz_fields.extend(fluid_viz_ext)

            # species mass fractions
            fluid_viz_fields.extend(
                ("Y_"+species_names[i], cv.species_mass_fractions[i])
                for i in range(nspecies))

            if eos_type == 1:
                temp_resid = get_temperature_update_compiled(
                    cv, dv.temperature)/dv.temperature
                production_rates = compute_production_rates(fluid_state.cv,
                                                            fluid_state.temperature)
                fluid_viz_ext = [("temp_resid", temp_resid),
                                 ("production_rates", production_rates)]
                fluid_viz_fields.extend(fluid_viz_ext)

            if use_av:
                fluid_viz_ext = [("mu", mu)]
                fluid_viz_fields.extend(fluid_viz_ext)

            if nparts > 1:
                fluid_viz_ext = [("rank", rank)]
                fluid_viz_fields.extend(fluid_viz_ext)

        # additional viz quantities, add in some non-dimensional numbers
        if viz_level > 1:
            cell_Re = (cv.mass*cv.speed*char_length /
                fluid_state.viscosity)
            cp = gas_model.eos.heat_capacity_cp(cv, fluid_state.temperature)
            alpha_heat = fluid_state.thermal_conductivity/cp/fluid_state.viscosity
            cell_Pe_heat = char_length*cv.speed/alpha_heat
            from mirgecom.viscous import get_local_max_species_diffusivity
            d_alpha_max = \
                get_local_max_species_diffusivity(
                    fluid_state.array_context,
                    fluid_state.species_diffusivity
                )
            cell_Pe_mass = char_length*cv.speed/d_alpha_max
            cell_Sc = nu / d_alpha_max

            # these are useful if our transport properties
            # are not constant on the mesh
            # prandtl
            # schmidt_number
            # damkohler_number

            viz_ext = [("Re", cell_Re),
                       ("Pe_mass", cell_Pe_mass),
                       ("Pe_heat", cell_Pe_heat),
                       ("Sc", cell_Sc)]

            fluid_viz_fields.extend(viz_ext)

            cell_alpha = wall_model.thermal_diffusivity(
                wv.mass, wall_temperature, wall_kappa)

            viz_ext = [
                       ("alpha", cell_alpha)]
            wall_viz_fields.extend(viz_ext)

        # debbuging viz quantities, things here are used for diagnosing run issues
        if viz_level > 2:
            from mirgecom.fluid import (
                velocity_gradient,
                species_mass_fraction_gradient
            )
            """
            ns_rhs, grad_cv, grad_t = \
                ns_operator(dcoll, state=fluid_state, time=t,
                            boundaries=boundaries, gas_model=gas_model,
                            return_gradients=True)
            """
            grad_cv = grad_cv_operator_compiled(fluid_state,
                                                time=t)
            grad_v = velocity_gradient(cv, grad_cv)
            grad_y = species_mass_fraction_gradient(cv, grad_cv)

            grad_temperature = grad_t_operator(
                dv.temperature, fluid_state, wall_kappa, wall_temperature)
            fluid_grad_temperature = grad_temperature[0]
            wall_grad_temperature = grad_temperature[1]

            #viz_ext = [("rhs", ns_rhs),
            viz_ext = [("sponge_sigma", sponge_sigma),
                       ("grad_temperature", fluid_grad_temperature),
                       ("grad_v_x", grad_v[0]),
                       ("grad_v_y", grad_v[1])]
            if dim == 3:
                viz_ext.extend(("grad_v_z", grad_v[2]))

            viz_ext.extend(("grad_Y_"+species_names[i], grad_y[i])
                           for i in range(nspecies))
            fluid_viz_fields.extend(viz_ext)

            viz_ext = [("grad_temperature", wall_grad_temperature)]
            wall_viz_fields.extend(viz_ext)

        write_visfile(
            dcoll, fluid_viz_fields, fluid_visualizer,
            vizname=vizname+"-fluid", step=dump_number, t=t,
            overwrite=True, comm=comm, vis_timer=vis_timer)
        write_visfile(
            dcoll, wall_viz_fields, wall_visualizer,
            vizname=vizname+"-wall", step=dump_number, t=t_wall,
            overwrite=True, comm=comm, vis_timer=vis_timer)

        if rank == 0:
            print("******** Done Writing Visualization File ********")

    def my_write_restart(step, t, t_wall, state):
        if rank == 0:
            print(f"******** Writing Restart File at step {step}, "
                  f"sim time {t:1.6e} s ********")

        cv, tseed, wv = state
        restart_fname = restart_pattern.format(cname=casename, step=step, rank=rank)
        if restart_fname != restart_filename:
            restart_data = {
                "volume_to_local_mesh_data": volume_to_local_mesh_data,
                "cv": cv,
                "temperature_seed": tseed,
                "nspecies": nspecies,
                "wv": wv,
                "t": t,
                "t_wall": t_wall,
                "step": step,
                "order": order,
                "last_viz_interval": last_viz_interval,
                "global_nelements": global_nelements,
                "num_parts": nparts
            }
            write_restart_file(actx, restart_data, restart_fname, comm)

        if rank == 0:
            print("******** Done Writing Restart File ********")

    def my_health_check(fluid_state, wall_temperature):
        health_error = False
        cv = fluid_state.cv
        dv = fluid_state.dv

        if check_naninf_local(dcoll, dd_vol_fluid, dv.pressure):
            health_error = True
            logger.info(f"{rank=}: NANs/Infs in pressure data.")

        if check_naninf_local(dcoll, dd_vol_wall, wall_temperature):
            health_error = True
            logger.info(f"{rank=}: NANs/Infs in wall temperature data.")

        if global_range_check(dd_vol_fluid, dv.pressure,
                              health_pres_min, health_pres_max):
            health_error = True
            p_min = vol_min(dd_vol_fluid, dv.pressure)
            p_max = vol_max(dd_vol_fluid, dv.pressure)
            logger.info(f"Pressure range violation: "
                        f"Simulation Range ({p_min=}, {p_max=}) "
                        f"Specified Limits ({health_pres_min=}, {health_pres_max=})")

        if global_range_check(dd_vol_fluid, dv.temperature,
                              health_temp_min, health_temp_max):
            health_error = True
            t_min = vol_min(dd_vol_fluid, dv.temperature)
            t_max = vol_max(dd_vol_fluid, dv.temperature)
            logger.info(f"Temperature range violation: "
                        f"Simulation Range ({t_min=}, {t_max=}) "
                        f"Specified Limits ({health_temp_min=}, {health_temp_max=})")

        if global_range_check(dd_vol_wall, wall_temperature,
                              health_temp_min, health_temp_max):
            health_error = True
            t_min = vol_min(dd_vol_wall, wall_temperature)
            t_max = vol_max(dd_vol_wall, wall_temperature)
            logger.info(f"Wall temperature range violation: "
                        f"Simulation Range ({t_min=}, {t_max=}) "
                        f"Specified Limits ({health_temp_min=}, {health_temp_max=})")

        for i in range(nspecies):
            if global_range_check(dd_vol_fluid, cv.species_mass_fractions[i],
                                  health_mass_frac_min, health_mass_frac_max):
                health_error = True
                y_min = vol_min(dd_vol_fluid, cv.species_mass_fractions[i])
                y_max = vol_max(dd_vol_fluid, cv.species_mass_fractions[i])
                logger.info(f"Species mass fraction range violation. "
                            f"{species_names[i]}: ({y_min=}, {y_max=})")

        if eos_type == 1:
            # check the temperature convergence
            # a single call to get_temperature_update is like taking an additional
            # Newton iteration and gives us a residual
            temp_resid = get_temperature_update_compiled(
                cv, dv.temperature)/dv.temperature
            temp_err = vol_max(dd_vol_fluid, temp_resid)
            if temp_err > pyro_temp_tol:
                health_error = True
                logger.info(f"Temperature is not converged "
                            f"{temp_err=} > {pyro_temp_tol}.")

        return health_error

    def my_get_viscous_timestep(dcoll, fluid_state):
        """Routine returns the the node-local maximum stable viscous timestep.

        Parameters
        ----------
        dcoll: grudge.eager.EagerDGDiscretization
            the discretization to use
        fluid_state: :class:`~mirgecom.gas_model.FluidState`
            Full fluid state including conserved and thermal state
        alpha: :class:`~meshmode.dof_array.DOFArray`
            Arfifical viscosity

        Returns
        -------
        :class:`~meshmode.dof_array.DOFArray`
            The maximum stable timestep at each node.
        """
        nu = 0
        d_alpha_max = 0

        if fluid_state.is_viscous:
            from mirgecom.viscous import get_local_max_species_diffusivity
            nu = fluid_state.viscosity/fluid_state.mass_density
            d_alpha_max = \
                get_local_max_species_diffusivity(
                    fluid_state.array_context,
                    fluid_state.species_diffusivity
                )

        return (
            char_length / (fluid_state.wavespeed
            + ((nu + d_alpha_max) / char_length))
        )

    def my_get_wall_timestep(dcoll, wv, wall_kappa, wall_temperature):
        """Routine returns the the node-local maximum stable thermal timestep.

        Parameters
        ----------
        dcoll: grudge.eager.EagerDGDiscretization
            the discretization to use

        Returns
        -------
        :class:`~meshmode.dof_array.DOFArray`
            The maximum stable timestep at each node.
        """

        return (
            char_length_wall*char_length_wall
            / (
                wall_time_scale
                * actx.np.maximum(
                    wall_model.thermal_diffusivity(
                        wv.mass, wall_temperature, wall_kappa),
                    wall_model.oxygen_diffusivity)))

    def _my_get_timestep_wall(
            dcoll, wv, wall_kappa, wall_temperature, t, dt, cfl, t_final,
            constant_cfl=False, wall_dd=DD_VOLUME_ALL):
        """Return the maximum stable timestep for a typical heat transfer simulation.

        This routine returns *dt*, the users defined constant timestep, or *max_dt*,
        the maximum domain-wide stability-limited timestep for a fluid simulation.

        .. important::
            This routine calls the collective: :func:`~grudge.op.nodal_min` on the
            inside which makes it domain-wide regardless of parallel domain
            decomposition. Thus this routine must be called *collectively*
            (i.e. by all ranks).

        Two modes are supported:
            - Constant DT mode: returns the minimum of (t_final-t, dt)
            - Constant CFL mode: returns (cfl * max_dt)

        Parameters
        ----------
        dcoll
            Grudge discretization or discretization collection?
        t: float
            Current time
        t_final: float
            Final time
        dt: float
            The current timestep
        cfl: float
            The current CFL number
        constant_cfl: bool
            True if running constant CFL mode

        Returns
        -------
        float
            The dt (contant cfl) or cfl (constant dt) at every point in the mesh
        float
            The minimum stable cfl based on conductive heat transfer
        float
            The maximum stable DT based on conductive heat transfer
        """
        actx = wall_kappa.array_context
        mydt = dt
        if constant_cfl:
            from grudge.op import nodal_min
            ts_field = cfl*my_get_wall_timestep(
                dcoll=dcoll, wv=wv, wall_kappa=wall_kappa,
                wall_temperature=wall_temperature)
            mydt = actx.to_numpy(
                nodal_min(
                    dcoll, wall_dd, ts_field, initial=np.inf))[()]
        else:
            from grudge.op import nodal_max
            ts_field = mydt/my_get_wall_timestep(
                dcoll=dcoll, wv=wv, wall_kappa=wall_kappa,
                wall_temperature=wall_temperature)
            cfl = actx.to_numpy(
                nodal_max(
                    dcoll, wall_dd, ts_field, initial=0.))[()]

        return ts_field, cfl, mydt

    #my_get_timestep = actx.compile(_my_get_timestep)
    my_get_timestep_wall = _my_get_timestep_wall

    def _my_get_timestep(
            dcoll, fluid_state, t, dt, cfl, t_final, constant_cfl=False,
            fluid_dd=DD_VOLUME_ALL):
        """Return the maximum stable timestep for a typical fluid simulation.

        This routine returns *dt*, the users defined constant timestep, or *max_dt*,
        the maximum domain-wide stability-limited timestep for a fluid simulation.

        .. important::
            This routine calls the collective: :func:`~grudge.op.nodal_min` on the
            inside which makes it domain-wide regardless of parallel domain
            decomposition. Thus this routine must be called *collectively*
            (i.e. by all ranks).

        Two modes are supported:
            - Constant DT mode: returns the minimum of (t_final-t, dt)
            - Constant CFL mode: returns (cfl * max_dt)

        Parameters
        ----------
        dcoll
            Grudge discretization or discretization collection?
        fluid_state: :class:`~mirgecom.gas_model.FluidState`
            The full fluid conserved and thermal state
        t: float
            Current time
        t_final: float
            Final time
        dt: float
            The current timestep
        cfl: float
            The current CFL number
        alpha: :class:`~meshmode.dof_array.DOFArray`
            The contribution from artificial viscosity
        constant_cfl: bool
            True if running constant CFL mode

        Returns
        -------
        float
            The dt (contant cfl) or cfl (constant dt) at every point in the mesh
        float
            The minimum stable cfl based on a viscous fluid.
        float
            The maximum stable DT based on a viscous fluid.
        """
        mydt = dt
        if constant_cfl:
            from grudge.op import nodal_min
            ts_field = cfl*my_get_viscous_timestep(
                dcoll=dcoll, fluid_state=fluid_state)
            mydt = fluid_state.array_context.to_numpy(nodal_min(
                    dcoll, fluid_dd, ts_field, initial=np.inf))[()]
        else:
            from grudge.op import nodal_max
            ts_field = mydt/my_get_viscous_timestep(
                dcoll=dcoll, fluid_state=fluid_state)
            cfl = fluid_state.array_context.to_numpy(nodal_max(
                    dcoll, fluid_dd, ts_field, initial=0.))[()]

        return ts_field, cfl, mydt

    #my_get_timestep = actx.compile(_my_get_timestep)
    my_get_timestep = _my_get_timestep

    def _check_time(time, dt, interval, interval_type):
        toler = 1.e-6
        status = False

        dumps_so_far = math.floor((time-t_start)/interval)

        # dump if we just passed a dump interval
        if interval_type == 2:
            time_till_next = (dumps_so_far + 1)*interval - time
            steps_till_next = math.floor(time_till_next/dt)

            # reduce the timestep going into a dump to avoid a big variation in dt
            if steps_till_next < 5:
                dt_new = dt
                extra_time = time_till_next - steps_till_next*dt
                #if actx.np.abs(extra_time/dt) > toler:
                if abs(extra_time/dt) > toler:
                    dt_new = time_till_next/(steps_till_next + 1)

                if steps_till_next < 1:
                    dt_new = time_till_next

                dt = dt_new

            time_from_last = time - t_start - (dumps_so_far)*interval
            if abs(time_from_last/dt) < toler:
                status = True
        else:
            time_from_last = time - t_start - (dumps_so_far)*interval
            if time_from_last < dt:
                status = True

        return status, dt, dumps_so_far + last_viz_interval

    #check_time = _check_time

    def my_pre_step(step, t, dt, state):

        if check_step(step=step, interval=ngarbage):
            with gc_timer.start_sub_timer():
                from warnings import warn
                warn("Running gc.collect() to work around memory growth issue "
                     "https://github.com/illinois-ceesd/mirgecom/issues/839")
                gc.collect()

        # Filter *first* because this will be most straightfwd to
        # understand and move. For this to work, this routine
        # must pass back the filtered CV in the state.
        if check_step(step=step, interval=soln_nfilter):
            cv, tseed, wv = state
            cv = filter_cv_compiled(cv)
            state = make_obj_array([cv, tseed, wv])

        cv, tseed, wv = state
        fluid_state = create_fluid_state(cv=cv,
                                         temperature_seed=tseed,
                                         smoothness=no_smoothness)
        wdv = create_wall_dependent_vars_compiled(wv)
        state = make_obj_array([cv, fluid_state.temperature, wv])
        cv = fluid_state.cv  # reset cv to limited version
        # This re-creation of the state resets *tseed* to current temp
        state = make_obj_array([cv, fluid_state.temperature, wv])

        try:

            if logmgr:
                logmgr.tick_before()

            # disable non-constant dt timestepping for now
            # re-enable when we're ready
            do_viz = check_step(step=step, interval=nviz)
            do_restart = check_step(step=step, interval=nrestart)
            do_health = check_step(step=step, interval=nhealth)
            do_status = check_step(step=step, interval=nstatus)
            next_dump_number = step

            if any([do_viz, do_restart, do_health, do_status]):

                if use_av:
                    # recompute the dv to have the correct smoothness
                    if do_viz:
                        # use the divergence to compute the smoothness field
                        grad_cv = grad_cv_operator_compiled(fluid_state,
                                                            time=t)
                        # limited cv here to compute smoothness
                        smoothness = compute_smoothness_compiled(
                            cv=cv, dv=fluid_state.dv,
                            grad_cv=grad_cv)

                        # unlimited cv here as that is what gets written
                        dv_new = update_dv_compiled(
                            cv=cv, temperature=fluid_state.temperature,
                            smoothness=smoothness)
                        tv_new = update_tv_compiled(cv=cv, dv=dv_new)
                        fluid_state = update_fluid_state_compiled(
                            cv=cv, dv=dv_new, tv=tv_new)

                #print(wv)
                #wv = force_evaluation(actx, wv)
                #print(wv)
                # pass through, removes a bunch of tagging to avoid recomplie
                wv = get_wv(wv)
                #print(wv)

                if not force_eval:
                    fluid_state = force_evaluation(actx, fluid_state)
                    wv = force_evaluation(actx, wv)

                dv = fluid_state.dv

                ts_field_fluid, cfl_fluid, dt_fluid = my_get_timestep(
                    dcoll=dcoll, fluid_state=fluid_state,
                    t=t, dt=dt, cfl=current_cfl, t_final=t_final,
                    constant_cfl=constant_cfl, fluid_dd=dd_vol_fluid)

                ts_field_wall, cfl_wall, dt_wall = my_get_timestep_wall(
                    dcoll=dcoll, wv=wv, wall_kappa=wdv.thermal_conductivity,
                    wall_temperature=wdv.temperature, t=t, dt=dt,
                    cfl=current_cfl, t_final=t_final, constant_cfl=constant_cfl,
                    wall_dd=dd_vol_wall)

            """
            # adjust time for constant cfl, use the smallest timescale
            dt_const_cfl = 100.
            if constant_cfl:
                dt_const_cfl = np.minimum(dt_fluid, dt_wall)

            # adjust time to hit the final requested time
            t_remaining = max(0, t_final - t)

            if viz_interval_type == 0:
                dt = np.minimum(t_remaining, current_dt)
            else:
                dt = np.minimum(t_remaining, dt_const_cfl)

            # update our I/O quantities
            cfl_fluid = dt*cfl_fluid/dt_fluid
            cfl_wall = dt*cfl_wall/dt_wall
            ts_field_fluid = dt*ts_field_fluid/dt_fluid
            ts_field_wall = dt*ts_field_wall/dt_wall

            if viz_interval_type == 1:
                do_viz, dt, next_dump_number = check_time(
                    time=t, dt=dt, interval=t_viz_interval,
                    interval_type=viz_interval_type)
            elif viz_interval_type == 2:
                dt_sav = dt
                do_viz, dt, next_dump_number = check_time(
                    time=t, dt=dt, interval=t_viz_interval,
                    interval_type=viz_interval_type)

                # adjust cfl by dt
                cfl_fluid = dt*cfl_fluid/dt_sav
                cfl_wall = dt*cfl_wall/dt_sav
            else:
                do_viz = check_step(step=step, interval=nviz)
                next_dump_number = step
            """

            t_wall = t_wall_start + (step - first_step)*dt*wall_time_scale
            my_write_status_lite(step=step, t=t, t_wall=t_wall)

            # these status updates require global reductions on state data
            if do_status:
                my_write_status(cv=cv, dv=dv, wall_temperature=wdv.temperature,
                                dt=dt, cfl_fluid=cfl_fluid, cfl_wall=cfl_wall)

            if do_health:
                health_errors = global_reduce(
                    my_health_check(fluid_state, wall_temperature=wdv.temperature),
                    op="lor")
                if health_errors:
                    if rank == 0:
                        logger.warning("Solution failed health check.")
                    raise MyRuntimeError("Failed simulation health check.")

            if do_restart:
                my_write_restart(step=step, t=t, t_wall=t_wall, state=state)

            if do_viz:
                my_write_viz(
                    step=step, t=t, t_wall=t_wall, fluid_state=fluid_state,
                    wv=wv, wall_kappa=wdv.thermal_conductivity,
                    wall_temperature=wdv.temperature, ts_field_fluid=ts_field_fluid,
                    ts_field_wall=ts_field_wall,
                    dump_number=next_dump_number)

        except MyRuntimeError:
            if rank == 0:
                logger.error("Errors detected; attempting graceful exit.")

            if viz_interval_type == 0:
                dump_number = step
            else:
                dump_number = (math.floor((t-t_start)/t_viz_interval) +
                    last_viz_interval)

            my_write_viz(
                step=step, t=t, t_wall=t_wall, fluid_state=fluid_state,
                wv=wv, wall_kappa=wdv.thermal_conductivity,
                wall_temperature=wdv.temperature, ts_field_fluid=ts_field_fluid,
                ts_field_wall=ts_field_wall,
                dump_number=dump_number)
            my_write_restart(step=step, t=t, t_wall=t_wall, state=state)
            raise

        return state, dt

    def my_post_step(step, t, dt, state):
        if logmgr:
            set_dt(logmgr, dt)
            logmgr.tick_after()
        return state, dt

    def unfiltered_rhs(t, state):
        cv, tseed, wv = state

        fluid_state = make_fluid_state(cv=cv, gas_model=gas_model,
                                       temperature_seed=tseed,
                                       smoothness=no_smoothness,
                                       limiter_func=limiter_func,
                                       limiter_dd=dd_vol_fluid)
        cv = fluid_state.cv  # reset cv to the limited version

        if use_av:
            # use the divergence to compute the smoothness field
            grad_fluid_cv = grad_cv_operator(
                dcoll, gas_model, fluid_boundaries, fluid_state,
                dd=dd_vol_fluid,
                time=t, quadrature_tag=quadrature_tag,
                comm_tag=_SmoothnessCVGradCommTag)
            smoothness = compute_smoothness(cv=cv, dv=fluid_state.dv,
                                            grad_cv=grad_fluid_cv)

            dv_new = update_dv(cv=cv, temperature=fluid_state.temperature,
                               smoothness=smoothness)
            tv_new = update_tv(cv=cv, dv=dv_new)
            fluid_state = update_fluid_state(cv=cv, dv=dv_new, tv=tv_new)

        # update wall model
        wdv = wall_model.dependent_vars(wv)
        tseed_rhs = 0*fluid_state.temperature

        """
        # Steps common to NS and AV (and wall model needs grad(temperature))
        operator_fluid_states = make_operator_fluid_states(
            dcoll, fluid_state, gas_model, boundaries, quadrature_tag)

        grad_fluid_cv = grad_cv_operator(
            dcoll, gas_model, boundaries, fluid_state,
            quadrature_tag=quadrature_tag,
            operator_states_quad=operator_fluid_states)
        """

        fluid_rhs, wall_energy_rhs = coupled_ns_heat_operator(
            dcoll=dcoll,
            gas_model=gas_model,
            fluid_dd=dd_vol_fluid, wall_dd=dd_vol_wall,
            fluid_boundaries=fluid_boundaries,
            wall_boundaries=wall_boundaries,
            interface_noslip=noslip,
            #interface_noslip=True,
            inviscid_numerical_flux_func=inviscid_numerical_flux_func,
            fluid_state=fluid_state,
            wall_kappa=wdv.thermal_conductivity,
            wall_temperature=wdv.temperature,
            time=t,
            wall_penalty_amount=wall_penalty_amount,
            quadrature_tag=quadrature_tag)

        if use_combustion:  # conditionals evaluated only once at compile time
            fluid_rhs = (
                fluid_rhs
                + eos.get_species_source_terms(
                    cv, temperature=fluid_state.temperature)
            )

        if use_ignition > 0:
            fluid_rhs = (
                fluid_rhs
                + ignition_source(x_vec=x_vec, state=fluid_state,
                                  eos=gas_model.eos, time=t)/current_dt
            )

        if use_sponge:
            fluid_rhs = (
                fluid_rhs
                + _sponge_source(cv=cv)
            )

        # wall mass loss
        wall_mass_rhs = 0.*wv.mass
        if use_wall_mass:
            wall_mass_rhs = -wall_model.mass_loss_rate(
                mass=wv.mass, ox_mass=wv.ox_mass,
                temperature=wdv.temperature)

        # wall oxygen diffusion
        wall_ox_mass_rhs = 0.*wv.mass
        if use_wall_ox:
            if nspecies == 0:
                fluid_ox_mass = cv.mass*0.
            elif nspecies > 3:
                fluid_ox_mass = cv.species_mass[i_ox]
            else:
                fluid_ox_mass = mf_o2*cv.species_mass[0]
            pairwise_ox = {
                (dd_vol_fluid, dd_vol_wall):
                    (fluid_ox_mass, wv.ox_mass)}
            pairwise_ox_tpairs = inter_volume_trace_pairs(
                dcoll, pairwise_ox, comm_tag=_OxCommTag)
            ox_tpairs = pairwise_ox_tpairs[dd_vol_fluid, dd_vol_wall]
            wall_ox_boundaries = {
                wall_ffld_bnd.domain_tag:  # pylint: disable=no-member
                DirichletDiffusionBoundary(0)}

            wall_ox_boundaries.update({
                tpair.dd.domain_tag:
                DirichletDiffusionBoundary(
                    op.project(dcoll, tpair.dd,
                               tpair.dd.with_discr_tag(quadrature_tag), tpair.ext))
                for tpair in ox_tpairs})

            wall_ox_mass_rhs = diffusion_operator(
                dcoll, wall_model.oxygen_diffusivity, wall_ox_boundaries, wv.ox_mass,
                penalty_amount=wall_penalty_amount,
                quadrature_tag=quadrature_tag, dd=dd_vol_wall,
                comm_tag=_WallOxDiffCommTag)

        wall_rhs = wall_time_scale * WallVars(
            mass=wall_mass_rhs,
            energy=wall_energy_rhs,
            ox_mass=wall_ox_mass_rhs)

        if use_wall_ox:
            # Solve a diffusion equation in the fluid too just to ensure all MPI
            # sends/recvs from inter_volume_trace_pairs are in DAG
            # FIXME: this is dumb
            reverse_ox_tpairs = pairwise_ox_tpairs[dd_vol_wall, dd_vol_fluid]
            fluid_ox_boundaries = {
                bdtag: DirichletDiffusionBoundary(0)
                for bdtag in fluid_boundaries}
            fluid_ox_boundaries.update({
                tpair.dd.domain_tag:
                DirichletDiffusionBoundary(
                    op.project(dcoll, tpair.dd,
                               tpair.dd.with_discr_tag(quadrature_tag), tpair.ext))
                for tpair in reverse_ox_tpairs})

            fluid_dummy_ox_mass_rhs = diffusion_operator(
                dcoll, 0, fluid_ox_boundaries, fluid_ox_mass,
                quadrature_tag=quadrature_tag, dd=dd_vol_fluid,
                comm_tag=_FluidOxDiffCommTag)

            fluid_rhs = fluid_rhs + 0*fluid_dummy_ox_mass_rhs

        return make_obj_array([fluid_rhs, tseed_rhs, wall_rhs])

    unfiltered_rhs_compiled = actx.compile(unfiltered_rhs)

    def my_rhs(t, state):
        # Work around long compile issue by computing and filtering RHS in separate
        # compiled functions
        fluid_rhs, tseed_rhs, wall_rhs = unfiltered_rhs_compiled(t, state)

        # Use a spectral filter on the RHS
        if use_rhs_filter:
            fluid_rhs = filter_rhs_compiled(fluid_rhs)

        return make_obj_array([fluid_rhs, tseed_rhs, wall_rhs])

    """
    current_dt = get_sim_timestep(dcoll, current_state, current_t, current_dt,
                                  current_cfl, t_final, constant_cfl)
    """

    current_step, current_t, stepper_state = \
        advance_state(rhs=my_rhs, timestepper=timestepper,
                      pre_step_callback=my_pre_step,
                      post_step_callback=my_post_step,
                      istep=current_step, dt=current_dt,
                      t=current_t, t_final=t_final,
                      force_eval=force_eval,
                      state=stepper_state,
                      compile_rhs=False)
    current_cv, tseed, current_wv = stepper_state
    current_fluid_state = create_fluid_state(current_cv, tseed,
                                             no_smoothness)
    current_wdv = create_wall_dependent_vars_compiled(current_wv)

    # Dump the final data
    if rank == 0:
        logger.info("Checkpointing final state ...")

    if use_av:
        # use the divergence to compute the smoothness field
        current_grad_cv = grad_cv_operator_compiled(
            fluid_state=current_fluid_state, time=current_t)
        smoothness = compute_smoothness_compiled(
            cv=current_cv, dv=current_fluid_state.dv, grad_cv=current_grad_cv)

        current_fluid_state = create_fluid_state(cv=current_cv,
                                           temperature_seed=tseed,
                                           smoothness=smoothness)

    final_dv = current_fluid_state.dv
    ts_field_fluid, cfl, dt = my_get_timestep(dcoll=dcoll,
        fluid_state=current_fluid_state,
        t=current_t, dt=current_dt, cfl=current_cfl,
        t_final=t_final, constant_cfl=constant_cfl, fluid_dd=dd_vol_fluid)
    ts_field_wall, cfl_wall, dt_wall = my_get_timestep_wall(dcoll=dcoll,
        wv=current_wv, wall_kappa=current_wdv.thermal_conductivity,
        wall_temperature=current_wdv.temperature, t=current_t, dt=current_dt,
        cfl=current_cfl, t_final=t_final, constant_cfl=constant_cfl,
        wall_dd=dd_vol_wall)
    current_t_wall = t_wall_start + (current_step - first_step)*dt*wall_time_scale
    my_write_status_lite(step=current_step, t=current_t,
                         t_wall=current_t_wall)
    my_write_status(dv=final_dv, cv=current_cv,
                    wall_temperature=current_wdv.temperature,
                    dt=dt, cfl_fluid=cfl, cfl_wall=cfl_wall)

    if viz_interval_type == 0:
        dump_number = current_step
    else:
        dump_number = (math.floor((current_t - t_start)/t_viz_interval) +
            last_viz_interval)

    my_write_viz(
        step=current_step, t=current_t, t_wall=current_t_wall,
        fluid_state=current_fluid_state,
        wv=current_wv, wall_kappa=current_wdv.thermal_conductivity,
        wall_temperature=current_wdv.temperature,
        ts_field_fluid=ts_field_fluid,
        ts_field_wall=ts_field_wall,
        dump_number=dump_number)
    my_write_restart(step=current_step, t=current_t, t_wall=current_t_wall,
                     state=stepper_state)

    if logmgr:
        logmgr.close()
    elif use_profiling:
        print(actx.tabulate_profiling_data())

    finish_tol = 2*current_dt
    assert np.abs(current_t - t_final) < finish_tol


# vim: foldmethod=marker<|MERGE_RESOLUTION|>--- conflicted
+++ resolved
@@ -221,12 +221,6 @@
     nrestart = configurate("nrestart", input_data, 5000)
     nhealth = configurate("nhealth", input_data, 1)
     nstatus = configurate("nstatus", input_data, 1)
-<<<<<<< HEAD
-=======
-    ngarbage = configurate("ngarbage", input_data, 10)
-
-    # garbage collection frequency
->>>>>>> 1707ec25
     ngarbage = configurate("ngarbage", input_data, 10)
 
     # verbosity for what gets written to viz dumps, increase for more stuff
@@ -2320,7 +2314,6 @@
                                          temperature_seed=tseed,
                                          smoothness=no_smoothness)
         wdv = create_wall_dependent_vars_compiled(wv)
-        state = make_obj_array([cv, fluid_state.temperature, wv])
         cv = fluid_state.cv  # reset cv to limited version
         # This re-creation of the state resets *tseed* to current temp
         state = make_obj_array([cv, fluid_state.temperature, wv])
