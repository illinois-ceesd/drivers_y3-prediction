--- conflicted
+++ resolved
@@ -574,12 +574,8 @@
 
 def make_coupled_operator_fluid_states(
         dcoll, fluid_state, gas_model, boundaries, fluid_dd, wall_dd,
-<<<<<<< HEAD
         quadrature_tag=DISCR_TAG_BASE, comm_tag=None, limiter_func=None,
         entropy_min=None):
-=======
-        quadrature_tag=DISCR_TAG_BASE, comm_tag=None, limiter_func=None):
->>>>>>> 4a74cd2c
     """Prepare gas model-consistent fluid states for use in coupled operators."""
 
     all_boundaries = {}
@@ -591,12 +587,8 @@
 
     return make_operator_fluid_states(
         dcoll, fluid_state, gas_model, all_boundaries, quadrature_tag,
-<<<<<<< HEAD
         dd=fluid_dd, comm_tag=comm_tag, limiter_func=limiter_func,
         entropy_min=entropy_min)
-=======
-        dd=fluid_dd, comm_tag=comm_tag, limiter_func=limiter_func)
->>>>>>> 4a74cd2c
 
 
 def coupled_grad_operator(
@@ -639,10 +631,7 @@
         fluid_operator_states_quad = make_operator_fluid_states(
             dcoll, fluid_state, gas_model, fluid_all_boundaries_no_grad,
             quadrature_tag, dd=fluid_dd, limiter_func=limiter_func,
-<<<<<<< HEAD
             entropy_min=entropy_min,
-=======
->>>>>>> 4a74cd2c
             comm_tag=(comm_tag, _FluidOpStatesCommTag))
 
     # Compute the gradient operators for both subdomains
@@ -650,10 +639,7 @@
         dcoll, gas_model, fluid_all_boundaries_no_grad, fluid_state,
         dd=fluid_dd, time=time, quadrature_tag=quadrature_tag,
         operator_states_quad=fluid_operator_states_quad,
-<<<<<<< HEAD
         entropy_min=entropy_min,
-=======
->>>>>>> 4a74cd2c
         comm_tag=comm_tag)
 
     fluid_grad_temperature = fluid_grad_t_operator(
@@ -688,10 +674,7 @@
         fluid_operator_states_quad=None,
         limiter_func=None,
         ns_operator=general_ns_operator,
-<<<<<<< HEAD
         entropy_min=None,
-=======
->>>>>>> 4a74cd2c
         comm_tag=None,
         axisymmetric=False,
         fluid_nodes=None,
@@ -721,10 +704,7 @@
         fluid_operator_states_quad = make_operator_fluid_states(
             dcoll, fluid_state, gas_model, fluid_all_boundaries,
             quadrature_tag, dd=fluid_dd, limiter_func=limiter_func,
-<<<<<<< HEAD
             entropy_min=entropy_min,
-=======
->>>>>>> 4a74cd2c
             comm_tag=(comm_tag, _FluidOpStatesCommTag))
 
     ns_result = ns_operator(
@@ -732,10 +712,7 @@
         gas_model=gas_model,
         dd=fluid_dd,
         operator_states_quad=fluid_operator_states_quad,
-<<<<<<< HEAD
         limiter_func=limiter_func, entropy_min=entropy_min,
-=======
->>>>>>> 4a74cd2c
         grad_cv=fluid_grad_cv,
         grad_t=fluid_grad_temperature,
         boundaries=fluid_all_boundaries,
@@ -4232,10 +4209,7 @@
     if use_wall:
         wall_nelements = volume_to_local_mesh_data["wall"][0].nelements
     local_nelements = fluid_nelements + wall_nelements
-<<<<<<< HEAD
     vol_meshes = {vol: mesh for vol, (mesh, _) in volume_to_local_mesh_data.items()}
-=======
->>>>>>> 4a74cd2c
 
     # Early grep-ready nelement report
     for rnk in range(nparts):
@@ -5183,31 +5157,22 @@
         else:
             fluid_operator_states_quad = make_operator_fluid_states(
                 dcoll, fluid_state, gas_model, uncoupled_fluid_boundaries,
-<<<<<<< HEAD
                 quadrature_tag, dd=dd_vol_fluid, limiter_func=limiter_func,
                 entropy_min=smin)
-=======
-                quadrature_tag, dd=dd_vol_fluid, limiter_func=limiter_func)
->>>>>>> 4a74cd2c
+
 
             grad_fluid_cv = grad_cv_operator(
                 dcoll=dcoll, gas_model=gas_model, dd=dd_vol_fluid,
                 state=fluid_state, boundaries=uncoupled_fluid_boundaries,
                 time=time, quadrature_tag=quadrature_tag,
-<<<<<<< HEAD
                 limiter_func=limiter_func, entropy_min=smin,
-=======
->>>>>>> 4a74cd2c
                 operator_states_quad=fluid_operator_states_quad)
 
             grad_fluid_t = fluid_grad_t_operator(
                 dcoll=dcoll, gas_model=gas_model, dd=dd_vol_fluid,
                 state=fluid_state, boundaries=uncoupled_fluid_boundaries,
                 time=time, quadrature_tag=quadrature_tag,
-<<<<<<< HEAD
                 limiter_func=limiter_func, entropy_min=smin,
-=======
->>>>>>> 4a74cd2c
                 operator_states_quad=fluid_operator_states_quad)
 
         # now compute the smoothness part
@@ -7653,7 +7618,6 @@
 
         return state, dt
 
-<<<<<<< HEAD
     from arraycontext import outer
     from grudge.trace_pair import interior_trace_pairs, tracepair_with_discr_tag
     from meshmode.discretization.connection import FACE_RESTR_ALL
@@ -7716,8 +7680,6 @@
             )
         )
 
-=======
->>>>>>> 4a74cd2c
     def unfiltered_rhs(t, state):
 
         stepper_state = make_stepper_state_obj(state)
@@ -7756,11 +7718,7 @@
             fluid_operator_states_quad = make_coupled_operator_fluid_states(
                 dcoll, fluid_state, gas_model, uncoupled_fluid_boundaries,
                 dd_vol_fluid, dd_vol_wall, quadrature_tag=quadrature_tag,
-<<<<<<< HEAD
                 limiter_func=limiter_func, entropy_min=smin)
-=======
-                limiter_func=limiter_func)
->>>>>>> 4a74cd2c
 
             grad_fluid_cv, grad_fluid_t, grad_wall_t = coupled_grad_operator(
                 dcoll,
@@ -7773,22 +7731,15 @@
                 interface_noslip=noslip,
                 quadrature_tag=quadrature_tag,
                 fluid_operator_states_quad=fluid_operator_states_quad,
-<<<<<<< HEAD
                 entropy_min=smin,
-=======
->>>>>>> 4a74cd2c
                 limiter_func=limiter_func)
 
         else:
             # Get the operator fluid states
             fluid_operator_states_quad = make_operator_fluid_states(
                 dcoll, fluid_state, gas_model, uncoupled_fluid_boundaries,
-<<<<<<< HEAD
                 quadrature_tag, dd=dd_vol_fluid, limiter_func=limiter_func,
                 entropy_min=smin)
-=======
-                quadrature_tag, dd=dd_vol_fluid, limiter_func=limiter_func)
->>>>>>> 4a74cd2c
 
             grad_fluid_cv = grad_cv_operator(
                 dcoll, gas_model, uncoupled_fluid_boundaries, fluid_state,
@@ -7852,16 +7803,11 @@
                 quadrature_tag=quadrature_tag,
                 fluid_operator_states_quad=fluid_operator_states_quad,
                 limiter_func=limiter_func,
-<<<<<<< HEAD
                 entropy_min=smin,
-=======
->>>>>>> 4a74cd2c
                 ns_operator=ns_operator,
                 axisymmetric=use_axisymmetric,
                 fluid_nodes=fluid_nodes,
                 wall_nodes=wall_nodes)
-<<<<<<< HEAD
-
         else:
             fluid_rhs = ns_operator(
                 dcoll=dcoll,
@@ -7875,32 +7821,6 @@
                 time=t,
                 quadrature_tag=quadrature_tag,
                 comm_tag=_FluidOperatorCommTag)
-=======
-
-        else:
-            fluid_rhs = ns_operator(
-                dcoll=dcoll,
-                gas_model=gas_model,
-                dd=dd_vol_fluid,
-                operator_states_quad=fluid_operator_states_quad,
-                grad_cv=grad_fluid_cv,
-                grad_t=grad_fluid_t,
-                boundaries=uncoupled_fluid_boundaries,
-                state=fluid_state,
-                time=t,
-                quadrature_tag=quadrature_tag,
-                comm_tag=_FluidOperatorCommTag)
-
-            if use_axisymmetric:
-                fluid_rhs = fluid_rhs + \
-                    axisym_source_fluid(dcoll=dcoll, fluid_state=fluid_state,
-                                        fluid_nodes=fluid_nodes,
-                                        gas_model=gas_model,
-                                        quadrature_tag=quadrature_tag,
-                                        dd_vol_fluid=dd_vol_fluid,
-                                        boundaries=uncoupled_fluid_boundaries,
-                                        grad_cv=grad_fluid_cv, grad_t=grad_fluid_t)
->>>>>>> 4a74cd2c
 
             if use_axisymmetric:
                 fluid_rhs = fluid_rhs + \
@@ -8194,12 +8114,8 @@
                                              smoothness_mu=current_av_smu,
                                              smoothness_beta=current_av_sbeta,
                                              smoothness_kappa=current_av_skappa,
-<<<<<<< HEAD
                                              smoothness_d=current_av_sd,
                                              entropy_min=current_smin)
-=======
-                                             smoothness_d=current_av_sd)
->>>>>>> 4a74cd2c
 
     if last_profiling_step < 0:
         MPI.Pcontrol(0)
