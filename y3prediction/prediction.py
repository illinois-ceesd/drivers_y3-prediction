"""mirgecom driver for the Y2 prediction."""

__copyright__ = """
Copyright (C) 2020 University of Illinois Board of Trustees
"""

__license__ = """
Permission is hereby granted, free of charge, to any person obtaining a copy
of this software and associated documentation files (the "Software"), to deal
in the Software without restriction, including without limitation the rights
to use, copy, modify, merge, publish, distribute, sublicense, and/or sell
copies of the Software, and to permit persons to whom the Software is
furnished to do so, subject to the following conditions:

The above copyright notice and this permission notice shall be included in
all copies or substantial portions of the Software.

THE SOFTWARE IS PROVIDED "AS IS", WITHOUT WARRANTY OF ANY KIND, EXPRESS OR
IMPLIED, INCLUDING BUT NOT LIMITED TO THE WARRANTIES OF MERCHANTABILITY,
FITNESS FOR A PARTICULAR PURPOSE AND NONINFRINGEMENT. IN NO EVENT SHALL THE
AUTHORS OR COPYRIGHT HOLDERS BE LIABLE FOR ANY CLAIM, DAMAGES OR OTHER
LIABILITY, WHETHER IN AN ACTION OF CONTRACT, TORT OR OTHERWISE, ARISING FROM,
OUT OF OR IN CONNECTION WITH THE SOFTWARE OR THE USE OR OTHER DEALINGS IN
THE SOFTWARE.
"""
import logging
import sys
import numpy as np
import pyopencl as cl
import numpy.linalg as la  # noqa
import pyopencl.array as cla  # noqa
import math
import grudge.op as op
from pytools.obj_array import make_obj_array
from functools import partial
from mirgecom.discretization import create_discretization_collection

from meshmode.mesh import BTAG_ALL, BTAG_NONE  # noqa
from grudge.shortcuts import make_visualizer
from grudge.dof_desc import VolumeDomainTag, DOFDesc
from grudge.op import nodal_max, nodal_min
from grudge.dof_desc import DD_VOLUME_ALL
from grudge.trace_pair import inter_volume_trace_pairs
from logpyle import IntervalTimer, set_dt
from mirgecom.logging_quantities import (
    initialize_logmgr,
    logmgr_add_cl_device_info,
    logmgr_set_time,
    logmgr_add_device_memory_usage,
    logmgr_add_mempool_usage,
)

from mirgecom.simutil import (
    check_step,
    distribute_mesh,
    write_visfile,
    check_naninf_local,
    check_range_local,
    force_evaluation
)
from mirgecom.restart import write_restart_file
from mirgecom.io import make_init_message
from mirgecom.mpi import mpi_entry_point
from mirgecom.integrators import (rk4_step, lsrk54_step, lsrk144_step,
                                  euler_step)
from mirgecom.inviscid import (inviscid_facial_flux_rusanov,
                               inviscid_facial_flux_hll)
from grudge.shortcuts import compiled_lsrk45_step

from mirgecom.fluid import make_conserved
from mirgecom.limiter import bound_preserving_limiter
from mirgecom.steppers import advance_state
from mirgecom.diffusion import (
    diffusion_operator,
    DirichletDiffusionBoundary
)
#from mirgecom.initializers import (Uniform, PlanarDiscontinuity)
from mirgecom.eos import IdealSingleGas, PyrometheusMixture
from mirgecom.transport import (
    SimpleTransport,
    PowerLawTransport,
    MixtureAveragedTransport,
    ArtificialViscosityTransportDiv
)
from mirgecom.gas_model import GasModel, make_fluid_state
from mirgecom.multiphysics.thermally_coupled_fluid_wall import (
    coupled_grad_t_operator,
    coupled_ns_heat_operator
)
from mirgecom.navierstokes import grad_cv_operator
# driver specific utilties
from y3prediction.utils import (
    getIsentropicPressure,
    getIsentropicTemperature,
    getMachFromAreaRatio
)
from y3prediction.wall import (
    mask_from_elements,
    WallVars,
    WallModel,
)
from y3prediction.uiuc_sharp import Thermochemistry
from y3prediction.actii_y3 import InitACTII


class SingleLevelFilter(logging.Filter):
    def __init__(self, passlevel, reject):
        self.passlevel = passlevel
        self.reject = reject

    def filter(self, record):
        if self.reject:
            return (record.levelno != self.passlevel)
        else:
            return (record.levelno == self.passlevel)


class MyRuntimeError(RuntimeError):
    """Simple exception to kill the simulation."""

    pass


class _SmoothnessCVGradCommTag:
    pass


class _OxCommTag:
    pass


class _FluidOxDiffCommTag:
    pass


class _WallOxDiffCommTag:
    pass


@mpi_entry_point
def main(ctx_factory=cl.create_some_context,
         restart_filename=None, target_filename=None,
         use_profiling=False, use_logmgr=True, user_input_file=None,
         use_overintegration=False, actx_class=None, casename=None,
         lazy=False, log_path="log_data"):

    if actx_class is None:
        raise RuntimeError("Array context class missing.")

    # control log messages
    logger = logging.getLogger(__name__)
    logger.propagate = False

    if (logger.hasHandlers()):
        logger.handlers.clear()

    # send info level messages to stdout
    h1 = logging.StreamHandler(sys.stdout)
    f1 = SingleLevelFilter(logging.INFO, False)
    h1.addFilter(f1)
    logger.addHandler(h1)

    # send everything else to stderr
    h2 = logging.StreamHandler(sys.stderr)
    f2 = SingleLevelFilter(logging.INFO, True)
    h2.addFilter(f2)
    logger.addHandler(h2)

    cl_ctx = ctx_factory()

    from mpi4py import MPI
    comm = MPI.COMM_WORLD
    rank = comm.Get_rank()
    nparts = comm.Get_size()

    from mirgecom.simutil import global_reduce as _global_reduce
    global_reduce = partial(_global_reduce, comm=comm)

    if casename is None:
        casename = "mirgecom"

    # logging and profiling
    logname = log_path + "/" + casename + ".sqlite"

    if rank == 0:
        import os
        log_dir = os.path.dirname(logname)
        if log_dir and not os.path.exists(log_dir):
            os.makedirs(log_dir)
    comm.Barrier()

    logmgr = initialize_logmgr(use_logmgr,
        filename=logname, mode="wo", mpi_comm=comm)

    if use_profiling:
        queue = cl.CommandQueue(cl_ctx,
            properties=cl.command_queue_properties.PROFILING_ENABLE)
    else:
        queue = cl.CommandQueue(cl_ctx)

    # main array context for the simulation
    from mirgecom.simutil import get_reasonable_memory_pool
    alloc = get_reasonable_memory_pool(cl_ctx, queue)

    if lazy:
        actx = actx_class(comm, queue, mpi_base_tag=12000, allocator=alloc)
    else:
        actx = actx_class(comm, queue, allocator=alloc, force_device_scalars=True)

    # set up driver parameters
    from mirgecom.simutil import configurate
    from mirgecom.io import read_and_distribute_yaml_data
    input_data = read_and_distribute_yaml_data(comm, user_input_file)

    # Let the user specify a name to customize initialization
    init_name = configurate("init_name", input_data, "ACTII")

    # i/o frequencies
    nviz = configurate("nviz", input_data, 500)
    nrestart = configurate("nrestart", input_data, 5000)
    nhealth = configurate("nhealth", input_data, 1)
    nstatus = configurate("nstatus", input_data, 1)
    ngarbage = configurate("ngarbage", input_data, 10)

    # garbage collection frequency
    ngarbage = configurate("ngarbage", input_data, 10)

    # verbosity for what gets written to viz dumps, increase for more stuff
    viz_level = configurate("viz_level", input_data, 1)
    # control the time interval for writing viz dumps
    viz_interval_type = configurate("viz_interval_type", input_data, 0)

    # default timestepping control
    integrator = configurate("integrator", input_data, "rk4")
    current_dt = configurate("current_dt", input_data, 1.e-8)
    t_final = configurate("t_final", input_data, 1.e-7)
    t_viz_interval = configurate("t_viz_interval", input_data, 1.e-8)
    current_cfl = configurate("current_cfl", input_data, 1.0)
    constant_cfl = configurate("constant_cfl", input_data, False)

    # these are modified below for a restart
    current_t = 0
    t_start = 0.
    t_wall_start = 0.
    current_step = 0
    first_step = 0
    last_viz_interval = 0
    force_eval = True

    # default health status bounds
    health_pres_min = configurate("health_pres_min", input_data, 0.1)
    health_pres_max = configurate("health_pres_max", input_data, 2.e6)
    health_temp_min = configurate("health_temp_min", input_data, 1.0)
    health_temp_max = configurate("health_temp_max", input_data, 5000.)
    health_mass_frac_min = configurate("health_mass_frac_min", input_data, -1.0)
    health_mass_frac_max = configurate("health_mass_frac_max", input_data, 2.0)

    # discretization and model control
    order = configurate("order", input_data, 2)
    alpha_sc = configurate("alpha_sc", input_data, 0.3)
    kappa_sc = configurate("kappa_sc", input_data, 0.5)
    s0_sc = configurate("s0_sc", input_data, -5.0)

    dim = configurate("dimen", input_data, 2)
    inv_num_flux = configurate("inv_num_flux", input_data, "rusanov")
    mesh_filename = configurate("mesh_filename", input_data, "data/actii_2d.msh")
    noslip = configurate("noslip", input_data, True)
    adiabatic = configurate("adiabatic", input_data, False)
    use_1d_part = configurate("use_1d_part", input_data, True)

    # - Flash1D-specific configuration parameters
    # -- mesh generation
    mesh_angle = configurate("mesh_angle", input_data, 0.)
    mesh_size = configurate("mesh_size", input_data, 1e-3)
    bl_ratio = configurate("bl_ratio", input_data, 3.)
    interface_ratio = configurate("interface_ratio", input_data, 2.)
    transfinite = configurate("transfinite", input_data, False)
    use_gmsh = configurate("use_gmsh", input_data, True)
    periodic = configurate("periodic", input_data, False)
    mesh_theta = mesh_angle/180.*np.pi/2.
    mesh_normal = np.zeros(shape=(dim,))
    mesh_normal[0] = np.cos(mesh_theta)
    mesh_normal[1] = np.sin(mesh_theta)
    mesh_normal = mesh_normal / np.sqrt(np.dot(mesh_normal, mesh_normal))
    mesh_rotation = np.matrix([[mesh_normal[0],
                               mesh_normal[1]],
                               [-mesh_normal[1],
                                mesh_normal[0]]])
    # -- initialization parameters
    # --- common
    flash_sigma = configurate("sigma", input_data, .001)
    flash_mach = configurate("mach", input_data, 2.0)
    flash_press = configurate("pressure_background", input_data, 101325.)
    flash_temp = configurate("temperature_background", input_data, 300.)
    init_flame = configurate("init_flame", input_data, False)
    init_shock = configurate("init_shock", input_data, False)

    # --- shock init
    shock_angle = configurate("shock_angle", input_data, 0.)
    shock_normal = np.zeros(shape=(dim,))
    shock_theta = shock_angle/180.*np.pi/2.
    shock_normal[0] = np.cos(shock_theta)
    shock_normal[1] = np.sin(shock_theta)
    shock_normal = shock_normal / np.sqrt(np.dot(shock_normal, shock_normal))
    shock_location = np.zeros(shape=(dim,))
    shock_location[0] = configurate("shock_location_x", input_data, .05)
    shock_location[1] = configurate("shock_location_y", input_data, 0.)
    if not init_shock:
        shock_location = None

    # --- flame init
    flame_angle = configurate("flame_angle", input_data, 0.)
    flame_normal = np.zeros(shape=(dim,))
    flame_theta = flame_angle/180.*np.pi/2.
    flame_normal[0] = np.cos(flame_theta)
    flame_normal[1] = np.sin(flame_theta)
    flame_location = np.zeros(shape=(dim,))
    flame_location[0] = configurate("flame_location_x", input_data, .05)
    flame_location[1] = configurate("flame_location_y", input_data, 0.)
    temperature_burned = configurate("temperature_burned", input_data, 1500.)
    if not init_flame:
        flame_location = None

    if np.abs(mesh_angle) > 0.:
        if init_shock:
            shock_location = mesh_rotation.dot(shock_location)
            shock_normal = mesh_rotation.dot(shock_normal)
        if init_flame:
            flame_location = mesh_rotation.dot(flame_location)
            flame_normal = mesh_rotation.dot(flame_normal)

    # material properties and models options
    gas_mat_prop = configurate("gas_mat_prop", input_data, 0)
    spec_diff = configurate("spec_diff", input_data, 1.e-4)
    nspecies = configurate("nspecies", input_data, 0)
    eos_type = configurate("eos", input_data, 0)
    transport_type = configurate("transport", input_data, 0)
    # for pyrometheus, number of newton iterations
    pyro_temp_iter = configurate("pyro_temp_iter", input_data, 3)
    # for pyrometheus, toleranace for temperature residual
    pyro_temp_tol = configurate("pyro_temp_tol", input_data, 1.e-4)

    # for overwriting the default fluid material properties
    fluid_gamma = configurate("fluid_gamma", input_data, -1.)
    fluid_mw = configurate("fluid_mw", input_data, -1.)
    fluid_kappa = configurate("fluid_kappa", input_data, -1.)
    fluid_mu = configurate("mu", input_data, -1.)

    # rhs control
    use_combustion = configurate("use_combustion", input_data, True)
    use_wall_ox = configurate("use_wall_ox", input_data, True)
    use_wall_mass = configurate("use_wall_mass", input_data, True)
    use_ignition = configurate("use_ignition", input_data, 0)
    use_injection = configurate("use_injection", input_data, True)

    # outflow sponge location and strength
    use_sponge = configurate("use_sponge", input_data, True)
    sponge_sigma = configurate("sponge_sigma", input_data, 1.0)
    sponge_thickness = configurate("sponge_thickness", input_data, 0.09)
    sponge_x0 = configurate("sponge_x0", input_data, 0.9)

    # artificial viscosity control
    #    0 - none
    #    1 - physical viscosity based, div(velocity) indicator
    use_av = configurate("use_av", input_data, 0)

    # species limiter
    #    0 - none
    #    1 - limit in on call to make_fluid_state
    use_species_limiter = configurate("use_species_limiter", input_data, 0)

    # Filtering is implemented according to HW Sec. 5.3
    # The modal response function is e^-(alpha * eta ^ 2s), where
    # - alpha is a user parameter (defaulted like HW's)
    # - eta := (mode - N_c)/(N - N_c)
    # - N_c := cutoff mode ( = *filter_frac* x order)
    # - s := order of the filter (divided by 2)
    # Modes below N_c are unfiltered. Modes above Nc are weighted
    # by the modal response function described above.
    #
    # Two different filters can be used with the prediction driver.
    # 1) Solution filtering: filters the solution every *soln_nfilter* steps
    # 2) RHS filtering: filters the RHS every substep
    #
    # Turn on SOLUTION filtering by setting soln_nfilter > 0
    # Turn on RHS filtering by setting use_rhs_filter = 1.
    #
    # --- Filtering settings ---
    # ------ Solution filtering
    # filter every *nfilter* steps (-1 = no filtering)
    soln_nfilter = configurate("soln_nfilter", input_data, -1)
    soln_filter_frac = configurate("soln_filter_frac", input_data, 0.5)
    # soln_filter_cutoff = -1 => filter_frac*order)
    soln_filter_cutoff = configurate("soln_filter_cutoff", input_data, -1)
    soln_filter_order = configurate("soln_filter_order", input_data, 8)
    # Alpha value suggested by:
    # JSH/TW Nodal DG Methods, Section 5.3
    # DOI: 10.1007/978-0-387-72067-8
    soln_filter_alpha_default = -1.0*np.log(np.finfo(float).eps)
    soln_filter_alpha = configurate("soln_filter_alpha", input_data,
                                    soln_filter_alpha_default)
    # ------ RHS filtering
    use_rhs_filter = configurate("use_rhs_filter", input_data, False)
    rhs_filter_frac = configurate("rhs_filter_frac", input_data, 0.5)
    rhs_filter_cutoff = configurate("rhs_filter_cutoff", input_data, -1)
    rhs_filter_order = configurate("rhs_filter_order", input_data, 8)
    rhs_filter_alpha = configurate("rhs_filter_alpha", input_data,
                                   soln_filter_alpha_default)

    # ACTII flow properties
    total_pres_inflow = configurate("total_pres_inflow", input_data, 2.745e5)
    total_temp_inflow = configurate("total_temp_inflow", input_data, 2076.43)

    # injection flow properties
    total_pres_inj = configurate("total_pres_inj", input_data, 50400)
    total_temp_inj = configurate("total_temp_inj", input_data, 300)
    mach_inj = configurate("mach_inj", input_data, 1.0)

    # parameters to adjust the shape of the initialization
    vel_sigma = configurate("vel_sigma", input_data, 1000)
    temp_sigma = configurate("temp_sigma", input_data, 1250)
    # adjusted to match the mass flow rate
    vel_sigma_inj = configurate("vel_sigma_inj", input_data, 5000)
    temp_sigma_inj = configurate("temp_sigma_inj", input_data, 5000)
    temp_wall = 300

    # wall stuff
    wall_penalty_amount = configurate("wall_penalty_amount", input_data, 0)
    wall_time_scale = configurate("wall_time_scale", input_data, 1)
    wall_material = configurate("wall_material", input_data, 0)

    # use fluid average diffusivity by default
    wall_insert_ox_diff = spec_diff

    # Averaging from https://www.azom.com/article.aspx?ArticleID=1630
    # for graphite
    wall_insert_rho = configurate("wall_insert_rho", input_data, 1625)
    wall_insert_cp = configurate("wall_insert_cp", input_data, 770)
    wall_insert_kappa = configurate("wall_insert_kappa", input_data, 247.5)

    # Averaging from http://www.matweb.com/search/datasheet.aspx?bassnum=MS0001
    # for steel
    wall_surround_rho = configurate("wall_surround_rho", input_data, 7.9e3)
    wall_surround_cp = configurate("wall_surround_cp", input_data, 470)
    wall_surround_kappa = configurate("wall_surround_kappa", input_data, 48)

    # initialize the ignition spark
    spark_init_loc_z = 0.035/2.
    spark_init_time = configurate("ignition_init_time", input_data, 999999999.)
    spark_strength = configurate("ignition_strength", input_data, 2.e7)
    spark_duration = configurate("ignition_duration", input_data, 1.e-8)
    spark_diameter = configurate("ignition_diameter", input_data, 0.0025)
    spark_init_loc_x = configurate("ignition_init_loc_x", input_data, 0.677)
    spark_init_loc_y = configurate("ignition_init_loc_y", input_data, -0.021)

    # param sanity check
    allowed_integrators = ["rk4", "euler", "lsrk54", "lsrk144", "compiled_lsrk54"]
    if integrator not in allowed_integrators:
        error_message = "Invalid time integrator: {}".format(integrator)
        raise RuntimeError(error_message)

    if integrator == "compiled_lsrk54":
        print("Setting force_eval = False for pre-compiled time integration")
        force_eval = False

    if viz_interval_type > 2:
        error_message = "Invalid value for viz_interval_type [0-2]"
        raise RuntimeError(error_message)

    s0_sc = np.log10(1.0e-4 / np.power(order, 4))
    if rank == 0:
        print(f"Shock capturing parameters: alpha {alpha_sc}, "
              f"s0 {s0_sc}, kappa {kappa_sc}")

    # use_av=1 specific parameters
    # flow stagnation temperature
    static_temp = 2076.43
    # steepness of the smoothed function
    theta_sc = 100
    # cutoff, smoothness below this value is ignored
    beta_sc = 0.01
    gamma_sc = 1.5

    if rank == 0:
        if use_av == 0:
            print("Artificial viscosity disabled")
        else:
            print("Artificial viscosity using modified physical viscosity")
            print("Using velocity divergence indicator")
            print(f"Shock capturing parameters: alpha {alpha_sc}, "
                  f"gamma_sc {gamma_sc}"
                  f"theta_sc {theta_sc}, beta_sc {beta_sc}, Pr 0.75, "
                  f"stagnation temperature {static_temp}")

    if rank == 0:
        print("\n#### Simluation control data: ####")
        print(f"\tnrestart = {nrestart}")
        print(f"\tnhealth = {nhealth}")
        print(f"\tnstatus = {nstatus}")
        if constant_cfl == 1:
            print(f"\tConstant cfl mode, current_cfl = {current_cfl}")
        else:
            print(f"\tConstant dt mode, current_dt = {current_dt}")
        print(f"\tt_final = {t_final}")
        print(f"\torder = {order}")
        print(f"\tdimension = {dim}")
        print(f"\tTime integration {integrator}")
        if noslip:
            print("Fluid wall boundary conditions are noslip for velocity")
        else:
            print("Fluid wall boundary conditions are slip for velocity")
        if adiabatic:
            print("Fluid wall boundary conditions are adiabatic for temperature")
        else:
            print("Fluid wall boundary conditions are isothermal for temperature")
        print("#### Simluation control data: ####\n")

    if rank == 0:
        print("\n#### Visualization setup: ####")
        if viz_level >= 0:
            print("\tBasic visualization output enabled.")
            print("\t(cv, dv, cfl)")
        if viz_level >= 1:
            print("\tExtra visualization output enabled for derived quantities.")
            print("\t(velocity, mass_fractions, etc.)")
        if viz_level >= 2:
            print("\tNon-dimensional parameter visualization output enabled.")
            print("\t(Re, Pr, etc.)")
        if viz_level >= 3:
            print("\tDebug visualization output enabled.")
            print("\t(rhs, grad_cv, etc.)")
        if viz_interval_type == 0:
            print(f"\tWriting viz data every {nviz} steps.")
        if viz_interval_type == 1:
            print(f"\tWriting viz data roughly every {t_viz_interval} seconds.")
        if viz_interval_type == 2:
            print(f"\tWriting viz data exactly every {t_viz_interval} seconds.")
        print("#### Visualization setup: ####")

    """
    if not noslip:
        vel_sigma = 0.
    if adiabatic:
        temp_sigma = 0.
    """

    if rank == 0:
        print("\n#### Simluation setup data: ####")
        print(f"\ttotal_pres_injection = {total_pres_inj}")
        print(f"\ttotal_temp_injection = {total_temp_inj}")
        print(f"\tvel_sigma = {vel_sigma}")
        print(f"\ttemp_sigma = {temp_sigma}")
        print(f"\tvel_sigma_injection = {vel_sigma_inj}")
        print(f"\ttemp_sigma_injection = {temp_sigma_inj}")
        print("#### Simluation setup data: ####")

    spark_center = np.zeros(shape=(dim,))
    spark_center[0] = spark_init_loc_x
    spark_center[1] = spark_init_loc_y
    if dim == 3:
        spark_center[2] = spark_init_loc_z

    if rank == 0 and use_ignition > 0:
        print("\n#### Ignition control parameters ####")
        print(f"spark center ({spark_center[0]},{spark_center[1]})")
        print(f"spark FWHM {spark_diameter}")
        print(f"spark strength {spark_strength}")
        print(f"ignition time {spark_init_time}")
        print(f"ignition duration {spark_duration}")
        if use_ignition == 1:
            print("spark ignition")
        elif use_ignition == 2:
            print("heat source ignition")
        print("#### Ignition control parameters ####\n")

    def _compiled_stepper_wrapper(state, t, dt, rhs):
        return compiled_lsrk45_step(actx, state, t, dt, rhs)

    timestepper = rk4_step
    if integrator == "euler":
        timestepper = euler_step
    if integrator == "lsrk54":
        timestepper = lsrk54_step
    if integrator == "lsrk144":
        timestepper = lsrk144_step
    if integrator == "compiled_lsrk54":
        timestepper = _compiled_stepper_wrapper

    if inv_num_flux == "rusanov":
        inviscid_numerical_flux_func = inviscid_facial_flux_rusanov
        if rank == 0:
            print("\nRusanov inviscid flux")
    if inv_num_flux == "hll":
        inviscid_numerical_flux_func = inviscid_facial_flux_hll
        if rank == 0:
            print("\nHLL inviscid flux")

    # }}}

    # constants
    mw_o = 15.999
    mw_o2 = mw_o*2
    mw_co = 28.010
    mw_n2 = 14.0067*2
    mw_c2h4 = 28.05
    mw_h2 = 1.00784*2
    mw_ar = 39.948
    univ_gas_const = 8314.59

    mf_o2 = 0.273

    if gas_mat_prop == 0:
        # working gas: O2/N2 #
        #   O2 mass fraction 0.273
        #   gamma = 1.4
        #   cp = 37.135 J/mol-K,
        #   rho= 1.977 kg/m^3 @298K
        gamma = 1.4
        mw = mw_o2*mf_o2 + mw_n2*(1.0 - mf_o2)
    if gas_mat_prop == 1:
        # working gas: Ar #
        #   O2 mass fraction 0.273
        #   gamma = 1.4
        #   cp = 37.135 J/mol-K,
        #   rho= 1.977 kg/m^3 @298K
        gamma = 5/3
        mw = mw_ar

    if fluid_gamma > 0:
        gamma = fluid_gamma

    mf_c2h4 = mw_c2h4/(mw_c2h4 + mw_h2)
    mf_h2 = 1 - mf_c2h4

    # user can reset the mw to whatever they want
    if fluid_mw > 0:
        mw = fluid_mw

    r = univ_gas_const/mw
    cp = r*gamma/(gamma - 1)
    Pr = 0.75

    # viscosity @ 400C, Pa-s
    if gas_mat_prop == 0:
        # working gas: O2/N2 #
        mu_o2 = 3.76e-5
        mu_n2 = 3.19e-5
        mu = mu_o2*mf_o2 + mu_n2*(1-mu_o2)  # 3.3456e-5
    if gas_mat_prop == 1:
        # working gas: Ar #
        mu_ar = 4.22e-5
        mu = mu_ar
    if fluid_mu > 0:
        mu = fluid_mu

    kappa = cp*mu/Pr
    if fluid_kappa > 0:
        kappa = fluid_kappa
    init_temperature = 300.0

    # don't allow limiting on flows without species
    if nspecies == 0:
        use_species_limiter = 0
        use_injection = False

    # Turn off combustion unless EOS supports it
    if nspecies < 3:
        use_combustion = False

    if nspecies > 3:
        eos_type = 1

    if rank == 0:
        print("\n#### Simluation material properties: ####")
        print("#### Fluid domain: ####")
        print(f"\tmu = {mu}")
        print(f"\tkappa = {kappa}")
        print(f"\tPrandtl Number  = {Pr}")
        print(f"\tnspecies = {nspecies}")
        if nspecies == 0:
            print("\tno passive scalars, uniform species mixture")
            if gas_mat_prop == 0:
                print("\tO2/N2 mix material properties.")
            else:
                print("\tAr material properties.")
        elif nspecies == 3:
            print("\tpassive scalars to track air/fuel/inert mixture, ideal gas eos")
        elif nspecies == 5:
            print("\tfull multi-species initialization with pyrometheus eos")
            print("\tno combustion source terms")
        else:
            print("\tfull multi-species initialization with pyrometheus eos")
            print("\tcombustion source terms enabled")

        if eos_type == 0:
            print("\tIdeal Gas EOS")
        elif eos_type == 1:
            print("\tPyrometheus EOS")

        if use_species_limiter == 1:
            print("\nSpecies mass fractions limited to [0:1]")

    transport_alpha = 0.6
    transport_beta = 4.093e-7
    transport_sigma = 2.0
    transport_n = 0.666

    if rank == 0:
        if transport_type == 0:
            print("\t Simple transport model:")
            print("\t\t constant viscosity, species diffusivity")
            print(f"\tmu = {mu}")
            print(f"\tkappa = {kappa}")
            print(f"\tspecies diffusivity = {spec_diff}")
        elif transport_type == 1:
            print("\t Power law transport model:")
            print("\t\t temperature dependent viscosity, species diffusivity")
            print(f"\ttransport_alpha = {transport_alpha}")
            print(f"\ttransport_beta = {transport_beta}")
            print(f"\ttransport_sigma = {transport_sigma}")
            print(f"\ttransport_n = {transport_n}")
            print(f"\tspecies diffusivity = {spec_diff}")
        elif transport_type == 2:
            print("\t Pyrometheus transport model:")
            print("\t\t temperature/mass fraction dependence")
        else:
            error_message = "Unknown transport_type {}".format(transport_type)
            raise RuntimeError(error_message)

        print("#### Wall domain: ####")

        if wall_material == 0:
            print("\tNon-reactive wall model")
        elif wall_material == 1:
            print("\tReactive wall model for non-porous media")
        elif wall_material == 2:
            print("\tReactive wall model for porous media")
        else:
            error_message = "Unknown wall_material {}".format(wall_material)
            raise RuntimeError(error_message)

        if use_wall_ox:
            print("\tWall oxidizer transport enabled")
        else:
            print("\tWall oxidizer transport disabled")

        if use_wall_mass:
            print("\t Wall mass loss enabled")
        else:
            print("\t Wall mass loss disabled")

        print(f"\tWall density = {wall_insert_rho}")
        print(f"\tWall cp = {wall_insert_cp}")
        print(f"\tWall O2 diff = {wall_insert_ox_diff}")
        print(f"\tWall surround density = {wall_surround_rho}")
        print(f"\tWall surround cp = {wall_surround_cp}")
        print(f"\tWall surround kappa = {wall_surround_kappa}")
        print(f"\tWall time scale = {wall_time_scale}")
        print(f"\tWall penalty = {wall_penalty_amount}")
        print("#### Simluation material properties: ####")

    # {{{ Set up physical gas model

    # make the eos
    if eos_type == 0:
        eos = IdealSingleGas(gamma=gamma, gas_const=r)
        species_names = ["air", "fuel", "inert"]
    else:
        from mirgecom.thermochemistry import get_pyrometheus_wrapper_class
        chem_source_tol = 1.e-10
        pyro_mech = get_pyrometheus_wrapper_class(
            pyro_class=Thermochemistry, temperature_niter=pyro_temp_iter,
            zero_level=chem_source_tol)(actx.np)
        eos = PyrometheusMixture(pyro_mech, temperature_guess=init_temperature)
        species_names = pyro_mech.species_names

    spec_diffusivity = spec_diff * np.ones(nspecies)
    physical_transport_model = \
        (SimpleTransport(viscosity=mu, thermal_conductivity=kappa,
                         species_diffusivity=spec_diffusivity)
         if transport_type == 0
         else PowerLawTransport(alpha=transport_alpha, beta=transport_beta,
                                sigma=transport_sigma, n=transport_n,
                                species_diffusivity=spec_diffusivity)
         if transport_type == 1
         else MixtureAveragedTransport(pyro_mech))

    transport_model = physical_transport_model

    if use_av:
        transport_model = ArtificialViscosityTransportDiv(
            physical_transport=physical_transport_model,
            av_mu=alpha_sc, av_prandtl=0.75)

    gas_model = GasModel(eos=eos, transport=transport_model)

    # }}}

    # initialize species mass fractions
    inj_ymin = -0.0243245
    inj_ymax = -0.0227345
    y = np.zeros(nspecies)
    y_fuel = np.zeros(nspecies)
    if nspecies == 3:
        y[0] = 1
        y_fuel[1] = 1
    elif nspecies > 4:
        # find name species indicies
        for i in range(nspecies):
            if species_names[i] == "C2H4":
                i_c2h4 = i
            if species_names[i] == "H2":
                i_h2 = i
            if species_names[i] == "O2":
                i_ox = i
            if species_names[i] == "N2":
                i_di = i

        # Set the species mass fractions to the free-stream flow
        y[i_ox] = mf_o2
        y[i_di] = 1. - mf_o2
        # Set the species mass fractions to the free-stream flow
        y_fuel[i_c2h4] = mf_c2h4
        y_fuel[i_h2] = mf_h2

    #
    # stagnation tempertuare 2076.43 K
    # stagnation pressure 2.745e5 Pa
    #
    # isentropic expansion based on the area ratios between the inlet (r=54e-3m) and
    # the throat (r=3.167e-3)
    #
    vel_inflow = np.zeros(shape=(dim,))
    vel_outflow = np.zeros(shape=(dim,))
    vel_injection = np.zeros(shape=(dim,))

    throat_height = 3.61909e-3
    inlet_height = 54.129e-3
    outlet_height = 28.54986e-3
    inlet_area_ratio = inlet_height/throat_height
    outlet_area_ratio = outlet_height/throat_height

    inlet_mach = getMachFromAreaRatio(area_ratio=inlet_area_ratio,
                                      gamma=gamma,
                                      mach_guess=0.01)
    pres_inflow = getIsentropicPressure(mach=inlet_mach,
                                        P0=total_pres_inflow,
                                        gamma=gamma)
    temp_inflow = getIsentropicTemperature(mach=inlet_mach,
                                           T0=total_temp_inflow,
                                           gamma=gamma)

    if eos_type == 0:
        rho_inflow = pres_inflow/temp_inflow/r
        sos = math.sqrt(gamma*pres_inflow/rho_inflow)
        inlet_gamma = gamma
    else:
        rho_inflow = pyro_mech.get_density(p=pres_inflow,
                                          temperature=temp_inflow,
                                          mass_fractions=y)
        inlet_gamma = (pyro_mech.get_mixture_specific_heat_cp_mass(temp_inflow, y) /
                       pyro_mech.get_mixture_specific_heat_cv_mass(temp_inflow, y))

        gamma_error = (gamma - inlet_gamma)
        gamma_guess = inlet_gamma
        toler = 1.e-6
        # iterate over the gamma/mach since gamma = gamma(T)
        while gamma_error > toler:

            inlet_mach = getMachFromAreaRatio(area_ratio=inlet_area_ratio,
                                              gamma=gamma_guess,
                                              mach_guess=0.01)
            pres_inflow = getIsentropicPressure(mach=inlet_mach,
                                                P0=total_pres_inflow,
                                                gamma=gamma_guess)
            temp_inflow = getIsentropicTemperature(mach=inlet_mach,
                                                   T0=total_temp_inflow,
                                                   gamma=gamma_guess)

            rho_inflow = pyro_mech.get_density(p=pres_inflow,
                                              temperature=temp_inflow,
                                              mass_fractions=y)
            inlet_gamma = \
                (pyro_mech.get_mixture_specific_heat_cp_mass(temp_inflow, y) /
                 pyro_mech.get_mixture_specific_heat_cv_mass(temp_inflow, y))
            gamma_error = (gamma_guess - inlet_gamma)
            gamma_guess = inlet_gamma

        sos = math.sqrt(inlet_gamma*pres_inflow/rho_inflow)

    vel_inflow[0] = inlet_mach*sos

    if rank == 0:
        print("#### Simluation initialization data: ####")
        print(f"\tinlet Mach number {inlet_mach}")
        print(f"\tinlet gamma {inlet_gamma}")
        print(f"\tinlet temperature {temp_inflow}")
        print(f"\tinlet pressure {pres_inflow}")
        print(f"\tinlet rho {rho_inflow}")
        print(f"\tinlet velocity {vel_inflow[0]}")
        #print(f"final inlet pressure {pres_inflow_final}")

    outlet_mach = getMachFromAreaRatio(area_ratio=outlet_area_ratio,
                                       gamma=gamma,
                                       mach_guess=1.1)
    pres_outflow = getIsentropicPressure(mach=outlet_mach,
                                         P0=total_pres_inflow,
                                         gamma=gamma)
    temp_outflow = getIsentropicTemperature(mach=outlet_mach,
                                            T0=total_temp_inflow,
                                            gamma=gamma)

    if eos_type == 0:
        rho_outflow = pres_outflow/temp_outflow/r
        sos = math.sqrt(gamma*pres_outflow/rho_outflow)
        outlet_gamma = gamma
    else:
        rho_outflow = pyro_mech.get_density(p=pres_outflow,
                                            temperature=temp_outflow,
                                            mass_fractions=y)
        outlet_gamma = \
            (pyro_mech.get_mixture_specific_heat_cp_mass(temp_outflow, y) /
             pyro_mech.get_mixture_specific_heat_cv_mass(temp_outflow, y))

        gamma_error = (gamma - outlet_gamma)
        gamma_guess = outlet_gamma
        toler = 1.e-6
        # iterate over the gamma/mach since gamma = gamma(T)
        while gamma_error > toler:

            outlet_mach = getMachFromAreaRatio(area_ratio=outlet_area_ratio,
                                              gamma=gamma_guess,
                                              mach_guess=0.01)
            pres_outflow = getIsentropicPressure(mach=outlet_mach,
                                                P0=total_pres_inflow,
                                                gamma=gamma_guess)
            temp_outflow = getIsentropicTemperature(mach=outlet_mach,
                                                   T0=total_temp_inflow,
                                                   gamma=gamma_guess)
            rho_outflow = pyro_mech.get_density(p=pres_outflow,
                                                temperature=temp_outflow,
                                                mass_fractions=y)
            outlet_gamma = \
                (pyro_mech.get_mixture_specific_heat_cp_mass(temp_outflow, y) /
                 pyro_mech.get_mixture_specific_heat_cv_mass(temp_outflow, y))
            gamma_error = (gamma_guess - outlet_gamma)
            gamma_guess = outlet_gamma

    vel_outflow[0] = outlet_mach*math.sqrt(gamma*pres_outflow/rho_outflow)

    if rank == 0:
        print("\t********")
        print(f"\toutlet Mach number {outlet_mach}")
        print(f"\toutlet gamma {outlet_gamma}")
        print(f"\toutlet temperature {temp_outflow}")
        print(f"\toutlet pressure {pres_outflow}")
        print(f"\toutlet rho {rho_outflow}")
        print(f"\toutlet velocity {vel_outflow[0]}")

    gamma_injection = gamma
    if nspecies > 0:
        # injection mach number
        if eos_type == 0:
            gamma_injection = gamma
        else:
            #MJA: Todo, get the gamma from cantera to get the correct
            # inflow properties
            # needs to be iterative with the call below
            gamma_injection = 0.5*(1.24 + 1.4)

        pres_injection = getIsentropicPressure(mach=mach_inj,
                                               P0=total_pres_inj,
                                               gamma=gamma_injection)
        temp_injection = getIsentropicTemperature(mach=mach_inj,
                                                  T0=total_temp_inj,
                                                  gamma=gamma_injection)

        if eos_type == 0:
            rho_injection = pres_injection/temp_injection/r
            sos = math.sqrt(gamma*pres_injection/rho_injection)
        else:
            rho_injection = pyro_mech.get_density(p=pres_injection,
                                                  temperature=temp_injection,
                                                  mass_fractions=y)
            gamma_injection = \
                (pyro_mech.get_mixture_specific_heat_cp_mass(temp_injection, y) /
                 pyro_mech.get_mixture_specific_heat_cv_mass(temp_injection, y))

            gamma_error = (gamma - gamma_injection)
            gamma_guess = gamma_injection
            toler = 1.e-6
            # iterate over the gamma/mach since gamma = gamma(T)
            while gamma_error > toler:

                outlet_mach = getMachFromAreaRatio(area_ratio=outlet_area_ratio,
                                                  gamma=gamma_guess,
                                                  mach_guess=0.01)
                pres_outflow = getIsentropicPressure(mach=outlet_mach,
                                                    P0=total_pres_inj,
                                                    gamma=gamma_guess)
                temp_outflow = getIsentropicTemperature(mach=outlet_mach,
                                                       T0=total_temp_inj,
                                                       gamma=gamma_guess)
                rho_injection = pyro_mech.get_density(p=pres_injection,
                                                      temperature=temp_injection,
                                                      mass_fractions=y)
                gamma_injection = \
                    (pyro_mech.get_mixture_specific_heat_cp_mass(temp_injection, y) /
                     pyro_mech.get_mixture_specific_heat_cv_mass(temp_injection, y))
                gamma_error = (gamma_guess - gamma_injection)
                gamma_guess = gamma_injection

            sos = math.sqrt(gamma_injection*pres_injection/rho_injection)

        vel_injection[0] = -mach_inj*sos

        if rank == 0:
            print("\t********")
            print(f"\tinjector Mach number {mach_inj}")
            print(f"\tinjector gamma {gamma_injection}")
            print(f"\tinjector temperature {temp_injection}")
            print(f"\tinjector pressure {pres_injection}")
            print(f"\tinjector rho {rho_injection}")
            print(f"\tinjector velocity {vel_injection[0]}")
            print("#### Simluation initialization data: ####\n")
    else:
        if rank == 0:
            print("\t********")
            print("\tnspecies=0, injection disabled")

    # read geometry files
    geometry_bottom = None
    geometry_top = None

    if init_name == "ACTII":
        if rank == 0:
            from numpy import loadtxt
            geometry_bottom = loadtxt("data/nozzleBottom.dat",
                                      comments="#", unpack=False)
            geometry_top = loadtxt("data/nozzleTop.dat",
                                   comments="#", unpack=False)

        geometry_bottom = comm.bcast(geometry_bottom, root=0)
        geometry_top = comm.bcast(geometry_top, root=0)
        fluid_init = InitACTII(dim=dim,
                              geom_top=geometry_top, geom_bottom=geometry_bottom,
                              P0=total_pres_inflow, T0=total_temp_inflow,
                              temp_wall=temp_wall, temp_sigma=temp_sigma,
                              vel_sigma=vel_sigma, nspecies=nspecies,
                              mass_frac=y, gamma_guess=inlet_gamma,
                              inj_gamma_guess=gamma_injection,
                              inj_pres=total_pres_inj,
                              inj_temp=total_temp_inj,
                              inj_vel=vel_injection, inj_mass_frac=y_fuel,
                              inj_temp_sigma=temp_sigma_inj,
                              inj_vel_sigma=vel_sigma_inj,
                              inj_ytop=inj_ymax, inj_ybottom=inj_ymin,
                              inj_mach=mach_inj, injection=use_injection)

    elif init_name == "Flash1D":
        from y3prediction.flash_utils import Flash1D
        rho_bkrnd = flash_press/r/flash_temp
        c_bkrnd = math.sqrt(gamma*flash_press/rho_bkrnd)

        pressure_ratio = (2.*gamma*flash_mach**2-(gamma-1.))/(gamma+1.)
        density_ratio = (gamma+1.)*flash_mach**2/((gamma-1.)*flash_mach**2+2.)

        rho1 = rho_bkrnd
        pressure1 = flash_press
        temperature1 = pressure1/rho1/r
        rho2 = rho1*density_ratio
        pressure2 = pressure1*pressure_ratio
        temperature2 = pressure2/rho2/r
        velocity2 = -flash_mach*c_bkrnd*(1/density_ratio-1)
        temp_wall = temperature1

        vel_left = velocity2*shock_normal
        vel_right = np.zeros(shape=(dim,))
        vel_cross = np.zeros(shape=(dim,))
        vel_cross[1] = 0

        pressure_shocked = pressure2
        pressure_unshocked = pressure1
        temperature_shocked = temperature2
        temperature_unshocked = temperature1
        vel_shocked = vel_left
        vel_unshocked = vel_right

        if init_flame and nspecies == 7:
            from y3prediction.flash_utils import setup_flame
            flame_states = setup_flame(pressure_unburned=pressure_unshocked,
                                       temperature_unburned=temperature_unshocked)
            pressure_unburned, temperature_unburned, y_unburned, rho_unburned = \
                flame_states["unburned"]
            pressure_burned, temperature_burned_c, y_burned, rho_burned = \
                flame_states["burned"]
        else:
            y_unburned = y_fuel
            y_burned = y
            pressure_burned = pressure_unshocked
            pressure_unburned = pressure_unshocked
            temperature_burned = temperature_unshocked
            temperature_unburned = temperature_unshocked

        if rank == 0:
            print("#### Flash1D initialization data: ####")
            print(f"\tShock Mach number {flash_mach}")
            print(f"\tgamma {gamma}")
            print(f"\tambient temperature {temperature1}")
            print(f"\tambient pressure {pressure1}")
            print(f"\tambient rho {rho1}")
            print(f"\tambient velocity {vel_right[0]}")
            print(f"\tpost-shock temperature {temperature2}")
            print(f"\tpost-shock pressure {pressure2}")
            print(f"\tpost-shock rho {rho2}")
            print(f"\tpost-shock velocity {velocity2}")

        fluid_init = Flash1D(dim=dim,
                             nspecies=nspecies,
                             shock_location=shock_location,
                             flame_location=flame_location,
                             shock_normal_dir=shock_normal,
                             flame_normal_dir=flame_normal,
                             sigma=flash_sigma,
                             pressure_shocked=pressure_shocked,
                             pressure_unshocked=pressure_unshocked,
                             temperature_shocked=temperature_shocked,
                             temperature_unshocked=temperature_unshocked,
                             velocity_shocked=vel_shocked,
                             velocity_unshocked=vel_unshocked,
                             velocity_cross=vel_cross,
                             species_mass_fractions_shocked=y,
                             species_mass_fractions_unshocked=y,
                             species_mass_fractions_burned=y_burned,
                             species_mass_fractions_unburned=y_unburned,
                             temperature_burned=temperature_burned,
                             temperature_unburned=temperature_unburned,
                             pressure_burned=pressure_burned,
                             pressure_unburned=pressure_unburned,
                             temp_wall=temp_wall,
                             vel_sigma=vel_sigma, temp_sigma=temp_sigma)

    viz_path = "viz_data/"
    vizname = viz_path + casename
    restart_path = "restart_data/"
    restart_pattern = (
        restart_path + "{cname}-{step:09d}-{rank:04d}.pkl"
    )

    if restart_filename:  # read the grid from restart data
        restart_filename = f"{restart_filename}-{rank:04d}.pkl"

        from mirgecom.restart import read_restart_data
        restart_data = read_restart_data(actx, restart_filename)
        current_step = restart_data["step"]
        first_step = current_step
        current_t = restart_data["t"]
        last_viz_interval = restart_data["last_viz_interval"]
        t_start = current_t
        t_wall_start = restart_data["t_wall"]
        volume_to_local_mesh_data = restart_data["volume_to_local_mesh_data"]
        global_nelements = restart_data["global_nelements"]
        restart_order = int(restart_data["order"])

        assert restart_data["nparts"] == nparts
        assert restart_data["nspecies"] == nspecies
    else:  # initialize grid data
        if rank == 0:
            print(f"Initializing grid data for initialization case: {init_name}")
        if init_name == "ACTII":
            from y3prediction.actii_y3 import get_mesh_data as get_init_mesh
            get_mesh_data = \
                partial(get_init_mesh, mesh_filename=mesh_filename, dim=dim)
        elif init_name == "Flash1D":
            from y3prediction.flash_utils import get_mesh_data as get_init_mesh
            get_mesh_data = \
                partial(get_init_mesh, dim=dim, mesh_angle=mesh_angle,
                        mesh_size=mesh_size, bl_ratio=bl_ratio,
                        interface_ratio=interface_ratio,
                        transfinite=transfinite, periodic=periodic,
                        use_gmsh=use_gmsh)
        else:
            raise ValueError(f"Unrecognized initializtion case: {init_name}.")

        def my_partitioner(mesh, tag_to_elements, num_ranks):
            from mirgecom.simutil import geometric_mesh_partitioner
            return geometric_mesh_partitioner(
                mesh, num_ranks, auto_balance=True, debug=False)

        part_func = my_partitioner if use_1d_part else None

        volume_to_local_mesh_data, global_nelements = distribute_mesh(
            comm, get_mesh_data, partition_generator_func=part_func)

    local_nelements = (
        volume_to_local_mesh_data["fluid"][0].nelements
        + volume_to_local_mesh_data["wall"][0].nelements)

    # target data, used for sponge and prescribed boundary condtitions
    if target_filename:  # read the grid from restart data
        target_filename = f"{target_filename}-{rank:04d}.pkl"

        from mirgecom.restart import read_restart_data
        target_data = read_restart_data(actx, target_filename)
        #volume_to_local_mesh_data = target_data["volume_to_local_mesh_data"]
        global_nelements = target_data["global_nelements"]
        target_order = int(target_data["order"])

        assert target_data["nparts"] == nparts
        assert target_data["nspecies"] == nspecies
        assert target_data["global_nelements"] == global_nelements
    else:
        logger.warning("No target file specied, using restart as target")

    if rank == 0:
        logger.info("Making discretization")

    dcoll = create_discretization_collection(
        actx,
        volume_meshes={
            vol: mesh
            for vol, (mesh, _) in volume_to_local_mesh_data.items()},
        order=order)

    from grudge.dof_desc import DISCR_TAG_BASE, DISCR_TAG_QUAD
    if use_overintegration:
        quadrature_tag = DISCR_TAG_QUAD
    else:
        quadrature_tag = DISCR_TAG_BASE

    if rank == 0:
        logger.info("Done making discretization")

    dd_vol_fluid = DOFDesc(VolumeDomainTag("fluid"), DISCR_TAG_BASE)
    dd_vol_wall = DOFDesc(VolumeDomainTag("wall"), DISCR_TAG_BASE)

    wall_vol_discr = dcoll.discr_from_dd(dd_vol_wall)
    wall_tag_to_elements = volume_to_local_mesh_data["wall"][1]

    if init_name == "ACTII":
        wall_insert_mask = mask_from_elements(
            wall_vol_discr, actx, wall_tag_to_elements["wall_insert"])
        wall_surround_mask = mask_from_elements(
            wall_vol_discr, actx, wall_tag_to_elements["wall_surround"])
    elif init_name == "Flash1D":
        wall_insert_mask = mask_from_elements(
            wall_vol_discr, actx, wall_tag_to_elements["wall"])
        wall_surround_mask = None

    from grudge.dt_utils import characteristic_lengthscales
    char_length = characteristic_lengthscales(actx, dcoll, dd=dd_vol_fluid)
    char_length_wall = characteristic_lengthscales(actx, dcoll, dd=dd_vol_wall)

    if rank == 0:
        logger.info("Before restart/init")

    #########################
    # Convenience Functions #
    #########################

    def limit_fluid_state(cv, pressure, temperature, dd=dd_vol_fluid):

        spec_lim = make_obj_array([
            bound_preserving_limiter(dcoll=dcoll, dd=dd,
                                     field=cv.species_mass_fractions[i],
                                     mmin=0.0, mmax=1.0, modify_average=True)
            for i in range(nspecies)
        ])

        # limit the sum to 1.0
        aux = cv.mass*0.0
        for i in range(0, nspecies):
            aux = aux + spec_lim[i]
        spec_lim = spec_lim/aux

        kin_energy = 0.5*np.dot(cv.velocity, cv.velocity)

        mass_lim = eos.get_density(pressure=pressure, temperature=temperature,
                                   species_mass_fractions=spec_lim)

        energy_lim = mass_lim*(
            gas_model.eos.get_internal_energy(temperature,
                                              species_mass_fractions=spec_lim)
            + kin_energy
        )

        mom_lim = mass_lim*cv.velocity

        return make_conserved(dim=dim, mass=mass_lim, energy=energy_lim,
                              momentum=mom_lim,
                              species_mass=mass_lim*spec_lim)

    if soln_filter_cutoff < 0:
        soln_filter_cutoff = int(soln_filter_frac * order)
    if rhs_filter_cutoff < 0:
        rhs_filter_cutoff = int(rhs_filter_frac * order)

    if soln_nfilter > 0 and soln_filter_cutoff >= order:
        raise ValueError("Invalid setting for solution filter (cutoff >= order).")
    if use_rhs_filter and rhs_filter_cutoff >= order:
        raise ValueError("Invalid setting for RHS filter (cutoff >= order).")

    from mirgecom.filter import (
        exponential_mode_response_function as xmrfunc,
        filter_modally
    )
    soln_frfunc = partial(xmrfunc, alpha=soln_filter_alpha,
                          filter_order=soln_filter_order)
    rhs_frfunc = partial(xmrfunc, alpha=rhs_filter_alpha,
                         filter_order=rhs_filter_order)

    def filter_cv(cv):
        return filter_modally(dcoll, soln_filter_cutoff, soln_frfunc, cv,
                              dd=dd_vol_fluid)

    def filter_rhs(rhs):
        return filter_modally(dcoll, rhs_filter_cutoff, rhs_frfunc, rhs,
                              dd=dd_vol_fluid)

    filter_cv_compiled = actx.compile(filter_cv)

    if soln_nfilter >= 0 and rank == 0:
        logger.info("Solution filtering settings:")
        logger.info(f" - filter every {soln_nfilter} steps")
        logger.info(f" - filter alpha  = {soln_filter_alpha}")
        logger.info(f" - filter cutoff = {soln_filter_cutoff}")
        logger.info(f" - filter order  = {soln_filter_order}")
    if use_rhs_filter and rank == 0:
        logger.info("RHS filtering settings:")
        logger.info(f" - filter alpha  = {rhs_filter_alpha}")
        logger.info(f" - filter cutoff = {rhs_filter_cutoff}")
        logger.info(f" - filter order  = {rhs_filter_order}")

    limiter_func = None
    if use_species_limiter:
        limiter_func = limit_fluid_state

    def _create_fluid_state(cv, temperature_seed, smoothness=None):
        return make_fluid_state(cv=cv, gas_model=gas_model,
                                temperature_seed=temperature_seed,
                                smoothness=smoothness,
                                limiter_func=limiter_func,
                                limiter_dd=dd_vol_fluid)

    create_fluid_state = actx.compile(_create_fluid_state)

    def update_dv(cv, temperature, smoothness):
        from mirgecom.eos import MixtureDependentVars, GasDependentVars
        if eos_type == 0:
            return GasDependentVars(
                temperature=temperature,
                pressure=eos.pressure(cv, temperature),
                speed_of_sound=eos.sound_speed(cv, temperature),
                smoothness=smoothness)
        else:
            return MixtureDependentVars(
                temperature=temperature,
                pressure=eos.pressure(cv, temperature),
                speed_of_sound=eos.sound_speed(cv, temperature),
                species_enthalpies=eos.species_enthalpies(cv, temperature),
                smoothness=smoothness)

    def update_tv(cv, dv):
        return gas_model.transport.transport_vars(cv, dv, eos)

    def update_fluid_state(cv, dv, tv):
        from mirgecom.gas_model import ViscousFluidState
        return ViscousFluidState(cv, dv, tv)

    update_dv_compiled = actx.compile(update_dv)
    update_tv_compiled = actx.compile(update_tv)
    update_fluid_state_compiled = actx.compile(update_fluid_state)

    def _create_wall_dependent_vars(wv):
        return wall_model.dependent_vars(wv)

    create_wall_dependent_vars_compiled = actx.compile(
        _create_wall_dependent_vars)

    def _get_wv(wv):
        return wv

    get_wv = actx.compile(_get_wv)

    def get_temperature_update(cv, temperature):
        y = cv.species_mass_fractions
        e = gas_model.eos.internal_energy(cv)/cv.mass
        return actx.np.abs(
            pyro_mech.get_temperature_update_energy(e, temperature, y))

    get_temperature_update_compiled = actx.compile(get_temperature_update)

    def compute_smoothness(cv, dv, grad_cv):

        from mirgecom.fluid import velocity_gradient
        div_v = np.trace(velocity_gradient(cv, grad_cv))

        gamma = gas_model.eos.gamma(cv=cv, temperature=dv.temperature)
        r = gas_model.eos.gas_const(cv)
        c_star = actx.np.sqrt(gamma*r*(2/(gamma+1)*static_temp))
        indicator = -gamma_sc*char_length*div_v/c_star

        smoothness = actx.np.log(
            1 + actx.np.exp(theta_sc*(indicator - beta_sc)))/theta_sc
        return smoothness*gamma_sc*char_length

    compute_smoothness_compiled = actx.compile(compute_smoothness) # noqa

    if restart_filename:
        if rank == 0:
            logger.info("Restarting soln.")
        temperature_seed = restart_data["temperature_seed"]
        restart_cv = restart_data["cv"]
        restart_wv = restart_data["wv"]
        if restart_order != order:
            restart_dcoll = create_discretization_collection(
                actx,
                volume_meshes={
                    vol: mesh
                    for vol, (mesh, _) in volume_to_local_mesh_data.items()},
                order=restart_order)
            from meshmode.discretization.connection import make_same_mesh_connection
            fluid_connection = make_same_mesh_connection(
                actx,
                dcoll.discr_from_dd(dd_vol_fluid),
                restart_dcoll.discr_from_dd(dd_vol_fluid)
            )
            wall_connection = make_same_mesh_connection(
                actx,
                dcoll.discr_from_dd(dd_vol_wall),
                restart_dcoll.discr_from_dd(dd_vol_wall)
            )
            restart_cv = fluid_connection(restart_data["cv"])
            temperature_seed = fluid_connection(restart_data["temperature_seed"])
            restart_wv = wall_connection(restart_data["wv"])

        if logmgr:
            logmgr_set_time(logmgr, current_step, current_t)
    else:
        # Set the current state from time 0
        if rank == 0:
            logger.info("Initializing soln.")
        if init_name == "ACTII":
            restart_cv = fluid_init(dcoll, x_vec=actx.thaw(dcoll.nodes(dd_vol_fluid)),
                                    eos=eos, time=0)
        else:
            restart_cv = fluid_init(x_vec=actx.thaw(dcoll.nodes(dd_vol_fluid)),
                                    eos=eos, time=0)            
        temperature_seed = 0*restart_cv.mass + init_temperature
        wall_mass = wall_insert_rho * wall_insert_mask
        wall_cp = wall_insert_cp * wall_insert_mask

        if wall_surround_mask is not None:
            wall_mass = wall_mass + wall_surround_rho * wall_surround_mask
            wall_cp = wall_cp + wall_surround_cp * wall_surround_mask

        restart_wv = WallVars(
            mass=wall_mass,
            energy=wall_mass * wall_cp * temp_wall,
            ox_mass=0*wall_mass)

    if target_filename:
        if rank == 0:
            logger.info("Reading target soln.")
        if target_order != order:
            target_dcoll = create_discretization_collection(
                actx,
                volume_meshes={
                    vol: mesh
                    for vol, (mesh, _) in volume_to_local_mesh_data.items()},
                order=target_order)
            from meshmode.discretization.connection import make_same_mesh_connection
            fluid_connection = make_same_mesh_connection(
                actx,
                dcoll.discr_from_dd(dd_vol_fluid),
                target_dcoll.discr_from_dd(dd_vol_fluid)
            )
            target_cv = fluid_connection(target_data["cv"])
        else:
            target_cv = target_data["cv"]
    else:
        # Set the current state from time 0
        target_cv = restart_cv

    no_smoothness = force_evaluation(actx, 0.*restart_cv.mass)
    smoothness = no_smoothness
    target_smoothness = smoothness

    restart_cv = force_evaluation(actx, restart_cv)
    target_cv = force_evaluation(actx, target_cv)
    temperature_seed = force_evaluation(actx, temperature_seed)

    current_fluid_state = create_fluid_state(restart_cv, temperature_seed,
                                             smoothness=smoothness)
    target_fluid_state = create_fluid_state(target_cv, temperature_seed,
                                            smoothness=target_smoothness)
    current_wv = force_evaluation(actx, restart_wv)
    #current_wv = get_wv(restart_wv)

    if init_name == "ACTII":
        from y3prediction.actii_y3 import get_boundaries
        fluid_boundaries, wall_boundaries, target_boundaries = \
            get_boundaries(dcoll, actx, dd_vol_fluid, dd_vol_wall,
                           use_injection, quadrature_tag, gas_model,
                           noslip, adiabatic, temp_wall, target_fluid_state)
    elif init_name == "Flash1D":
        from y3prediction.flash_utils import get_boundaries
        fluid_boundaries, wall_boundaries, target_boundaries = \
            get_boundaries(dcoll, actx, dd_vol_fluid, dd_vol_wall, noslip,
                           adiabatic, periodic, temp_wall, gas_model, quadrature_tag,
                           target_fluid_state)

    wall_ffld_bnd = dd_vol_wall.trace("wall_farfield")

    def _grad_cv_operator_target(fluid_state, time):
        return grad_cv_operator(dcoll=dcoll, gas_model=gas_model,
                                dd=dd_vol_fluid,
                                boundaries=target_boundaries,
                                state=fluid_state,
                                time=time,
                                quadrature_tag=quadrature_tag)

    grad_cv_operator_target_compiled = actx.compile(_grad_cv_operator_target) # noqa

    if use_av:
        target_grad_cv = grad_cv_operator_target_compiled(
            target_fluid_state, time=0.)
        target_smoothness = compute_smoothness_compiled(
            cv=target_cv, dv=target_fluid_state.dv, grad_cv=target_grad_cv)

        target_fluid_state = create_fluid_state(cv=target_cv,
                                          temperature_seed=temperature_seed,
                                          smoothness=target_smoothness)

    stepper_state = make_obj_array([current_fluid_state.cv,
                                    temperature_seed, current_wv])


    # compiled wrapper for grad_cv_operator
    def _grad_cv_operator(fluid_state, time):
        return grad_cv_operator(dcoll=dcoll, gas_model=gas_model,
                                boundaries=fluid_boundaries,
                                dd=dd_vol_fluid,
                                state=fluid_state,
                                time=time,
                                quadrature_tag=quadrature_tag)

    grad_cv_operator_compiled = actx.compile(_grad_cv_operator) # noqa

    def get_production_rates(cv, temperature):
        return eos.get_production_rates(cv, temperature)

    compute_production_rates = actx.compile(get_production_rates)

    def _grad_t_operator(t, fluid_state, wall_kappa, wall_temperature):
        fluid_grad_t, wall_grad_t = coupled_grad_t_operator(
            dcoll,
            gas_model,
            dd_vol_fluid, dd_vol_wall,
            fluid_boundaries, wall_boundaries,
            fluid_state, wall_kappa, wall_temperature,
            time=t,
            quadrature_tag=quadrature_tag)
        return make_obj_array([fluid_grad_t, wall_grad_t])

    grad_t_operator = actx.compile(_grad_t_operator)

    ####################
    # Ignition Sources #
    ####################

    # if you divide by 2.355, 50% of the spark is within this diameter
    # if you divide by 6, 99% of the energy is deposited in this time
    #spark_diameter /= 2.355
    spark_diameter /= 6.0697
    spark_duration /= 6.0697

    # gaussian application in time
    def spark_time_func(t):
        expterm = actx.np.exp((-(t - spark_init_time)**2) /
                              (2*spark_duration*spark_duration))
        return expterm

    if use_ignition == 2:
        from y3prediction.utils import HeatSource
        ignition_source = HeatSource(dim=dim, center=spark_center,
                                      amplitude=spark_strength,
                                      amplitude_func=spark_time_func,
                                      width=spark_diameter)
    else:
        from y3prediction.utils import SparkSource
        ignition_source = SparkSource(dim=dim, center=spark_center,
                                      amplitude=spark_strength,
                                      amplitude_func=spark_time_func,
                                      width=spark_diameter)

    ##################
    # Sponge Sources #
    ##################

    # initialize the sponge field
    sponge_amp = sponge_sigma/current_dt/1000

    from y3prediction.utils import InitSponge
    sponge_init = InitSponge(x0=sponge_x0, thickness=sponge_thickness,
                             amplitude=sponge_amp)
    x_vec = actx.thaw(dcoll.nodes(dd_vol_fluid))

    def _sponge_sigma(x_vec):
        return sponge_init(x_vec=x_vec)

    get_sponge_sigma = actx.compile(_sponge_sigma)
    sponge_sigma = get_sponge_sigma(x_vec)

    def _sponge_source(cv):
        """Create sponge source."""
        return sponge_sigma*(current_fluid_state.cv - cv)

    def experimental_kappa(temperature):
        return (
            1.766e-10 * temperature**3
            - 4.828e-7 * temperature**2
            + 6.252e-4 * temperature
            + 6.707e-3)

    def puma_kappa(mass_loss_frac):
        return (
            0.0988 * mass_loss_frac**2
            - 0.2751 * mass_loss_frac
            + 0.201)

    def puma_effective_surface_area(mass_loss_frac):
        # Original fit function: -1.1012e5*x**2 - 0.0646e5*x + 1.1794e5
        # Rescale by x==0 value and rearrange
        return 1.1794e5 * (
            1
            - 0.0547736137 * mass_loss_frac
            - 0.9336950992 * mass_loss_frac**2)

    def _get_wall_kappa_fiber(mass, temperature):
        mass_loss_frac = (
            (wall_insert_rho - mass)/wall_insert_rho
            * wall_insert_mask)
        scaled_insert_kappa = (
            experimental_kappa(temperature)
            * puma_kappa(mass_loss_frac)
            / puma_kappa(0))
        retval = scaled_insert_kappa * wall_insert_mask
        if wall_surround_mask is not None:
            retval = retval + wall_surround_kappa*wall_surround_mask
        return retval

    def _get_wall_kappa_inert(mass, temperature):
        retval = wall_insert_kappa * wall_insert_mask
        if wall_surround_mask is not None:
            retval = retval + wall_surround_kappa*wall_surround_mask
        return retval

    def _get_wall_effective_surface_area_fiber(mass):
        mass_loss_frac = (
            (wall_insert_rho - mass)/wall_insert_rho
            * wall_insert_mask)
        return (
            puma_effective_surface_area(mass_loss_frac) * wall_insert_mask)

    def _mass_loss_rate_fiber(mass, ox_mass, temperature, eff_surf_area):
        actx = mass.array_context
        alpha = (
            (0.00143+0.01*actx.np.exp(-1450.0/temperature))
            / (1.0+0.0002*actx.np.exp(13000.0/temperature)))
        k = alpha*actx.np.sqrt(
            (univ_gas_const*temperature)/(2.0*np.pi*mw_o2))
        return (mw_co/mw_o2 + mw_o/mw_o2 - 1)*ox_mass*k*eff_surf_area

    # inert
    if wall_material == 0:
        wall_model = WallModel(
            heat_capacity=wall_cp,
            thermal_conductivity_func=_get_wall_kappa_inert)
    # non-porous
    elif wall_material == 1:
        wall_model = WallModel(
            heat_capacity=wall_cp,
            thermal_conductivity_func=_get_wall_kappa_fiber,
            effective_surface_area_func=_get_wall_effective_surface_area_fiber,
            mass_loss_func=_mass_loss_rate_fiber,
            oxygen_diffusivity=wall_insert_ox_diff * wall_insert_mask)
    # porous
    elif wall_material == 2:
        wall_model = WallModel(
            heat_capacity=wall_cp,
            thermal_conductivity_func=_get_wall_kappa_fiber,
            effective_surface_area_func=_get_wall_effective_surface_area_fiber,
            mass_loss_func=_mass_loss_rate_fiber,
            oxygen_diffusivity=wall_insert_ox_diff * wall_insert_mask)

    vis_timer = None
    monitor_memory = True
    monitor_performance = 2

    if logmgr:
        logmgr_add_cl_device_info(logmgr, queue)

        vis_timer = IntervalTimer("t_vis", "Time spent visualizing")
        logmgr.add_quantity(vis_timer)

        gc_timer = IntervalTimer("t_gc", "Time spent garbage collecting")
        logmgr.add_quantity(gc_timer)

        if monitor_performance > 0:
            logmgr.add_watches([
                ("t_step.max", "| Performance:\n| \t walltime: {value:6g} s")
            ])

        if monitor_performance > 1:

            logmgr.add_watches([
                ("t_vis.max", "\n| \t visualization time: {value:6g} s\n"),
                ("t_gc.max", "| \t garbage collection time: {value:6g} s\n"),
                ("t_log.max", "| \t log walltime: {value:6g} s\n")
            ])

        if monitor_memory:
            logmgr_add_device_memory_usage(logmgr, queue)
            logmgr_add_mempool_usage(logmgr, alloc)

            logmgr.add_watches([
                ("memory_usage_python.max",
                 "| Memory:\n| \t python memory: {value:7g} Mb\n")
            ])

            try:
                logmgr.add_watches([
                    ("memory_usage_gpu.max",
                     "| \t gpu memory: {value:7g} Mb\n")
                ])
            except KeyError:
                pass

            logmgr.add_watches([
                ("memory_usage_hwm.max",
                 "| \t memory hwm: {value:7g} Mb\n"),
                ("memory_usage_mempool_managed.max",
                 "| \t mempool total: {value:7g} Mb\n"),
                ("memory_usage_mempool_active.max",
                 "| \t mempool active: {value:7g} Mb")
            ])

        if use_profiling:
            logmgr.add_watches(["pyopencl_array_time.max"])

    fluid_visualizer = make_visualizer(dcoll, volume_dd=dd_vol_fluid)
    wall_visualizer = make_visualizer(dcoll, volume_dd=dd_vol_wall)

    #    initname = initializer.__class__.__name__
    eosname = eos.__class__.__name__
    init_message = make_init_message(dim=dim, order=order, nelements=local_nelements,
                                     global_nelements=global_nelements,
                                     dt=current_dt, t_final=t_final, nstatus=nstatus,
                                     nviz=nviz, cfl=current_cfl,
                                     constant_cfl=constant_cfl, initname=casename,
                                     eosname=eosname, casename=casename)
    if rank == 0:
        logger.info(init_message)

    # some utility functions
    def vol_min_loc(dd_vol, x):
        from grudge.op import nodal_min_loc
        return actx.to_numpy(nodal_min_loc(dcoll, dd_vol, x,
                                           initial=np.inf))[()]

    def vol_max_loc(dd_vol, x):
        from grudge.op import nodal_max_loc
        return actx.to_numpy(nodal_max_loc(dcoll, dd_vol, x,
                                           initial=-np.inf))[()]

    def vol_min(dd_vol, x):
        return actx.to_numpy(nodal_min(dcoll, dd_vol, x,
                                       initial=np.inf))[()]

    def vol_max(dd_vol, x):
        return actx.to_numpy(nodal_max(dcoll, dd_vol, x,
                                       initial=-np.inf))[()]

    def global_range_check(dd_vol, array, min_val, max_val):
        return global_reduce(
            check_range_local(
                dcoll, dd_vol, array, min_val, max_val), op="lor")

    def my_write_status_lite(step, t, t_wall):
        status_msg = (f"\n--     step {step:9d}:"
                      f"\n----   fluid sim time {t:1.8e},"
                      f" wall sim time {t_wall:1.8e}")

        if rank == 0:
            logger.info(status_msg)

    def my_write_status(cv, dv, wall_temperature, dt, cfl_fluid, cfl_wall):
        status_msg = (f"----   dt {dt:1.3e},"
                      f" cfl_fluid {cfl_fluid:1.8f},"
                      f" cfl_wall {cfl_wall:1.8f}")

        pmin = vol_min(dd_vol_fluid, dv.pressure)
        pmax = vol_max(dd_vol_fluid, dv.pressure)
        tmin = vol_min(dd_vol_fluid, dv.temperature)
        tmax = vol_max(dd_vol_fluid, dv.temperature)
        twmin = vol_min(dd_vol_wall, wall_temperature)
        twmax = vol_max(dd_vol_wall, wall_temperature)

        from pytools.obj_array import obj_array_vectorize
        y_min = obj_array_vectorize(lambda x: vol_min(dd_vol_fluid, x),
                                      cv.species_mass_fractions)
        y_max = obj_array_vectorize(lambda x: vol_max(dd_vol_fluid, x),
                                      cv.species_mass_fractions)

        dv_status_msg = (
            f"\n------ P       (min, max) (Pa) = ({pmin:1.9e}, {pmax:1.9e})")
        dv_status_msg += (
            f"\n------ T_fluid (min, max) (K)  = ({tmin:7g}, {tmax:7g})")
        dv_status_msg += (
            f"\n------ T_wall  (min, max) (K)  = ({twmin:7g}, {twmax:7g})")

        if eos_type == 1:
            # check the temperature convergence
            # a single call to get_temperature_update is like taking an additional
            # Newton iteration and gives us a residual
            temp_resid = get_temperature_update_compiled(
                cv, dv.temperature)/dv.temperature
            temp_err_min = vol_min(dd_vol_fluid, temp_resid)
            temp_err_max = vol_max(dd_vol_fluid, temp_resid)
            dv_status_msg += (
                f"\n------ T_resid (min, max)      = "
                f"({temp_err_min:1.5e}, {temp_err_max:1.5e})")

        for i in range(nspecies):
            dv_status_msg += (
                f"\n------ y_{species_names[i]:5s} (min, max)      = "
                f"({y_min[i]:1.3e}, {y_max[i]:1.3e})")
        #dv_status_msg += "\n"
        status_msg += dv_status_msg

        if rank == 0:
            logger.info(status_msg)

    def my_write_viz(step, t, t_wall, fluid_state, wv, wall_kappa,
                     wall_temperature, ts_field_fluid, ts_field_wall,
                     dump_number):

        if rank == 0:
            print(f"******** Writing Visualization File {dump_number}"
                  f" at step {step},"
                  f" sim time {t:1.6e} s ********")

        cv = fluid_state.cv
        dv = fluid_state.dv
        mu = fluid_state.viscosity
        nu = mu / cv.mass

        # basic viz quantities, things here are difficult (or impossible) to compute
        # in post-processing
        fluid_viz_fields = [("cv", cv),
                            ("dv", dv),
                            ("dt" if constant_cfl else "cfl", ts_field_fluid)]
        wall_viz_fields = [
            ("wv", wv),
            ("wall_kappa", wall_kappa),
            ("wall_temperature", wall_temperature),
            ("dt" if constant_cfl else "cfl", ts_field_wall)
        ]

        # extra viz quantities, things here are often used for post-processing
        if viz_level > 0:
            mach = fluid_state.speed / dv.speed_of_sound
            fluid_viz_ext = [("mach", mach),
                             ("velocity", cv.velocity)]
            fluid_viz_fields.extend(fluid_viz_ext)

            # species mass fractions
            fluid_viz_fields.extend(
                ("Y_"+species_names[i], cv.species_mass_fractions[i])
                for i in range(nspecies))

            if eos_type == 1:
                temp_resid = get_temperature_update_compiled(
                    cv, dv.temperature)/dv.temperature
                production_rates = compute_production_rates(fluid_state.cv,
                                                            fluid_state.temperature)
                fluid_viz_ext = [("temp_resid", temp_resid),
                                 ("production_rates", production_rates)]
                fluid_viz_fields.extend(fluid_viz_ext)

            if use_av:
                fluid_viz_ext = [("mu", mu)]
                fluid_viz_fields.extend(fluid_viz_ext)

            if nparts > 1:
                fluid_viz_ext = [("rank", rank)]
                fluid_viz_fields.extend(fluid_viz_ext)

        # additional viz quantities, add in some non-dimensional numbers
        if viz_level > 1:
            cell_Re = (cv.mass*cv.speed*char_length /
                fluid_state.viscosity)
            cp = gas_model.eos.heat_capacity_cp(cv, fluid_state.temperature)
            alpha_heat = fluid_state.thermal_conductivity/cp/fluid_state.viscosity
            cell_Pe_heat = char_length*cv.speed/alpha_heat
            from mirgecom.viscous import get_local_max_species_diffusivity
            d_alpha_max = \
                get_local_max_species_diffusivity(
                    fluid_state.array_context,
                    fluid_state.species_diffusivity
                )
            cell_Pe_mass = char_length*cv.speed/d_alpha_max
            cell_Sc = nu / d_alpha_max

            # these are useful if our transport properties
            # are not constant on the mesh
            # prandtl
            # schmidt_number
            # damkohler_number

            viz_ext = [("Re", cell_Re),
                       ("Pe_mass", cell_Pe_mass),
                       ("Pe_heat", cell_Pe_heat),
                       ("Sc", cell_Sc)]

            fluid_viz_fields.extend(viz_ext)

            cell_alpha = wall_model.thermal_diffusivity(
                wv.mass, wall_temperature, wall_kappa)

            viz_ext = [
                       ("alpha", cell_alpha)]
            wall_viz_fields.extend(viz_ext)

        # debbuging viz quantities, things here are used for diagnosing run issues
        if viz_level > 2:
            from mirgecom.fluid import (
                velocity_gradient,
                species_mass_fraction_gradient
            )
            """
            ns_rhs, grad_cv, grad_t = \
                ns_operator(dcoll, state=fluid_state, time=t,
                            boundaries=boundaries, gas_model=gas_model,
                            return_gradients=True)
            """
            grad_cv = grad_cv_operator_compiled(fluid_state,
                                                time=t)
            grad_v = velocity_gradient(cv, grad_cv)
            grad_y = species_mass_fraction_gradient(cv, grad_cv)

            grad_temperature = grad_t_operator(
                dv.temperature, fluid_state, wall_kappa, wall_temperature)
            fluid_grad_temperature = grad_temperature[0]
            wall_grad_temperature = grad_temperature[1]

            #viz_ext = [("rhs", ns_rhs),
            viz_ext = [("sponge_sigma", sponge_sigma),
                       ("grad_temperature", fluid_grad_temperature),
                       ("grad_v_x", grad_v[0]),
                       ("grad_v_y", grad_v[1])]
            if dim == 3:
                viz_ext.extend(("grad_v_z", grad_v[2]))

            viz_ext.extend(("grad_Y_"+species_names[i], grad_y[i])
                           for i in range(nspecies))
            fluid_viz_fields.extend(viz_ext)

            viz_ext = [("grad_temperature", wall_grad_temperature)]
            wall_viz_fields.extend(viz_ext)

        write_visfile(
            dcoll, fluid_viz_fields, fluid_visualizer,
            vizname=vizname+"-fluid", step=dump_number, t=t,
            overwrite=True, comm=comm, vis_timer=vis_timer)
        write_visfile(
            dcoll, wall_viz_fields, wall_visualizer,
            vizname=vizname+"-wall", step=dump_number, t=t_wall,
            overwrite=True, comm=comm, vis_timer=vis_timer)

        if rank == 0:
            print("******** Done Writing Visualization File ********")

    def my_write_restart(step, t, t_wall, state):
        if rank == 0:
            print(f"******** Writing Restart File at step {step}, "
                  f"sim time {t:1.6e} s ********")

        cv, tseed, wv = state
        restart_fname = restart_pattern.format(cname=casename, step=step, rank=rank)
        if restart_fname != restart_filename:
            restart_data = {
                "volume_to_local_mesh_data": volume_to_local_mesh_data,
                "cv": cv,
                "temperature_seed": tseed,
                "nspecies": nspecies,
                "wv": wv,
                "t": t,
                "t_wall": t_wall,
                "step": step,
                "order": order,
                "last_viz_interval": last_viz_interval,
                "global_nelements": global_nelements,
                "num_parts": nparts
            }
            write_restart_file(actx, restart_data, restart_fname, comm)

        if rank == 0:
            print("******** Done Writing Restart File ********")

    def my_health_check(fluid_state, wall_temperature):
        health_error = False
        cv = fluid_state.cv
        dv = fluid_state.dv

        if check_naninf_local(dcoll, dd_vol_fluid, dv.pressure):
            health_error = True
            logger.info(f"{rank=}: NANs/Infs in pressure data.")

        if check_naninf_local(dcoll, dd_vol_wall, wall_temperature):
            health_error = True
            logger.info(f"{rank=}: NANs/Infs in wall temperature data.")

        if global_range_check(dd_vol_fluid, dv.pressure,
                              health_pres_min, health_pres_max):
            health_error = True
            p_min = vol_min(dd_vol_fluid, dv.pressure)
            p_max = vol_max(dd_vol_fluid, dv.pressure)
            logger.info(f"Pressure range violation: "
                        f"Simulation Range ({p_min=}, {p_max=}) "
                        f"Specified Limits ({health_pres_min=}, {health_pres_max=})")

        if global_range_check(dd_vol_fluid, dv.temperature,
                              health_temp_min, health_temp_max):
            health_error = True
            t_min = vol_min(dd_vol_fluid, dv.temperature)
            t_max = vol_max(dd_vol_fluid, dv.temperature)
            logger.info(f"Temperature range violation: "
                        f"Simulation Range ({t_min=}, {t_max=}) "
                        f"Specified Limits ({health_temp_min=}, {health_temp_max=})")

        if global_range_check(dd_vol_wall, wall_temperature,
                              health_temp_min, health_temp_max):
            health_error = True
            t_min = vol_min(dd_vol_wall, wall_temperature)
            t_max = vol_max(dd_vol_wall, wall_temperature)
            logger.info(f"Wall temperature range violation: "
                        f"Simulation Range ({t_min=}, {t_max=}) "
                        f"Specified Limits ({health_temp_min=}, {health_temp_max=})")

        for i in range(nspecies):
            if global_range_check(dd_vol_fluid, cv.species_mass_fractions[i],
                                  health_mass_frac_min, health_mass_frac_max):
                health_error = True
                y_min = vol_min(dd_vol_fluid, cv.species_mass_fractions[i])
                y_max = vol_max(dd_vol_fluid, cv.species_mass_fractions[i])
                logger.info(f"Species mass fraction range violation. "
                            f"{species_names[i]}: ({y_min=}, {y_max=})")

        if eos_type == 1:
            # check the temperature convergence
            # a single call to get_temperature_update is like taking an additional
            # Newton iteration and gives us a residual
            temp_resid = get_temperature_update_compiled(
                cv, dv.temperature)/dv.temperature
            temp_err = vol_max(dd_vol_fluid, temp_resid)
            if temp_err > pyro_temp_tol:
                health_error = True
                logger.info(f"Temperature is not converged "
                            f"{temp_err=} > {pyro_temp_tol}.")

        return health_error

    def my_get_viscous_timestep(dcoll, fluid_state):
        """Routine returns the the node-local maximum stable viscous timestep.

        Parameters
        ----------
        dcoll: grudge.eager.EagerDGDiscretization
            the discretization to use
        fluid_state: :class:`~mirgecom.gas_model.FluidState`
            Full fluid state including conserved and thermal state
        alpha: :class:`~meshmode.dof_array.DOFArray`
            Arfifical viscosity

        Returns
        -------
        :class:`~meshmode.dof_array.DOFArray`
            The maximum stable timestep at each node.
        """
        nu = 0
        d_alpha_max = 0

        if fluid_state.is_viscous:
            from mirgecom.viscous import get_local_max_species_diffusivity
            nu = fluid_state.viscosity/fluid_state.mass_density
            d_alpha_max = \
                get_local_max_species_diffusivity(
                    fluid_state.array_context,
                    fluid_state.species_diffusivity
                )

        return (
            char_length / (fluid_state.wavespeed
            + ((nu + d_alpha_max) / char_length))
        )

    def my_get_wall_timestep(dcoll, wv, wall_kappa, wall_temperature):
        """Routine returns the the node-local maximum stable thermal timestep.

        Parameters
        ----------
        dcoll: grudge.eager.EagerDGDiscretization
            the discretization to use

        Returns
        -------
        :class:`~meshmode.dof_array.DOFArray`
            The maximum stable timestep at each node.
        """

        return (
            char_length_wall*char_length_wall
            / (
                wall_time_scale
                * actx.np.maximum(
                    wall_model.thermal_diffusivity(
                        wv.mass, wall_temperature, wall_kappa),
                    wall_model.oxygen_diffusivity)))

    def _my_get_timestep_wall(
            dcoll, wv, wall_kappa, wall_temperature, t, dt, cfl, t_final,
            constant_cfl=False, wall_dd=DD_VOLUME_ALL):
        """Return the maximum stable timestep for a typical heat transfer simulation.

        This routine returns *dt*, the users defined constant timestep, or *max_dt*,
        the maximum domain-wide stability-limited timestep for a fluid simulation.

        .. important::
            This routine calls the collective: :func:`~grudge.op.nodal_min` on the
            inside which makes it domain-wide regardless of parallel domain
            decomposition. Thus this routine must be called *collectively*
            (i.e. by all ranks).

        Two modes are supported:
            - Constant DT mode: returns the minimum of (t_final-t, dt)
            - Constant CFL mode: returns (cfl * max_dt)

        Parameters
        ----------
        dcoll
            Grudge discretization or discretization collection?
        t: float
            Current time
        t_final: float
            Final time
        dt: float
            The current timestep
        cfl: float
            The current CFL number
        constant_cfl: bool
            True if running constant CFL mode

        Returns
        -------
        float
            The dt (contant cfl) or cfl (constant dt) at every point in the mesh
        float
            The minimum stable cfl based on conductive heat transfer
        float
            The maximum stable DT based on conductive heat transfer
        """
        actx = wall_kappa.array_context
        mydt = dt
        if constant_cfl:
            from grudge.op import nodal_min
            ts_field = cfl*my_get_wall_timestep(
                dcoll=dcoll, wv=wv, wall_kappa=wall_kappa,
                wall_temperature=wall_temperature)
            mydt = actx.to_numpy(
                nodal_min(
                    dcoll, wall_dd, ts_field, initial=np.inf))[()]
        else:
            from grudge.op import nodal_max
            ts_field = mydt/my_get_wall_timestep(
                dcoll=dcoll, wv=wv, wall_kappa=wall_kappa,
                wall_temperature=wall_temperature)
            cfl = actx.to_numpy(
                nodal_max(
                    dcoll, wall_dd, ts_field, initial=0.))[()]

        return ts_field, cfl, mydt

    #my_get_timestep = actx.compile(_my_get_timestep)
    my_get_timestep_wall = _my_get_timestep_wall

    def _my_get_timestep(
            dcoll, fluid_state, t, dt, cfl, t_final, constant_cfl=False,
            fluid_dd=DD_VOLUME_ALL):
        """Return the maximum stable timestep for a typical fluid simulation.

        This routine returns *dt*, the users defined constant timestep, or *max_dt*,
        the maximum domain-wide stability-limited timestep for a fluid simulation.

        .. important::
            This routine calls the collective: :func:`~grudge.op.nodal_min` on the
            inside which makes it domain-wide regardless of parallel domain
            decomposition. Thus this routine must be called *collectively*
            (i.e. by all ranks).

        Two modes are supported:
            - Constant DT mode: returns the minimum of (t_final-t, dt)
            - Constant CFL mode: returns (cfl * max_dt)

        Parameters
        ----------
        dcoll
            Grudge discretization or discretization collection?
        fluid_state: :class:`~mirgecom.gas_model.FluidState`
            The full fluid conserved and thermal state
        t: float
            Current time
        t_final: float
            Final time
        dt: float
            The current timestep
        cfl: float
            The current CFL number
        alpha: :class:`~meshmode.dof_array.DOFArray`
            The contribution from artificial viscosity
        constant_cfl: bool
            True if running constant CFL mode

        Returns
        -------
        float
            The dt (contant cfl) or cfl (constant dt) at every point in the mesh
        float
            The minimum stable cfl based on a viscous fluid.
        float
            The maximum stable DT based on a viscous fluid.
        """
        mydt = dt
        if constant_cfl:
            from grudge.op import nodal_min
            ts_field = cfl*my_get_viscous_timestep(
                dcoll=dcoll, fluid_state=fluid_state)
            mydt = fluid_state.array_context.to_numpy(nodal_min(
                    dcoll, fluid_dd, ts_field, initial=np.inf))[()]
        else:
            from grudge.op import nodal_max
            ts_field = mydt/my_get_viscous_timestep(
                dcoll=dcoll, fluid_state=fluid_state)
            cfl = fluid_state.array_context.to_numpy(nodal_max(
                    dcoll, fluid_dd, ts_field, initial=0.))[()]

        return ts_field, cfl, mydt

    #my_get_timestep = actx.compile(_my_get_timestep)
    my_get_timestep = _my_get_timestep

    def _check_time(time, dt, interval, interval_type):
        toler = 1.e-6
        status = False

        dumps_so_far = math.floor((time-t_start)/interval)

        # dump if we just passed a dump interval
        if interval_type == 2:
            time_till_next = (dumps_so_far + 1)*interval - time
            steps_till_next = math.floor(time_till_next/dt)

            # reduce the timestep going into a dump to avoid a big variation in dt
            if steps_till_next < 5:
                dt_new = dt
                extra_time = time_till_next - steps_till_next*dt
                #if actx.np.abs(extra_time/dt) > toler:
                if abs(extra_time/dt) > toler:
                    dt_new = time_till_next/(steps_till_next + 1)

                if steps_till_next < 1:
                    dt_new = time_till_next

                dt = dt_new

            time_from_last = time - t_start - (dumps_so_far)*interval
            if abs(time_from_last/dt) < toler:
                status = True
        else:
            time_from_last = time - t_start - (dumps_so_far)*interval
            if time_from_last < dt:
                status = True

        return status, dt, dumps_so_far + last_viz_interval

    #check_time = _check_time

    def my_pre_step(step, t, dt, state):

        if check_step(step=step, interval=ngarbage):
            with gc_timer.start_sub_timer():
                from warnings import warn
                warn("Running gc.collect() to work around memory growth issue "
                     "https://github.com/illinois-ceesd/mirgecom/issues/839")
                import gc
                gc.collect()

        # Filter *first* because this will be most straightfwd to
        # understand and move. For this to work, this routine
        # must pass back the filtered CV in the state.
        if check_step(step=step, interval=soln_nfilter):
            cv, tseed, wv = state
            cv = filter_cv_compiled(cv)
            state = make_obj_array([cv, tseed, wv])

        cv, tseed, wv = state
        fluid_state = create_fluid_state(cv=cv,
                                         temperature_seed=tseed,
                                         smoothness=no_smoothness)
        wdv = create_wall_dependent_vars_compiled(wv)
<<<<<<< HEAD
        new_tseed = fluid_state.temperature
        state = make_obj_array([cv, new_tseed, wv])
        cv = fluid_state.cv
=======
        cv = fluid_state.cv  # reset cv to limited version
        # This re-creation of the state resets *tseed* to current temp
        state = make_obj_array([cv, fluid_state.temperature, wv])
>>>>>>> 375bb9d0

        try:

            if logmgr:
                logmgr.tick_before()

            # disable non-constant dt timestepping for now
            # re-enable when we're ready
            do_viz = check_step(step=step, interval=nviz)
            do_restart = check_step(step=step, interval=nrestart)
            do_health = check_step(step=step, interval=nhealth)
            do_status = check_step(step=step, interval=nstatus)
            next_dump_number = step

            if any([do_viz, do_restart, do_health, do_status]):

                if use_av:
                    # recompute the dv to have the correct smoothness
                    if do_viz:
                        # use the divergence to compute the smoothness field
                        grad_cv = grad_cv_operator_compiled(fluid_state,
                                                            time=t)
                        # limited cv here to compute smoothness
                        smoothness = compute_smoothness_compiled(
                            cv=cv, dv=fluid_state.dv,
                            grad_cv=grad_cv)

                        # unlimited cv here as that is what gets written
                        dv_new = update_dv_compiled(
                            cv=cv, temperature=fluid_state.temperature,
                            smoothness=smoothness)
                        tv_new = update_tv_compiled(cv=cv, dv=dv_new)
                        fluid_state = update_fluid_state_compiled(
                            cv=cv, dv=dv_new, tv=tv_new)

                #print(wv)
                #wv = force_evaluation(actx, wv)
                #print(wv)
                # pass through, removes a bunch of tagging to avoid recomplie
                wv = get_wv(wv)
                #print(wv)

                if not force_eval:
                    fluid_state = force_evaluation(actx, fluid_state)
                    wv = force_evaluation(actx, wv)

                dv = fluid_state.dv

                ts_field_fluid, cfl_fluid, dt_fluid = my_get_timestep(
                    dcoll=dcoll, fluid_state=fluid_state,
                    t=t, dt=dt, cfl=current_cfl, t_final=t_final,
                    constant_cfl=constant_cfl, fluid_dd=dd_vol_fluid)

                ts_field_wall, cfl_wall, dt_wall = my_get_timestep_wall(
                    dcoll=dcoll, wv=wv, wall_kappa=wdv.thermal_conductivity,
                    wall_temperature=wdv.temperature, t=t, dt=dt,
                    cfl=current_cfl, t_final=t_final, constant_cfl=constant_cfl,
                    wall_dd=dd_vol_wall)

            """
            # adjust time for constant cfl, use the smallest timescale
            dt_const_cfl = 100.
            if constant_cfl:
                dt_const_cfl = np.minimum(dt_fluid, dt_wall)

            # adjust time to hit the final requested time
            t_remaining = max(0, t_final - t)

            if viz_interval_type == 0:
                dt = np.minimum(t_remaining, current_dt)
            else:
                dt = np.minimum(t_remaining, dt_const_cfl)

            # update our I/O quantities
            cfl_fluid = dt*cfl_fluid/dt_fluid
            cfl_wall = dt*cfl_wall/dt_wall
            ts_field_fluid = dt*ts_field_fluid/dt_fluid
            ts_field_wall = dt*ts_field_wall/dt_wall

            if viz_interval_type == 1:
                do_viz, dt, next_dump_number = check_time(
                    time=t, dt=dt, interval=t_viz_interval,
                    interval_type=viz_interval_type)
            elif viz_interval_type == 2:
                dt_sav = dt
                do_viz, dt, next_dump_number = check_time(
                    time=t, dt=dt, interval=t_viz_interval,
                    interval_type=viz_interval_type)

                # adjust cfl by dt
                cfl_fluid = dt*cfl_fluid/dt_sav
                cfl_wall = dt*cfl_wall/dt_sav
            else:
                do_viz = check_step(step=step, interval=nviz)
                next_dump_number = step
            """

            t_wall = t_wall_start + (step - first_step)*dt*wall_time_scale
            my_write_status_lite(step=step, t=t, t_wall=t_wall)

            # these status updates require global reductions on state data
            if do_status:
                my_write_status(cv=cv, dv=dv, wall_temperature=wdv.temperature,
                                dt=dt, cfl_fluid=cfl_fluid, cfl_wall=cfl_wall)

            if do_health:
                health_errors = global_reduce(
                    my_health_check(fluid_state, wall_temperature=wdv.temperature),
                    op="lor")
                if health_errors:
                    if rank == 0:
                        logger.warning("Solution failed health check.")
                    raise MyRuntimeError("Failed simulation health check.")

            if do_restart:
                my_write_restart(step=step, t=t, t_wall=t_wall, state=state)

            if do_viz:
                my_write_viz(
                    step=step, t=t, t_wall=t_wall, fluid_state=fluid_state,
                    wv=wv, wall_kappa=wdv.thermal_conductivity,
                    wall_temperature=wdv.temperature, ts_field_fluid=ts_field_fluid,
                    ts_field_wall=ts_field_wall,
                    dump_number=next_dump_number)

        except MyRuntimeError:
            if rank == 0:
                logger.error("Errors detected; attempting graceful exit.")

            if viz_interval_type == 0:
                dump_number = step
            else:
                dump_number = (math.floor((t-t_start)/t_viz_interval) +
                    last_viz_interval)

            my_write_viz(
                step=step, t=t, t_wall=t_wall, fluid_state=fluid_state,
                wv=wv, wall_kappa=wdv.thermal_conductivity,
                wall_temperature=wdv.temperature, ts_field_fluid=ts_field_fluid,
                ts_field_wall=ts_field_wall,
                dump_number=dump_number)
            my_write_restart(step=step, t=t, t_wall=t_wall, state=state)
            raise

        return state, dt

    def my_post_step(step, t, dt, state):
        if logmgr:
            set_dt(logmgr, dt)
            logmgr.tick_after()
        return state, dt

    def my_rhs(t, state):
        cv, tseed, wv = state

        fluid_state = make_fluid_state(cv=cv, gas_model=gas_model,
                                       temperature_seed=tseed,
                                       smoothness=no_smoothness,
                                       limiter_func=limiter_func,
                                       limiter_dd=dd_vol_fluid)
<<<<<<< HEAD
        cv = fluid_state.cv
=======
        cv = fluid_state.cv  # reset cv to the limited version
>>>>>>> 375bb9d0

        if use_av:
            # use the divergence to compute the smoothness field
            grad_fluid_cv = grad_cv_operator(
                dcoll, gas_model, fluid_boundaries, fluid_state,
                dd=dd_vol_fluid,
                time=t, quadrature_tag=quadrature_tag,
                comm_tag=_SmoothnessCVGradCommTag)
            smoothness = compute_smoothness(cv=cv, dv=fluid_state.dv,
                                            grad_cv=grad_fluid_cv)

            dv_new = update_dv(cv=cv, temperature=fluid_state.temperature,
                               smoothness=smoothness)
            tv_new = update_tv(cv=cv, dv=dv_new)
            fluid_state = update_fluid_state(cv=cv, dv=dv_new, tv=tv_new)

        # update wall model
        wdv = wall_model.dependent_vars(wv)
        tseed_rhs = 0*fluid_state.temperature

        """
        # Steps common to NS and AV (and wall model needs grad(temperature))
        operator_fluid_states = make_operator_fluid_states(
            dcoll, fluid_state, gas_model, boundaries, quadrature_tag)

        grad_fluid_cv = grad_cv_operator(
            dcoll, gas_model, boundaries, fluid_state,
            quadrature_tag=quadrature_tag,
            operator_states_quad=operator_fluid_states)
        """

        fluid_rhs, wall_energy_rhs = coupled_ns_heat_operator(
            dcoll=dcoll,
            gas_model=gas_model,
            fluid_dd=dd_vol_fluid, wall_dd=dd_vol_wall,
            fluid_boundaries=fluid_boundaries,
            wall_boundaries=wall_boundaries,
            interface_noslip=noslip,
            #interface_noslip=True,
            inviscid_numerical_flux_func=inviscid_numerical_flux_func,
            fluid_state=fluid_state,
            wall_kappa=wdv.thermal_conductivity,
            wall_temperature=wdv.temperature,
            time=t,
            wall_penalty_amount=wall_penalty_amount,
            quadrature_tag=quadrature_tag)

        if use_combustion:  # conditionals evaluated only once at compile time
            fluid_rhs = (
                fluid_rhs
                + eos.get_species_source_terms(
                    cv, temperature=fluid_state.temperature)
            )

        if use_ignition > 0:
            fluid_rhs = (
                fluid_rhs
                + ignition_source(x_vec=x_vec, state=fluid_state,
                                  eos=gas_model.eos, time=t)/current_dt
            )

        if use_sponge:
            fluid_rhs = (
                fluid_rhs
                + _sponge_source(cv=cv)
            )

        # wall mass loss
        wall_mass_rhs = 0.*wv.mass
        if use_wall_mass:
            wall_mass_rhs = -wall_model.mass_loss_rate(
                mass=wv.mass, ox_mass=wv.ox_mass,
                temperature=wdv.temperature)

        # wall oxygen diffusion
        wall_ox_mass_rhs = 0.*wv.mass
        if use_wall_ox:
            if nspecies == 0:
                fluid_ox_mass = cv.mass*0.
            elif nspecies > 3:
                fluid_ox_mass = cv.species_mass[i_ox]
            else:
                fluid_ox_mass = mf_o2*cv.species_mass[0]
            pairwise_ox = {
                (dd_vol_fluid, dd_vol_wall):
                    (fluid_ox_mass, wv.ox_mass)}
            pairwise_ox_tpairs = inter_volume_trace_pairs(
                dcoll, pairwise_ox, comm_tag=_OxCommTag)
            ox_tpairs = pairwise_ox_tpairs[dd_vol_fluid, dd_vol_wall]
            wall_ox_boundaries = {
                wall_ffld_bnd.domain_tag:  # pylint: disable=no-member
                DirichletDiffusionBoundary(0)}

            wall_ox_boundaries.update({
                tpair.dd.domain_tag:
                DirichletDiffusionBoundary(
                    op.project(dcoll, tpair.dd,
                               tpair.dd.with_discr_tag(quadrature_tag), tpair.ext))
                for tpair in ox_tpairs})

            wall_ox_mass_rhs = diffusion_operator(
                dcoll, wall_model.oxygen_diffusivity, wall_ox_boundaries, wv.ox_mass,
                penalty_amount=wall_penalty_amount,
                quadrature_tag=quadrature_tag, dd=dd_vol_wall,
                comm_tag=_WallOxDiffCommTag)

        wall_rhs = wall_time_scale * WallVars(
            mass=wall_mass_rhs,
            energy=wall_energy_rhs,
            ox_mass=wall_ox_mass_rhs)

        if use_wall_ox:
            # Solve a diffusion equation in the fluid too just to ensure all MPI
            # sends/recvs from inter_volume_trace_pairs are in DAG
            # FIXME: this is dumb
            reverse_ox_tpairs = pairwise_ox_tpairs[dd_vol_wall, dd_vol_fluid]
            fluid_ox_boundaries = {
                bdtag: DirichletDiffusionBoundary(0)
                for bdtag in fluid_boundaries}
            fluid_ox_boundaries.update({
                tpair.dd.domain_tag:
                DirichletDiffusionBoundary(
                    op.project(dcoll, tpair.dd,
                               tpair.dd.with_discr_tag(quadrature_tag), tpair.ext))
                for tpair in reverse_ox_tpairs})

            fluid_dummy_ox_mass_rhs = diffusion_operator(
                dcoll, 0, fluid_ox_boundaries, fluid_ox_mass,
                quadrature_tag=quadrature_tag, dd=dd_vol_fluid,
                comm_tag=_FluidOxDiffCommTag)

            fluid_rhs = fluid_rhs + 0*fluid_dummy_ox_mass_rhs

        # Use a spectral filter on the RHS
        if use_rhs_filter:
            fluid_rhs = filter_rhs(fluid_rhs)

        return make_obj_array([fluid_rhs, tseed_rhs, wall_rhs])

    """
    current_dt = get_sim_timestep(dcoll, current_state, current_t, current_dt,
                                  current_cfl, t_final, constant_cfl)
    """

    current_step, current_t, stepper_state = \
        advance_state(rhs=my_rhs, timestepper=timestepper,
                      pre_step_callback=my_pre_step,
                      post_step_callback=my_post_step,
                      istep=current_step, dt=current_dt,
                      t=current_t, t_final=t_final,
                      force_eval=force_eval,
                      state=stepper_state)
    current_cv, tseed, current_wv = stepper_state
    current_fluid_state = create_fluid_state(current_cv, tseed,
                                             no_smoothness)
    current_wdv = create_wall_dependent_vars_compiled(current_wv)

    # Dump the final data
    if rank == 0:
        logger.info("Checkpointing final state ...")

    if use_av:
        # use the divergence to compute the smoothness field
        current_grad_cv = grad_cv_operator_compiled(
            fluid_state=current_fluid_state, time=current_t)
        smoothness = compute_smoothness_compiled(
            cv=current_cv, dv=current_fluid_state.dv, grad_cv=current_grad_cv)

        current_fluid_state = create_fluid_state(cv=current_cv,
                                           temperature_seed=tseed,
                                           smoothness=smoothness)

    final_dv = current_fluid_state.dv
    ts_field_fluid, cfl, dt = my_get_timestep(dcoll=dcoll,
        fluid_state=current_fluid_state,
        t=current_t, dt=current_dt, cfl=current_cfl,
        t_final=t_final, constant_cfl=constant_cfl, fluid_dd=dd_vol_fluid)
    ts_field_wall, cfl_wall, dt_wall = my_get_timestep_wall(dcoll=dcoll,
        wv=current_wv, wall_kappa=current_wdv.thermal_conductivity,
        wall_temperature=current_wdv.temperature, t=current_t, dt=current_dt,
        cfl=current_cfl, t_final=t_final, constant_cfl=constant_cfl,
        wall_dd=dd_vol_wall)
    current_t_wall = t_wall_start + (current_step - first_step)*dt*wall_time_scale
    my_write_status_lite(step=current_step, t=current_t,
                         t_wall=current_t_wall)
    my_write_status(dv=final_dv, cv=current_cv,
                    wall_temperature=current_wdv.temperature,
                    dt=dt, cfl_fluid=cfl, cfl_wall=cfl_wall)

    if viz_interval_type == 0:
        dump_number = current_step
    else:
        dump_number = (math.floor((current_t - t_start)/t_viz_interval) +
            last_viz_interval)

    my_write_viz(
        step=current_step, t=current_t, t_wall=current_t_wall,
        fluid_state=current_fluid_state,
        wv=current_wv, wall_kappa=current_wdv.thermal_conductivity,
        wall_temperature=current_wdv.temperature,
        ts_field_fluid=ts_field_fluid,
        ts_field_wall=ts_field_wall,
        dump_number=dump_number)
    my_write_restart(step=current_step, t=current_t, t_wall=current_t_wall,
                     state=stepper_state)

    if logmgr:
        logmgr.close()
    elif use_profiling:
        print(actx.tabulate_profiling_data())

    finish_tol = 2*current_dt
    assert np.abs(current_t - t_final) < finish_tol


# vim: foldmethod=marker<|MERGE_RESOLUTION|>--- conflicted
+++ resolved
@@ -2319,15 +2319,9 @@
                                          temperature_seed=tseed,
                                          smoothness=no_smoothness)
         wdv = create_wall_dependent_vars_compiled(wv)
-<<<<<<< HEAD
-        new_tseed = fluid_state.temperature
-        state = make_obj_array([cv, new_tseed, wv])
         cv = fluid_state.cv
-=======
-        cv = fluid_state.cv  # reset cv to limited version
         # This re-creation of the state resets *tseed* to current temp
         state = make_obj_array([cv, fluid_state.temperature, wv])
->>>>>>> 375bb9d0
 
         try:
 
@@ -2488,11 +2482,7 @@
                                        smoothness=no_smoothness,
                                        limiter_func=limiter_func,
                                        limiter_dd=dd_vol_fluid)
-<<<<<<< HEAD
-        cv = fluid_state.cv
-=======
         cv = fluid_state.cv  # reset cv to the limited version
->>>>>>> 375bb9d0
 
         if use_av:
             # use the divergence to compute the smoothness field
