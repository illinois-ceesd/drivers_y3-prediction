"""mirgecom driver for the Y2 prediction."""

__copyright__ = """
Copyright (C) 2020 University of Illinois Board of Trustees
"""

__license__ = """
Permission is hereby granted, free of charge, to any person obtaining a copy
of this software and associated documentation files (the "Software"), to deal
in the Software without restriction, including without limitation the rights
to use, copy, modify, merge, publish, distribute, sublicense, and/or sell
copies of the Software, and to permit persons to whom the Software is
furnished to do so, subject to the following conditions:

The above copyright notice and this permission notice shall be included in
all copies or substantial portions of the Software.

THE SOFTWARE IS PROVIDED "AS IS", WITHOUT WARRANTY OF ANY KIND, EXPRESS OR
IMPLIED, INCLUDING BUT NOT LIMITED TO THE WARRANTIES OF MERCHANTABILITY,
FITNESS FOR A PARTICULAR PURPOSE AND NONINFRINGEMENT. IN NO EVENT SHALL THE
AUTHORS OR COPYRIGHT HOLDERS BE LIABLE FOR ANY CLAIM, DAMAGES OR OTHER
LIABILITY, WHETHER IN AN ACTION OF CONTRACT, TORT OR OTHERWISE, ARISING FROM,
OUT OF OR IN CONNECTION WITH THE SOFTWARE OR THE USE OR OTHER DEALINGS IN
THE SOFTWARE.
"""
import logging
import sys
import numpy as np
import pyopencl as cl
import numpy.linalg as la  # noqa
import pyopencl.array as cla  # noqa
import math
import grudge.op as op
from pytools.obj_array import make_obj_array
from functools import partial
from mirgecom.discretization import create_discretization_collection

from meshmode.mesh import BTAG_ALL, BTAG_NONE  # noqa
from grudge.shortcuts import make_visualizer
from grudge.dof_desc import VolumeDomainTag, DOFDesc
from grudge.op import nodal_max, nodal_min
from grudge.dof_desc import DD_VOLUME_ALL
from grudge.trace_pair import inter_volume_trace_pairs
from logpyle import IntervalTimer, set_dt
from mirgecom.logging_quantities import (
    initialize_logmgr,
    logmgr_add_cl_device_info,
    logmgr_set_time,
    logmgr_add_device_memory_usage,
    logmgr_add_mempool_usage,
)

from mirgecom.simutil import (
    check_step,
    distribute_mesh,
    write_visfile,
    check_naninf_local,
    check_range_local,
    force_evaluation
)
from mirgecom.restart import write_restart_file
from mirgecom.io import make_init_message
from mirgecom.mpi import mpi_entry_point
from mirgecom.integrators import (rk4_step, lsrk54_step, lsrk144_step,
                                  euler_step)
from mirgecom.inviscid import (inviscid_facial_flux_rusanov,
                               inviscid_facial_flux_hll)
from grudge.shortcuts import compiled_lsrk45_step

from mirgecom.fluid import make_conserved
from mirgecom.limiter import bound_preserving_limiter
from mirgecom.steppers import advance_state
from mirgecom.boundary import (
    PrescribedFluidBoundary,
    IsothermalWallBoundary,
    AdiabaticSlipBoundary,
    AdiabaticNoslipWallBoundary,
    DummyBoundary
)
from mirgecom.diffusion import (
    diffusion_operator,
    DirichletDiffusionBoundary,
    NeumannDiffusionBoundary
)
#from mirgecom.initializers import (Uniform, PlanarDiscontinuity)
from mirgecom.eos import IdealSingleGas, PyrometheusMixture
from mirgecom.transport import (SimpleTransport,
                                PowerLawTransport,
                                ArtificialViscosityTransportDiv,
                                ArtificialViscosityTransportDiv2)
from mirgecom.gas_model import GasModel, make_fluid_state
from mirgecom.multiphysics.thermally_coupled_fluid_wall import (
    coupled_grad_t_operator,
    coupled_ns_heat_operator
)
from mirgecom.navierstokes import grad_cv_operator, grad_t_operator
# driver specific utilties
from y3prediction.utils import (
    getIsentropicPressure,
    getIsentropicTemperature,
    getMachFromAreaRatio
)
from y3prediction.wall import (
    mask_from_elements,
    WallVars,
    WallModel,
)
from y3prediction.uiuc_sharp import Thermochemistry
from y3prediction.actii_y3 import InitACTII


class SingleLevelFilter(logging.Filter):
    def __init__(self, passlevel, reject):
        self.passlevel = passlevel
        self.reject = reject

    def filter(self, record):
        if self.reject:
            return (record.levelno != self.passlevel)
        else:
            return (record.levelno == self.passlevel)


class MyRuntimeError(RuntimeError):
    """Simple exception to kill the simulation."""

    pass


class _SmoothnessCVGradCommTag:
    pass


class _OxCommTag:
    pass


class _FluidOxDiffCommTag:
    pass


class _WallOxDiffCommTag:
    pass


class _SmoothDiffCommTag:
    pass


class _SmoothCharDiffCommTag:
    pass


class _SmoothCharDiffFluidCommTag:
    pass


class _SmoothCharDiffWallCommTag:
    pass


class _BetaDiffCommTag:
    pass


class _BetaDiffWallCommTag:
    pass


class _BetaDiffFluidCommTag:
    pass


class _KappaDiffCommTag:
    pass


class _KappaDiffWallCommTag:
    pass


class _KappaDiffFluidCommTag:
    pass


class _MuDiffCommTag:
    pass


class _MuDiffWallCommTag:
    pass


class _MuDiffFluidCommTag:
    pass


@mpi_entry_point
def main(ctx_factory=cl.create_some_context,
         restart_filename=None, target_filename=None,
         use_profiling=False, use_logmgr=True, user_input_file=None,
         use_overintegration=False, actx_class=None, casename=None,
         lazy=False, log_path="log_data"):

    if actx_class is None:
        raise RuntimeError("Array context class missing.")

    # control log messages
    logger = logging.getLogger(__name__)
    logger.propagate = False

    if (logger.hasHandlers()):
        logger.handlers.clear()

    # send info level messages to stdout
    h1 = logging.StreamHandler(sys.stdout)
    f1 = SingleLevelFilter(logging.INFO, False)
    h1.addFilter(f1)
    logger.addHandler(h1)

    # send everything else to stderr
    h2 = logging.StreamHandler(sys.stderr)
    f2 = SingleLevelFilter(logging.INFO, True)
    h2.addFilter(f2)
    logger.addHandler(h2)

    cl_ctx = ctx_factory()

    from mpi4py import MPI
    comm = MPI.COMM_WORLD
    rank = comm.Get_rank()
    nparts = comm.Get_size()

    from mirgecom.simutil import global_reduce as _global_reduce
    global_reduce = partial(_global_reduce, comm=comm)

    if casename is None:
        casename = "mirgecom"

    # logging and profiling
    logname = log_path + "/" + casename + ".sqlite"

    if rank == 0:
        import os
        log_dir = os.path.dirname(logname)
        if log_dir and not os.path.exists(log_dir):
            os.makedirs(log_dir)
    comm.Barrier()

    logmgr = initialize_logmgr(use_logmgr,
        filename=logname, mode="wu", mpi_comm=comm)

    if use_profiling:
        queue = cl.CommandQueue(cl_ctx,
            properties=cl.command_queue_properties.PROFILING_ENABLE)
    else:
        queue = cl.CommandQueue(cl_ctx)

    # main array context for the simulation
    from mirgecom.simutil import get_reasonable_memory_pool
    alloc = get_reasonable_memory_pool(cl_ctx, queue)

    if lazy:
        actx = actx_class(comm, queue, mpi_base_tag=12000, allocator=alloc)
    else:
        actx = actx_class(comm, queue, allocator=alloc, force_device_scalars=True)

    # set up driver parameters
    from mirgecom.simutil import configurate
    from mirgecom.io import read_and_distribute_yaml_data
    input_data = read_and_distribute_yaml_data(comm, user_input_file)

    # i/o frequencies
    nviz = configurate("nviz", input_data, 500)
    nrestart = configurate("nrestart", input_data, 5000)
    nhealth = configurate("nhealth", input_data, 1)
    nstatus = configurate("nstatus", input_data, 1)

    # garbage collection frequency
    ngarbage = configurate("ngarbage", input_data, 10)

    # verbosity for what gets written to viz dumps, increase for more stuff
    viz_level = configurate("viz_level", input_data, 1)
    # control the time interval for writing viz dumps
    viz_interval_type = configurate("viz_interval_type", input_data, 0)

    # default timestepping control
    integrator = configurate("integrator", input_data, "rk4")
    current_dt = configurate("current_dt", input_data, 1.e-8)
    t_final = configurate("t_final", input_data, 1.e-7)
    t_viz_interval = configurate("t_viz_interval", input_data, 1.e-8)
    current_cfl = configurate("current_cfl", input_data, 1.0)
    constant_cfl = configurate("constant_cfl", input_data, False)

    # these are modified below for a restart
    current_t = 0
    t_start = 0.
    t_wall_start = 0.
    current_step = 0
    first_step = 0
    last_viz_interval = 0
    force_eval = True

    # default health status bounds
    health_pres_min = configurate("health_pres_min", input_data, 0.1)
    health_pres_max = configurate("health_pres_max", input_data, 2.e6)
    health_temp_min = configurate("health_temp_min", input_data, 1.0)
    health_temp_max = configurate("health_temp_max", input_data, 5000.)
    health_mass_frac_min = configurate("health_mass_frac_min", input_data, -1.0)
    health_mass_frac_max = configurate("health_mass_frac_max", input_data, 2.0)

    # discretization and model control
    order = configurate("order", input_data, 2)
    alpha_sc = configurate("alpha_sc", input_data, 0.3)
    kappa_sc = configurate("kappa_sc", input_data, 0.5)
    s0_sc = configurate("s0_sc", input_data, -5.0)
    av2_mu0 = configurate("av_mu0", input_data, 0.1)
    av2_beta0 = configurate("av_beta0", input_data, 6.0)
    av2_kappa0 = configurate("av_kappa0", input_data, 1.0)
    av2_prandtl0 = configurate("av_prandtl0", input_data, 0.9)
    av2_mu_s0 = configurate("av2_mu_s0", input_data, 0.)
    av2_kappa_s0 = configurate("av2_kappa_s0", input_data, 0.)
    av2_beta_s0 = configurate("av2_beta_s0", input_data, 0.01)
    smooth_char_length = configurate("smooth_char_length", input_data, 5)
    smooth_char_length_alpha = configurate("smooth_char_length_alpha",
                                           input_data, 0.025)
    smoothness_alpha = configurate("smoothness_alpha", input_data, 0.1)
    smoothness_tau = configurate("smoothness_tau", input_data, 0.01)

    dim = configurate("dimen", input_data, 2)
    inv_num_flux = configurate("inv_num_flux", input_data, "rusanov")
    mesh_filename = configurate("mesh_filename", input_data, "data/actii_2d.msh")
    noslip = configurate("noslip", input_data, True)
    adiabatic = configurate("adiabatic", input_data, False)
    use_1d_part = configurate("use_1d_part", input_data, True)

    # material properties and models options
    gas_mat_prop = configurate("gas_mat_prop", input_data, 0)
    spec_diff = configurate("spec_diff", input_data, 1.e-4)
    nspecies = configurate("nspecies", input_data, 0)
    eos_type = configurate("eos", input_data, 0)
    transport_type = configurate("transport", input_data, 0)
    # for pyrometheus, number of newton iterations
    pyro_temp_iter = configurate("pyro_temp_iter", input_data, 3)
    # for pyrometheus, toleranace for temperature residual
    pyro_temp_tol = configurate("pyro_temp_tol", input_data, 1.e-4)

    # for overwriting the default fluid material properties
    fluid_gamma = configurate("fluid_gamma", input_data, -1.)
    fluid_mw = configurate("fluid_mw", input_data, -1.)
    fluid_kappa = configurate("fluid_kappa", input_data, -1.)
    fluid_mu = configurate("mu", input_data, -1.)

    # rhs control
    use_combustion = configurate("use_combustion", input_data, True)
    use_wall_ox = configurate("use_wall_ox", input_data, True)
    use_wall_mass = configurate("use_wall_mass", input_data, True)
    use_ignition = configurate("use_ignition", input_data, 0)
    use_injection = configurate("use_injection", input_data, True)

    # outflow sponge location and strength
    use_sponge = configurate("use_sponge", input_data, True)
    sponge_sigma = configurate("sponge_sigma", input_data, 1.0)
    sponge_thickness = configurate("sponge_thickness", input_data, 0.09)
    sponge_x0 = configurate("sponge_x0", input_data, 0.9)

    # artificial viscosity control
    #    0 - none
    #    1 - physical viscosity based, div(velocity) indicator
    #    2 - physical viscosity based, indicators and diffusion for all transport
    use_av = configurate("use_av", input_data, 0)

    # species limiter
    #    0 - none
    #    1 - limit in on call to make_fluid_state
    use_species_limiter = configurate("use_species_limiter", input_data, 0)

    # Filtering is implemented according to HW Sec. 5.3
    # The modal response function is e^-(alpha * eta ^ 2s), where
    # - alpha is a user parameter (defaulted like HW's)
    # - eta := (mode - N_c)/(N - N_c)
    # - N_c := cutoff mode ( = *filter_frac* x order)
    # - s := order of the filter (divided by 2)
    # Modes below N_c are unfiltered. Modes above Nc are weighted
    # by the modal response function described above.
    #
    # Two different filters can be used with the prediction driver.
    # 1) Solution filtering: filters the solution every *soln_nfilter* steps
    # 2) RHS filtering: filters the RHS every substep
    #
    # Turn on SOLUTION filtering by setting soln_nfilter > 0
    # Turn on RHS filtering by setting use_rhs_filter = 1.
    #
    # --- Filtering settings ---
    # ------ Solution filtering
    # filter every *nfilter* steps (-1 = no filtering)
    soln_nfilter = configurate("soln_nfilter", input_data, -1)
    soln_filter_frac = configurate("soln_filter_frac", input_data, 0.5)
    # soln_filter_cutoff = -1 => filter_frac*order)
    soln_filter_cutoff = configurate("soln_filter_cutoff", input_data, -1)
    soln_filter_order = configurate("soln_filter_order", input_data, 8)
    # Alpha value suggested by:
    # JSH/TW Nodal DG Methods, Section 5.3
    # DOI: 10.1007/978-0-387-72067-8
    soln_filter_alpha_default = -1.0*np.log(np.finfo(float).eps)
    soln_filter_alpha = configurate("soln_filter_alpha", input_data,
                                    soln_filter_alpha_default)
    # ------ RHS filtering
    use_rhs_filter = configurate("use_rhs_filter", input_data, False)
    rhs_filter_frac = configurate("rhs_filter_frac", input_data, 0.5)
    rhs_filter_cutoff = configurate("rhs_filter_cutoff", input_data, -1)
    rhs_filter_order = configurate("rhs_filter_order", input_data, 8)
    rhs_filter_alpha = configurate("rhs_filter_alpha", input_data,
                                   soln_filter_alpha_default)

    # ACTII flow properties
    total_pres_inflow = configurate("total_pres_inflow", input_data, 2.745e5)
    total_temp_inflow = configurate("total_temp_inflow", input_data, 2076.43)

    # injection flow properties
    total_pres_inj = configurate("total_pres_inj", input_data, 50400)
    total_temp_inj = configurate("total_temp_inj", input_data, 300)
    mach_inj = configurate("mach_inj", input_data, 1.0)

    # parameters to adjust the shape of the initialization
    vel_sigma = configurate("vel_sigma", input_data, 1000)
    temp_sigma = configurate("temp_sigma", input_data, 1250)
    # adjusted to match the mass flow rate
    vel_sigma_inj = configurate("vel_sigma_inj", input_data, 5000)
    temp_sigma_inj = configurate("temp_sigma_inj", input_data, 5000)
    temp_wall = 300

    # wall stuff
    wall_penalty_amount = configurate("wall_penalty_amount", input_data, 0)
    wall_time_scale = configurate("wall_time_scale", input_data, 1)
    wall_material = configurate("wall_material", input_data, 0)

    # use fluid average diffusivity by default
    wall_insert_ox_diff = spec_diff

    # Averaging from https://www.azom.com/article.aspx?ArticleID=1630
    # for graphite
    wall_insert_rho = configurate("wall_insert_rho", input_data, 1625)
    wall_insert_cp = configurate("wall_insert_cp", input_data, 770)
    wall_insert_kappa = configurate("wall_insert_kappa", input_data, 247.5)

    # Averaging from http://www.matweb.com/search/datasheet.aspx?bassnum=MS0001
    # for steel
    wall_surround_rho = configurate("wall_surround_rho", input_data, 7.9e3)
    wall_surround_cp = configurate("wall_surround_cp", input_data, 470)
    wall_surround_kappa = configurate("wall_surround_kappa", input_data, 48)

    # initialize the ignition spark
    spark_init_loc_z = 0.035/2.
    spark_init_time = configurate("ignition_init_time", input_data, 999999999.)
    spark_strength = configurate("ignition_strength", input_data, 2.e7)
    spark_duration = configurate("ignition_duration", input_data, 1.e-8)
    spark_diameter = configurate("ignition_diameter", input_data, 0.0025)
    spark_init_loc_x = configurate("ignition_init_loc_x", input_data, 0.677)
    spark_init_loc_y = configurate("ignition_init_loc_y", input_data, -0.021)

    # param sanity check
    allowed_integrators = ["rk4", "euler", "lsrk54", "lsrk144", "compiled_lsrk54"]
    if integrator not in allowed_integrators:
        error_message = "Invalid time integrator: {}".format(integrator)
        raise RuntimeError(error_message)

    if integrator == "compiled_lsrk54":
        print("Setting force_eval = False for pre-compiled time integration")
        force_eval = False

    if viz_interval_type > 2:
        error_message = "Invalid value for viz_interval_type [0-2]"
        raise RuntimeError(error_message)

    s0_sc = np.log10(1.0e-4 / np.power(order, 4))
    if rank == 0:
        print(f"Shock capturing parameters: alpha {alpha_sc}, "
              f"s0 {s0_sc}, kappa {kappa_sc}")

    # use_av=1 specific parameters
    # flow stagnation temperature
    static_temp = 2076.43
    # steepness of the smoothed function
    theta_sc = 100
    # cutoff, smoothness below this value is ignored
    beta_sc = 0.01
    gamma_sc = 1.5

    if rank == 0:
        if use_av == 0:
            print("Artificial viscosity disabled")
        elif use_av == 1:
            print("Artificial viscosity using modified physical viscosity")
            print("Using velocity divergence indicator")
            print(f"Shock capturing parameters: alpha {alpha_sc}, "
                  f"gamma_sc {gamma_sc}"
                  f"theta_sc {theta_sc}, beta_sc {beta_sc}, Pr 0.75, "
                  f"stagnation temperature {static_temp}")
        elif use_av == 2:
            print("Artificial viscosity using modified transport properties")
            print("\t mu, beta, kappa")
            # MJA update this
            print(f"Shock capturing parameters: alpha {alpha_sc}, "
                  f"gamma_sc {gamma_sc}"
                  f"theta_sc {theta_sc}, beta_sc {beta_sc}, Pr 0.75, "
                  f"stagnation temperature {static_temp}")
        else:
            error_message = "Unknown artifical viscosity model {}".format(use_av)
            raise RuntimeError(error_message)

    if rank == 0:
        print("\n#### Simluation control data: ####")
        print(f"\tnrestart = {nrestart}")
        print(f"\tnhealth = {nhealth}")
        print(f"\tnstatus = {nstatus}")
        if constant_cfl == 1:
            print(f"\tConstant cfl mode, current_cfl = {current_cfl}")
        else:
            print(f"\tConstant dt mode, current_dt = {current_dt}")
        print(f"\tt_final = {t_final}")
        print(f"\torder = {order}")
        print(f"\tdimension = {dim}")
        print(f"\tTime integration {integrator}")
        if noslip:
            print("Fluid wall boundary conditions are noslip for veloctiy")
        else:
            print("Fluid wall boundary conditions are slip for veloctiy")
        if adiabatic:
            print("Fluid wall boundary conditions are adiabatic for temperature")
        else:
            print("Fluid wall boundary conditions are isothermal for temperature")
        print("#### Simluation control data: ####\n")

    if rank == 0:
        print("\n#### Visualization setup: ####")
        if viz_level >= 0:
            print("\tBasic visualization output enabled.")
            print("\t(cv, dv, cfl)")
        if viz_level >= 1:
            print("\tExtra visualization output enabled for derived quantities.")
            print("\t(velocity, mass_fractions, etc.)")
        if viz_level >= 2:
            print("\tNon-dimensional parameter visualization output enabled.")
            print("\t(Re, Pr, etc.)")
        if viz_level >= 3:
            print("\tDebug visualization output enabled.")
            print("\t(rhs, grad_cv, etc.)")
        if viz_interval_type == 0:
            print(f"\tWriting viz data every {nviz} steps.")
        if viz_interval_type == 1:
            print(f"\tWriting viz data roughly every {t_viz_interval} seconds.")
        if viz_interval_type == 2:
            print(f"\tWriting viz data exactly every {t_viz_interval} seconds.")
        print("#### Visualization setup: ####")

    """
    if not noslip:
        vel_sigma = 0.
    if adiabatic:
        temp_sigma = 0.
    """

    if rank == 0:
        print("\n#### Simluation setup data: ####")
        print(f"\ttotal_pres_injection = {total_pres_inj}")
        print(f"\ttotal_temp_injection = {total_temp_inj}")
        print(f"\tvel_sigma = {vel_sigma}")
        print(f"\ttemp_sigma = {temp_sigma}")
        print(f"\tvel_sigma_injection = {vel_sigma_inj}")
        print(f"\ttemp_sigma_injection = {temp_sigma_inj}")
        print("#### Simluation setup data: ####")

    spark_center = np.zeros(shape=(dim,))
    spark_center[0] = spark_init_loc_x
    spark_center[1] = spark_init_loc_y
    if dim == 3:
        spark_center[2] = spark_init_loc_z
    if rank == 0 and use_ignition > 0:
        print("\n#### Ignition control parameters ####")
        print(f"spark center ({spark_center[0]},{spark_center[1]})")
        print(f"spark FWHM {spark_diameter}")
        print(f"spark strength {spark_strength}")
        print(f"ignition time {spark_init_time}")
        print(f"ignition duration {spark_duration}")
        if use_ignition == 1:
            print("spark ignition")
        elif use_ignition == 2:
            print("heat source ignition")
        print("#### Ignition control parameters ####\n")

    def _compiled_stepper_wrapper(state, t, dt, rhs):
        return compiled_lsrk45_step(actx, state, t, dt, rhs)

    timestepper = rk4_step
    if integrator == "euler":
        timestepper = euler_step
    if integrator == "lsrk54":
        timestepper = lsrk54_step
    if integrator == "lsrk144":
        timestepper = lsrk144_step
    if integrator == "compiled_lsrk54":
        timestepper = _compiled_stepper_wrapper

    if inv_num_flux == "rusanov":
        inviscid_numerical_flux_func = inviscid_facial_flux_rusanov
        if rank == 0:
            print("\nRusanov inviscid flux")
    if inv_num_flux == "hll":
        inviscid_numerical_flux_func = inviscid_facial_flux_hll
        if rank == 0:
            print("\nHLL inviscid flux")

    # }}}

    # constants
    mw_o = 15.999
    mw_o2 = mw_o*2
    mw_co = 28.010
    mw_n2 = 14.0067*2
    mw_c2h4 = 28.05
    mw_h2 = 1.00784*2
    mw_ar = 39.948
    univ_gas_const = 8314.59

    mf_o2 = 0.273

    if gas_mat_prop == 0:
        # working gas: O2/N2 #
        #   O2 mass fraction 0.273
        #   gamma = 1.4
        #   cp = 37.135 J/mol-K,
        #   rho= 1.977 kg/m^3 @298K
        gamma = 1.4
        mw = mw_o2*mf_o2 + mw_n2*(1.0 - mf_o2)
    if gas_mat_prop == 1:
        # working gas: Ar #
        #   O2 mass fraction 0.273
        #   gamma = 1.4
        #   cp = 37.135 J/mol-K,
        #   rho= 1.977 kg/m^3 @298K
        gamma = 5/3
        mw = mw_ar

    if fluid_gamma > 0:
        gamma = fluid_gamma

    mf_c2h4 = mw_c2h4/(mw_c2h4 + mw_h2)
    mf_h2 = 1 - mf_c2h4

    # user can reset the mw to whatever they want
    if fluid_mw > 0:
        mw = fluid_mw

    r = univ_gas_const/mw
    cp = r*gamma/(gamma - 1)
    Pr = 0.75

    # viscosity @ 400C, Pa-s
    if gas_mat_prop == 0:
        # working gas: O2/N2 #
        mu_o2 = 3.76e-5
        mu_n2 = 3.19e-5
        mu = mu_o2*mf_o2 + mu_n2*(1-mu_o2)  # 3.3456e-5
    if gas_mat_prop == 1:
        # working gas: Ar #
        mu_ar = 4.22e-5
        mu = mu_ar
    if fluid_mu > 0:
        mu = fluid_mu

    kappa = cp*mu/Pr
    if fluid_kappa > 0:
        kappa = fluid_kappa
    init_temperature = 300.0

    # don't allow limiting on flows without species
    if nspecies == 0:
        use_species_limiter = 0
        use_injection = False

    # Turn off combustion unless EOS supports it
    if nspecies < 3:
        use_combustion = False

    if nspecies > 3:
        eos_type = 1

    if rank == 0:
        print("\n#### Simluation material properties: ####")
        print("#### Fluid domain: ####")
        print(f"\tmu = {mu}")
        print(f"\tkappa = {kappa}")
        print(f"\tPrandtl Number  = {Pr}")
        print(f"\tnspecies = {nspecies}")
        if nspecies == 0:
            print("\tno passive scalars, uniform species mixture")
            if gas_mat_prop == 0:
                print("\tO2/N2 mix material properties.")
            else:
                print("\tAr material properties.")
        elif nspecies == 3:
            print("\tpassive scalars to track air/fuel/inert mixture, ideal gas eos")
        elif nspecies == 5:
            print("\tfull multi-species initialization with pyrometheus eos")
            print("\tno combustion source terms")
        else:
            print("\tfull multi-species initialization with pyrometheus eos")
            print("\tcombustion source terms enabled")

        if eos_type == 0:
            print("\tIdeal Gas EOS")
        elif eos_type == 1:
            print("\tPyrometheus EOS")

        if use_species_limiter == 1:
            print("\nSpecies mass fractions limited to [0:1]")

    transport_alpha = 0.6
    transport_beta = 4.093e-7
    transport_sigma = 2.0
    transport_n = 0.666

    if rank == 0:
        if transport_type == 0:
            print("\t Simple transport model:")
            print("\t\t constant viscosity, species diffusivity")
            print(f"\tmu = {mu}")
            print(f"\tkappa = {kappa}")
            print(f"\tspecies diffusivity = {spec_diff}")
        elif transport_type == 1:
            print("\t Power law transport model:")
            print("\t\t temperature dependent viscosity, species diffusivity")
            print(f"\ttransport_alpha = {transport_alpha}")
            print(f"\ttransport_beta = {transport_beta}")
            print(f"\ttransport_sigma = {transport_sigma}")
            print(f"\ttransport_n = {transport_n}")
            print(f"\tspecies diffusivity = {spec_diff}")
        elif transport_type == 2:
            print("\t Pyrometheus transport model:")
            print("\t\t temperature/mass fraction dependence")
        else:
            error_message = "Unknown transport_type {}".format(transport_type)
            raise RuntimeError(error_message)

        print("#### Wall domain: ####")

        if wall_material == 0:
            print("\tNon-reactive wall model")
        elif wall_material == 1:
            print("\tReactive wall model for non-porous media")
        elif wall_material == 2:
            print("\tReactive wall model for porous media")
        else:
            error_message = "Unknown wall_material {}".format(wall_material)
            raise RuntimeError(error_message)

        if use_wall_ox:
            print("\tWall oxidizer transport enabled")
        else:
            print("\tWall oxidizer transport disabled")

        if use_wall_mass:
            print("\t Wall mass loss enabled")
        else:
            print("\t Wall mass loss disabled")

        print(f"\tWall density = {wall_insert_rho}")
        print(f"\tWall cp = {wall_insert_cp}")
        print(f"\tWall O2 diff = {wall_insert_ox_diff}")
        print(f"\tWall surround density = {wall_surround_rho}")
        print(f"\tWall surround cp = {wall_surround_cp}")
        print(f"\tWall surround kappa = {wall_surround_kappa}")
        print(f"\tWall time scale = {wall_time_scale}")
        print(f"\tWall penalty = {wall_penalty_amount}")
        print("#### Simluation material properties: ####")

    spec_diffusivity = spec_diff * np.ones(nspecies)
    if transport_type == 0:
        physical_transport_model = SimpleTransport(
            viscosity=mu, thermal_conductivity=kappa,
            species_diffusivity=spec_diffusivity)
    if transport_type == 1:
        physical_transport_model = PowerLawTransport(
            alpha=transport_alpha, beta=transport_beta,
            sigma=transport_sigma, n=transport_n,
            species_diffusivity=spec_diffusivity)

    transport_model = physical_transport_model
    if use_av == 1:
        transport_model = ArtificialViscosityTransportDiv(
            physical_transport=physical_transport_model,
            av_mu=alpha_sc, av_prandtl=0.75)
    elif use_av == 2:
        transport_model = ArtificialViscosityTransportDiv2(
            physical_transport=physical_transport_model,
            av_mu=av2_mu0, av_beta=av2_beta0, av_kappa=av2_kappa0,
            av_prandtl=av2_prandtl0)

    #
    # stagnation tempertuare 2076.43 K
    # stagnation pressure 2.745e5 Pa
    #
    # isentropic expansion based on the area ratios between the inlet (r=54e-3m) and
    # the throat (r=3.167e-3)
    #
    vel_inflow = np.zeros(shape=(dim,))
    vel_outflow = np.zeros(shape=(dim,))
    vel_injection = np.zeros(shape=(dim,))

    throat_height = 3.61909e-3
    inlet_height = 54.129e-3
    outlet_height = 28.54986e-3
    inlet_area_ratio = inlet_height/throat_height
    outlet_area_ratio = outlet_height/throat_height

    chem_source_tol = 1.e-10
    # make the eos
    if eos_type == 0:
        eos = IdealSingleGas(gamma=gamma, gas_const=r)
        species_names = ["air", "fuel", "inert"]
    else:
        from mirgecom.thermochemistry import get_pyrometheus_wrapper_class
        pyro_mech = get_pyrometheus_wrapper_class(
            pyro_class=Thermochemistry, temperature_niter=pyro_temp_iter,
            zero_level=chem_source_tol)(actx.np)
        eos = PyrometheusMixture(pyro_mech, temperature_guess=init_temperature)
        species_names = pyro_mech.species_names

    gas_model = GasModel(eos=eos, transport=transport_model)

    # initialize eos and species mass fractions
    y = np.zeros(nspecies)
    y_fuel = np.zeros(nspecies)
    if nspecies == 3:
        y[0] = 1
        y_fuel[1] = 1
    elif nspecies > 4:
        # find name species indicies
        for i in range(nspecies):
            if species_names[i] == "C2H4":
                i_c2h4 = i
            if species_names[i] == "H2":
                i_h2 = i
            if species_names[i] == "O2":
                i_ox = i
            if species_names[i] == "N2":
                i_di = i

        # Set the species mass fractions to the free-stream flow
        y[i_ox] = mf_o2
        y[i_di] = 1. - mf_o2
        # Set the species mass fractions to the free-stream flow
        y_fuel[i_c2h4] = mf_c2h4
        y_fuel[i_h2] = mf_h2

    inlet_mach = getMachFromAreaRatio(area_ratio=inlet_area_ratio,
                                      gamma=gamma,
                                      mach_guess=0.01)
    pres_inflow = getIsentropicPressure(mach=inlet_mach,
                                        P0=total_pres_inflow,
                                        gamma=gamma)
    temp_inflow = getIsentropicTemperature(mach=inlet_mach,
                                           T0=total_temp_inflow,
                                           gamma=gamma)

    if eos_type == 0:
        rho_inflow = pres_inflow/temp_inflow/r
        sos = math.sqrt(gamma*pres_inflow/rho_inflow)
        inlet_gamma = gamma
    else:
        rho_inflow = pyro_mech.get_density(p=pres_inflow,
                                          temperature=temp_inflow,
                                          mass_fractions=y)
        inlet_gamma = (pyro_mech.get_mixture_specific_heat_cp_mass(temp_inflow, y) /
                       pyro_mech.get_mixture_specific_heat_cv_mass(temp_inflow, y))

        gamma_error = (gamma - inlet_gamma)
        gamma_guess = inlet_gamma
        toler = 1.e-6
        # iterate over the gamma/mach since gamma = gamma(T)
        while gamma_error > toler:

            inlet_mach = getMachFromAreaRatio(area_ratio=inlet_area_ratio,
                                              gamma=gamma_guess,
                                              mach_guess=0.01)
            pres_inflow = getIsentropicPressure(mach=inlet_mach,
                                                P0=total_pres_inflow,
                                                gamma=gamma_guess)
            temp_inflow = getIsentropicTemperature(mach=inlet_mach,
                                                   T0=total_temp_inflow,
                                                   gamma=gamma_guess)

            rho_inflow = pyro_mech.get_density(p=pres_inflow,
                                              temperature=temp_inflow,
                                              mass_fractions=y)
            inlet_gamma = \
                (pyro_mech.get_mixture_specific_heat_cp_mass(temp_inflow, y) /
                 pyro_mech.get_mixture_specific_heat_cv_mass(temp_inflow, y))
            gamma_error = (gamma_guess - inlet_gamma)
            gamma_guess = inlet_gamma

        sos = math.sqrt(inlet_gamma*pres_inflow/rho_inflow)

    vel_inflow[0] = inlet_mach*sos

    if rank == 0:
        print("#### Simluation initialization data: ####")
        print(f"\tinlet Mach number {inlet_mach}")
        print(f"\tinlet gamma {inlet_gamma}")
        print(f"\tinlet temperature {temp_inflow}")
        print(f"\tinlet pressure {pres_inflow}")
        print(f"\tinlet rho {rho_inflow}")
        print(f"\tinlet velocity {vel_inflow[0]}")
        #print(f"final inlet pressure {pres_inflow_final}")

    outlet_mach = getMachFromAreaRatio(area_ratio=outlet_area_ratio,
                                       gamma=gamma,
                                       mach_guess=1.1)
    pres_outflow = getIsentropicPressure(mach=outlet_mach,
                                         P0=total_pres_inflow,
                                         gamma=gamma)
    temp_outflow = getIsentropicTemperature(mach=outlet_mach,
                                            T0=total_temp_inflow,
                                            gamma=gamma)

    if eos_type == 0:
        rho_outflow = pres_outflow/temp_outflow/r
        sos = math.sqrt(gamma*pres_outflow/rho_outflow)
        outlet_gamma = gamma
    else:
        rho_outflow = pyro_mech.get_density(p=pres_outflow,
                                            temperature=temp_outflow,
                                            mass_fractions=y)
        outlet_gamma = \
            (pyro_mech.get_mixture_specific_heat_cp_mass(temp_outflow, y) /
             pyro_mech.get_mixture_specific_heat_cv_mass(temp_outflow, y))

        gamma_error = (gamma - outlet_gamma)
        gamma_guess = outlet_gamma
        toler = 1.e-6
        # iterate over the gamma/mach since gamma = gamma(T)
        while gamma_error > toler:

            outlet_mach = getMachFromAreaRatio(area_ratio=outlet_area_ratio,
                                              gamma=gamma_guess,
                                              mach_guess=0.01)
            pres_outflow = getIsentropicPressure(mach=outlet_mach,
                                                P0=total_pres_inflow,
                                                gamma=gamma_guess)
            temp_outflow = getIsentropicTemperature(mach=outlet_mach,
                                                   T0=total_temp_inflow,
                                                   gamma=gamma_guess)
            rho_outflow = pyro_mech.get_density(p=pres_outflow,
                                                temperature=temp_outflow,
                                                mass_fractions=y)
            outlet_gamma = \
                (pyro_mech.get_mixture_specific_heat_cp_mass(temp_outflow, y) /
                 pyro_mech.get_mixture_specific_heat_cv_mass(temp_outflow, y))
            gamma_error = (gamma_guess - outlet_gamma)
            gamma_guess = outlet_gamma

    vel_outflow[0] = outlet_mach*math.sqrt(gamma*pres_outflow/rho_outflow)

    if rank == 0:
        print("\t********")
        print(f"\toutlet Mach number {outlet_mach}")
        print(f"\toutlet gamma {outlet_gamma}")
        print(f"\toutlet temperature {temp_outflow}")
        print(f"\toutlet pressure {pres_outflow}")
        print(f"\toutlet rho {rho_outflow}")
        print(f"\toutlet velocity {vel_outflow[0]}")

    gamma_injection = gamma
    if nspecies > 0:
        # injection mach number
        if eos_type == 0:
            gamma_injection = gamma
        else:
            #MJA: Todo, get the gamma from cantera to get the correct
            # inflow properties
            # needs to be iterative with the call below
            gamma_injection = 0.5*(1.24 + 1.4)

        pres_injection = getIsentropicPressure(mach=mach_inj,
                                               P0=total_pres_inj,
                                               gamma=gamma_injection)
        temp_injection = getIsentropicTemperature(mach=mach_inj,
                                                  T0=total_temp_inj,
                                                  gamma=gamma_injection)

        if eos_type == 0:
            rho_injection = pres_injection/temp_injection/r
            sos = math.sqrt(gamma*pres_injection/rho_injection)
        else:
            rho_injection = pyro_mech.get_density(p=pres_injection,
                                                  temperature=temp_injection,
                                                  mass_fractions=y)
            gamma_injection = \
                (pyro_mech.get_mixture_specific_heat_cp_mass(temp_injection, y) /
                 pyro_mech.get_mixture_specific_heat_cv_mass(temp_injection, y))

            gamma_error = (gamma - gamma_injection)
            gamma_guess = gamma_injection
            toler = 1.e-6
            # iterate over the gamma/mach since gamma = gamma(T)
            while gamma_error > toler:

                outlet_mach = getMachFromAreaRatio(area_ratio=outlet_area_ratio,
                                                  gamma=gamma_guess,
                                                  mach_guess=0.01)
                pres_outflow = getIsentropicPressure(mach=outlet_mach,
                                                    P0=total_pres_inj,
                                                    gamma=gamma_guess)
                temp_outflow = getIsentropicTemperature(mach=outlet_mach,
                                                       T0=total_temp_inj,
                                                       gamma=gamma_guess)
                rho_injection = pyro_mech.get_density(p=pres_injection,
                                                      temperature=temp_injection,
                                                      mass_fractions=y)
                gamma_injection = \
                    (pyro_mech.get_mixture_specific_heat_cp_mass(temp_injection, y) /
                     pyro_mech.get_mixture_specific_heat_cv_mass(temp_injection, y))
                gamma_error = (gamma_guess - gamma_injection)
                gamma_guess = gamma_injection

            sos = math.sqrt(gamma_injection*pres_injection/rho_injection)

        vel_injection[0] = -mach_inj*sos

        if rank == 0:
            print("\t********")
            print(f"\tinjector Mach number {mach_inj}")
            print(f"\tinjector gamma {gamma_injection}")
            print(f"\tinjector temperature {temp_injection}")
            print(f"\tinjector pressure {pres_injection}")
            print(f"\tinjector rho {rho_injection}")
            print(f"\tinjector velocity {vel_injection[0]}")
            print("#### Simluation initialization data: ####\n")
    else:
        if rank == 0:
            print("\t********")
            print("\tnspecies=0, injection disabled")

    # read geometry files
    geometry_bottom = None
    geometry_top = None
    if rank == 0:
        from numpy import loadtxt
        geometry_bottom = loadtxt("data/nozzleBottom.dat",
                                  comments="#", unpack=False)
        geometry_top = loadtxt("data/nozzleTop.dat",
                               comments="#", unpack=False)
    geometry_bottom = comm.bcast(geometry_bottom, root=0)
    geometry_top = comm.bcast(geometry_top, root=0)

    inj_ymin = -0.0243245
    inj_ymax = -0.0227345
    bulk_init = InitACTII(dim=dim,
                          geom_top=geometry_top, geom_bottom=geometry_bottom,
                          P0=total_pres_inflow, T0=total_temp_inflow,
                          temp_wall=temp_wall, temp_sigma=temp_sigma,
                          vel_sigma=vel_sigma, nspecies=nspecies,
                          mass_frac=y, gamma_guess=inlet_gamma,
                          inj_gamma_guess=gamma_injection,
                          inj_pres=total_pres_inj,
                          inj_temp=total_temp_inj,
                          inj_vel=vel_injection, inj_mass_frac=y_fuel,
                          inj_temp_sigma=temp_sigma_inj,
                          inj_vel_sigma=vel_sigma_inj,
                          inj_ytop=inj_ymax, inj_ybottom=inj_ymin,
                          inj_mach=mach_inj, injection=use_injection)

    viz_path = "viz_data/"
    vizname = viz_path + casename
    restart_path = "restart_data/"
    restart_pattern = (
        restart_path + "{cname}-{step:09d}-{rank:04d}.pkl"
    )

    if restart_filename:  # read the grid from restart data
        restart_filename = f"{restart_filename}-{rank:04d}.pkl"

        from mirgecom.restart import read_restart_data
        restart_data = read_restart_data(actx, restart_filename)
        current_step = restart_data["step"]
        first_step = current_step
        current_t = restart_data["t"]
        last_viz_interval = restart_data["last_viz_interval"]
        t_start = current_t
        t_wall_start = restart_data["t_wall"]
        volume_to_local_mesh_data = restart_data["volume_to_local_mesh_data"]
        global_nelements = restart_data["global_nelements"]
        restart_order = int(restart_data["order"])

        assert restart_data["nparts"] == nparts
        assert restart_data["nspecies"] == nspecies
    else:  # generate the grid from scratch
        if rank == 0:
            print(f"Reading mesh from {mesh_filename}")

        def get_mesh_data():
            from meshmode.mesh.io import read_gmsh
            mesh, tag_to_elements = read_gmsh(
                mesh_filename, force_ambient_dim=dim,
                return_tag_to_elements_map=True)
            volume_to_tags = {
                "fluid": ["fluid"],
                "wall": ["wall_insert", "wall_surround"]}
            return mesh, tag_to_elements, volume_to_tags

        def my_partitioner(mesh, tag_to_elements, num_ranks):
            from mirgecom.simutil import geometric_mesh_partitioner
            return geometric_mesh_partitioner(
                mesh, num_ranks, auto_balance=True, debug=False)

        part_func = my_partitioner if use_1d_part else None

        volume_to_local_mesh_data, global_nelements = distribute_mesh(
            comm, get_mesh_data, partition_generator_func=part_func)

    local_nelements = (
        volume_to_local_mesh_data["fluid"][0].nelements
        + volume_to_local_mesh_data["wall"][0].nelements)

    # target data, used for sponge and prescribed boundary condtitions
    if target_filename:  # read the grid from restart data
        target_filename = f"{target_filename}-{rank:04d}.pkl"

        from mirgecom.restart import read_restart_data
        target_data = read_restart_data(actx, target_filename)
        #volume_to_local_mesh_data = target_data["volume_to_local_mesh_data"]
        global_nelements = target_data["global_nelements"]
        target_order = int(target_data["order"])

        assert target_data["nparts"] == nparts
        assert target_data["nspecies"] == nspecies
        assert target_data["global_nelements"] == global_nelements
    else:
        logger.warning("No target file specied, using restart as target")

    if rank == 0:
        logger.info("Making discretization")

    dcoll = create_discretization_collection(
        actx,
        volume_meshes={
            vol: mesh
            for vol, (mesh, _) in volume_to_local_mesh_data.items()},
        order=order)

    from grudge.dof_desc import DISCR_TAG_BASE, DISCR_TAG_QUAD
    if use_overintegration:
        quadrature_tag = DISCR_TAG_QUAD
    else:
        quadrature_tag = DISCR_TAG_BASE

    if rank == 0:
        logger.info("Done making discretization")

    dd_vol_fluid = DOFDesc(VolumeDomainTag("fluid"), DISCR_TAG_BASE)
    dd_vol_wall = DOFDesc(VolumeDomainTag("wall"), DISCR_TAG_BASE)

    fluid_nodes = force_evaluation(actx, actx.thaw(dcoll.nodes(dd_vol_fluid)))
    wall_nodes = force_evaluation(actx, actx.thaw(dcoll.nodes(dd_vol_wall)))

    wall_vol_discr = dcoll.discr_from_dd(dd_vol_wall)
    wall_tag_to_elements = volume_to_local_mesh_data["wall"][1]

    wall_insert_mask = mask_from_elements(
        wall_vol_discr, actx, wall_tag_to_elements["wall_insert"])
    wall_surround_mask = mask_from_elements(
        wall_vol_discr, actx, wall_tag_to_elements["wall_surround"])

    force_evaluation(actx, wall_insert_mask)
    force_evaluation(actx, wall_surround_mask)

    wall_bnd = dd_vol_fluid.trace("isothermal_wall")
    inflow_bnd = dd_vol_fluid.trace("inflow")
    outflow_bnd = dd_vol_fluid.trace("outflow")
    inj_bnd = dd_vol_fluid.trace("injection")
    flow_bnd = dd_vol_fluid.trace("flow")
    wall_ffld_bnd = dd_vol_wall.trace("wall_farfield")

    from grudge.dt_utils import characteristic_lengthscales
<<<<<<< HEAD
    char_length_fluid = force_evaluation(
        actx, characteristic_lengthscales(actx, dcoll, dd=dd_vol_fluid))
    char_length_wall = force_evaluation(
        actx, characteristic_lengthscales(actx, dcoll, dd=dd_vol_wall))
=======
    char_length_fluid = force_evaluation(actx,
        characteristic_lengthscales(actx, dcoll, dd=dd_vol_fluid))
    char_length_wall = force_evaluation(actx,
        characteristic_lengthscales(actx, dcoll, dd=dd_vol_wall))
>>>>>>> cbeb1b7b

    fluid_nodes = force_evaluation(actx, actx.thaw(dcoll.nodes(dd_vol_fluid)))
    wall_nodes = force_evaluation(actx, actx.thaw(dcoll.nodes(dd_vol_wall)))
    # put the lengths on the nodes vs elements
    xpos_fluid = fluid_nodes[0]
    xpos_wall = wall_nodes[0]

<<<<<<< HEAD
    char_len_fluid_nodes = char_length_fluid + actx.zeros_like(xpos_fluid)
    char_len_wall_nodes = char_length_wall + actx.zeros_like(xpos_wall)
=======
    char_length_fluid = char_length_fluid + actx.zeros_like(xpos_fluid)
    char_length_wall = char_length_wall + actx.zeros_like(xpos_wall)
>>>>>>> cbeb1b7b

    def compute_smoothed_char_length(href_fluid, href_wall):

        smoothness_diffusivity = \
            smooth_char_length_alpha*href_fluid**2/current_dt
        smoothness_diffusivity_wall = \
            smooth_char_length_alpha*href_wall**2/current_dt

        # regular boundaries
        smooth_neumann = NeumannDiffusionBoundary(0)
        fluid_smoothness_boundaries = {
            flow_bnd.domain_tag: smooth_neumann,
            wall_bnd.domain_tag: smooth_neumann,
        }
        wall_smoothness_boundaries = {
            wall_ffld_bnd.domain_tag: smooth_neumann,
        }

        # interface boundaries
        pairwise_diff = {
            (dd_vol_fluid, dd_vol_wall):
                (href_fluid, href_wall)}
        pairwise_diff_tpairs = inter_volume_trace_pairs(
            dcoll, pairwise_diff, comm_tag=_SmoothCharDiffCommTag)
        diff_tpairs = pairwise_diff_tpairs[dd_vol_fluid, dd_vol_wall]

        wall_smoothness_boundaries.update({
            tpair.dd.domain_tag:
            DirichletDiffusionBoundary(
                op.project(dcoll, tpair.dd,
                           tpair.dd.with_discr_tag(quadrature_tag), tpair.ext))
            for tpair in diff_tpairs})

        reverse_diff_tpairs = pairwise_diff_tpairs[dd_vol_wall, dd_vol_fluid]
        fluid_smoothness_boundaries.update({
            tpair.dd.domain_tag:
            DirichletDiffusionBoundary(
                op.project(dcoll, tpair.dd,
                           tpair.dd.with_discr_tag(quadrature_tag), tpair.ext))
            for tpair in reverse_diff_tpairs})

        smooth_href_fluid = href_fluid
        for i in range(smooth_char_length):
            smooth_href_fluid = smooth_href_fluid + \
                diffusion_operator(
                    dcoll, smoothness_diffusivity, fluid_smoothness_boundaries,
                    smooth_href_fluid,
                    quadrature_tag=quadrature_tag, dd=dd_vol_fluid,
                    comm_tag=(_SmoothCharDiffFluidCommTag, i))*current_dt

        smooth_href_wall = href_wall
        for i in range(smooth_char_length):
            smooth_href_wall = smooth_href_wall + \
                diffusion_operator(
                    dcoll, smoothness_diffusivity_wall, wall_smoothness_boundaries,
                    smooth_href_wall,
                    quadrature_tag=quadrature_tag, dd=dd_vol_wall,
                    comm_tag=(_SmoothCharDiffWallCommTag, i))*current_dt

        return make_obj_array([smooth_href_fluid, smooth_href_wall])

    compute_smoothed_char_length_compiled = \
        actx.compile(compute_smoothed_char_length)

<<<<<<< HEAD
    use_smoothed_charlen = True
    if use_smoothed_charlen:
        smoothed_char_length, smoothed_char_length_wall = \
            compute_smoothed_char_length_compiled(char_len_fluid_nodes,
                                                  char_len_wall_nodes)


    # Returns from compiled functions are already eval'd?
    char_len_fluid_nodes = force_evaluation(actx, smoothed_char_length)
    char_len_wall_nodes = force_evaluation(actx, smoothed_char_length_wall)

    # Weird, but maybe fix a compile time issue (force it to evaluate *now*)
    char_len_fluid_nodes = char_len_fluid_nodes + actx.zeros_like(char_len_fluid_nodes)
    char_len_wall_nodes = char_len_wall_nodes + actx.zeros_like(char_len_wall_nodes)

    smoothed_char_length = force_evaluation(actx, smoothed_char_length)
=======
    use_smoothed_char_length = True
    smoothed_char_length_fluid = char_length_fluid
    smoothed_char_length_wall = char_length_wall
    if use_smoothed_char_length:
        smoothed_char_length_fluid, smoothed_char_length_wall = \
            compute_smoothed_char_length_compiled(char_length_fluid,
                                                  char_length_wall)

    smoothed_char_length_fluid = force_evaluation(actx, smoothed_char_length_fluid)
    smoothed_char_length_wall = force_evaluation(actx, smoothed_char_length_wall)

    # this is strange, but maybe fixes a compile issue and get it evaluated now
    smoothed_char_length_fluid = smoothed_char_length_fluid + \
                                 actx.zeros_like(char_length_fluid)
    smoothed_char_length_wall = smoothed_char_length_wall + \
                                actx.zeros_like(char_length_wall)
>>>>>>> cbeb1b7b

    if rank == 0:
        logger.info("Before restart/init")

    #########################
    # Convenience Functions #
    #########################

    def limit_fluid_state(cv, pressure, temperature, dd=dd_vol_fluid):

        spec_lim = make_obj_array([
            bound_preserving_limiter(dcoll=dcoll, dd=dd,
                                     field=cv.species_mass_fractions[i],
                                     mmin=0.0, mmax=1.0, modify_average=True)
            for i in range(nspecies)
        ])

        # limit the sum to 1.0
        aux = actx.zeros_like(cv.mass)
        for i in range(0, nspecies):
            aux = aux + spec_lim[i]
        spec_lim = spec_lim/aux

        kin_energy = 0.5*np.dot(cv.velocity, cv.velocity)

        mass_lim = eos.get_density(pressure=pressure, temperature=temperature,
                                   species_mass_fractions=spec_lim)

        energy_lim = mass_lim*(
            gas_model.eos.get_internal_energy(temperature,
                                              species_mass_fractions=spec_lim)
            + kin_energy
        )

        mom_lim = mass_lim*cv.velocity

        return make_conserved(dim=dim, mass=mass_lim, energy=energy_lim,
                              momentum=mom_lim,
                              species_mass=mass_lim*spec_lim)

    if soln_filter_cutoff < 0:
        soln_filter_cutoff = int(soln_filter_frac * order)
    if rhs_filter_cutoff < 0:
        rhs_filter_cutoff = int(rhs_filter_frac * order)

    if soln_filter_cutoff >= order:
        raise ValueError("Invalid setting for solution filter (cutoff >= order).")
    if rhs_filter_cutoff >= order:
        raise ValueError("Invalid setting for RHS filter (cutoff >= order).")

    from mirgecom.filter import (
        exponential_mode_response_function as xmrfunc,
        filter_modally
    )
    soln_frfunc = partial(xmrfunc, alpha=soln_filter_alpha,
                          filter_order=soln_filter_order)
    rhs_frfunc = partial(xmrfunc, alpha=rhs_filter_alpha,
                         filter_order=rhs_filter_order)

    def filter_cv(cv, filter_dd=dd_vol_fluid):
        return filter_modally(dcoll, soln_filter_cutoff, soln_frfunc, cv,
                              dd=filter_dd)

    def filter_fluid_rhs(rhs):
        return filter_modally(dcoll, rhs_filter_cutoff, rhs_frfunc, rhs,
                              dd=dd_vol_fluid)

    def filter_wall_rhs(rhs):
        return filter_modally(dcoll, rhs_filter_cutoff, rhs_frfunc, rhs,
                              dd=dd_vol_wall)

    filter_cv_compiled = actx.compile(filter_cv)
    filter_rhs_fluid_compiled = actx.compile(filter_fluid_rhs)
    filter_rhs_wall_compiled = actx.compile(filter_wall_rhs)

    if soln_nfilter >= 0 and rank == 0:
        logger.info("Solution filtering settings:")
        logger.info(f" - filter every {soln_nfilter} steps")
        logger.info(f" - filter alpha  = {soln_filter_alpha}")
        logger.info(f" - filter cutoff = {soln_filter_cutoff}")
        logger.info(f" - filter order  = {soln_filter_order}")

    if use_rhs_filter and rank == 0:
        logger.info("RHS filtering settings:")
        logger.info(f" - filter alpha  = {rhs_filter_alpha}")
        logger.info(f" - filter cutoff = {rhs_filter_cutoff}")
        logger.info(f" - filter order  = {rhs_filter_order}")

    limiter_func = None
    if use_species_limiter:
        limiter_func = limit_fluid_state

    ########################################
    # Helper functions for building states #
    ########################################

    def _create_fluid_state(cv, temperature_seed, smoothness_mu=None,
                            smoothness_beta=None, smoothness_kappa=None):
        return make_fluid_state(cv=cv, gas_model=gas_model,
                                temperature_seed=temperature_seed,
                                smoothness_mu=smoothness_mu,
                                smoothness_beta=smoothness_beta,
                                smoothness_kappa=smoothness_kappa,
                                limiter_func=limiter_func,
                                limiter_dd=dd_vol_fluid)

    create_fluid_state = actx.compile(_create_fluid_state)

    def update_dv(cv, temperature, smoothness_mu, smoothness_beta, smoothness_kappa):
        from mirgecom.eos import MixtureDependentVars, GasDependentVars
        if eos_type == 0:
            return GasDependentVars(
                temperature=temperature,
                pressure=eos.pressure(cv, temperature),
                speed_of_sound=eos.sound_speed(cv, temperature),
                smoothness_mu=smoothness_mu,
                smoothness_beta=smoothness_beta,
                smoothness_kappa=smoothness_kappa)
        else:
            return MixtureDependentVars(
                temperature=temperature,
                pressure=eos.pressure(cv, temperature),
                speed_of_sound=eos.sound_speed(cv, temperature),
                species_enthalpies=eos.species_enthalpies(cv, temperature),
                smoothness_mu=smoothness_mu,
                smoothness_beta=smoothness_beta,
                smoothness_kappa=smoothness_kappa)

    def update_tv(cv, dv):
        return gas_model.transport.transport_vars(cv, dv, eos)

    def update_fluid_state(cv, dv, tv):
        from mirgecom.gas_model import ViscousFluidState
        return ViscousFluidState(cv, dv, tv)

    def _create_wall_dependent_vars(wv):
        return wall_model.dependent_vars(wv)

    create_wall_dependent_vars_compiled = actx.compile(
        _create_wall_dependent_vars)

    def _get_wv(wv):
        return wv

    get_wv = actx.compile(_get_wv)

    def get_temperature_update(cv, temperature):
        y = cv.species_mass_fractions
        e = gas_model.eos.internal_energy(cv)/cv.mass
        return actx.np.abs(
            pyro_mech.get_temperature_update_energy(e, temperature, y))

    get_temperature_update_compiled = actx.compile(get_temperature_update)

    if rank == 0:
        logger.info("Smoothness functions processing")

    # smoothness used with av = 1 or 2
    def compute_smoothness(cv, dv, grad_cv):

        from mirgecom.fluid import velocity_gradient
        div_v = np.trace(velocity_gradient(cv, grad_cv))

        gamma = gas_model.eos.gamma(cv=cv, temperature=dv.temperature)
        r = gas_model.eos.gas_const(cv)
        c_star = actx.np.sqrt(gamma*r*(2/(gamma+1)*static_temp))
<<<<<<< HEAD
        href = char_len_fluid_nodes
=======
        href = smoothed_char_length_fluid
>>>>>>> cbeb1b7b
        indicator = -gamma_sc*href*div_v/c_star

        smoothness = actx.np.log(
            1 + actx.np.exp(theta_sc*(indicator - beta_sc)))/theta_sc
        return smoothness*gamma_sc*href

    compute_smoothness_compiled = actx.compile(compute_smoothness) # noqa

    def lmax(s):
        b = 100
        return (s/np.pi*actx.np.arctan(b*s) +
                0.5*s - 1/np.pi*actx.np.arctan(b) + 0.5)

    def lmin(s):
        return s - lmax(s)

    # smoothness used fore beta with av = 3
    def compute_smoothness_beta(cv, dv, grad_cv):

        from mirgecom.fluid import velocity_gradient
        div_v = np.trace(velocity_gradient(cv, grad_cv))

        gamma = gas_model.eos.gamma(cv=cv, temperature=dv.temperature)
        r = gas_model.eos.gas_const(cv)
        c_star = actx.np.sqrt(gamma*r*(2/(gamma+1)*static_temp))
<<<<<<< HEAD
        href = char_len_fluid_nodes
=======
        href = smoothed_char_length_fluid
>>>>>>> cbeb1b7b
        indicator = -href*div_v/c_star

        # limit the indicator range
        # multiply by href, since we won't have access to it inside transport
        indicator_max = 2/actx.np.sqrt(gamma - 1)
        smoothness = (lmin(lmax(indicator - av2_beta_s0) - indicator_max)
                      + indicator_max)*href

        return smoothness

    compute_smoothness_beta_compiled = actx.compile(compute_smoothness_beta) # noqa

    # smoothness used fore beta with av = 3
    def compute_smoothness_kappa(cv, dv, grad_t):
        grad_t_mag = actx.np.sqrt(np.dot(grad_t, grad_t))
<<<<<<< HEAD
        href = char_len_fluid_nodes
=======
        href = smoothed_char_length_fluid
>>>>>>> cbeb1b7b
        indicator = href*grad_t_mag/static_temp

        # limit the indicator range
        # multiply by href, since we won't have access to it inside transport
        #indicator_min = 1.0
        #indicator_min = 0.01
        #indicator_min = 0.000001
        indicator_max = 2
        smoothness = (lmin(lmax(indicator - av2_kappa_s0) - indicator_max)
                      + indicator_max)*href

        return smoothness

    compute_smoothness_kappa_compiled = actx.compile(compute_smoothness_kappa) # noqa

    # smoothness used fore beta with av = 3
    def compute_smoothness_mu(cv, dv, grad_cv):

        from mirgecom.fluid import velocity_gradient
        vel_grad = velocity_gradient(cv, grad_cv)

        gamma = gas_model.eos.gamma(cv=cv, temperature=dv.temperature)
        r = gas_model.eos.gas_const(cv)
        c_star = actx.np.sqrt(gamma*r*(2/(gamma+1)*static_temp))

        vmax = actx.np.sqrt(np.dot(cv.velocity, cv.velocity) +
                            2*c_star/(gamma - 1))
<<<<<<< HEAD
        href = char_len_fluid_nodes
=======
        href = smoothed_char_length_fluid
>>>>>>> cbeb1b7b

        # just the determinant
        # scaled_grad = vel_grad/vmax
        #indicator = href*actx.np.abs(scaled_grad[0][1]*scaled_grad[1][0])

        # Frobenius norm
        if dim == 2:
            indicator = href*actx.np.sqrt(vel_grad[0][1]*vel_grad[0][1] +
                                          vel_grad[1][0]*vel_grad[1][0])/vmax
        else:
            indicator = href*actx.np.sqrt(vel_grad[0][1]*vel_grad[0][1] +
                                          vel_grad[0][2]*vel_grad[0][2] +
                                          vel_grad[1][0]*vel_grad[1][0] +
                                          vel_grad[1][2]*vel_grad[1][2] +
                                          vel_grad[2][0]*vel_grad[2][0] +
                                          vel_grad[2][1]*vel_grad[2][1])/vmax

        # limit the indicator range
        # multiply by href, since we won't have access to it inside transport
        #indicator_min = 1.0
        indicator_max = 2
        smoothness = (lmin(lmax(indicator - av2_mu_s0) - indicator_max)
                      + indicator_max)*href

        return smoothness

    compute_smoothness_mu_compiled = actx.compile(compute_smoothness_mu) # noqa

    if rank == 0:
        logger.info("Grad CV Operator processing")

    # compiled wrapper for grad_cv_operator
    def _grad_cv_operator(fluid_state, time):
        return grad_cv_operator(dcoll=dcoll, gas_model=gas_model,
                                boundaries=fluid_boundaries,
                                dd=dd_vol_fluid,
                                state=fluid_state,
                                time=time,
                                quadrature_tag=quadrature_tag)

    grad_cv_operator_compiled = actx.compile(_grad_cv_operator) # noqa

    def get_production_rates(cv, temperature):
        return eos.get_production_rates(cv, temperature)

    compute_production_rates = actx.compile(get_production_rates)

    def grad_t_operator_coupled(t, fluid_state, wall_kappa, wall_temperature):
        fluid_grad_t, wall_grad_t = coupled_grad_t_operator(
            dcoll,
            gas_model,
            dd_vol_fluid, dd_vol_wall,
            fluid_boundaries, wall_boundaries,
            fluid_state, wall_kappa, wall_temperature,
            time=t,
            quadrature_tag=quadrature_tag)
        return make_obj_array([fluid_grad_t, wall_grad_t])

    grad_t_operator_coupled_compiled = actx.compile(grad_t_operator_coupled)

    def grad_t_operator_fluid(fluid_state, time):
        return grad_t_operator(
            dcoll=dcoll,
            gas_model=gas_model,
            dd=dd_vol_fluid,
            boundaries=fluid_boundaries,
            state=fluid_state,
            time=time,
            quadrature_tag=quadrature_tag)

    grad_t_operator_fluid_compiled = actx.compile(grad_t_operator_fluid)

    if rank == 0:
        logger.info("Initial flow conditions processing")

    ##################################
    # Set up flow initial conditions #
    ##################################

    if restart_filename:
        if rank == 0:
            logger.info("Restarting soln.")
        temperature_seed = restart_data["temperature_seed"]
        restart_cv = restart_data["cv"]
        restart_wv = restart_data["wv"]
        restart_av_smu = restart_data["av_smu"]
        restart_av_sbeta = restart_data["av_sbeta"]
        restart_av_skappa = restart_data["av_skappa"]
        if restart_order != order:
            restart_dcoll = create_discretization_collection(
                actx,
                volume_meshes={
                    vol: mesh
                    for vol, (mesh, _) in volume_to_local_mesh_data.items()},
                order=restart_order)
            from meshmode.discretization.connection import make_same_mesh_connection
            fluid_connection = make_same_mesh_connection(
                actx,
                dcoll.discr_from_dd(dd_vol_fluid),
                restart_dcoll.discr_from_dd(dd_vol_fluid)
            )
            wall_connection = make_same_mesh_connection(
                actx,
                dcoll.discr_from_dd(dd_vol_wall),
                restart_dcoll.discr_from_dd(dd_vol_wall)
            )
            restart_cv = fluid_connection(restart_data["cv"])
            restart_av_smu = fluid_connection(restart_data["av_smu"])
            restart_av_sbeta = fluid_connection(restart_data["av_sbeta"])
            restart_av_skappa = fluid_connection(restart_data["av_skappa"])
            temperature_seed = fluid_connection(restart_data["temperature_seed"])
            restart_wv = wall_connection(restart_data["wv"])

        if logmgr:
            logmgr_set_time(logmgr, current_step, current_t)
    else:
        # Set the current state from time 0
        if rank == 0:
            logger.info("Initializing soln.")
        restart_cv = bulk_init(
<<<<<<< HEAD
            dcoll=dcoll, x_vec=fluid_nodes, eos=eos, time=0)
        temperature_seed = init_temperature + actx.zeros_like(xpos_fluid)
        restart_cv = force_evaluation(actx, restart_cv)
=======
            dcoll=dcoll, x_vec=fluid_nodes, eos=eos,
            time=0)
        temperature_seed = actx.zeros_like(restart_cv.mass) + init_temperature
>>>>>>> cbeb1b7b

        # create a fluid state so we can compute grad_t and grad_cv
        restart_fluid_state = create_fluid_state(cv=restart_cv,
                                                 temperature_seed=temperature_seed)
        restart_av_smu = actx.zeros_like(restart_cv.mass)
        restart_av_sbeta = actx.zeros_like(restart_cv.mass)
        restart_av_skappa = actx.zeros_like(restart_cv.mass)

        # Ideally we would compute the smoothness variables here,
        # but we need the boundary conditions (and hence the target state) first,
        # so we defer until after those are setup

        # initialize the wall
        wall_mass = (
            wall_insert_rho * wall_insert_mask
            + wall_surround_rho * wall_surround_mask)
        wall_cp = (
            wall_insert_cp * wall_insert_mask
            + wall_surround_cp * wall_surround_mask)
        restart_wv = WallVars(
            mass=wall_mass,
            energy=wall_mass * wall_cp * temp_wall,
            ox_mass=actx.zeros_like(wall_mass))

    ##################################
    # Set up flow target state       #
    ##################################

    if target_filename:
        if rank == 0:
            logger.info("Reading target soln.")
        if target_order != order:
            target_dcoll = create_discretization_collection(
                actx,
                volume_meshes={
                    vol: mesh
                    for vol, (mesh, _) in volume_to_local_mesh_data.items()},
                order=target_order)
            from meshmode.discretization.connection import make_same_mesh_connection
            fluid_connection = make_same_mesh_connection(
                actx,
                dcoll.discr_from_dd(dd_vol_fluid),
                target_dcoll.discr_from_dd(dd_vol_fluid)
            )
            target_cv = fluid_connection(target_data["cv"])
            target_av_smu = fluid_connection(target_data["av_smu"])
            target_av_sbeta = fluid_connection(target_data["av_sbeta"])
            target_av_skappa = fluid_connection(target_data["av_skappa"])
        else:
            target_cv = target_data["cv"]
            target_av_smu = target_data["av_smu"]
            target_av_sbeta = target_data["av_sbeta"]
            target_av_skappa = target_data["av_skappa"]
    else:
        # Set the current state from time 0
        target_cv = restart_cv
        target_av_smu = restart_av_smu
        target_av_sbeta = restart_av_sbeta
        target_av_skappa = restart_av_skappa

    target_cv = force_evaluation(actx, target_cv)

    target_fluid_state = create_fluid_state(cv=target_cv,
                                            temperature_seed=temperature_seed,
                                            smoothness_mu=target_av_smu,
                                            smoothness_beta=target_av_sbeta,
                                            smoothness_kappa=target_av_skappa)

    if rank == 0:
        logger.info("More gradient processing")

    def grad_cv_operator_target(fluid_state, time):
        return grad_cv_operator(dcoll=dcoll, gas_model=gas_model,
                                dd=dd_vol_fluid,
                                boundaries=target_boundaries,
                                state=fluid_state,
                                time=time,
                                quadrature_tag=quadrature_tag)

    grad_cv_operator_target_compiled = actx.compile(grad_cv_operator_target) # noqa

    def grad_t_operator_target(fluid_state, time):
        return grad_t_operator(
            dcoll=dcoll,
            gas_model=gas_model,
            dd=dd_vol_fluid,
            boundaries=target_boundaries,
            state=fluid_state,
            time=time,
            quadrature_tag=quadrature_tag)

    grad_t_operator_target_compiled = actx.compile(grad_t_operator_target)

    # use dummy boundaries to update the smoothness state for the target
    if use_av > 0:
        if use_injection:
            target_boundaries = {
                flow_bnd.domain_tag:  # pylint: disable=no-member
                DummyBoundary(),
                wall_bnd.domain_tag:  # pylint: disable=no-member
                IsothermalWallBoundary()
            }
        else:
            target_boundaries = {
                inflow_bnd.domain_tag:   # pylint: disable=no-member
                DummyBoundary(),
                outflow_bnd.domain_tag:  # pylint: disable=no-member
                DummyBoundary(),
                inj_bnd.domain_tag:      # pylint: disable=no-member
                IsothermalWallBoundary(),
                wall_bnd.domain_tag:     # pylint: disable=no-member
                IsothermalWallBoundary()
            }

            target_grad_cv = grad_cv_operator_target_compiled(
                target_fluid_state, time=0.)
            if use_av == 1:
                target_av_smu = compute_smoothness_compiled(
                    cv=target_cv, dv=target_fluid_state.dv, grad_cv=target_grad_cv)
            elif use_av == 2:
                target_grad_t = grad_t_operator_target_compiled(
                    target_fluid_state, time=0.)

                target_av_sbeta = compute_smoothness_beta_compiled(
                    cv=target_cv, dv=target_fluid_state.dv, grad_cv=target_grad_cv)
                target_av_skappa = compute_smoothness_kappa_compiled(
                    cv=target_cv, dv=target_fluid_state.dv, grad_t=target_grad_t)
                target_av_smu = compute_smoothness_mu_compiled(
                    cv=target_cv, dv=target_fluid_state.dv, grad_cv=target_grad_cv)

            target_fluid_state = create_fluid_state(
                cv=target_cv, temperature_seed=temperature_seed,
                smoothness_mu=target_av_smu, smoothness_beta=target_av_sbeta,
                smoothness_kappa=target_av_skappa)

    if rank == 0:
        logger.info("BC Setup processing")

    ##################################
    # Set up the boundary conditions #
    ##################################

    from mirgecom.gas_model import project_fluid_state

    def get_target_state_on_boundary(btag):
        return project_fluid_state(
            dcoll, dd_vol_fluid,
            dd_vol_fluid.trace(btag).with_discr_tag(quadrature_tag),
            target_fluid_state, gas_model
        )

    flow_ref_state = \
        get_target_state_on_boundary("flow")

    flow_ref_state = force_evaluation(actx, flow_ref_state)

    def _target_flow_state_func(**kwargs):
        return flow_ref_state

    flow_boundary = PrescribedFluidBoundary(
        boundary_state_func=_target_flow_state_func)

    inflow_ref_state = \
        get_target_state_on_boundary("inflow")

    inflow_ref_state = force_evaluation(actx, inflow_ref_state)

    def _target_inflow_state_func(**kwargs):
        return inflow_ref_state

    inflow_boundary = PrescribedFluidBoundary(
        boundary_state_func=_target_inflow_state_func)

    outflow_ref_state = \
        get_target_state_on_boundary("outflow")

    outflow_ref_state = force_evaluation(actx, outflow_ref_state)

    def _target_outflow_state_func(**kwargs):
        return outflow_ref_state

    outflow_boundary = PrescribedFluidBoundary(
        boundary_state_func=_target_outflow_state_func)
    #outflow_pressure = 2000
    #outflow_boundary = PressureOutflowBoundary(outflow_pressure)

    if noslip:
        if adiabatic:
            fluid_wall = AdiabaticNoslipWallBoundary()
        else:
            fluid_wall = IsothermalWallBoundary(temp_wall)
    else:
        fluid_wall = AdiabaticSlipBoundary()

    wall_farfield = DirichletDiffusionBoundary(temp_wall)

    if use_injection:
        fluid_boundaries = {
            flow_bnd.domain_tag: flow_boundary,   # pylint: disable=no-member
            wall_bnd.domain_tag: fluid_wall  # pylint: disable=no-member
        }
    else:
        fluid_boundaries = {
            inflow_bnd.domain_tag: inflow_boundary,    # pylint: disable=no-member
            outflow_bnd.domain_tag: outflow_boundary,  # pylint: disable=no-member
            inj_bnd.domain_tag: fluid_wall,       # pylint: disable=no-member
            wall_bnd.domain_tag: fluid_wall       # pylint: disable=no-member
        }

    wall_boundaries = {
        wall_ffld_bnd.domain_tag: wall_farfield  # pylint: disable=no-member
    }

    # finish initializing the smoothness for non-restarts
    if not restart_filename:
        grad_cv = grad_cv_operator_compiled(restart_fluid_state, time=0.)

        if use_av == 1:
            restart_av_smu = compute_smoothness_compiled(
                cv=restart_fluid_state.cv,
                dv=restart_fluid_state.dv,
                grad_cv=grad_cv)
        if use_av == 2:
            restart_av_smu = compute_smoothness_mu_compiled(
                cv=restart_fluid_state.cv,
                dv=restart_fluid_state.dv,
                grad_cv=grad_cv)
            restart_av_sbeta = compute_smoothness_beta_compiled(
                cv=restart_fluid_state.cv,
                dv=restart_fluid_state.dv,
                grad_cv=grad_cv)
            grad_t = grad_t_operator_fluid_compiled(restart_fluid_state, time=0.)
            restart_av_skappa = compute_smoothness_kappa_compiled(
                cv=restart_fluid_state.cv,
                dv=restart_fluid_state.dv,
                grad_t=grad_t)

    restart_cv = force_evaluation(actx, restart_cv)
    temperature_seed = force_evaluation(actx, temperature_seed)
    restart_av_smu = force_evaluation(actx, restart_av_smu)
    restart_av_sbeta = force_evaluation(actx, restart_av_sbeta)
    restart_av_skappa = force_evaluation(actx, restart_av_skappa)

    # set the initial data used by the simulation
    current_fluid_state = create_fluid_state(cv=restart_cv,
                                             temperature_seed=temperature_seed,
                                             smoothness_mu=restart_av_smu,
                                             smoothness_beta=restart_av_sbeta,
                                             smoothness_kappa=restart_av_skappa)
    current_wv = force_evaluation(actx, restart_wv)

    stepper_state = make_obj_array([current_fluid_state.cv,
                                    temperature_seed,
                                    current_fluid_state.dv.smoothness_mu,
                                    current_fluid_state.dv.smoothness_beta,
                                    current_fluid_state.dv.smoothness_kappa,
                                    current_wv])

    ####################
    # Ignition Sources #
    ####################

    # if you divide by 2.355, 50% of the spark is within this diameter
    # if you divide by 6, 99% of the energy is deposited in this time
    #spark_diameter /= 2.355
    spark_diameter /= 6.0697
    spark_duration /= 6.0697

    # gaussian application in time
    def spark_time_func(t):
        expterm = actx.np.exp((-(t - spark_init_time)**2) /
                              (2*spark_duration*spark_duration))
        return expterm

    if use_ignition == 2:
        from y3prediction.utils import HeatSource
        ignition_source = HeatSource(dim=dim, center=spark_center,
                                      amplitude=spark_strength,
                                      amplitude_func=spark_time_func,
                                      width=spark_diameter)
    else:
        from y3prediction.utils import SparkSource
        ignition_source = SparkSource(dim=dim, center=spark_center,
                                      amplitude=spark_strength,
                                      amplitude_func=spark_time_func,
                                      width=spark_diameter)

    if rank == 0:
        logger.info("Sponges processsing")
    ##################
    # Sponge Sources #
    ##################

    # initialize the sponge field
    sponge_amp = sponge_sigma/current_dt/1000

    from y3prediction.utils import InitSponge
    sponge_init = InitSponge(x0=sponge_x0, thickness=sponge_thickness,
                             amplitude=sponge_amp)
<<<<<<< HEAD
    x_vec = fluid_nodes
=======
>>>>>>> cbeb1b7b

    def _sponge_sigma(x_vec):
        return sponge_init(x_vec=x_vec)

    get_sponge_sigma = actx.compile(_sponge_sigma)
    sponge_sigma = get_sponge_sigma(fluid_nodes)

    def _sponge_source(cv):
        """Create sponge source."""
        return sponge_sigma*(current_fluid_state.cv - cv)

    def experimental_kappa(temperature):
        return (
            1.766e-10 * temperature**3
            - 4.828e-7 * temperature**2
            + 6.252e-4 * temperature
            + 6.707e-3)

    def puma_kappa(mass_loss_frac):
        return (
            0.0988 * mass_loss_frac**2
            - 0.2751 * mass_loss_frac
            + 0.201)

    def puma_effective_surface_area(mass_loss_frac):
        # Original fit function: -1.1012e5*x**2 - 0.0646e5*x + 1.1794e5
        # Rescale by x==0 value and rearrange
        return 1.1794e5 * (
            1
            - 0.0547736137 * mass_loss_frac
            - 0.9336950992 * mass_loss_frac**2)

    def _get_wall_kappa_fiber(mass, temperature):
        mass_loss_frac = (
            (wall_insert_rho - mass)/wall_insert_rho
            * wall_insert_mask)
        scaled_insert_kappa = (
            experimental_kappa(temperature)
            * puma_kappa(mass_loss_frac)
            / puma_kappa(0))
        return (
            scaled_insert_kappa * wall_insert_mask
            + wall_surround_kappa * wall_surround_mask)

    def _get_wall_kappa_inert(mass, temperature):
        return (
            wall_insert_kappa * wall_insert_mask
            + wall_surround_kappa * wall_surround_mask)

    def _get_wall_effective_surface_area_fiber(mass):
        mass_loss_frac = (
            (wall_insert_rho - mass)/wall_insert_rho
            * wall_insert_mask)
        return (
            puma_effective_surface_area(mass_loss_frac) * wall_insert_mask)

    def _mass_loss_rate_fiber(mass, ox_mass, temperature, eff_surf_area):
        actx = mass.array_context
        alpha = (
            (0.00143+0.01*actx.np.exp(-1450.0/temperature))
            / (1.0+0.0002*actx.np.exp(13000.0/temperature)))
        k = alpha*actx.np.sqrt(
            (univ_gas_const*temperature)/(2.0*np.pi*mw_o2))
        return (mw_co/mw_o2 + mw_o/mw_o2 - 1)*ox_mass*k*eff_surf_area

    # inert
    if wall_material == 0:
        wall_model = WallModel(
            heat_capacity=(
                wall_insert_cp * wall_insert_mask
                + wall_surround_cp * wall_surround_mask),
            thermal_conductivity_func=_get_wall_kappa_inert)
    # non-porous
    elif wall_material == 1:
        wall_model = WallModel(
            heat_capacity=(
                wall_insert_cp * wall_insert_mask
                + wall_surround_cp * wall_surround_mask),
            thermal_conductivity_func=_get_wall_kappa_fiber,
            effective_surface_area_func=_get_wall_effective_surface_area_fiber,
            mass_loss_func=_mass_loss_rate_fiber,
            oxygen_diffusivity=wall_insert_ox_diff * wall_insert_mask)
    # porous
    elif wall_material == 2:
        wall_model = WallModel(
            heat_capacity=(
                wall_insert_cp * wall_insert_mask
                + wall_surround_cp * wall_surround_mask),
            thermal_conductivity_func=_get_wall_kappa_fiber,
            effective_surface_area_func=_get_wall_effective_surface_area_fiber,
            mass_loss_func=_mass_loss_rate_fiber,
            oxygen_diffusivity=wall_insert_ox_diff * wall_insert_mask)

    vis_timer = None
    monitor_memory = True
    monitor_performance = 2

    if logmgr:
        logmgr_add_cl_device_info(logmgr, queue)

        vis_timer = IntervalTimer("t_vis", "Time spent visualizing")
        logmgr.add_quantity(vis_timer)

        gc_timer = IntervalTimer("t_gc", "Time spent garbage collecting")
        logmgr.add_quantity(gc_timer)

        if monitor_performance > 0:
            logmgr.add_watches([
                ("t_step.max", "| Performance:\n| \t walltime: {value:6g} s")
            ])

        if monitor_performance > 1:

            logmgr.add_watches([
                ("t_vis.max", "\n| \t visualization time: {value:6g} s\n"),
                ("t_gc.max", "| \t garbage collection time: {value:6g} s\n"),
                ("t_log.max", "| \t log walltime: {value:6g} s\n")
            ])

        if monitor_memory:
            logmgr_add_device_memory_usage(logmgr, queue)
            logmgr_add_mempool_usage(logmgr, alloc)

            logmgr.add_watches([
                ("memory_usage_python.max",
                 "| Memory:\n| \t python memory: {value:7g} Mb\n")
            ])

            try:
                logmgr.add_watches([
                    ("memory_usage_gpu.max",
                     "| \t gpu memory: {value:7g} Mb\n")
                ])
            except KeyError:
                pass

            logmgr.add_watches([
                ("memory_usage_hwm.max",
                 "| \t memory hwm: {value:7g} Mb\n"),
                ("memory_usage_mempool_managed.max",
                 "| \t mempool total: {value:7g} Mb\n"),
                ("memory_usage_mempool_active.max",
                 "| \t mempool active: {value:7g} Mb")
            ])

        if use_profiling:
            logmgr.add_watches(["pyopencl_array_time.max"])

    if rank == 0:
        logger.info("Viz & utilities processsing")

    fluid_visualizer = make_visualizer(dcoll, volume_dd=dd_vol_fluid)
    wall_visualizer = make_visualizer(dcoll, volume_dd=dd_vol_wall)

    #    initname = initializer.__class__.__name__
    eosname = eos.__class__.__name__
    init_message = make_init_message(dim=dim, order=order, nelements=local_nelements,
                                     global_nelements=global_nelements,
                                     dt=current_dt, t_final=t_final, nstatus=nstatus,
                                     nviz=nviz, cfl=current_cfl,
                                     constant_cfl=constant_cfl, initname=casename,
                                     eosname=eosname, casename=casename)
    if rank == 0:
        logger.info(init_message)

    # some utility functions
    def vol_min_loc(dd_vol, x):
        from grudge.op import nodal_min_loc
        return actx.to_numpy(nodal_min_loc(dcoll, dd_vol, x,
                                           initial=np.inf))[()]

    def vol_max_loc(dd_vol, x):
        from grudge.op import nodal_max_loc
        return actx.to_numpy(nodal_max_loc(dcoll, dd_vol, x,
                                           initial=-np.inf))[()]

    def vol_min(dd_vol, x):
        return actx.to_numpy(nodal_min(dcoll, dd_vol, x,
                                       initial=np.inf))[()]

    def vol_max(dd_vol, x):
        return actx.to_numpy(nodal_max(dcoll, dd_vol, x,
                                       initial=-np.inf))[()]

    def global_range_check(dd_vol, array, min_val, max_val):
        return global_reduce(
            check_range_local(
                dcoll, dd_vol, array, min_val, max_val), op="lor")

    def my_write_status_lite(step, t, t_wall):
        status_msg = (f"\n--     step {step:9d}:"
                      f"\n----   fluid sim time {t:1.8e},"
                      f" wall sim time {t_wall:1.8e}")

        if rank == 0:
            logger.info(status_msg)

    def my_write_status(cv, dv, wall_temperature, dt, cfl_fluid, cfl_wall):
        status_msg = (f"----   dt {dt:1.3e},"
                      f" cfl_fluid {cfl_fluid:1.8f},"
                      f" cfl_wall {cfl_wall:1.8f}")

        pmin = vol_min(dd_vol_fluid, dv.pressure)
        pmax = vol_max(dd_vol_fluid, dv.pressure)
        tmin = vol_min(dd_vol_fluid, dv.temperature)
        tmax = vol_max(dd_vol_fluid, dv.temperature)
        twmin = vol_min(dd_vol_wall, wall_temperature)
        twmax = vol_max(dd_vol_wall, wall_temperature)

        from pytools.obj_array import obj_array_vectorize
        y_min = obj_array_vectorize(lambda x: vol_min(dd_vol_fluid, x),
                                      cv.species_mass_fractions)
        y_max = obj_array_vectorize(lambda x: vol_max(dd_vol_fluid, x),
                                      cv.species_mass_fractions)

        dv_status_msg = (
            f"\n------ P       (min, max) (Pa) = ({pmin:1.9e}, {pmax:1.9e})")
        dv_status_msg += (
            f"\n------ T_fluid (min, max) (K)  = ({tmin:7g}, {tmax:7g})")
        dv_status_msg += (
            f"\n------ T_wall  (min, max) (K)  = ({twmin:7g}, {twmax:7g})")

        if eos_type == 1:
            # check the temperature convergence
            # a single call to get_temperature_update is like taking an additional
            # Newton iteration and gives us a residual
            temp_resid = get_temperature_update_compiled(
                cv, dv.temperature)/dv.temperature
            temp_err_min = vol_min(dd_vol_fluid, temp_resid)
            temp_err_max = vol_max(dd_vol_fluid, temp_resid)
            dv_status_msg += (
                f"\n------ T_resid (min, max)      = "
                f"({temp_err_min:1.5e}, {temp_err_max:1.5e})")

        for i in range(nspecies):
            dv_status_msg += (
                f"\n------ y_{species_names[i]:5s} (min, max)      = "
                f"({y_min[i]:1.3e}, {y_max[i]:1.3e})")
        #dv_status_msg += "\n"
        status_msg += dv_status_msg

        if rank == 0:
            logger.info(status_msg)

    def my_write_viz(step, t, t_wall, fluid_state, wv, wall_kappa,
                     wall_temperature, ts_field_fluid, ts_field_wall,
                     dump_number):

        if rank == 0:
            print(f"******** Writing Visualization File {dump_number}"
                  f" at step {step},"
                  f" sim time {t:1.6e} s ********")

        cv = fluid_state.cv
        dv = fluid_state.dv

        # basic viz quantities, things here are difficult (or impossible) to compute
        # in post-processing
        fluid_viz_fields = [("cv", cv),
                            ("dv", dv),
                            ("dt" if constant_cfl else "cfl", ts_field_fluid)]
        wall_viz_fields = [
            ("wv", wv),
            ("wall_kappa", wall_kappa),
            ("wall_temperature", wall_temperature),
            ("dt" if constant_cfl else "cfl", ts_field_wall)
        ]

        # extra viz quantities, things here are often used for post-processing
        if viz_level > 0:
            mach = fluid_state.speed / dv.speed_of_sound
            fluid_viz_ext = [("mach", mach),
                             ("velocity", cv.velocity)]
            fluid_viz_fields.extend(fluid_viz_ext)

            # species mass fractions
            fluid_viz_fields.extend(
                ("Y_"+species_names[i], cv.species_mass_fractions[i])
                for i in range(nspecies))

            if eos_type == 1:
                temp_resid = get_temperature_update_compiled(
                    cv, dv.temperature)/dv.temperature
                production_rates = compute_production_rates(fluid_state.cv,
                                                            fluid_state.temperature)
                fluid_viz_ext = [("temp_resid", temp_resid),
                                 ("production_rates", production_rates)]
                fluid_viz_fields.extend(fluid_viz_ext)

            fluid_viz_ext = [("mu", fluid_state.viscosity),
                             ("beta", fluid_state.bulk_viscosity),
                             ("kappa", fluid_state.thermal_conductivity)]
            fluid_viz_fields.extend(fluid_viz_ext)

            if nparts > 1:
                fluid_viz_ext = [("rank", rank)]
                fluid_viz_fields.extend(fluid_viz_ext)

        # additional viz quantities, add in some non-dimensional numbers
        if viz_level > 1:
<<<<<<< HEAD
            cell_Re = (cv.mass*cv.speed*char_len_fluid_nodes /
                fluid_state.viscosity)
            cp = gas_model.eos.heat_capacity_cp(cv, fluid_state.temperature)
            alpha_heat = fluid_state.thermal_conductivity/cp/fluid_state.viscosity
            cell_Pe_heat = char_len_fluid_nodes*cv.speed/alpha_heat
=======
            cell_Re = (cv.mass*cv.speed*char_length_fluid /
                fluid_state.viscosity)
            cp = gas_model.eos.heat_capacity_cp(cv, fluid_state.temperature)
            alpha_heat = fluid_state.thermal_conductivity/cp/fluid_state.viscosity
            cell_Pe_heat = char_length_fluid*cv.speed/alpha_heat
>>>>>>> cbeb1b7b
            from mirgecom.viscous import get_local_max_species_diffusivity
            d_alpha_max = \
                get_local_max_species_diffusivity(
                    fluid_state.array_context,
                    fluid_state.species_diffusivity
                )
<<<<<<< HEAD
            cell_Pe_mass = char_len_fluid_nodes*cv.speed/d_alpha_max
=======
            cell_Pe_mass = char_length_fluid*cv.speed/d_alpha_max
>>>>>>> cbeb1b7b
            # these are useful if our transport properties
            # are not constant on the mesh
            # prandtl
            # schmidt_number
            # damkohler_number

            viz_ext = [("Re", cell_Re),
                       ("Pe_mass", cell_Pe_mass),
                       ("Pe_heat", cell_Pe_heat)]
            fluid_viz_fields.extend(viz_ext)
<<<<<<< HEAD
            viz_ext = [("char_length", char_len_fluid_nodes)]
            # viz_ext = [("char_length", char_length_fluid_nodes + actx.zeros_like(cell_Re),
            #          ("char_length_smooth", smoothed_char_length)]
=======
            viz_ext = [("char_length_fluid", char_length_fluid),
                      ("char_length_fluid_smooth", smoothed_char_length_fluid)]
>>>>>>> cbeb1b7b
            fluid_viz_fields.extend(viz_ext)

            cell_alpha = wall_model.thermal_diffusivity(
                wv.mass, wall_temperature, wall_kappa)

            viz_ext = [("alpha", cell_alpha)]
            wall_viz_fields.extend(viz_ext)

<<<<<<< HEAD
            cfl_fluid_inv = char_len_fluid_nodes / (fluid_state.wavespeed)
            nu = fluid_state.viscosity/fluid_state.mass_density
            cfl_fluid_visc = (char_len_fluid_nodes**2) / nu
            #cfl_fluid_spec_diff
            fluid_diffusivity = (fluid_state.thermal_conductivity/cv.mass /
                                 eos.heat_capacity_cp(cv, dv.temperature))
            cfl_fluid_heat_diff = (char_len_fluid_nodes**2) / fluid_diffusivity
=======
            cfl_fluid_inv = char_length_fluid / (fluid_state.wavespeed)
            nu = fluid_state.viscosity/fluid_state.mass_density
            cfl_fluid_visc = char_length_fluid**2 / nu
            #cfl_fluid_spec_diff
            fluid_diffusivity = (fluid_state.thermal_conductivity/cv.mass /
                                 eos.heat_capacity_cp(cv, dv.temperature))
            cfl_fluid_heat_diff = (char_length_fluid**2/fluid_diffusivity)
>>>>>>> cbeb1b7b

            viz_ext = [
                       ("cfl_fluid_inv", current_dt/cfl_fluid_inv),
                       ("cfl_fluid_visc", current_dt/cfl_fluid_visc),
                       #("cfl_fluid_spec_diff", cfl_fluid_spec_diff),
                       ("cfl_fluid_heat_diff", current_dt/cfl_fluid_heat_diff)]
            fluid_viz_fields.extend(viz_ext)

        # debbuging viz quantities, things here are used for diagnosing run issues
        if viz_level > 2:
            from mirgecom.fluid import (
                velocity_gradient,
                species_mass_fraction_gradient
            )
            """
            ns_rhs, grad_cv, grad_t = \
                ns_operator(dcoll, state=fluid_state, time=t,
                            boundaries=boundaries, gas_model=gas_model,
                            return_gradients=True)
            """
            grad_cv = grad_cv_operator_compiled(fluid_state,
                                                time=t)
            grad_v = velocity_gradient(cv, grad_cv)
            grad_y = species_mass_fraction_gradient(cv, grad_cv)

            grad_temperature = grad_t_operator_coupled_compiled(
                dv.temperature, fluid_state, wall_kappa, wall_temperature)
            fluid_grad_temperature = grad_temperature[0]
            wall_grad_temperature = grad_temperature[1]

            #viz_ext = [("rhs", ns_rhs),
            viz_ext = [("sponge_sigma", sponge_sigma),
                       ("grad_temperature", fluid_grad_temperature),
                       ("grad_v_x", grad_v[0]),
                       ("grad_v_y", grad_v[1])]
            if dim == 3:
                viz_ext.extend(("grad_v_z", grad_v[2]))

            viz_ext.extend(("grad_Y_"+species_names[i], grad_y[i])
                           for i in range(nspecies))
            fluid_viz_fields.extend(viz_ext)

            if use_av == 1:
                smoothness_mu = compute_smoothness(
                    cv=cv, dv=fluid_state.dv, grad_cv=grad_cv)
                viz_ext = [("smoothness_mu", smoothness_mu)]
                fluid_viz_fields.extend(viz_ext)
            if use_av == 2:
                smoothness_beta = compute_smoothness_beta_compiled(
                    cv=cv, dv=fluid_state.dv, grad_cv=grad_cv)
                smoothness_kappa = compute_smoothness_kappa_compiled(
                    cv=cv, dv=fluid_state.dv, grad_t=fluid_grad_temperature)
                smoothness_mu = compute_smoothness_mu_compiled(
                    cv=cv, dv=fluid_state.dv, grad_cv=grad_cv)
                viz_ext = [("smoothness_mu", smoothness_mu),
                           ("smoothness_beta", smoothness_beta),
                           ("smoothness_kappa", smoothness_kappa)]
                fluid_viz_fields.extend(viz_ext)

            viz_ext = [("grad_temperature", wall_grad_temperature)]
            wall_viz_fields.extend(viz_ext)

        write_visfile(
            dcoll, fluid_viz_fields, fluid_visualizer,
            vizname=vizname+"-fluid", step=dump_number, t=t,
            overwrite=True, comm=comm, vis_timer=vis_timer)
        write_visfile(
            dcoll, wall_viz_fields, wall_visualizer,
            vizname=vizname+"-wall", step=dump_number, t=t_wall,
            overwrite=True, comm=comm, vis_timer=vis_timer)

        if rank == 0:
            print("******** Done Writing Visualization File ********")

    def my_write_restart(step, t, t_wall, state):
        if rank == 0:
            print(f"******** Writing Restart File at step {step}, "
                  f"sim time {t:1.6e} s ********")

        cv, tseed, av_smu, av_sbeta, av_skappa, wv = state
        restart_fname = restart_pattern.format(cname=casename, step=step, rank=rank)
        if restart_fname != restart_filename:
            restart_data = {
                "volume_to_local_mesh_data": volume_to_local_mesh_data,
                "cv": cv,
                "av_smu": av_smu,
                "av_sbeta": av_sbeta,
                "av_skappa": av_skappa,
                "temperature_seed": tseed,
                "nspecies": nspecies,
                "wv": wv,
                "t": t,
                "t_wall": t_wall,
                "step": step,
                "order": order,
                "last_viz_interval": last_viz_interval,
                "global_nelements": global_nelements,
                "num_parts": nparts
            }
            write_restart_file(actx, restart_data, restart_fname, comm)

        if rank == 0:
            print("******** Done Writing Restart File ********")

    def my_health_check(fluid_state, wall_temperature):
        health_error = False
        cv = fluid_state.cv
        dv = fluid_state.dv

        if check_naninf_local(dcoll, dd_vol_fluid, dv.pressure):
            health_error = True
            logger.info(f"{rank=}: NANs/Infs in pressure data.")

        if check_naninf_local(dcoll, dd_vol_wall, wall_temperature):
            health_error = True
            logger.info(f"{rank=}: NANs/Infs in wall temperature data.")

        if global_range_check(dd_vol_fluid, dv.pressure,
                              health_pres_min, health_pres_max):
            health_error = True
            p_min = vol_min(dd_vol_fluid, dv.pressure)
            p_max = vol_max(dd_vol_fluid, dv.pressure)
            logger.info(f"Pressure range violation: "
                        f"Simulation Range ({p_min=}, {p_max=}) "
                        f"Specified Limits ({health_pres_min=}, {health_pres_max=})")

        if global_range_check(dd_vol_fluid, dv.temperature,
                              health_temp_min, health_temp_max):
            health_error = True
            t_min = vol_min(dd_vol_fluid, dv.temperature)
            t_max = vol_max(dd_vol_fluid, dv.temperature)
            logger.info(f"Temperature range violation: "
                        f"Simulation Range ({t_min=}, {t_max=}) "
                        f"Specified Limits ({health_temp_min=}, {health_temp_max=})")

        if global_range_check(dd_vol_wall, wall_temperature,
                              health_temp_min, health_temp_max):
            health_error = True
            t_min = vol_min(dd_vol_wall, wall_temperature)
            t_max = vol_max(dd_vol_wall, wall_temperature)
            logger.info(f"Wall temperature range violation: "
                        f"Simulation Range ({t_min=}, {t_max=}) "
                        f"Specified Limits ({health_temp_min=}, {health_temp_max=})")

        for i in range(nspecies):
            if global_range_check(dd_vol_fluid, cv.species_mass_fractions[i],
                                  health_mass_frac_min, health_mass_frac_max):
                health_error = True
                y_min = vol_min(dd_vol_fluid, cv.species_mass_fractions[i])
                y_max = vol_max(dd_vol_fluid, cv.species_mass_fractions[i])
                logger.info(f"Species mass fraction range violation. "
                            f"{species_names[i]}: ({y_min=}, {y_max=})")

        if eos_type == 1:
            # check the temperature convergence
            # a single call to get_temperature_update is like taking an additional
            # Newton iteration and gives us a residual
            temp_resid = get_temperature_update_compiled(
                cv, dv.temperature)/dv.temperature
            temp_err = vol_max(dd_vol_fluid, temp_resid)
            if temp_err > pyro_temp_tol:
                health_error = True
                logger.info(f"Temperature is not converged "
                            f"{temp_err=} > {pyro_temp_tol}.")

        return health_error

    def my_get_viscous_timestep(dcoll, fluid_state):
        """Routine returns the the node-local maximum stable viscous timestep.

        Parameters
        ----------
        dcoll: grudge.eager.EagerDGDiscretization
            the discretization to use
        fluid_state: :class:`~mirgecom.gas_model.FluidState`
            Full fluid state including conserved and thermal state
        alpha: :class:`~meshmode.dof_array.DOFArray`
            Arfifical viscosity

        Returns
        -------
        :class:`~meshmode.dof_array.DOFArray`
            The maximum stable timestep at each node.
        """
        nu = 0
        d_alpha_max = 0

        if fluid_state.is_viscous:
            from mirgecom.viscous import get_local_max_species_diffusivity
            nu = fluid_state.viscosity/fluid_state.mass_density
            d_alpha_max = \
                get_local_max_species_diffusivity(
                    fluid_state.array_context,
                    fluid_state.species_diffusivity
                )

        return (
<<<<<<< HEAD
            char_len_fluid_nodes
            / (fluid_state.wavespeed + ((nu + d_alpha_max) / char_len_fluid_nodes))
=======
            char_length_fluid / (fluid_state.wavespeed
            + ((nu + d_alpha_max) / char_length_fluid))
>>>>>>> cbeb1b7b
        )

    def my_get_wall_timestep(dcoll, wv, wall_kappa, wall_temperature):
        """Routine returns the the node-local maximum stable thermal timestep.

        Parameters
        ----------
        dcoll: grudge.eager.EagerDGDiscretization
            the discretization to use

        Returns
        -------
        :class:`~meshmode.dof_array.DOFArray`
            The maximum stable timestep at each node.
        """

        return (
            char_len_wall_nodes**2
            / (
                wall_time_scale
                * actx.np.maximum(
                    wall_model.thermal_diffusivity(
                        wv.mass, wall_temperature, wall_kappa),
                    wall_model.oxygen_diffusivity)))

    def _my_get_timestep_wall(
            dcoll, wv, wall_kappa, wall_temperature, t, dt, cfl, t_final,
            constant_cfl=False, wall_dd=DD_VOLUME_ALL):
        """Return the maximum stable timestep for a typical heat transfer simulation.

        This routine returns *dt*, the users defined constant timestep, or *max_dt*,
        the maximum domain-wide stability-limited timestep for a fluid simulation.

        .. important::
            This routine calls the collective: :func:`~grudge.op.nodal_min` on the
            inside which makes it domain-wide regardless of parallel domain
            decomposition. Thus this routine must be called *collectively*
            (i.e. by all ranks).

        Two modes are supported:
            - Constant DT mode: returns the minimum of (t_final-t, dt)
            - Constant CFL mode: returns (cfl * max_dt)

        Parameters
        ----------
        dcoll
            Grudge discretization or discretization collection?
        t: float
            Current time
        t_final: float
            Final time
        dt: float
            The current timestep
        cfl: float
            The current CFL number
        constant_cfl: bool
            True if running constant CFL mode

        Returns
        -------
        float
            The dt (contant cfl) or cfl (constant dt) at every point in the mesh
        float
            The minimum stable cfl based on conductive heat transfer
        float
            The maximum stable DT based on conductive heat transfer
        """
        actx = wall_kappa.array_context
        mydt = dt
        if constant_cfl:
            from grudge.op import nodal_min
            ts_field = cfl*my_get_wall_timestep(
                dcoll=dcoll, wv=wv, wall_kappa=wall_kappa,
                wall_temperature=wall_temperature)
            mydt = actx.to_numpy(
                nodal_min(
                    dcoll, wall_dd, ts_field, initial=np.inf))[()]
        else:
            from grudge.op import nodal_max
            ts_field = mydt/my_get_wall_timestep(
                dcoll=dcoll, wv=wv, wall_kappa=wall_kappa,
                wall_temperature=wall_temperature)
            cfl = actx.to_numpy(
                nodal_max(
                    dcoll, wall_dd, ts_field, initial=0.))[()]

        return ts_field, cfl, mydt

    #my_get_timestep = actx.compile(_my_get_timestep)
    my_get_timestep_wall = _my_get_timestep_wall

    def _my_get_timestep(
            dcoll, fluid_state, t, dt, cfl, t_final, constant_cfl=False,
            fluid_dd=DD_VOLUME_ALL):
        """Return the maximum stable timestep for a typical fluid simulation.

        This routine returns *dt*, the users defined constant timestep, or *max_dt*,
        the maximum domain-wide stability-limited timestep for a fluid simulation.

        .. important::
            This routine calls the collective: :func:`~grudge.op.nodal_min` on the
            inside which makes it domain-wide regardless of parallel domain
            decomposition. Thus this routine must be called *collectively*
            (i.e. by all ranks).

        Two modes are supported:
            - Constant DT mode: returns the minimum of (t_final-t, dt)
            - Constant CFL mode: returns (cfl * max_dt)

        Parameters
        ----------
        dcoll
            Grudge discretization or discretization collection?
        fluid_state: :class:`~mirgecom.gas_model.FluidState`
            The full fluid conserved and thermal state
        t: float
            Current time
        t_final: float
            Final time
        dt: float
            The current timestep
        cfl: float
            The current CFL number
        alpha: :class:`~meshmode.dof_array.DOFArray`
            The contribution from artificial viscosity
        constant_cfl: bool
            True if running constant CFL mode

        Returns
        -------
        float
            The dt (contant cfl) or cfl (constant dt) at every point in the mesh
        float
            The minimum stable cfl based on a viscous fluid.
        float
            The maximum stable DT based on a viscous fluid.
        """
        mydt = dt
        if constant_cfl:
            from grudge.op import nodal_min
            ts_field = cfl*my_get_viscous_timestep(
                dcoll=dcoll, fluid_state=fluid_state)
            mydt = fluid_state.array_context.to_numpy(nodal_min(
                    dcoll, fluid_dd, ts_field, initial=np.inf))[()]
        else:
            from grudge.op import nodal_max
            ts_field = mydt/my_get_viscous_timestep(
                dcoll=dcoll, fluid_state=fluid_state)
            cfl = fluid_state.array_context.to_numpy(nodal_max(
                    dcoll, fluid_dd, ts_field, initial=0.))[()]

        return ts_field, cfl, mydt

    #my_get_timestep = actx.compile(_my_get_timestep)
    my_get_timestep = _my_get_timestep

    def _check_time(time, dt, interval, interval_type):
        toler = 1.e-6
        status = False

        dumps_so_far = math.floor((time-t_start)/interval)

        # dump if we just passed a dump interval
        if interval_type == 2:
            time_till_next = (dumps_so_far + 1)*interval - time
            steps_till_next = math.floor(time_till_next/dt)

            # reduce the timestep going into a dump to avoid a big variation in dt
            if steps_till_next < 5:
                dt_new = dt
                extra_time = time_till_next - steps_till_next*dt
                #if actx.np.abs(extra_time/dt) > toler:
                if abs(extra_time/dt) > toler:
                    dt_new = time_till_next/(steps_till_next + 1)

                if steps_till_next < 1:
                    dt_new = time_till_next

                dt = dt_new

            time_from_last = time - t_start - (dumps_so_far)*interval
            if abs(time_from_last/dt) < toler:
                status = True
        else:
            time_from_last = time - t_start - (dumps_so_far)*interval
            if time_from_last < dt:
                status = True

        return status, dt, dumps_so_far + last_viz_interval

    #check_time = _check_time

    def my_pre_step(step, t, dt, state):

<<<<<<< HEAD
=======
        # I don't think this should be needed, but shouldn't hurt anything
>>>>>>> cbeb1b7b
        state = force_evaluation(actx, state)

        if check_step(step=step, interval=ngarbage):
            with gc_timer.start_sub_timer():
                from warnings import warn
                warn("Running gc.collect() to work around memory growth issue "
                     "https://github.com/illinois-ceesd/mirgecom/issues/839")
                import gc
                gc.collect()

        # Filter *first* because this will be most straightfwd to
        # understand and move. For this to work, this routine
        # must pass back the filtered CV in the state.
        if check_step(step=step, interval=soln_nfilter):
            cv, tseed, av_smu, av_sbeta, av_skappa, wv = state
            cv = filter_cv_compiled(cv)
            state = make_obj_array([cv, tseed, av_smu, av_sbeta, av_skappa, wv])

        cv, tseed, av_smu, av_sbeta, av_skappa, wv = state
        fluid_state = create_fluid_state(cv=cv,
                                         temperature_seed=tseed,
                                         smoothness_mu=av_smu,
                                         smoothness_beta=av_sbeta,
                                         smoothness_kappa=av_skappa)
        wdv = create_wall_dependent_vars_compiled(wv)
        cv = fluid_state.cv  # reset cv to limited version

        try:

            if logmgr:
                logmgr.tick_before()

            # disable non-constant dt timestepping for now
            # re-enable when we're ready

            do_viz = check_step(step=step, interval=nviz)
            do_restart = check_step(step=step, interval=nrestart)
            do_health = check_step(step=step, interval=nhealth)
            do_status = check_step(step=step, interval=nstatus)
            next_dump_number = step

            # This re-creation of the state resets *tseed* to current temp
            state = make_obj_array([cv, fluid_state.temperature,
                                    av_smu, av_sbeta, av_skappa, wv])

            if any([do_viz, do_restart, do_health, do_status]):

                # pass through, removes a bunch of tagging to avoid recomplie
                wv = get_wv(wv)

                if not force_eval:
                    fluid_state = force_evaluation(actx, fluid_state)
                    wv = force_evaluation(actx, wv)

                dv = fluid_state.dv

                ts_field_fluid, cfl_fluid, dt_fluid = my_get_timestep(
                    dcoll=dcoll, fluid_state=fluid_state,
                    t=t, dt=dt, cfl=current_cfl, t_final=t_final,
                    constant_cfl=constant_cfl, fluid_dd=dd_vol_fluid)

                ts_field_wall, cfl_wall, dt_wall = my_get_timestep_wall(
                    dcoll=dcoll, wv=wv, wall_kappa=wdv.thermal_conductivity,
                    wall_temperature=wdv.temperature, t=t, dt=dt,
                    cfl=current_cfl, t_final=t_final, constant_cfl=constant_cfl,
                    wall_dd=dd_vol_wall)

            """
            # adjust time for constant cfl, use the smallest timescale
            dt_const_cfl = 100.
            if constant_cfl:
                dt_const_cfl = np.minimum(dt_fluid, dt_wall)

            # adjust time to hit the final requested time
            t_remaining = max(0, t_final - t)

            if viz_interval_type == 0:
                dt = np.minimum(t_remaining, current_dt)
            else:
                dt = np.minimum(t_remaining, dt_const_cfl)

            # update our I/O quantities
            cfl_fluid = dt*cfl_fluid/dt_fluid
            cfl_wall = dt*cfl_wall/dt_wall
            ts_field_fluid = dt*ts_field_fluid/dt_fluid
            ts_field_wall = dt*ts_field_wall/dt_wall

            if viz_interval_type == 1:
                do_viz, dt, next_dump_number = check_time(
                    time=t, dt=dt, interval=t_viz_interval,
                    interval_type=viz_interval_type)
            elif viz_interval_type == 2:
                dt_sav = dt
                do_viz, dt, next_dump_number = check_time(
                    time=t, dt=dt, interval=t_viz_interval,
                    interval_type=viz_interval_type)

                # adjust cfl by dt
                cfl_fluid = dt*cfl_fluid/dt_sav
                cfl_wall = dt*cfl_wall/dt_sav
            else:
                do_viz = check_step(step=step, interval=nviz)
                next_dump_number = step
            """

            t_wall = t_wall_start + (step - first_step)*dt*wall_time_scale
            my_write_status_lite(step=step, t=t, t_wall=t_wall)

            # these status updates require global reductions on state data
            if do_status:
                my_write_status(cv=cv, dv=dv, wall_temperature=wdv.temperature,
                                dt=dt, cfl_fluid=cfl_fluid, cfl_wall=cfl_wall)

            if do_health:
                health_errors = global_reduce(
                    my_health_check(fluid_state, wall_temperature=wdv.temperature),
                    op="lor")
                if health_errors:
                    if rank == 0:
                        logger.warning("Solution failed health check.")
                    raise MyRuntimeError("Failed simulation health check.")

            if do_restart:
                my_write_restart(step=step, t=t, t_wall=t_wall, state=state)

            if do_viz:
                my_write_viz(
                    step=step, t=t, t_wall=t_wall, fluid_state=fluid_state,
                    wv=wv, wall_kappa=wdv.thermal_conductivity,
                    wall_temperature=wdv.temperature, ts_field_fluid=ts_field_fluid,
                    ts_field_wall=ts_field_wall,
                    dump_number=next_dump_number)

        except MyRuntimeError:
            if rank == 0:
                logger.error("Errors detected; attempting graceful exit.")

            if viz_interval_type == 0:
                dump_number = step
            else:
                dump_number = (math.floor((t-t_start)/t_viz_interval) +
                    last_viz_interval)

            my_write_viz(
                step=step, t=t, t_wall=t_wall, fluid_state=fluid_state,
                wv=wv, wall_kappa=wdv.thermal_conductivity,
                wall_temperature=wdv.temperature, ts_field_fluid=ts_field_fluid,
                ts_field_wall=ts_field_wall,
                dump_number=dump_number)
            my_write_restart(step=step, t=t, t_wall=t_wall, state=state)
            raise

        return state, dt

    def my_post_step(step, t, dt, state):
        if logmgr:
            set_dt(logmgr, dt)
            logmgr.tick_after()
        return state, dt

    def unfiltered_rhs(t, state):
        cv, tseed, av_smu, av_sbeta, av_skappa, wv = state

        fluid_state = make_fluid_state(cv=cv, gas_model=gas_model,
                                       temperature_seed=tseed,
                                       smoothness_mu=av_smu,
                                       smoothness_beta=av_sbeta,
                                       smoothness_kappa=av_skappa,
                                       limiter_func=limiter_func,
                                       limiter_dd=dd_vol_fluid)

        cv = fluid_state.cv  # reset cv to the limited version

        if use_av > 0:
            # use the divergence to compute the smoothness field
            grad_fluid_cv = grad_cv_operator(
                dcoll, gas_model, fluid_boundaries, fluid_state,
                dd=dd_vol_fluid,
                time=t, quadrature_tag=quadrature_tag)

        if use_av == 1:
            smoothness_mu = compute_smoothness(
                cv=cv, dv=fluid_state.dv, grad_cv=grad_fluid_cv)
        elif use_av == 2:
            grad_fluid_t = grad_t_operator(
                dcoll, gas_model, fluid_boundaries, fluid_state,
                dd=dd_vol_fluid,
                time=t, quadrature_tag=quadrature_tag)

            smoothness_beta = compute_smoothness_beta(
                cv=cv, dv=fluid_state.dv, grad_cv=grad_fluid_cv)
            smoothness_kappa = compute_smoothness_kappa(
                cv=cv, dv=fluid_state.dv, grad_t=grad_fluid_t)
            smoothness_mu = compute_smoothness_mu(
                cv=cv, dv=fluid_state.dv, grad_cv=grad_fluid_cv)

        # update wall model
        wdv = wall_model.dependent_vars(wv)
        tseed_rhs = actx.zeros_like(fluid_state.temperature)

        """
        # Steps common to NS and AV (and wall model needs grad(temperature))
        operator_fluid_states = make_operator_fluid_states(
            dcoll, fluid_state, gas_model, boundaries, quadrature_tag)

        grad_fluid_cv = grad_cv_operator(
            dcoll, gas_model, boundaries, fluid_state,
            quadrature_tag=quadrature_tag,
            operator_states_quad=operator_fluid_states)
        """

        ns_rhs, wall_energy_rhs = coupled_ns_heat_operator(
            dcoll=dcoll,
            gas_model=gas_model,
            fluid_dd=dd_vol_fluid, wall_dd=dd_vol_wall,
            fluid_boundaries=fluid_boundaries,
            wall_boundaries=wall_boundaries,
            interface_noslip=noslip,
            #interface_noslip=True,
            inviscid_numerical_flux_func=inviscid_numerical_flux_func,
            fluid_state=fluid_state,
            wall_kappa=wdv.thermal_conductivity,
            wall_temperature=wdv.temperature,
            time=t,
            wall_penalty_amount=wall_penalty_amount,
            quadrature_tag=quadrature_tag)

        chem_rhs = actx.zeros_like(cv)
        if use_combustion:  # conditionals evaluated only once at compile time
            chem_rhs =  \
                eos.get_species_source_terms(cv, temperature=fluid_state.temperature)

        ignition_rhs = actx.zeros_like(cv)
        if use_ignition > 0:
            ignition_rhs = ignition_source(x_vec=fluid_nodes, state=fluid_state,
                                           eos=gas_model.eos, time=t)/current_dt

        av_smu_rhs = actx.zeros_like(cv.mass)
        av_sbeta_rhs = actx.zeros_like(cv.mass)
        av_skappa_rhs = actx.zeros_like(cv.mass)
        av_smu_wall = actx.zeros_like(wv.mass)
        av_sbeta_wall = actx.zeros_like(wv.mass)
        av_skappa_wall = actx.zeros_like(wv.mass)
        av_smu_wall_rhs = actx.zeros_like(wv.mass)
        av_sbeta_wall_rhs = actx.zeros_like(wv.mass)
        av_skappa_wall_rhs = actx.zeros_like(wv.mass)
        # work good for shock 1d
<<<<<<< HEAD
        tau = 1.e-6
        eta = 0.1*tau
        epsilon_diff = eta/tau
        epsilon_diff = 0.

        smoothness_alpha = 0.1
        href = char_len_fluid_nodes
        epsilon_diff = smoothness_alpha*href*href/current_dt
=======
        tau = current_dt/smoothness_tau
        epsilon_diff = smoothness_alpha*smoothed_char_length_fluid**2/current_dt
>>>>>>> cbeb1b7b

        if use_av > 0:
            # regular boundaries for smoothness mu
            smooth_neumann = NeumannDiffusionBoundary(0)
            fluid_av_smu_boundaries = {
                flow_bnd.domain_tag: smooth_neumann,
                wall_bnd.domain_tag: smooth_neumann,
            }
            wall_av_smu_boundaries = {
                wall_ffld_bnd.domain_tag: smooth_neumann,
            }

            # interface boundaries for smoothness mu
            pairwise_diff_smu = {
                (dd_vol_fluid, dd_vol_wall):
                    (av_smu, av_smu_wall)}
            pairwise_diff_smu_tpairs = inter_volume_trace_pairs(
                dcoll, pairwise_diff_smu, comm_tag=_MuDiffCommTag)
            diff_smu_tpairs = pairwise_diff_smu_tpairs[dd_vol_fluid, dd_vol_wall]

            wall_av_smu_boundaries.update({
                tpair.dd.domain_tag:
                NeumannDiffusionBoundary(0)
                for tpair in diff_smu_tpairs})

            reverse_diff_smu_tpairs = pairwise_diff_smu_tpairs[dd_vol_wall,
                                                               dd_vol_fluid]

            fluid_av_smu_boundaries.update({
                tpair.dd.domain_tag:
                NeumannDiffusionBoundary(0)
                for tpair in reverse_diff_smu_tpairs})

            # av mu
            av_smu_rhs = (
                diffusion_operator(
                    dcoll, epsilon_diff, fluid_av_smu_boundaries, av_smu,
                    quadrature_tag=quadrature_tag, dd=dd_vol_fluid,
                    comm_tag=_MuDiffFluidCommTag
                ) + 1/tau * (smoothness_mu - av_smu)
            )

            # reverse in the wall for matching
            av_smu_wall_rhs = (
                diffusion_operator(
                    dcoll, 0., wall_av_smu_boundaries, av_smu_wall,
                    quadrature_tag=quadrature_tag, dd=dd_vol_wall,
                    comm_tag=_MuDiffWallCommTag
                )
            )

        if use_av == 2:
            # av beta

            # regular boundaries for smoothness beta
            smooth_neumann = NeumannDiffusionBoundary(0)
            fluid_av_sbeta_boundaries = {
                flow_bnd.domain_tag: smooth_neumann,
                wall_bnd.domain_tag: smooth_neumann,
            }
            wall_av_sbeta_boundaries = {
                wall_ffld_bnd.domain_tag: smooth_neumann,
            }

            # interface boundaries for smoothness beta
            pairwise_diff_sbeta = {
                (dd_vol_fluid, dd_vol_wall):
                    (av_sbeta, av_sbeta_wall)}
            pairwise_diff_sbeta_tpairs = inter_volume_trace_pairs(
                dcoll, pairwise_diff_sbeta, comm_tag=_BetaDiffCommTag)
            diff_sbeta_tpairs = pairwise_diff_sbeta_tpairs[dd_vol_fluid, dd_vol_wall]

            wall_av_sbeta_boundaries.update({
                tpair.dd.domain_tag:
                NeumannDiffusionBoundary(0)
                for tpair in diff_sbeta_tpairs})

            reverse_diff_sbeta_tpairs = pairwise_diff_sbeta_tpairs[dd_vol_wall,
                                                                   dd_vol_fluid]

            fluid_av_sbeta_boundaries.update({
                tpair.dd.domain_tag:
                NeumannDiffusionBoundary(0)
                for tpair in reverse_diff_sbeta_tpairs})

            av_sbeta_rhs = (
                diffusion_operator(
                    dcoll, epsilon_diff, fluid_av_sbeta_boundaries, av_sbeta,
                    quadrature_tag=quadrature_tag, dd=dd_vol_fluid,
                    comm_tag=_BetaDiffFluidCommTag
                ) + 1/tau * (smoothness_beta - av_sbeta)
            )

            # reverse in the wall for matching
            av_sbeta_wall_rhs = (
                diffusion_operator(
                    dcoll, 0., wall_av_sbeta_boundaries, av_sbeta_wall,
                    quadrature_tag=quadrature_tag, dd=dd_vol_wall,
                    comm_tag=_BetaDiffWallCommTag
                )
            )

            # av kappa
            # regular boundaries for smoothness kappa
            smooth_neumann = NeumannDiffusionBoundary(0)
            fluid_av_skappa_boundaries = {
                flow_bnd.domain_tag: smooth_neumann,
                wall_bnd.domain_tag: smooth_neumann,
            }
            wall_av_skappa_boundaries = {
                wall_ffld_bnd.domain_tag: smooth_neumann,
            }

            # interface boundaries for smoothness kappa
            pairwise_diff_skappa = {
                (dd_vol_fluid, dd_vol_wall):
                    (av_skappa, av_skappa_wall)}
            pairwise_diff_skappa_tpairs = inter_volume_trace_pairs(
                dcoll, pairwise_diff_skappa, comm_tag=_KappaDiffCommTag)
            diff_skappa_tpairs = pairwise_diff_skappa_tpairs[dd_vol_fluid,
                                                             dd_vol_wall]

            wall_av_skappa_boundaries.update({
                tpair.dd.domain_tag:
                NeumannDiffusionBoundary(0)
                for tpair in diff_skappa_tpairs})

            reverse_diff_skappa_tpairs = pairwise_diff_skappa_tpairs[dd_vol_wall,
                                                                     dd_vol_fluid]

            fluid_av_skappa_boundaries.update({
                tpair.dd.domain_tag:
                NeumannDiffusionBoundary(0)
                for tpair in reverse_diff_skappa_tpairs})

            av_skappa_rhs = (
                diffusion_operator(
                    dcoll, epsilon_diff, fluid_av_skappa_boundaries, av_skappa,
                    quadrature_tag=quadrature_tag, dd=dd_vol_fluid,
                    comm_tag=_KappaDiffFluidCommTag
                ) + 1/tau * (smoothness_kappa - av_skappa)
            )

            # reverse in the wall for matching
            av_skappa_wall_rhs = (
                diffusion_operator(
                    dcoll, 0., wall_av_skappa_boundaries, av_skappa_wall,
                    quadrature_tag=quadrature_tag, dd=dd_vol_wall,
                    comm_tag=_KappaDiffWallCommTag
                )
            )

        sponge_rhs = actx.zeros_like(cv)
        if use_sponge:
            sponge_rhs = _sponge_source(cv=cv)

        fluid_rhs = ns_rhs + chem_rhs + sponge_rhs + ignition_rhs
        # only here to get the wall diffusion nodes into the dag
        wall_energy_rhs = wall_energy_rhs + av_smu_wall_rhs*0. + \
                          av_sbeta_wall_rhs*0. + av_skappa_wall_rhs*0.

        #wall_mass_rhs = -wall_model.mass_loss_rate(wv)
        # wall mass loss
        wall_mass_rhs = actx.zeros_like(wv.mass)
        if use_wall_mass:
            wall_mass_rhs = -wall_model.mass_loss_rate(
                mass=wv.mass, ox_mass=wv.ox_mass,
                temperature=wdv.temperature)

        # wall oxygen diffusion
        #wall_ox_mass_rhs = actx.zeros_like(wv.ox_mass)
        wall_ox_mass_rhs = actx.zeros_like(wv.mass)
        if use_wall_ox:
            if nspecies == 0:
                fluid_ox_mass = actx.zeros_like(cv.mass)
            elif nspecies > 3:
                fluid_ox_mass = cv.species_mass[i_ox]
            else:
                fluid_ox_mass = mf_o2*cv.species_mass[0]
            pairwise_ox = {
                (dd_vol_fluid, dd_vol_wall):
                    (fluid_ox_mass, wv.ox_mass)}
            pairwise_ox_tpairs = inter_volume_trace_pairs(
                dcoll, pairwise_ox, comm_tag=_OxCommTag)
            ox_tpairs = pairwise_ox_tpairs[dd_vol_fluid, dd_vol_wall]
            wall_ox_boundaries = {
                wall_ffld_bnd.domain_tag:  # pylint: disable=no-member
                DirichletDiffusionBoundary(0)}

            wall_ox_boundaries.update({
                tpair.dd.domain_tag:
                DirichletDiffusionBoundary(
                    op.project(dcoll, tpair.dd,
                               tpair.dd.with_discr_tag(quadrature_tag), tpair.ext))
                for tpair in ox_tpairs})

            wall_ox_mass_rhs = diffusion_operator(
                dcoll, wall_model.oxygen_diffusivity, wall_ox_boundaries, wv.ox_mass,
                penalty_amount=wall_penalty_amount,
                quadrature_tag=quadrature_tag, dd=dd_vol_wall,
                comm_tag=_WallOxDiffCommTag)

        wall_rhs = wall_time_scale * WallVars(
            mass=wall_mass_rhs,
            energy=wall_energy_rhs,
            ox_mass=wall_ox_mass_rhs)

        if use_wall_ox:
            # Solve a diffusion equation in the fluid too just to ensure all MPI
            # sends/recvs from inter_volume_trace_pairs are in DAG
            # FIXME: this is dumb
            reverse_ox_tpairs = pairwise_ox_tpairs[dd_vol_wall, dd_vol_fluid]
            fluid_ox_boundaries = {
                bdtag: DirichletDiffusionBoundary(0)
                for bdtag in fluid_boundaries}
            fluid_ox_boundaries.update({
                tpair.dd.domain_tag:
                DirichletDiffusionBoundary(
                    op.project(dcoll, tpair.dd,
                               tpair.dd.with_discr_tag(quadrature_tag), tpair.ext))
                for tpair in reverse_ox_tpairs})

            fluid_dummy_ox_mass_rhs = diffusion_operator(
                dcoll, 0, fluid_ox_boundaries, fluid_ox_mass,
                quadrature_tag=quadrature_tag, dd=dd_vol_fluid,
                comm_tag=_FluidOxDiffCommTag)

            # Do not change: this "0*" pattern is *needed* here
            fluid_rhs = fluid_rhs + 0*fluid_dummy_ox_mass_rhs
            # NO: fluid_rhs = fluid_rhs + actx.zeros_like(fluid_dummy_ox_mass_rhs)

        return make_obj_array([fluid_rhs, tseed_rhs, av_smu_rhs,
                               av_sbeta_rhs, av_skappa_rhs, wall_rhs])

    unfiltered_rhs_compiled = actx.compile(unfiltered_rhs)

    def my_rhs(t, state):

<<<<<<< HEAD
        # TESTME: Maybe bad idea.  Wonder what it does to the timestepping dag?
        # Precludes a pre-compiled timstepper?
        state = force_evaluation(actx, state)
=======
        # precludes a pre-compiled timestepper
        # don't know if we should do this
        #state = force_evaluation(actx, state)
>>>>>>> cbeb1b7b

        # Work around long compile issue by computing and filtering RHS in separate
        # compiled functions
        # ?? We think that everything that is returned from a *compiled* function
        #    is made of numbers, not expressions.  Is that True?
        fluid_rhs, tseed_rhs, av_smu_rhs, av_sbeta_rhs, av_skappa_rhs, wall_rhs = \
            unfiltered_rhs_compiled(t, state)

        # Use a spectral filter on the RHS
        if use_rhs_filter:
            fluid_rhs = filter_rhs_fluid_compiled(fluid_rhs)
            wall_rhs = filter_rhs_wall_compiled(wall_rhs)
        
        # Current behavior is to pass back all *evaluated* quantities, i.e. if 
        # returns from compiled funcs are evaluated.
        return make_obj_array([fluid_rhs, tseed_rhs, av_smu_rhs,
                               av_sbeta_rhs, av_skappa_rhs, wall_rhs])

    """
    current_dt = get_sim_timestep(dcoll, current_state, current_t, current_dt,
                                  current_cfl, t_final, constant_cfl)
    """

    current_step, current_t, stepper_state = \
        advance_state(rhs=my_rhs, timestepper=timestepper,
                      pre_step_callback=my_pre_step,
                      post_step_callback=my_post_step,
                      istep=current_step, dt=current_dt,
                      t=current_t, t_final=t_final,
                      force_eval=force_eval,
                      state=stepper_state,
                      compile_rhs=False)
    current_cv, tseed, current_av_smu, current_av_sbeta, \
        current_av_skappa, current_wv = stepper_state
    current_fluid_state = create_fluid_state(current_cv, tseed,
                                             smoothness_mu=current_av_smu,
                                             smoothness_beta=current_av_sbeta,
                                             smoothness_kappa=current_av_skappa)
    current_wdv = create_wall_dependent_vars_compiled(current_wv)

    # Dump the final data
    if rank == 0:
        logger.info("Checkpointing final state ...")

    final_dv = current_fluid_state.dv
    ts_field_fluid, cfl, dt = my_get_timestep(dcoll=dcoll,
        fluid_state=current_fluid_state,
        t=current_t, dt=current_dt, cfl=current_cfl,
        t_final=t_final, constant_cfl=constant_cfl, fluid_dd=dd_vol_fluid)
    ts_field_wall, cfl_wall, dt_wall = my_get_timestep_wall(dcoll=dcoll,
        wv=current_wv, wall_kappa=current_wdv.thermal_conductivity,
        wall_temperature=current_wdv.temperature, t=current_t, dt=current_dt,
        cfl=current_cfl, t_final=t_final, constant_cfl=constant_cfl,
        wall_dd=dd_vol_wall)
    current_t_wall = t_wall_start + (current_step - first_step)*dt*wall_time_scale
    my_write_status_lite(step=current_step, t=current_t,
                         t_wall=current_t_wall)
    my_write_status(dv=final_dv, cv=current_cv,
                    wall_temperature=current_wdv.temperature,
                    dt=dt, cfl_fluid=cfl, cfl_wall=cfl_wall)

    if viz_interval_type == 0:
        dump_number = current_step
    else:
        dump_number = (math.floor((current_t - t_start)/t_viz_interval) +
            last_viz_interval)

    my_write_viz(
        step=current_step, t=current_t, t_wall=current_t_wall,
        fluid_state=current_fluid_state,
        wv=current_wv, wall_kappa=current_wdv.thermal_conductivity,
        wall_temperature=current_wdv.temperature,
        ts_field_fluid=ts_field_fluid,
        ts_field_wall=ts_field_wall,
        dump_number=dump_number)
    my_write_restart(step=current_step, t=current_t, t_wall=current_t_wall,
                     state=stepper_state)

    if logmgr:
        logmgr.close()
    elif use_profiling:
        print(actx.tabulate_profiling_data())

    finish_tol = 2*current_dt
    assert np.abs(current_t - t_final) < finish_tol


# vim: foldmethod=marker<|MERGE_RESOLUTION|>--- conflicted
+++ resolved
@@ -1183,17 +1183,10 @@
     wall_ffld_bnd = dd_vol_wall.trace("wall_farfield")
 
     from grudge.dt_utils import characteristic_lengthscales
-<<<<<<< HEAD
-    char_length_fluid = force_evaluation(
-        actx, characteristic_lengthscales(actx, dcoll, dd=dd_vol_fluid))
-    char_length_wall = force_evaluation(
-        actx, characteristic_lengthscales(actx, dcoll, dd=dd_vol_wall))
-=======
     char_length_fluid = force_evaluation(actx,
         characteristic_lengthscales(actx, dcoll, dd=dd_vol_fluid))
     char_length_wall = force_evaluation(actx,
         characteristic_lengthscales(actx, dcoll, dd=dd_vol_wall))
->>>>>>> cbeb1b7b
 
     fluid_nodes = force_evaluation(actx, actx.thaw(dcoll.nodes(dd_vol_fluid)))
     wall_nodes = force_evaluation(actx, actx.thaw(dcoll.nodes(dd_vol_wall)))
@@ -1201,13 +1194,8 @@
     xpos_fluid = fluid_nodes[0]
     xpos_wall = wall_nodes[0]
 
-<<<<<<< HEAD
-    char_len_fluid_nodes = char_length_fluid + actx.zeros_like(xpos_fluid)
-    char_len_wall_nodes = char_length_wall + actx.zeros_like(xpos_wall)
-=======
     char_length_fluid = char_length_fluid + actx.zeros_like(xpos_fluid)
     char_length_wall = char_length_wall + actx.zeros_like(xpos_wall)
->>>>>>> cbeb1b7b
 
     def compute_smoothed_char_length(href_fluid, href_wall):
 
@@ -1272,24 +1260,6 @@
     compute_smoothed_char_length_compiled = \
         actx.compile(compute_smoothed_char_length)
 
-<<<<<<< HEAD
-    use_smoothed_charlen = True
-    if use_smoothed_charlen:
-        smoothed_char_length, smoothed_char_length_wall = \
-            compute_smoothed_char_length_compiled(char_len_fluid_nodes,
-                                                  char_len_wall_nodes)
-
-
-    # Returns from compiled functions are already eval'd?
-    char_len_fluid_nodes = force_evaluation(actx, smoothed_char_length)
-    char_len_wall_nodes = force_evaluation(actx, smoothed_char_length_wall)
-
-    # Weird, but maybe fix a compile time issue (force it to evaluate *now*)
-    char_len_fluid_nodes = char_len_fluid_nodes + actx.zeros_like(char_len_fluid_nodes)
-    char_len_wall_nodes = char_len_wall_nodes + actx.zeros_like(char_len_wall_nodes)
-
-    smoothed_char_length = force_evaluation(actx, smoothed_char_length)
-=======
     use_smoothed_char_length = True
     smoothed_char_length_fluid = char_length_fluid
     smoothed_char_length_wall = char_length_wall
@@ -1306,7 +1276,6 @@
                                  actx.zeros_like(char_length_fluid)
     smoothed_char_length_wall = smoothed_char_length_wall + \
                                 actx.zeros_like(char_length_wall)
->>>>>>> cbeb1b7b
 
     if rank == 0:
         logger.info("Before restart/init")
@@ -1473,11 +1442,7 @@
         gamma = gas_model.eos.gamma(cv=cv, temperature=dv.temperature)
         r = gas_model.eos.gas_const(cv)
         c_star = actx.np.sqrt(gamma*r*(2/(gamma+1)*static_temp))
-<<<<<<< HEAD
-        href = char_len_fluid_nodes
-=======
         href = smoothed_char_length_fluid
->>>>>>> cbeb1b7b
         indicator = -gamma_sc*href*div_v/c_star
 
         smoothness = actx.np.log(
@@ -1503,11 +1468,7 @@
         gamma = gas_model.eos.gamma(cv=cv, temperature=dv.temperature)
         r = gas_model.eos.gas_const(cv)
         c_star = actx.np.sqrt(gamma*r*(2/(gamma+1)*static_temp))
-<<<<<<< HEAD
-        href = char_len_fluid_nodes
-=======
         href = smoothed_char_length_fluid
->>>>>>> cbeb1b7b
         indicator = -href*div_v/c_star
 
         # limit the indicator range
@@ -1523,11 +1484,7 @@
     # smoothness used fore beta with av = 3
     def compute_smoothness_kappa(cv, dv, grad_t):
         grad_t_mag = actx.np.sqrt(np.dot(grad_t, grad_t))
-<<<<<<< HEAD
-        href = char_len_fluid_nodes
-=======
         href = smoothed_char_length_fluid
->>>>>>> cbeb1b7b
         indicator = href*grad_t_mag/static_temp
 
         # limit the indicator range
@@ -1555,11 +1512,7 @@
 
         vmax = actx.np.sqrt(np.dot(cv.velocity, cv.velocity) +
                             2*c_star/(gamma - 1))
-<<<<<<< HEAD
-        href = char_len_fluid_nodes
-=======
         href = smoothed_char_length_fluid
->>>>>>> cbeb1b7b
 
         # just the determinant
         # scaled_grad = vel_grad/vmax
@@ -1680,15 +1633,9 @@
         if rank == 0:
             logger.info("Initializing soln.")
         restart_cv = bulk_init(
-<<<<<<< HEAD
-            dcoll=dcoll, x_vec=fluid_nodes, eos=eos, time=0)
-        temperature_seed = init_temperature + actx.zeros_like(xpos_fluid)
-        restart_cv = force_evaluation(actx, restart_cv)
-=======
             dcoll=dcoll, x_vec=fluid_nodes, eos=eos,
             time=0)
         temperature_seed = actx.zeros_like(restart_cv.mass) + init_temperature
->>>>>>> cbeb1b7b
 
         # create a fluid state so we can compute grad_t and grad_cv
         restart_fluid_state = create_fluid_state(cv=restart_cv,
@@ -1988,10 +1935,7 @@
     from y3prediction.utils import InitSponge
     sponge_init = InitSponge(x0=sponge_x0, thickness=sponge_thickness,
                              amplitude=sponge_amp)
-<<<<<<< HEAD
     x_vec = fluid_nodes
-=======
->>>>>>> cbeb1b7b
 
     def _sponge_sigma(x_vec):
         return sponge_init(x_vec=x_vec)
@@ -2292,30 +2236,20 @@
 
         # additional viz quantities, add in some non-dimensional numbers
         if viz_level > 1:
-<<<<<<< HEAD
-            cell_Re = (cv.mass*cv.speed*char_len_fluid_nodes /
-                fluid_state.viscosity)
-            cp = gas_model.eos.heat_capacity_cp(cv, fluid_state.temperature)
-            alpha_heat = fluid_state.thermal_conductivity/cp/fluid_state.viscosity
-            cell_Pe_heat = char_len_fluid_nodes*cv.speed/alpha_heat
-=======
             cell_Re = (cv.mass*cv.speed*char_length_fluid /
                 fluid_state.viscosity)
             cp = gas_model.eos.heat_capacity_cp(cv, fluid_state.temperature)
             alpha_heat = fluid_state.thermal_conductivity/cp/fluid_state.viscosity
             cell_Pe_heat = char_length_fluid*cv.speed/alpha_heat
->>>>>>> cbeb1b7b
+
             from mirgecom.viscous import get_local_max_species_diffusivity
             d_alpha_max = \
                 get_local_max_species_diffusivity(
                     fluid_state.array_context,
                     fluid_state.species_diffusivity
-                )
-<<<<<<< HEAD
-            cell_Pe_mass = char_len_fluid_nodes*cv.speed/d_alpha_max
-=======
+
             cell_Pe_mass = char_length_fluid*cv.speed/d_alpha_max
->>>>>>> cbeb1b7b
+
             # these are useful if our transport properties
             # are not constant on the mesh
             # prandtl
@@ -2326,14 +2260,8 @@
                        ("Pe_mass", cell_Pe_mass),
                        ("Pe_heat", cell_Pe_heat)]
             fluid_viz_fields.extend(viz_ext)
-<<<<<<< HEAD
-            viz_ext = [("char_length", char_len_fluid_nodes)]
-            # viz_ext = [("char_length", char_length_fluid_nodes + actx.zeros_like(cell_Re),
-            #          ("char_length_smooth", smoothed_char_length)]
-=======
             viz_ext = [("char_length_fluid", char_length_fluid),
                       ("char_length_fluid_smooth", smoothed_char_length_fluid)]
->>>>>>> cbeb1b7b
             fluid_viz_fields.extend(viz_ext)
 
             cell_alpha = wall_model.thermal_diffusivity(
@@ -2342,15 +2270,6 @@
             viz_ext = [("alpha", cell_alpha)]
             wall_viz_fields.extend(viz_ext)
 
-<<<<<<< HEAD
-            cfl_fluid_inv = char_len_fluid_nodes / (fluid_state.wavespeed)
-            nu = fluid_state.viscosity/fluid_state.mass_density
-            cfl_fluid_visc = (char_len_fluid_nodes**2) / nu
-            #cfl_fluid_spec_diff
-            fluid_diffusivity = (fluid_state.thermal_conductivity/cv.mass /
-                                 eos.heat_capacity_cp(cv, dv.temperature))
-            cfl_fluid_heat_diff = (char_len_fluid_nodes**2) / fluid_diffusivity
-=======
             cfl_fluid_inv = char_length_fluid / (fluid_state.wavespeed)
             nu = fluid_state.viscosity/fluid_state.mass_density
             cfl_fluid_visc = char_length_fluid**2 / nu
@@ -2358,7 +2277,6 @@
             fluid_diffusivity = (fluid_state.thermal_conductivity/cv.mass /
                                  eos.heat_capacity_cp(cv, dv.temperature))
             cfl_fluid_heat_diff = (char_length_fluid**2/fluid_diffusivity)
->>>>>>> cbeb1b7b
 
             viz_ext = [
                        ("cfl_fluid_inv", current_dt/cfl_fluid_inv),
@@ -2556,13 +2474,8 @@
                 )
 
         return (
-<<<<<<< HEAD
-            char_len_fluid_nodes
-            / (fluid_state.wavespeed + ((nu + d_alpha_max) / char_len_fluid_nodes))
-=======
             char_length_fluid / (fluid_state.wavespeed
             + ((nu + d_alpha_max) / char_length_fluid))
->>>>>>> cbeb1b7b
         )
 
     def my_get_wall_timestep(dcoll, wv, wall_kappa, wall_temperature):
@@ -2757,10 +2670,7 @@
 
     def my_pre_step(step, t, dt, state):
 
-<<<<<<< HEAD
-=======
         # I don't think this should be needed, but shouldn't hurt anything
->>>>>>> cbeb1b7b
         state = force_evaluation(actx, state)
 
         if check_step(step=step, interval=ngarbage):
@@ -3008,19 +2918,17 @@
         av_sbeta_wall_rhs = actx.zeros_like(wv.mass)
         av_skappa_wall_rhs = actx.zeros_like(wv.mass)
         # work good for shock 1d
-<<<<<<< HEAD
-        tau = 1.e-6
-        eta = 0.1*tau
-        epsilon_diff = eta/tau
-        epsilon_diff = 0.
-
-        smoothness_alpha = 0.1
-        href = char_len_fluid_nodes
-        epsilon_diff = smoothness_alpha*href*href/current_dt
-=======
+
+        # tau = 1.e-6
+        # eta = 0.1*tau
+        # epsilon_diff = eta/tau
+        # epsilon_diff = 0.
+
+        # smoothness_alpha = 0.1
+        # href = char_len_fluid_nodes
+        # epsilon_diff = smoothness_alpha*href*href/current_dt
         tau = current_dt/smoothness_tau
         epsilon_diff = smoothness_alpha*smoothed_char_length_fluid**2/current_dt
->>>>>>> cbeb1b7b
 
         if use_av > 0:
             # regular boundaries for smoothness mu
@@ -3259,15 +3167,9 @@
 
     def my_rhs(t, state):
 
-<<<<<<< HEAD
-        # TESTME: Maybe bad idea.  Wonder what it does to the timestepping dag?
-        # Precludes a pre-compiled timstepper?
-        state = force_evaluation(actx, state)
-=======
         # precludes a pre-compiled timestepper
         # don't know if we should do this
         #state = force_evaluation(actx, state)
->>>>>>> cbeb1b7b
 
         # Work around long compile issue by computing and filtering RHS in separate
         # compiled functions
