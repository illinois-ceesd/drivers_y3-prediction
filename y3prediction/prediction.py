"""mirgecom driver for the Y2 prediction."""

__copyright__ = """
Copyright (C) 2020 University of Illinois Board of Trustees
"""

__license__ = """
Permission is hereby granted, free of charge, to any person obtaining a copy
of this software and associated documentation files (the "Software"), to deal
in the Software without restriction, including without limitation the rights
to use, copy, modify, merge, publish, distribute, sublicense, and/or sell
copies of the Software, and to permit persons to whom the Software is
furnished to do so, subject to the following conditions:

The above copyright notice and this permission notice shall be included in
all copies or substantial portions of the Software.

THE SOFTWARE IS PROVIDED "AS IS", WITHOUT WARRANTY OF ANY KIND, EXPRESS OR
IMPLIED, INCLUDING BUT NOT LIMITED TO THE WARRANTIES OF MERCHANTABILITY,
FITNESS FOR A PARTICULAR PURPOSE AND NONINFRINGEMENT. IN NO EVENT SHALL THE
AUTHORS OR COPYRIGHT HOLDERS BE LIABLE FOR ANY CLAIM, DAMAGES OR OTHER
LIABILITY, WHETHER IN AN ACTION OF CONTRACT, TORT OR OTHERWISE, ARISING FROM,
OUT OF OR IN CONNECTION WITH THE SOFTWARE OR THE USE OR OTHER DEALINGS IN
THE SOFTWARE.
"""
import logging
import sys
import pickle
import os
import numpy as np
import numpy.linalg as la  # noqa
import pyopencl.array as cla  # noqa
import math
import grudge.op as op
from pytools.obj_array import make_obj_array
from functools import partial
from mirgecom.discretization import create_discretization_collection

from meshmode.mesh import BTAG_ALL, BTAG_REALLY_ALL, BTAG_NONE  # noqa
from grudge.shortcuts import make_visualizer
from grudge.dof_desc import VolumeDomainTag, DOFDesc, DISCR_TAG_BASE, DD_VOLUME_ALL
from grudge.op import nodal_max, nodal_min
from grudge.trace_pair import inter_volume_trace_pairs
from grudge.discretization import filter_part_boundaries
from grudge.trace_pair import TracePair
from grudge.geometry.metrics import normal as normal_vector
from logpyle import IntervalTimer, set_dt
from mirgecom.logging_quantities import (
    initialize_logmgr,
    logmgr_add_cl_device_info,
    logmgr_set_time,
    logmgr_add_device_memory_usage,
    logmgr_add_mempool_usage,
)

from mirgecom.simutil import (
    SimulationConfigurationError,
    check_step,
    distribute_mesh,
    write_visfile,
    check_naninf_local,
    check_range_local,
)
from mirgecom.utils import force_evaluation
from mirgecom.restart import write_restart_file
from mirgecom.io import make_init_message
from mirgecom.mpi import mpi_entry_point
from mirgecom.integrators import (rk4_step, lsrk54_step, lsrk144_step,
                                  euler_step, ssprk43_step)
from mirgecom.inviscid import (inviscid_facial_flux_rusanov,
                               inviscid_facial_flux_hll)
from mirgecom.viscous import (viscous_facial_flux_central,
                              viscous_facial_flux_harmonic)
from grudge.shortcuts import compiled_lsrk45_step

from mirgecom.fluid import (
    make_conserved,
    velocity_gradient,
    species_mass_fraction_gradient
)
from mirgecom.limiter import (bound_preserving_limiter)
from mirgecom.steppers import advance_state
from mirgecom.boundary import (
    PrescribedFluidBoundary,
    IsothermalWallBoundary,
    AdiabaticSlipBoundary,
    AdiabaticNoslipWallBoundary,
    PressureOutflowBoundary,
    DummyBoundary
)
from mirgecom.diffusion import (
    diffusion_operator,
    grad_operator as wall_grad_t_operator,
    DirichletDiffusionBoundary,
    NeumannDiffusionBoundary
)
from mirgecom.initializers import Uniform, MulticomponentLump
from mirgecom.eos import (
    IdealSingleGas, PyrometheusMixture,
    MixtureDependentVars, GasDependentVars
)
from mirgecom.transport import (SimpleTransport,
                                PowerLawTransport,
                                ArtificialViscosityTransportDiv,
                                ArtificialViscosityTransportDiv2,
                                ArtificialViscosityTransportDiv3)
from mirgecom.gas_model import (
    GasModel,
    make_fluid_state,
    make_operator_fluid_states,
    project_fluid_state
)
from mirgecom.multiphysics.thermally_coupled_fluid_wall import (
    add_interface_boundaries_no_grad,
    add_interface_boundaries
)
from mirgecom.navierstokes import (
    grad_cv_operator,
    grad_t_operator as fluid_grad_t_operator,
    ns_operator
)
from mirgecom.artificial_viscosity import smoothness_indicator
# driver specific utilties
from y3prediction.utils import (
    IsentropicInflow,
    getIsentropicPressure,
    getIsentropicTemperature,
    getMachFromAreaRatio
)
from y3prediction.wall import (
    mask_from_elements,
    WallVars,
    WallModel,
)
from y3prediction.shock1d import PlanarDiscontinuityMulti

from dataclasses import dataclass
from arraycontext import (
    dataclass_array_container,
    with_container_arithmetic
)
from mirgecom.fluid import ConservedVars
from meshmode.dof_array import DOFArray  # noqa


@with_container_arithmetic(bcast_obj_array=False,
                           bcast_container_types=(DOFArray, np.ndarray),
                           rel_comparison=True)
@dataclass_array_container
@dataclass(frozen=True)
class StepperState:
    r"""Store quantities to advance in time.

    Store the quanitites that should be evolved in time by an advancer
    """

    cv: ConservedVars
    tseed: DOFArray
    av_smu: DOFArray
    av_sbeta: DOFArray
    av_skappa: DOFArray
    av_sd: DOFArray

    def replace(self, **kwargs):
        """Return a copy of *self* with the attributes in *kwargs* replaced."""
        from dataclasses import replace
        return replace(self, **kwargs)

    def get_obj_array(self):
        """Return an object array containing all the stored quantitines."""
        return make_obj_array([self.cv, self.tseed,
                               self.av_smu, self.av_sbeta,
                               self.av_skappa, self.av_sd])


@with_container_arithmetic(bcast_obj_array=False,
                           bcast_container_types=(DOFArray, np.ndarray),
                           rel_comparison=True)
@dataclass_array_container
@dataclass(frozen=True)
class WallStepperState(StepperState):
    r"""Store quantities to advance in time.

    Store the quanitites that should be evolved in time by an advancer
    Adding WallVars
    """

    wv: WallVars

    def get_obj_array(self):
        """Return an object array containing all the stored quantitines."""
        return make_obj_array([self.cv, self.tseed,
                               self.av_smu, self.av_sbeta,
                               self.av_skappa, self.av_sd,
                               self.wv])


def make_stepper_state(cv, tseed, av_smu, av_sbeta, av_skappa, av_sd, wv=None):
    if wv is not None:
        return WallStepperState(cv=cv, tseed=tseed, av_smu=av_smu,
                                av_sbeta=av_sbeta, av_skappa=av_skappa,
                                av_sd=av_sd, wv=wv)
    else:
        return StepperState(cv=cv, tseed=tseed, av_smu=av_smu,
                            av_sbeta=av_sbeta, av_skappa=av_skappa,
                            av_sd=av_sd)


def make_stepper_state_obj(ary):
    if ary.size > 6:
        return WallStepperState(cv=ary[0], tseed=ary[1], av_smu=ary[2],
                                av_sbeta=ary[3], av_skappa=ary[4],
                                av_sd=ary[5], wv=ary[6])
    else:
        return StepperState(cv=ary[0], tseed=ary[1], av_smu=ary[2],
                            av_sbeta=ary[3], av_skappa=ary[4],
                            av_sd=ary[5])


class SingleLevelFilter(logging.Filter):
    def __init__(self, passlevel, reject):
        self.passlevel = passlevel
        self.reject = reject

    def filter(self, record):
        if self.reject:
            return (record.levelno != self.passlevel)
        else:
            return (record.levelno == self.passlevel)


class MyRuntimeError(RuntimeError):
    """Simple exception to kill the simulation."""

    pass


class _FluidAvgCVTag:
    pass


class _InitCommTag:
    pass


class _SmoothnessCVGradCommTag:
    pass


class _OxCommTag:
    pass


class _FluidOxDiffCommTag:
    pass


class _WallOxDiffCommTag:
    pass


class _SmoothDiffCommTag:
    pass


class _SmoothCharDiffCommTag:
    pass


class _SmoothCharDiffFluidCommTag:
    pass


class _SmoothCharDiffWallCommTag:
    pass


class _BetaDiffCommTag:
    pass


class _BetaDiffWallCommTag:
    pass


class _BetaDiffFluidCommTag:
    pass


class _KappaDiffCommTag:
    pass


class _KappaDiffWallCommTag:
    pass


class _KappaDiffFluidCommTag:
    pass


class _MuDiffCommTag:
    pass


class _DDiffFluidCommTag:
    pass


class _MuDiffWallCommTag:
    pass


class _MuDiffFluidCommTag:
    pass


class _WallOperatorCommTag:
    pass


class _FluidOperatorCommTag:
    pass


class _UpdateCoupledBoundariesCommTag:
    pass


class _FluidOpStatesCommTag:
    pass


class _MyGradTag1:
    pass


class _MyGradTag2:
    pass


class _MyGradTag3:
    pass


class _MyGradTag4:
    pass


class _MyGradTag5:
    pass


class _MyGradTag6:
    pass


def update_coupled_boundaries(
        dcoll,
        gas_model,
        fluid_dd, wall_dd,
        fluid_boundaries, wall_boundaries,
        fluid_state, wall_kappa, wall_temperature,
        *,
        time=0.,
        interface_noslip=True,
        wall_penalty_amount=None,
        quadrature_tag=DISCR_TAG_BASE,
        limiter_func=None,
        comm_tag=None):
    r"""
    Update the fluid and wall subdomain boundaries.

    Augments *fluid_boundaries* and *wall_boundaries* with the boundaries for the
    fluid-wall interface that are needed to enforce continuity of temperature and
    heat flux.
    """

    # Insert the interface boundaries for computing the gradient
    fluid_all_boundaries_no_grad, wall_all_boundaries_no_grad = \
        add_interface_boundaries_no_grad(
            dcoll=dcoll,
            gas_model=gas_model,
            fluid_dd=fluid_dd,
            wall_dd=wall_dd,
            fluid_state=fluid_state,
            wall_kappa=wall_kappa,
            wall_temperature=wall_temperature,
            fluid_boundaries=fluid_boundaries,
            wall_boundaries=wall_boundaries,
            interface_noslip=interface_noslip,
            #interface_radiation,
            quadrature_tag=quadrature_tag,
            comm_tag=comm_tag)

    # Get the operator fluid states
    fluid_operator_states_quad = make_operator_fluid_states(
        dcoll, fluid_state, gas_model, fluid_all_boundaries_no_grad,
        quadrature_tag, dd=fluid_dd, limiter_func=limiter_func,
        comm_tag=(comm_tag, _FluidOpStatesCommTag))

    # Compute the temperature gradient for both subdomains
    fluid_grad_temperature = fluid_grad_t_operator(
        dcoll, gas_model, fluid_all_boundaries_no_grad, fluid_state,
        time=time, quadrature_tag=quadrature_tag,
        dd=fluid_dd, operator_states_quad=fluid_operator_states_quad)
    wall_grad_temperature = wall_grad_t_operator(
        dcoll, wall_kappa, wall_all_boundaries_no_grad, wall_temperature,
        quadrature_tag=quadrature_tag, dd=wall_dd)

    # Insert boundaries for the fluid-wall interface, now with the temperature
    # gradient
    fluid_all_boundaries, wall_all_boundaries = \
        add_interface_boundaries(
            dcoll=dcoll,
            gas_model=gas_model,
            fluid_dd=fluid_dd, wall_dd=wall_dd,
            fluid_state=fluid_state,
            wall_kappa=wall_kappa,
            wall_temperature=wall_temperature,
            fluid_grad_temperature=fluid_grad_temperature,
            wall_grad_temperature=wall_grad_temperature,
            fluid_boundaries=fluid_boundaries,
            wall_boundaries=wall_boundaries,
            interface_noslip=interface_noslip,
            wall_penalty_amount=wall_penalty_amount,
            quadrature_tag=quadrature_tag,
            comm_tag=comm_tag)

    # Get the operator fluid states
    fluid_operator_states_quad = make_operator_fluid_states(
        dcoll, fluid_state, gas_model, fluid_all_boundaries,
        quadrature_tag, dd=fluid_dd, limiter_func=limiter_func,
        comm_tag=(comm_tag, _FluidOpStatesCommTag))

    fluid_grad_cv = grad_cv_operator(
        dcoll, gas_model, fluid_all_boundaries, fluid_state,
        dd=fluid_dd, time=time, quadrature_tag=quadrature_tag,
        operator_states_quad=fluid_operator_states_quad,
        comm_tag=comm_tag)

    return (fluid_all_boundaries, wall_all_boundaries,
            fluid_operator_states_quad,
            fluid_grad_cv,
            fluid_grad_temperature,
            wall_grad_temperature)


@mpi_entry_point
def main(actx_class,
         restart_filename=None, target_filename=None,
         user_input_file=None, use_overintegration=False,
         casename=None, log_path="log_data", use_esdg=False,
         disable_fallbacks=False):

    allow_fallbacks = not disable_fallbacks
    # control log messages
    logger = logging.getLogger(__name__)
    logger.propagate = False

    if (logger.hasHandlers()):
        logger.handlers.clear()

    # send info level messages to stdout
    h1 = logging.StreamHandler(sys.stdout)
    f1 = SingleLevelFilter(logging.INFO, False)
    h1.addFilter(f1)
    logger.addHandler(h1)

    # send everything else to stderr
    h2 = logging.StreamHandler(sys.stderr)
    f2 = SingleLevelFilter(logging.INFO, True)
    h2.addFilter(f2)
    logger.addHandler(h2)

    from mpi4py import MPI
    comm = MPI.COMM_WORLD
    rank = comm.Get_rank()
    nparts = comm.Get_size()

    from mirgecom.simutil import global_reduce as _global_reduce
    global_reduce = partial(_global_reduce, comm=comm)

    if casename is None:
        casename = "mirgecom"

    # logging and profiling
    logname = log_path + "/" + casename + ".sqlite"

    if rank == 0:
        log_dir = os.path.dirname(logname)
        if log_dir and not os.path.exists(log_dir):
            os.makedirs(log_dir)
    comm.Barrier()

    logmgr = initialize_logmgr(True,
        filename=logname, mode="wu", mpi_comm=comm)

    from mirgecom.array_context import initialize_actx, actx_class_is_profiling
    actx = initialize_actx(actx_class, comm,
                           use_axis_tag_inference_fallback=allow_fallbacks,
                           use_einsum_inference_fallback=allow_fallbacks)
    queue = getattr(actx, "queue", None)
    use_profiling = actx_class_is_profiling(actx_class)
    alloc = getattr(actx, "allocator", None)

    # set up driver parameters
    from mirgecom.simutil import configurate
    from mirgecom.io import read_and_distribute_yaml_data
    input_data = read_and_distribute_yaml_data(comm, user_input_file)

    use_gmsh = configurate("use_gmsh", input_data, True)
    from mirgecom.array_context import initialize_actx, actx_class_is_profiling
    use_tpe = configurate("use_tensor_product_elements", input_data, False)

    actx = initialize_actx(actx_class, comm,
                           use_axis_tag_inference_fallback=allow_fallbacks,
                           use_einsum_inference_fallback=allow_fallbacks)
    queue = getattr(actx, "queue", None)
    use_profiling = actx_class_is_profiling(actx_class)
    alloc = getattr(actx, "allocator", None)

    # i/o frequencies
    nviz = configurate("nviz", input_data, 500)
    nrestart = configurate("nrestart", input_data, 5000)
    nhealth = configurate("nhealth", input_data, 1)
    nstatus = configurate("nstatus", input_data, 1)

    # garbage collection frequency
    ngarbage = configurate("ngarbage", input_data, 10)

    # verbosity for what gets written to viz dumps, increase for more stuff
    viz_level = configurate("viz_level", input_data, 1)
    # control the time interval for writing viz dumps
    viz_interval_type = configurate("viz_interval_type", input_data, 0)

    # default timestepping control
    advance_time = configurate("advance_time", input_data, True)
    integrator = configurate("integrator", input_data, "rk4")
    current_dt = configurate("current_dt", input_data, 1.e-8)
    t_final = configurate("t_final", input_data, 1.e-7)
    t_viz_interval = configurate("t_viz_interval", input_data, 1.e-8)
    current_cfl = configurate("current_cfl", input_data, 1.0)
    constant_cfl = configurate("constant_cfl", input_data, False)

    # these are modified below for a restart
    current_t = 0
    t_start = 0.
    t_wall_start = 0.
    current_step = 0
    first_step = 0
    last_viz_interval = 0
    force_eval = True

    # default health status bounds
    health_pres_min = configurate("health_pres_min", input_data, 0.1)
    health_pres_max = configurate("health_pres_max", input_data, 2.e6)
    health_temp_min = configurate("health_temp_min", input_data, 1.0)
    health_temp_max = configurate("health_temp_max", input_data, 5000.)
    health_mass_frac_min = configurate("health_mass_frac_min", input_data, -1.0)
    health_mass_frac_max = configurate("health_mass_frac_max", input_data, 2.0)

    # discretization and model control
    order = configurate("order", input_data, 2)
    viz_order = configurate("viz_order", input_data, order)
    quadrature_order = configurate("quadrature_order", input_data, -1)
    alpha_sc = configurate("alpha_sc", input_data, 0.3)
    kappa_sc = configurate("kappa_sc", input_data, 0.5)
    s0_sc = configurate("s0_sc", input_data, -5.0)

    drop_order_strength = configurate("drop_order_strength", input_data, 0.)
    use_drop_order = False
    if drop_order_strength > 0.:
        use_drop_order = True

    av2_mu0 = configurate("av2_mu0", input_data, 0.1)
    av2_beta0 = configurate("av2_beta0", input_data, 6.0)
    av2_kappa0 = configurate("av2_kappa0", input_data, 1.0)
    av2_d0 = configurate("av2_d0", input_data, 0.1)
    av2_prandtl0 = configurate("av2_prandtl0", input_data, 0.9)
    av2_mu_s0 = configurate("av2_mu_s0", input_data, 0.)
    av2_kappa_s0 = configurate("av2_kappa_s0", input_data, 0.)
    av2_beta_s0 = configurate("av2_beta_s0", input_data, 0.01)
    av2_d_s0 = configurate("av2_d_s0", input_data, 0.)
    smooth_char_length = configurate("smooth_char_length", input_data, 5)
    smooth_char_length_alpha = configurate("smooth_char_length_alpha",
                                           input_data, 0.025)
    use_smoothed_char_length = False
    if smooth_char_length > 0:
        use_smoothed_char_length = True

    smoothness_alpha = configurate("smoothness_alpha", input_data, 0.1)
    smoothness_tau = configurate("smoothness_tau", input_data, 0.01)

    dim = configurate("dimen", input_data, 2)
    inv_num_flux = configurate("inv_num_flux", input_data, "rusanov")
    mesh_filename = configurate("mesh_filename", input_data, "data/actii_2d.msh")
    generate_mesh = configurate("generate_mesh", input_data, True)
    mesh_partition_prefix = configurate("mesh_partition_prefix",
                                        input_data, "actii_2d")
    noslip = configurate("noslip", input_data, True)
    use_1d_part = configurate("use_1d_part", input_data, True)

    # setting these to none in the input file toggles the check for that
    # boundary off provides support for legacy runs only where you could
    # specify boundary tags that were unused in certain cases
    use_outflow_boundary = configurate(
        "use_outflow_boundary", input_data, "none")
    use_inflow_boundary = configurate(
        "use_inflow_boundary", input_data, "none")
    use_flow_boundary = configurate(
        "use_flow_boundary", input_data, "prescribed")
    use_injection_boundary = configurate(
        "use_injection_boundary", input_data, "none")
    use_upstream_injection_boundary = configurate(
        "use_upstream_injection_boundary", input_data, "none")
    use_wall_boundary = configurate(
        "use_wall_boundary", input_data, "isothermal_noslip")
    use_interface_boundary = configurate(
        "use_interface_boundary", input_data, "none")
    use_symmetry_boundary = configurate(
        "use_symmetry_boundary", input_data, "none")
    use_slip_wall_boundary = configurate(
        "use_slip_wall_boundary", input_data, "none")
    use_noslip_wall_boundary = configurate(
        "use_noslip_wall_boundary", input_data, "none")

    outflow_pressure = configurate("outflow_pressure", input_data, 100.0)
    ramp_beginP = configurate("ramp_beginP", input_data, 100.0)
    ramp_endP = configurate("ramp_endP", input_data, 1000.0)
    ramp_time_start = configurate("ramp_time_start", input_data, 0.0)
    ramp_time_interval = configurate("ramp_time_interval", input_data, 1.e-4)

    # for each tagged boundary surface, what are they assigned to be
    # isothermal wall -> wall when current running simulation support is not needed
    #
    # wall_interface is automatically generated from a shared fluid/solid volume
    # interface and only when the solid volume is turned off by use_wall
    bndry_config = {"outflow": use_outflow_boundary,
                    "inflow": use_inflow_boundary,
                    "flow": use_flow_boundary,
                    "injection": use_injection_boundary,
                    "upstream_injection": use_upstream_injection_boundary,
                    "isothermal_wall": use_wall_boundary,
                    "wall": use_wall_boundary,
                    "slip_wall": use_slip_wall_boundary,
                    "noslip_wall": use_noslip_wall_boundary,
                    "symmetry": use_symmetry_boundary,
                    "wall_interface": use_interface_boundary}

    # list of strings that are allowed to defined boundary conditions
    allowed_boundary_types = [
        "none",
        "isothermal_noslip",
        "isothermal_slip",
        "adiabatic_noslip",
        "adiabatic_slip",
        "pressure_outflow",
        "riemann_outflow",
        "prescribed",
        "isentropic_pressure_ramp"
    ]

    # boundary sanity check
    def boundary_type_sanity(boundary, boundary_type):
        if boundary_type not in allowed_boundary_types:
            error_message = ("Invalid boundary specification "
                             f"{boundary_type} for {boundary}")
            if rank == 0:
                raise RuntimeError(error_message)

    for bnd in bndry_config:
        boundary_type_sanity(bnd, bndry_config[bnd])

    # material properties and models options
    gas_mat_prop = configurate("gas_mat_prop", input_data, 0)
    nspecies = configurate("nspecies", input_data, 0)

    spec_diff = configurate("spec_diff", input_data, 1.e-4)
    eos_type = configurate("eos", input_data, 0)
    transport_type = configurate("transport", input_data, 0)
    use_lewis_transport = configurate("use_lewis_transport", input_data, False)
    # for pyrometheus, number of newton iterations
    pyro_temp_iter = configurate("pyro_temp_iter", input_data, 3)
    # for pyrometheus, toleranace for temperature residual
    pyro_temp_tol = configurate("pyro_temp_tol", input_data, 1.e-4)

    # for overwriting the default fluid material properties
    fluid_gamma = configurate("fluid_gamma", input_data, -1.)
    fluid_mw = configurate("fluid_mw", input_data, -1.)
    fluid_kappa = configurate("fluid_kappa", input_data, -1.)
    fluid_mu = configurate("mu", input_data, -1.)

    # rhs control
    use_axisymmetric = configurate("use_axisymmetric", input_data, False)
    use_combustion = configurate("use_combustion", input_data, True)
    use_wall = configurate("use_wall", input_data, True)
    use_wall_ox = configurate("use_wall_ox", input_data, True)
    use_wall_mass = configurate("use_wall_mass", input_data, True)
    use_ignition = configurate("use_ignition", input_data, 0)
    use_injection_source = configurate("use_injection_source", input_data, True)
    use_injection = configurate("use_injection", input_data, True)
    init_injection = configurate("init_injection", input_data, False)
    use_upstream_injection = configurate("use_upstream_injection", input_data, False)

    # outflow sponge location and strength
    use_sponge = configurate("use_sponge", input_data, True)
    use_time_dependent_sponge = configurate("use_time_dependent_sponge",
                                            input_data, False)
    sponge_sigma = configurate("sponge_sigma", input_data, 1.0)

    # artificial viscosity control
    #    0 - none
    #    1 - physical viscosity based, div(velocity) indicator
    #    2 - physical viscosity based, indicators and diffusion for all transport
    use_av = configurate("use_av", input_data, 0)

    # species limiter
    #    0 - none
    #    1 - limit in on call to make_fluid_state
    use_species_limiter = configurate("use_species_limiter", input_data, 0)
    limiter_smin = configurate("limiter_smin", input_data, 10)

    # Filtering is implemented according to HW Sec. 5.3
    # The modal response function is e^-(alpha * eta ^ 2s), where
    # - alpha is a user parameter (defaulted like HW's)
    # - eta := (mode - N_c)/(N - N_c)
    # - N_c := cutoff mode ( = *filter_frac* x order)
    # - s := order of the filter (divided by 2)
    # Modes below N_c are unfiltered. Modes above Nc are weighted
    # by the modal response function described above.
    #
    # Two different filters can be used with the prediction driver.
    # 1) Solution filtering: filters the solution every *soln_nfilter* steps
    # 2) RHS filtering: filters the RHS every substep
    #
    # Turn on SOLUTION filtering by setting soln_nfilter > 0
    # Turn on RHS filtering by setting use_rhs_filter = 1.
    #
    # --- Filtering settings ---
    # ------ Solution filtering
    # filter every *nfilter* steps (-1 = no filtering)
    soln_nfilter = configurate("soln_nfilter", input_data, -1)
    soln_filter_frac = configurate("soln_filter_frac", input_data, 0.5)
    soln_filter_cutoff = configurate("soln_filter_cutoff", input_data, -1)
    soln_filter_order = configurate("soln_filter_order", input_data, 8)

    # Alpha value suggested by:
    # JSH/TW Nodal DG Methods, Section 5.3
    # DOI: 10.1007/978-0-387-72067-8
    soln_filter_alpha_default = -1.0*np.log(np.finfo(float).eps)
    soln_filter_alpha = configurate("soln_filter_alpha", input_data,
                                    soln_filter_alpha_default)
    # ------ RHS filtering
    use_rhs_filter = configurate("use_rhs_filter", input_data, False)
    rhs_filter_frac = configurate("rhs_filter_frac", input_data, 0.5)
    rhs_filter_cutoff = configurate("rhs_filter_cutoff", input_data, -1)
    rhs_filter_order = configurate("rhs_filter_order", input_data, 8)
    rhs_filter_alpha = configurate("rhs_filter_alpha", input_data,
                                   soln_filter_alpha_default)

    # initialization configuration
    init_case = configurate("init_case", input_data, "y3prediction")
    actii_init_case = configurate("actii_init_case", input_data, "cav5")

    # Shock 1D flow properties
    pres_bkrnd = configurate("pres_bkrnd", input_data, 100.)
    temp_bkrnd = configurate("temp_bkrnd", input_data, 300.)
    mach = configurate("mach", input_data, 2.0)
    shock_loc_x = configurate("shock_loc_x", input_data, 0.05)
    fuel_loc_x = configurate("fuel_loc_x", input_data, 0.07)

    # Shock 1D mesh properties
    mesh_size = configurate("mesh_size", input_data, 0.001)
    bl_ratio = configurate("bl_ratio", input_data, 3)
    interface_ratio = configurate("interface_ratio", input_data, 2)
    transfinite = configurate("transfinite", input_data, False)
    mesh_angle = configurate("mesh_angle", input_data, 0.)

    # ACTII flow properties
    total_pres_inflow = configurate("total_pres_inflow", input_data, 2.745e5)
    total_temp_inflow = configurate("total_temp_inflow", input_data, 2076.43)
    mf_o2 = configurate("mass_fraction_o2", input_data, 0.273)

    # injection flow properties
    total_pres_inj = configurate("total_pres_inj", input_data, 50400.)
    total_temp_inj = configurate("total_temp_inj", input_data, 300.)
    total_pres_inj_upstream = configurate("total_pres_inj_upstream",
                                          input_data, total_pres_inj)
    total_temp_inj_upstream = configurate("total_temp_inj_upstream",
                                          input_data, total_temp_inj)
    mach_inj = configurate("mach_inj", input_data, 1.0)

    # parameters to adjust the shape of the initialization
    vel_sigma = configurate("vel_sigma", input_data, 1000)
    temp_sigma = configurate("temp_sigma", input_data, 1250)
    # adjusted to match the mass flow rate
    vel_sigma_inj = configurate("vel_sigma_inj", input_data, 5000)
    temp_sigma_inj = configurate("temp_sigma_inj", input_data, 5000)
    temp_wall = 300

    # wall stuff
    wall_penalty_amount = configurate("wall_penalty_amount", input_data, 0)
    wall_time_scale = configurate("wall_time_scale", input_data, 1)
    wall_material = configurate("wall_material", input_data, 0)

    # use fluid average diffusivity by default
    wall_insert_ox_diff = spec_diff

    # Averaging from https://www.azom.com/article.aspx?ArticleID=1630
    # for graphite
    wall_insert_rho = configurate("wall_insert_rho", input_data, 1625)
    wall_insert_cp = configurate("wall_insert_cp", input_data, 770)
    wall_insert_kappa = configurate("wall_insert_kappa", input_data, 247.5)

    # Averaging from http://www.matweb.com/search/datasheet.aspx?bassnum=MS0001
    # for steel
    wall_surround_rho = configurate("wall_surround_rho", input_data, 7.9e3)
    wall_surround_cp = configurate("wall_surround_cp", input_data, 470)
    wall_surround_kappa = configurate("wall_surround_kappa", input_data, 48)

    # initialize the ignition spark
    spark_init_time = configurate("ignition_init_time", input_data, 999999999.)
    spark_strength = configurate("ignition_strength", input_data, 2.e7)
    spark_duration = configurate("ignition_duration", input_data, 1.e-8)
    spark_diameter = configurate("ignition_diameter", input_data, 0.0025)
    spark_init_loc_x = configurate("ignition_init_loc_x", input_data, 0.677)
    spark_init_loc_y = configurate("ignition_init_loc_y", input_data, -0.021)
    spark_init_loc_z = configurate("ignition_init_loc_z", input_data, 0.0)

    # initialize the injection source
    injection_source_init_time = configurate("injection_source_init_time",
                                             input_data, 999999999.)
    injection_source_ramp_time = configurate("injection_source_ramp_time",
                                             input_data, 1.e-4)
    injection_source_mass = configurate("injection_source_mass",
                                        input_data, 2.)
    injection_source_mom_x = configurate("injection_source_mom_x",
                                         input_data, 3.)
    injection_source_mom_y = configurate("injection_source_mom_y",
                                         input_data, 3.)
    injection_source_mom_z = configurate("injection_source_mom_z",
                                         input_data, 0.)
    injection_source_energy = configurate("injection_source_energy",
                                          input_data, 1.e3)
    injection_source_diameter = configurate("injection_source_diameter",
                                            input_data, 0.0025)
    injection_source_loc_x = configurate("injection_source_loc_x",
                                              input_data, 0.677)
    injection_source_loc_y = configurate("injection_source_loc_y",
                                         input_data, -0.021)
    injection_source_loc_z = configurate("injection_source_loc_z",
                                         input_data, 0.0)

    # initialization for the sponge
    inlet_sponge_x0 = configurate("inlet_sponge_x0", input_data, 0.225)
    inlet_sponge_thickness = configurate("inlet_sponge_thickness", input_data, 0.015)
    outlet_sponge_x0 = configurate("outlet_sponge_x0", input_data, 0.89)
    outlet_sponge_thickness = configurate("outlet_sponge_thickness",
                                          input_data, 0.04)
    inj_sponge_x0 = configurate("inj_sponge_x0", input_data, 0.645)
    inj_sponge_thickness = configurate("inj_sponge_thickness", input_data, 0.005)
    upstream_inj_sponge_y0 = configurate("upstream_inj_sponge_y0",
                                         input_data, -0.01753)

    # param sanity check
    allowed_integrators = ["rk4", "euler", "lsrk54", "lsrk144",
                           "compiled_lsrk54", "ssprk43"]
    if integrator not in allowed_integrators:
        error_message = "Invalid time integrator: {}".format(integrator)
        raise RuntimeError(error_message)

    if integrator == "compiled_lsrk54":
        if rank == 0:
            print("Setting force_eval = False for pre-compiled time integration")
        force_eval = False

    if viz_interval_type > 2:
        error_message = "Invalid value for viz_interval_type [0-2]"
        raise RuntimeError(error_message)

    s0_sc = np.log10(1.0e-4 / np.power(order, 4))
    if rank == 0:
        print(f"Shock capturing parameters: alpha {alpha_sc}, "
              f"s0 {s0_sc}, kappa {kappa_sc}")

    # use_av=1 specific parameters
    # flow stagnation temperature
    static_temp = 2076.43
    # steepness of the smoothed function
    theta_sc = 100
    # cutoff, smoothness below this value is ignored
    beta_sc = 0.01
    gamma_sc = 1.5

    if rank == 0:
        if use_smoothed_char_length:
            print("Smoothing characteristic length for use in artificial viscosity")
            print(f"smoothing_alpha {smooth_char_length_alpha}")

        if use_av > 0:
            print(f"Artificial viscosity {smoothness_alpha=}")
            print(f"Artificial viscosity {smoothness_tau=}")

        if use_av == 0:
            print("Artificial viscosity disabled")
        elif use_av == 1:
            print("Artificial viscosity using modified physical viscosity")
            print("Using velocity divergence indicator")
            print(f"Shock capturing parameters: alpha {alpha_sc}, "
                  f"gamma_sc {gamma_sc}"
                  f"theta_sc {theta_sc}, beta_sc {beta_sc}, Pr 0.75, "
                  f"stagnation temperature {static_temp}")
        elif use_av == 2:
            print("Artificial viscosity using modified transport properties")
            print("\t mu, beta, kappa")
            # MJA update this
            print(f"Shock capturing parameters:"
                  f"\n\tav_mu {av2_mu0}"
                  f"\n\tav_beta {av2_beta0}"
                  f"\n\tav_kappa {av2_kappa0}"
                  f"\n\tav_prantdl {av2_prandtl0}"
                  f"\nstagnation temperature {static_temp}")
        elif use_av == 3:
            print("Artificial viscosity using modified transport properties")
            print("\t mu, beta, kappa, D")
            print(f"Shock capturing parameters:"
                  f"\tav_mu {av2_mu0}"
                  f"\tav_beta {av2_beta0}"
                  f"\tav_kappa {av2_kappa0}"
                  f"\tav_d {av2_d0}"
                  f"\tav_prantdl {av2_prandtl0}"
                  f"stagnation temperature {static_temp}")
        else:
            error_message = "Unknown artifical viscosity model {}".format(use_av)
            raise RuntimeError(error_message)

    if rank == 0:
        print("\n#### Simluation control data: ####")
        print(f"\tnrestart = {nrestart}")
        print(f"\tnhealth = {nhealth}")
        print(f"\tnstatus = {nstatus}")
        if constant_cfl == 1:
            print(f"\tConstant cfl mode, current_cfl = {current_cfl}")
        else:
            print(f"\tConstant dt mode, current_dt = {current_dt}")
        print(f"\tt_final = {t_final}")
        print(f"\torder = {order}")
        print(f"\tdimension = {dim}")
        print(f"\tTime integration {integrator}")
        print("   Boundary Conditions:")
        bnd_msg = ""
        for bname, bsetting in bndry_config.items():
            msg_action = "Checking for" if bsetting else "Ignoring"
            bnd_msg = bnd_msg + f"\t{msg_action} {bname} boundary in mesh.\n"
        if rank == 0:
            print(bnd_msg)

        if noslip:
            print("\tInterface wall boundary conditions are noslip for velocity")
        else:
            print("\tInterface wall boundary conditions are slip for velocity")

        print("#### Simluation control data: ####\n")

    if rank == 0:
        print("\n#### Visualization setup: ####")
        if viz_level >= 0:
            print("\tBasic visualization output enabled.")
            print("\t(cv, dv, cfl)")
        if viz_level >= 1:
            print("\tExtra visualization output enabled for derived quantities.")
            print("\t(velocity, mass_fractions, etc.)")
        if viz_level >= 2:
            print("\tNon-dimensional parameter visualization output enabled.")
            print("\t(Re, Pr, etc.)")
        if viz_level >= 3:
            print("\tDebug visualization output enabled.")
            print("\t(rhs, grad_cv, etc.)")
        if viz_interval_type == 0:
            print(f"\tWriting viz data every {nviz} steps.")
        if viz_interval_type == 1:
            print(f"\tWriting viz data roughly every {t_viz_interval} seconds.")
        if viz_interval_type == 2:
            print(f"\tWriting viz data exactly every {t_viz_interval} seconds.")
        print("#### Visualization setup: ####")

    if rank == 0:
        print("\n#### Simluation initialization data: ####")
        if init_case == "y3prediction" or init_case == "y3prediction_ramp":
            print("\tInitializing flow to y3prediction")
            print(f"\tInflow stagnation pressure {total_pres_inflow}")
            print(f"\tInflow stagnation temperature {total_temp_inflow}")
            print(f"\tInjection stagnation pressure {total_pres_inj}")
            print(f"\tInjection stagnation temperature {total_temp_inj}")
            print("\tUpstream injection stagnation pressure"
                  f"{total_pres_inj_upstream}")
            print("\tUpstream injection stagnation temperature"
                  f"{total_temp_inj_upstream}")
        elif init_case == "shock1d":
            print("\tInitializing flow to shock1d")
            print(f"Shock Mach number {mach}")
            print(f"Ambient pressure {pres_bkrnd}")
            print(f"Ambient temperature {temp_bkrnd}")
        elif init_case == "flame1d":
            print("\tInitializing flow to flame1d")
            print(f"Ambient pressure {pres_bkrnd}")
            print(f"Ambient temperature {temp_bkrnd}")
        elif init_case == "species_diffusion":
            print("\tInitializing flow to species diffusion")
            print(f"Ambient pressure {pres_bkrnd}")
            print(f"Ambient temperature {temp_bkrnd}")
        elif init_case == "wedge":
            print("\tInitializing flow to wedge")
            print(f"Shock Mach number {mach}")
            print(f"Ambient pressure {pres_bkrnd}")
            print(f"Ambient temperature {temp_bkrnd}")
        elif init_case == "unstart":
            print("\tInitializing flow to unstart")
            print(f"\tInflow stagnation pressure {total_pres_inflow}")
            print(f"\tInflow stagnation temperature {total_temp_inflow}")
            print(f"Ambient pressure {pres_bkrnd}")
            print(f"Ambient temperature {temp_bkrnd}")
        else:
            raise SimulationConfigurationError(
                "Invalid initialization configuration specified"
                "Currently supported options are: "
                "\t y3prediction"
                "\t unstart"
                "\t shock1d"
                "\t flame1d"
                "\t wedge"
                "\t species_diffusion"
            )
        print("#### Simluation initialization data: ####")

        print("\n#### Simluation setup data: ####")
        print(f"\tvel_sigma = {vel_sigma}")
        print(f"\ttemp_sigma = {temp_sigma}")
        print(f"\tvel_sigma_injection = {vel_sigma_inj}")
        print(f"\ttemp_sigma_injection = {temp_sigma_inj}")
        print("#### Simluation setup data: ####")

    # spark ignition
    spark_center = np.zeros(shape=(dim,))
    spark_center[0] = spark_init_loc_x
    spark_center[1] = spark_init_loc_y
    if dim == 3:
        spark_center[2] = spark_init_loc_z
    if rank == 0 and use_ignition > 0:
        print("\n#### Ignition control parameters ####")
        print(f"spark center ({spark_center[0]},{spark_center[1]})")
        print(f"spark FWHM {spark_diameter}")
        print(f"spark strength {spark_strength}")
        print(f"ignition time {spark_init_time}")
        print(f"ignition duration {spark_duration}")
        if use_ignition == 1:
            print("spark ignition")
        elif use_ignition == 2:
            print("heat source ignition")
        print("#### Ignition control parameters ####\n")

    # injection mass source
    injection_source_center = np.zeros(shape=(dim,))
    injection_source_center[0] = injection_source_loc_x
    injection_source_center[1] = injection_source_loc_y
    if dim == 3:
        injection_source_center[2] = injection_source_loc_z
    if rank == 0 and use_injection_source is True:
        print("\n#### Injection source control parameters ####")
        print("injection source center ("
              f"{injection_source_center[0]},"
              f"{injection_source_center[1]})")
        if dim == 2:
            print("injection source center ("
                  f"{injection_source_center[0]},"
                  f"{injection_source_center[1]})")
        else:
            print("injection source center ("
                  f"{injection_source_center[0]},"
                  f"{injection_source_center[1]},"
                  f"{injection_source_center[2]})")
        print(f"injection source FWHM {injection_source_diameter}")
        print(f"injection source mass {injection_source_mass}")
        print(f"injection source energy {injection_source_energy}")
        if dim == 2:
            print("injection source mom ("
                  f"{injection_source_mom_x}",
                  f"{injection_source_mom_y}")
        else:
            print("injection source mom ("
                  f"{injection_source_mom_x}",
                  f"{injection_source_mom_y}",
                  f"{injection_source_mom_z}")
        print(f"injection source start time {injection_source_init_time}")
        print("#### Injection source control parameters ####\n")

    def _compiled_stepper_wrapper(state, t, dt, rhs):
        return compiled_lsrk45_step(actx, state, t, dt, rhs)

    timestepper = rk4_step
    if integrator == "euler":
        timestepper = euler_step
    if integrator == "ssprk43":
        timestepper = ssprk43_step
    if integrator == "lsrk54":
        timestepper = lsrk54_step
    if integrator == "lsrk144":
        timestepper = lsrk144_step
    if integrator == "compiled_lsrk54":
        timestepper = _compiled_stepper_wrapper

    flux_msg = "\nSetting inviscid numerical flux to: "
    if use_esdg:
        try:
            from mirgecom.inviscid import entropy_stable_inviscid_facial_flux_rusanov
        except ImportError:
            raise SimulationConfigurationError(
                "ESDG option specified, but MIRGE-Com "
                "is installed without ESDG support. "
                "Try switching your MIRGE-Com branch to "
                "mirgecom@production."
            )
        inviscid_numerical_flux_func = entropy_stable_inviscid_facial_flux_rusanov
        flux_msg = flux_msg + "ESDG/Rusanov with EC/"
        if nspecies == 7:  # FIXME: Add support for 7 passive species?
            inv_flux_type = "Renac for mixtures.\n"
        else:
            inv_flux_type = "Chandrashekar for single gas or passive species.\n"
        flux_msg = flux_msg + inv_flux_type
    else:
        if inv_num_flux == "rusanov":
            inviscid_numerical_flux_func = inviscid_facial_flux_rusanov
            flux_msg = flux_msg + "Rusanov\n"
        elif inv_num_flux == "hll":
            inviscid_numerical_flux_func = inviscid_facial_flux_hll
            flux_msg = flux_msg + "HLL\n"

    flux_msg = flux_msg + "Setting viscous numerical flux to: "
    if use_wall:
        viscous_numerical_flux_func = viscous_facial_flux_harmonic
        flux_msg = flux_msg + "Harmonic\n"
    else:
        viscous_numerical_flux_func = viscous_facial_flux_central
        flux_msg = flux_msg + "Central\n"

    if rank == 0:
        print(flux_msg)

    # }}}

    # constants
    mw_o = 15.999
    mw_o2 = mw_o*2
    mw_co = 28.010
    mw_n2 = 14.0067*2
    mw_c2h4 = 28.05
    mw_h2 = 1.00784*2
    mw_ar = 39.948
    univ_gas_const = 8314.59

    if gas_mat_prop == 0:
        # working gas: O2/N2 #
        #   O2 mass fraction 0.273
        #   gamma = 1.4
        #   cp = 37.135 J/mol-K,
        #   rho= 1.977 kg/m^3 @298K
        gamma = 1.4
        mw = mw_o2*mf_o2 + mw_n2*(1.0 - mf_o2)
    if gas_mat_prop == 1:
        # working gas: Ar #
        #   O2 mass fraction 0.273
        #   gamma = 1.4
        #   cp = 37.135 J/mol-K,
        #   rho= 1.977 kg/m^3 @298K
        gamma = 5/3
        mw = mw_ar

    if fluid_gamma > 0:
        gamma = fluid_gamma

    mf_c2h4 = mw_c2h4/(mw_c2h4 + mw_h2)
    mf_h2 = 1 - mf_c2h4

    # user can reset the mw to whatever they want
    if fluid_mw > 0:
        mw = fluid_mw

    r = univ_gas_const/mw
    cp = r*gamma/(gamma - 1)
    Pr = 0.75

    # viscosity @ 400C, Pa-s
    if gas_mat_prop == 0:
        # working gas: O2/N2 #
        mu_o2 = 3.76e-5
        mu_n2 = 3.19e-5
        mu = mu_o2*mf_o2 + mu_n2*(1-mu_o2)  # 3.3456e-5
    if gas_mat_prop == 1:
        # working gas: Ar #
        mu_ar = 4.22e-5
        mu = mu_ar
    if not fluid_mu < 0:
        mu = fluid_mu

    kappa = cp*mu/Pr
    if fluid_kappa > 0:
        kappa = fluid_kappa
    init_temperature = 300.0

    # don't allow limiting on flows without species
    if nspecies == 0:
        use_injection = False
        use_upstream_injection = False

    # Turn off combustion unless EOS supports it
    if nspecies < 3:
        use_combustion = False

    if nspecies > 3:
        eos_type = 1

    pyro_mech_name = configurate("pyro_mech", input_data, "uiuc_sharp")
    pyro_mech_name_full = f"y3prediction.pyro_mechs.{pyro_mech_name}"

    import importlib
    pyromechlib = importlib.import_module(pyro_mech_name_full)

    if rank == 0:
        print("\n#### Simluation material properties: ####")
        print("#### Fluid domain: ####")
        print(f"\tmu = {mu}")
        print(f"\tkappa = {kappa}")
        print(f"\tPrandtl Number  = {Pr}")
        print(f"\tnspecies = {nspecies}")
        if nspecies == 0:
            print("\tno passive scalars, uniform species mixture")
            if gas_mat_prop == 0:
                print("\tO2/N2 mix material properties.")
            else:
                print("\tAr material properties.")
        elif nspecies <= 3:
            print("\tpassive scalars to track air/fuel/inert mixture, ideal gas eos")
        elif nspecies == 5:
            print("\tfull multi-species initialization with pyrometheus eos")
            print("\tno combustion source terms")
        else:
            print("\tfull multi-species initialization with pyrometheus eos")
            print("\tcombustion source terms enabled")

        if eos_type == 0:
            print("\tIdeal Gas EOS")
        elif eos_type == 1:
            print("\tPyrometheus EOS")
            print(f"\tPyro mechanism {pyro_mech_name}")

        if use_species_limiter == 1:
            print("\nSpecies mass fractions limited to [0:1]")

        if use_wall:
            print("#### Wall domain: ####")

            if wall_material == 0:
                print("\tNon-reactive wall model")
            elif wall_material == 1:
                print("\tReactive wall model for non-porous media")
            elif wall_material == 2:
                print("\tReactive wall model for porous media")
            else:
                error_message = "Unknown wall_material {}".format(wall_material)
                raise RuntimeError(error_message)

            if use_wall_ox:
                print("\tWall oxidizer transport enabled")
            else:
                print("\tWall oxidizer transport disabled")

            if use_wall_mass:
                print("\t Wall mass loss enabled")
            else:
                print("\t Wall mass loss disabled")

            print(f"\tWall density = {wall_insert_rho}")
            print(f"\tWall cp = {wall_insert_cp}")
            print(f"\tWall O2 diff = {wall_insert_ox_diff}")
            print(f"\tWall surround density = {wall_surround_rho}")
            print(f"\tWall surround cp = {wall_surround_cp}")
            print(f"\tWall surround kappa = {wall_surround_kappa}")
            print(f"\tWall time scale = {wall_time_scale}")
            print(f"\tWall penalty = {wall_penalty_amount}")
        else:
            print("\tWall model disabled")
            use_wall_ox = False
            use_wall_mass = False

        print("#### Simluation material properties: ####")

    chem_source_tol = 1.e-10
    # make the eos
    if eos_type == 0:
        eos = IdealSingleGas(gamma=gamma, gas_const=r)
        eos_init = eos
    else:
        from mirgecom.thermochemistry import get_pyrometheus_wrapper_class
        pyro_mech = get_pyrometheus_wrapper_class(
            pyro_class=pyromechlib.Thermochemistry, temperature_niter=pyro_temp_iter,
            zero_level=chem_source_tol)(actx.np)
        eos = PyrometheusMixture(pyro_mech, temperature_guess=init_temperature)
        # seperate gas model for initialization,
        # just to make sure we get converged temperature
        pyro_mech_init = get_pyrometheus_wrapper_class(
            pyro_class=pyromechlib.Thermochemistry, temperature_niter=5,
            zero_level=chem_source_tol)(actx.np)
        eos_init = PyrometheusMixture(pyro_mech_init,
                                      temperature_guess=init_temperature)

    # set the species names
    if eos_type == 0:
        if nspecies == 0:
            species_names = ["inert"]
        elif nspecies == 2:
            species_names = ["air", "fuel"]
        elif nspecies == 3:
            species_names = ["air", "fuel", "inert"]
    else:
        species_names = pyro_mech.species_names

    # initialize eos and species mass fractions
    y = np.zeros(nspecies)
    y_fuel = np.zeros(nspecies)
    if nspecies == 2:
        y[0] = 1
        y_fuel[1] = 1
    elif nspecies > 4:
        # find name species indicies
        for i in range(nspecies):
            if species_names[i] == "C2H4":
                i_c2h4 = i
            if species_names[i] == "H2":
                i_h2 = i
            if species_names[i] == "O2":
                i_ox = i
            if species_names[i] == "N2":
                i_di = i

        # Set the species mass fractions to the free-stream flow
        y[i_ox] = mf_o2
        y[i_di] = 1. - mf_o2
        # Set the species mass fractions to the free-stream flow
        y_fuel[i_c2h4] = mf_c2h4
        y_fuel[i_h2] = mf_h2

    # initialize the transport model
    transport_alpha = 0.6
    transport_beta = 4.093e-7
    transport_sigma = 2.0
    transport_n = 0.666

    # use the species names to populate the default species diffusivities
    default_species_diffusivity = {}
    for species in species_names:
        default_species_diffusivity[species] = spec_diff

    input_species_diffusivity = configurate(
        "species_diffusivity", input_data, default_species_diffusivity)

    # now read the diffusivities from input
    print(f"{input_species_diffusivity}")

    species_diffusivity = spec_diff * np.ones(nspecies)
    for i in range(nspecies):
        species_diffusivity[i] = input_species_diffusivity[species_names[i]]

    transport_le = None
    if use_lewis_transport:
        transport_le = np.ones(nspecies,)

        if nspecies > 4:
            transport_le[i_h2] = 0.2

    if rank == 0:
        if transport_type == 0:
            print("\t Simple transport model:")
            print("\t\t constant viscosity, species diffusivity")
            print(f"\tmu = {mu}")
            print(f"\tkappa = {kappa}")
            print(f"\tspecies diffusivity = {spec_diff}")
        elif transport_type == 1:
            print("\t Power law transport model:")
            print("\t\t temperature dependent viscosity, species diffusivity")
            print(f"\ttransport_alpha = {transport_alpha}")
            print(f"\ttransport_beta = {transport_beta}")
            print(f"\ttransport_sigma = {transport_sigma}")
            print(f"\ttransport_n = {transport_n}")
            if use_lewis_transport:
                print(f"\ttransport Lewis Number = {transport_le}")
            else:
                print(f"\tspecies diffusivity = {species_diffusivity}")
        elif transport_type == 2:
            print("\t Pyrometheus transport model:")
            print("\t\t temperature/mass fraction dependence")
        else:
            error_message = "Unknown transport_type {}".format(transport_type)
            raise RuntimeError(error_message)

    if transport_type == 0:
        physical_transport_model = SimpleTransport(
            viscosity=mu, thermal_conductivity=kappa,
            species_diffusivity=species_diffusivity)
    if transport_type == 1:
        physical_transport_model = PowerLawTransport(
            alpha=transport_alpha, beta=transport_beta,
            sigma=transport_sigma, n=transport_n,
            lewis=transport_le,
            species_diffusivity=species_diffusivity)

    transport_model = physical_transport_model
    if use_av == 1:
        transport_model = ArtificialViscosityTransportDiv(
            physical_transport=physical_transport_model,
            av_mu=alpha_sc, av_prandtl=0.75)
    elif use_av == 2:
        transport_model = ArtificialViscosityTransportDiv2(
            physical_transport=physical_transport_model,
            av_mu=av2_mu0, av_beta=av2_beta0, av_kappa=av2_kappa0,
            av_prandtl=av2_prandtl0)
    elif use_av == 3:
        transport_model = ArtificialViscosityTransportDiv3(
            physical_transport=physical_transport_model,
            av_mu=av2_mu0, av_beta=av2_beta0,
            av_kappa=av2_kappa0, av_d=av2_d0,
            av_prandtl=av2_prandtl0)

    # with transport and eos sorted out, build the gas model
    gas_model = GasModel(eos=eos, transport=transport_model)

    # select the initialization case
    if init_case == "shock1d":

        # init params
        disc_location = np.zeros(shape=(dim,))
        fuel_location = np.zeros(shape=(dim,))

        disc_location[0] = shock_loc_x
        fuel_location[0] = fuel_loc_x

        # parameters to adjust the shape of the initialization
        temp_wall = 300

        # normal shock properties for a calorically perfect gas
        # state 1: pre-shock
        # state 2: post-shock
        rho_bkrnd = pres_bkrnd/r/temp_bkrnd
        c_bkrnd = math.sqrt(gamma*pres_bkrnd/rho_bkrnd)
        velocity1 = -mach*c_bkrnd

        gamma1 = gamma
        gamma2 = gamma

        rho1 = rho_bkrnd
        pressure1 = pres_bkrnd
        temperature1 = temp_bkrnd

        pressure_ratio = (2.*gamma*mach*mach-(gamma-1.))/(gamma+1.)
        density_ratio = (gamma+1.)*mach*mach/((gamma-1.)*mach*mach+2.)

        rho2 = rho1*density_ratio
        pressure2 = pressure1*pressure_ratio
        temperature2 = pressure2/rho2/r
        # shock stationary frame
        velocity2 = velocity1*(1/density_ratio)
        temp_wall = temperature1

        # for non-calorically perfect gas, we iterate on the density ratio,
        # until we converge
        if eos_type > 0:
            if shock_loc_x < fuel_loc_x:
                y1 = y
                y2 = y
            else:
                y1 = y_fuel
                y2 = y_fuel

            rho1 = pyro_mech.get_density(pressure1, temperature1, y1)

            # guess a density ratio (rho1/rho2)
            density_ratio = 0.1
            rho2 = rho1/density_ratio
            enthalpy1 = gas_model.eos.get_internal_energy(
                temperature1, y1) + pressure1/rho1
            # iteratively solve the shock hugoniot
            error = 100
            while error > 1e-8:
                pressure2 = pressure1 + rho1*velocity1**2*(1 - density_ratio)
                enthalpy2 = enthalpy1 + 0.5*velocity1**2*(1 - (density_ratio)**2)

                # find temperature from new energy and get an updated density
                energy2 = enthalpy2 - pressure2/rho2
                temperature2 = pyro_mech.get_temperature(energy2, temperature2, y2)
                rho2_old = rho2
                rho2 = pyro_mech.get_density(pressure2, temperature2, y2)

                # compute the error in density and form a new density ratio
                error = np.abs((rho2 - rho2_old)/rho2_old)
                density_ratio = rho1/rho2
                velocity2 = velocity1*(density_ratio)

            gamma1 = (pyro_mech.get_mixture_specific_heat_cp_mass(temperature1, y1) /
                      pyro_mech.get_mixture_specific_heat_cv_mass(temperature1, y1))
            gamma2 = (pyro_mech.get_mixture_specific_heat_cp_mass(temperature2, y1) /
                      pyro_mech.get_mixture_specific_heat_cv_mass(temperature2, y1))

        # convert to shock moving frame
        velocity2 = velocity2 - velocity1
        velocity1 = 0.

        vel_left = np.zeros(shape=(dim,))
        vel_right = np.zeros(shape=(dim,))
        vel_cross = np.zeros(shape=(dim,))
        vel_cross[1] = 0

        plane_normal = np.zeros(shape=(dim,))
        theta = mesh_angle/180.*np.pi
        plane_normal[0] = np.cos(theta)
        plane_normal[1] = np.sin(theta)
        plane_normal = plane_normal/np.linalg.norm(plane_normal)

        vel_left = (velocity2 - velocity1)*plane_normal

        pressure1_total = pres_bkrnd*(1 + (gamma-1)/2*mach**2)**(gamma/(gamma-1))
        temperature1_total = temp_bkrnd*(1 + (gamma-1)/2*mach**2)

        mach2 = vel_left[0]/np.sqrt(gamma2*pressure2/rho2)
        pressure2_total = pressure2*(1 + (gamma-1)/2*mach2**2)**(gamma/(gamma-1))
        temperature2_total = temperature2*(1 + (gamma-1)/2*mach2**2)

        if rank == 0:
            print("#### Simluation initialization data: ####")
            print(f"\tshock Mach number {mach}")
            print(f"\tpre-shock gamma {gamma1}")
            print(f"\tpre-shock temperature {temperature1}")
            print(f"\tpre-shock pressure {pressure1}")
            print(f"\tpre-shock rho {rho1}")
            print(f"\tpre-shock velocity {velocity1}")
            print(f"\tpre-shock total pressure {pressure1_total}")
            print(f"\tpre-shock total temperature {temperature1_total}")

            print(f"\tpost-shock gamma {gamma2}")
            print(f"\tpost-shock temperature {temperature2}")
            print(f"\tpost-shock pressure {pressure2}")
            print(f"\tpost-shock rho {rho2}")
            print(f"\tpost-shock velocity {velocity2}")
            print(f"\tpost-shock total pressure {pressure2_total}")
            print(f"\tpost-shock total temperature {temperature2_total}")
            print(f"\tpost-shock mach {mach2}")

        bulk_init = PlanarDiscontinuityMulti(
            dim=dim,
            nspecies=nspecies,
            disc_location=disc_location,
            disc_location_species=fuel_location,
            normal_dir=plane_normal,
            sigma=0.001,
            pressure_left=pressure2,
            pressure_right=pressure1,
            temperature_left=temperature2,
            temperature_right=temperature1,
            velocity_left=vel_left,
            velocity_right=vel_right,
            velocity_cross=vel_cross,
            species_mass_left=y,
            species_mass_right=y_fuel,
            temp_wall=temp_bkrnd,
            vel_sigma=vel_sigma,
            temp_sigma=temp_sigma)
    if init_case == "flame1d":

        # init params
        disc_location = np.zeros(shape=(dim,))
        fuel_location = np.zeros(shape=(dim,))

        # the init is set up to keep species constant across the shock, so put the
        # fuel and shock discontinuities on top of each other
        disc_location[0] = shock_loc_x
        fuel_location[0] = shock_loc_x

        # parameters to adjust the shape of the initialization
        temp_wall = 300

        #mech_data = get_mechanism_input("uiuc_updated")
        mech_file = (f"{pyro_mech_name}.yaml")

        print(f"{mech_file=}")
        import cantera
        cantera_soln = cantera.Solution(f"{mech_file}", "gas")

        # Initial temperature, pressure, and mixutre mole fractions are needed to
        # set up the initial state in Cantera.
        temp_unburned = 300.0
        temp_ignition = 2000.0
        # Parameters for calculating the amounts of fuel, oxidizer, and inert species
        # for pure C2H4
        stoich_ratio = 3.0
        equiv_ratio = 1.0
        ox_di_ratio = 0.21
        # Grab the array indices for specific species
        i_fu = cantera_soln.species_index("C2H4")
        i_ox = cantera_soln.species_index("O2")
        i_di = cantera_soln.species_index("N2")
        x = np.zeros(nspecies)
        # Set the species mole fractions according to our desired fuel/air mixture
        x[i_fu] = (ox_di_ratio*equiv_ratio)/(stoich_ratio+ox_di_ratio*equiv_ratio)
        x[i_ox] = stoich_ratio*x[i_fu]/equiv_ratio
        x[i_di] = (1.0-ox_di_ratio)*x[i_ox]/ox_di_ratio
        pres_unburned = 101325.0

        # Let the user know about how Cantera is being initilized
        print(f"Input state (T,P,X) = ({temp_unburned}, {pres_unburned}, {x}")
        # Set Cantera internal gas temperature, pressure, and mole fractios
        cantera_soln.TPX = temp_unburned, pres_unburned, x
        # Pull temperature, total density, mass fractions, and pressure from Cantera
        # We need total density, and mass fractions to initialize the state.
        y_unburned = np.zeros(nspecies)
        can_t, rho_unburned, y_unburned = cantera_soln.TDY

        # *can_t*, *can_p* should not differ (significantly) from user's initial data
        # but we want to use exactly the same starting point as Cantera,
        # so we use Cantera's version of these data.

        # now find the conditions for the burned gas
        cantera_soln.TP = temp_ignition, pres_unburned
        cantera_soln.equilibrate("TP")
        temp_burned, rho_burned, y_burned = cantera_soln.TDY
        pres_burned = cantera_soln.P

        if rank == 0:
            print("#### Simluation initialization data: ####")
            #print(f"\tflame speed {mach}")
            #print(f"\tunburned gamma {gamma1}")
            print(f"\tunburned temperature {temp_unburned}")
            print(f"\tunburned pressure {pres_burned}")
            print(f"\tunburned rho {rho_unburned}")
            for i in range(nspecies):
                print(f"\tunburned Y[{species_names[i]}] {y_unburned[i]}")

            #print(f"\tburned gamma {gamma2}")
            print(f"\tburned temperature {temp_burned}")
            print(f"\tburned pressure {pres_burned}")
            print(f"\tburned rho {rho_burned}")
            for i in range(nspecies):
                print(f"\tburned Y[{species_names[i]}] {y_burned[i]}")

        vel_burned = np.zeros(shape=(dim,))
        vel_unburned = np.zeros(shape=(dim,))
        plane_normal = np.zeros(shape=(dim,))
        plane_normal[0] = 1

        #return;

        bulk_init = PlanarDiscontinuityMulti(
            dim=dim,
            nspecies=nspecies,
            disc_location=disc_location,
            disc_location_species=fuel_location,
            normal_dir=plane_normal,
            sigma=0.001,
            pressure_left=pres_unburned,
            pressure_right=pres_burned,
            temperature_left=temp_unburned,
            temperature_right=temp_burned,
            velocity_left=vel_unburned,
            velocity_right=vel_burned,
            species_mass_left=y_unburned,
            species_mass_right=y_burned,
            temp_wall=temp_bkrnd,
            vel_sigma=vel_sigma,
            temp_sigma=temp_sigma)
    elif init_case == "species_diffusion":

        velocity = np.zeros(shape=(dim,))
        pressure = pres_bkrnd
        temperature = temp_bkrnd
        rho = pressure/r/temperature

        centers = make_obj_array([np.zeros(shape=(dim,)) for i in range(nspecies)])
        spec_y0s = np.zeros(shape=(nspecies,))
        spec_amplitudes = .5*np.ones(shape=(nspecies,))

        if rank == 0:
            print("#### Simluation initialization data: ####")
            print(f"\ttemperature {temperature}")
            print(f"\tpressure {pressure}")
            print(f"\trho {rho}")
            print(f"\tvelocity {velocity}")

        bulk_init = MulticomponentLump(
            dim=dim, nspecies=nspecies,
            rho0=rho, p0=pressure, velocity=velocity,
            spec_centers=centers,
            spec_y0s=spec_y0s,
            spec_amplitudes=spec_amplitudes,
            sigma=0.1
        )

    elif init_case == "wedge":

        velocity = np.zeros(shape=(dim,))
        temperature = 300.
        pressure = 100000.
        rho = pressure/r/temperature
        c = np.sqrt(gamma*pressure/rho)
        velocity[1] = c*mach

        if rank == 0:
            print("#### Simluation initialization data: ####")
            print(f"\tshock Mach number {mach}")
            print(f"\ttemperature {temperature}")
            print(f"\tpressure {pressure}")
            print(f"\trho {rho}")
            print(f"\tvelocity {velocity}")

        bulk_init = Uniform(
            dim=dim,
            velocity=velocity,
            pressure=pressure,
            temperature=temperature
        )

    if init_case == "unstart":

        # init params
        disc_location = np.zeros(shape=(dim,))
        fuel_location = np.zeros(shape=(dim,))
        disc_location[1] = shock_loc_x
        fuel_location[1] = 10000.
        plane_normal = np.zeros(shape=(dim,))

        # parameters to adjust the shape of the initialization
        temp_wall = 300

        #
        # isentropic expansion based on the area ratios between the
        # inlet (r=54e-3m) and the throat (r=3.167e-3)
        #
        vel_inflow = np.zeros(shape=(dim,))
        vel_outflow = np.zeros(shape=(dim,))

        throat_height = 6.3028e-3
        inlet_height = 13.0e-3
        inlet_area_ratio = inlet_height/throat_height
        if use_axisymmetric:
            inlet_area_ratio *= inlet_area_ratio

        inlet_mach = getMachFromAreaRatio(area_ratio=inlet_area_ratio,
                                          gamma=gamma,
                                          mach_guess=0.01)
        pres_inflow = getIsentropicPressure(mach=inlet_mach,
                                            P0=total_pres_inflow,
                                            gamma=gamma)
        temp_inflow = getIsentropicTemperature(mach=inlet_mach,
                                               T0=total_temp_inflow,
                                               gamma=gamma)

        if eos_type == 0:
            rho_inflow = pres_inflow/temp_inflow/r
            sos = math.sqrt(gamma*pres_inflow/rho_inflow)
            inlet_gamma = gamma
        else:
            rho_inflow = pyro_mech.get_density(p=pres_inflow,
                                              temperature=temp_inflow,
                                              mass_fractions=y)
            inlet_gamma = (
                pyro_mech.get_mixture_specific_heat_cp_mass(temp_inflow, y) /
                pyro_mech.get_mixture_specific_heat_cv_mass(temp_inflow, y))

            gamma_error = (gamma - inlet_gamma)
            gamma_guess = inlet_gamma
            toler = 1.e-6
            # iterate over the gamma/mach since gamma = gamma(T)
            while gamma_error > toler:

                inlet_mach = getMachFromAreaRatio(area_ratio=inlet_area_ratio,
                                                  gamma=gamma_guess,
                                                  mach_guess=0.01)
                pres_inflow = getIsentropicPressure(mach=inlet_mach,
                                                    P0=total_pres_inflow,
                                                    gamma=gamma_guess)
                temp_inflow = getIsentropicTemperature(mach=inlet_mach,
                                                       T0=total_temp_inflow,
                                                       gamma=gamma_guess)

                rho_inflow = pyro_mech.get_density(p=pres_inflow,
                                                  temperature=temp_inflow,
                                                  mass_fractions=y)
                inlet_gamma = \
                    (pyro_mech.get_mixture_specific_heat_cp_mass(temp_inflow, y) /
                     pyro_mech.get_mixture_specific_heat_cv_mass(temp_inflow, y))
                gamma_error = (gamma_guess - inlet_gamma)
                gamma_guess = inlet_gamma

            sos = math.sqrt(inlet_gamma*pres_inflow/rho_inflow)

        vel_inflow[1] = inlet_mach*sos
        plane_normal = np.zeros(shape=(dim,))
        theta = np.pi/2.
        plane_normal[0] = np.cos(theta)
        plane_normal[1] = np.sin(theta)
        plane_normal = plane_normal/np.linalg.norm(plane_normal)

        if rank == 0:
            print("#### Simluation initialization data: ####")
            print(f"\tinlet Mach number {inlet_mach}")
            print(f"\tinlet gamma {inlet_gamma}")
            print(f"\tinlet temperature {temp_inflow}")
            print(f"\tinlet pressure {pres_inflow}")
            print(f"\tinlet rho {rho_inflow}")
            print(f"\tinlet velocity {vel_inflow[1]}")
            #print(f"final inlet pressure {pres_inflow_final}")

        bulk_init = PlanarDiscontinuityMulti(
            dim=dim,
            nspecies=nspecies,
            disc_location=disc_location,
            disc_location_species=fuel_location,
            normal_dir=plane_normal,
            sigma=0.002,
            pressure_left=pres_inflow,
            pressure_right=pres_bkrnd,
            temperature_left=temp_inflow,
            temperature_right=temp_bkrnd,
            velocity_left=vel_inflow,
            velocity_right=vel_outflow,
            velocity_cross=vel_outflow,
            species_mass_left=y,
            species_mass_right=y_fuel,
            temp_wall=temp_bkrnd,
            y_top=0.013,
            y_bottom=-0.013,
            vel_sigma=vel_sigma,
            temp_sigma=temp_sigma)

    elif init_case == "y3prediction_ramp":

        # parameters to adjust the shape of the initialization
        temp_wall = 300

        #
        # isentropic expansion based on the area ratios between the
        # inlet (r=54e-3m) and the throat (r=3.167e-3)
        #
        vel_inflow = np.zeros(shape=(dim,))
        vel_outflow = np.zeros(shape=(dim,))
        vel_injection = np.zeros(shape=(dim,))
        vel_injection_upstream = np.zeros(shape=(dim,))

        throat_height = 3.61909e-3
        inlet_height = 54.129e-3
        inlet_area_ratio = inlet_height/throat_height

        inlet_mach = getMachFromAreaRatio(area_ratio=inlet_area_ratio,
                                          gamma=gamma,
                                          mach_guess=0.01)
        temp_inflow = getIsentropicTemperature(mach=inlet_mach,
                                               T0=total_temp_inflow,
                                               gamma=gamma)

        # MJA
        # this is better than the way Isentropic Inflow does things,
        # i've removed teh repeated computation of the Isentropic Properties
        # since I know the ramp values at the start, I can just hard code
        # them into the pressure ramp function
        # go back and update the boundary conditions to do the same thing
        #
        # also extend this to be a class so I can have one for each boundary
        inlet_ramp_beginP = getIsentropicPressure(mach=inlet_mach,
                                                  P0=ramp_beginP,
                                                  gamma=gamma)
        inlet_ramp_endP = getIsentropicPressure(mach=inlet_mach,
                                                  P0=ramp_endP,
                                                  gamma=gamma)

        def inlet_ramp_pressure(t):
            return actx.np.where(
                actx.np.greater(t, ramp_time_start),
                actx.np.minimum(
                    inlet_ramp_endP,
                    inlet_ramp_beginP + ((t - ramp_time_start) / ramp_time_interval
                        * (inlet_ramp_endP - inlet_ramp_beginP))),
                inlet_ramp_beginP)

        pres_inflow = inlet_ramp_pressure(current_t)

        # only the eos_type == 0 side of this is being exercised right now
        # we need to think more carefully about what to do when gamma
        # is variable, and how to pass that in
        if eos_type == 0:
            rho_inflow = pres_inflow/temp_inflow/r
            sos = math.sqrt(gamma*pres_inflow/rho_inflow)
            inlet_gamma = gamma
        else:
            rho_inflow = pyro_mech.get_density(p=pres_inflow,
                                              temperature=temp_inflow,
                                              mass_fractions=y)
            inlet_gamma = (
                pyro_mech.get_mixture_specific_heat_cp_mass(temp_inflow, y) /
                pyro_mech.get_mixture_specific_heat_cv_mass(temp_inflow, y))

            gamma_error = (gamma - inlet_gamma)
            gamma_guess = inlet_gamma
            toler = 1.e-6
            # iterate over the gamma/mach since gamma = gamma(T)
            while gamma_error > toler:

                inlet_mach = getMachFromAreaRatio(area_ratio=inlet_area_ratio,
                                                  gamma=gamma_guess,
                                                  mach_guess=0.01)
                pres_inflow = getIsentropicPressure(mach=inlet_mach,
                                                    P0=total_pres_inflow,
                                                    gamma=gamma_guess)
                temp_inflow = getIsentropicTemperature(mach=inlet_mach,
                                                       T0=total_temp_inflow,
                                                       gamma=gamma_guess)

                rho_inflow = pyro_mech.get_density(p=pres_inflow,
                                                  temperature=temp_inflow,
                                                  mass_fractions=y)
                inlet_gamma = \
                    (pyro_mech.get_mixture_specific_heat_cp_mass(temp_inflow, y) /
                     pyro_mech.get_mixture_specific_heat_cv_mass(temp_inflow, y))
                gamma_error = (gamma_guess - inlet_gamma)
                gamma_guess = inlet_gamma

            sos = math.sqrt(inlet_gamma*pres_inflow/rho_inflow)

        vel_inflow[0] = inlet_mach*sos

        if rank == 0:
            print("#### Simluation initialization data: ####")
            print(f"\tinlet Mach number {inlet_mach}")
            print(f"\tinlet gamma {inlet_gamma}")
            print(f"\tinlet temperature {temp_inflow}")
            print(f"\tinlet pressure {pres_inflow}")
            print(f"\tinlet pressure begin {inlet_ramp_beginP}")
            print(f"\tinlet pressure end {inlet_ramp_endP}")
            print(f"\tinlet rho {rho_inflow}")
            print(f"\tinlet velocity {vel_inflow[0]}")
            #print(f"final inlet pressure {pres_inflow_final}")

        """
        #MJA not yet, need to figure out what to do here
        injection_ramp_beginP = getIsentropicPressure(mach=inlet_mach,
                                                      P0=injection_ramp_beginP,
                                                      gamma=gamma)
        injection_ramp_endP = getIsentropicPressure(mach=inlet_mach,
                                                    P0=injection_ramp_endP,
                                                    gamma=gamma)

        def injection_ramp_pressure(t):
            return actx.np.where(
                actx.np.greater(t, ramp_time_start),
                actx.np.minimum(
                    injection_ramp_endP,
                    injection_ramp_beginP +
                    ((t - injection_ramp_time_start) / injection_ramp_time_interval
                        * (injection_ramp_endP - injection_ramp_beginP))),
                injection_ramp_beginP)

        pres_injection = injection_ramp_pressure(current_t)
        """

        gamma_injection = gamma
        mach_inj = 1.0
        if eos_type == 0:
            gamma_injection = gamma
        else:
            #MJA: Todo, get the gamma from cantera to get the correct
            # inflow properties
            # needs to be iterative with the call below
            gamma_injection = 0.5*(1.24 + 1.4)

        pres_injection = getIsentropicPressure(mach=mach_inj,
                                               P0=total_pres_inj,
                                               gamma=gamma_injection)
        temp_injection = getIsentropicTemperature(mach=mach_inj,
                                                  T0=total_temp_inj,
                                                  gamma=gamma_injection)

        if eos_type == 0:
            rho_injection = pres_injection/temp_injection/r
            sos = math.sqrt(gamma_injection*pres_injection/rho_injection)
        else:
            rho_injection = pyro_mech.get_density(p=pres_injection,
                                                  temperature=temp_injection,
                                                  mass_fractions=y_fuel)
            gamma_guess = \
                (pyro_mech.get_mixture_specific_heat_cp_mass(
                    temp_injection, y_fuel) /
                 pyro_mech.get_mixture_specific_heat_cv_mass(
                    temp_injection, y_fuel))

            gamma_error = np.abs(gamma_guess - gamma_injection)
            toler = 1.e-6
        # iterate over the gamma/mach since gamma = gamma(T)
            while gamma_error > toler:

                pres_injection = getIsentropicPressure(mach=mach_inj,
                                                       P0=total_pres_inj,
                                                       gamma=gamma_guess)
                temp_injection = getIsentropicTemperature(mach=mach_inj,
                                                          T0=total_temp_inj,
                                                          gamma=gamma_guess)
                rho_injection = pyro_mech.get_density(p=pres_injection,
                                                      temperature=temp_injection,
                                                      mass_fractions=y_fuel)
                gamma_injection = \
                    (pyro_mech.get_mixture_specific_heat_cp_mass(
                        temp_injection, y_fuel) /
                     pyro_mech.get_mixture_specific_heat_cv_mass(
                         temp_injection, y_fuel))
                gamma_error = np.abs(gamma_guess - gamma_injection)
                gamma_guess = gamma_injection

            sos = math.sqrt(gamma_injection*pres_injection/rho_injection)

        vel_injection[0] = -mach_inj*sos

        if rank == 0:
            print("\t********")
            print(f"\tinjector Mach number {mach_inj}")
            print(f"\tinjector gamma {gamma_injection}")
            print(f"\tinjector temperature {temp_injection}")
            print(f"\tinjector pressure {pres_injection}")
            print(f"\tinjector rho {rho_injection}")
            print(f"\tinjector velocity {vel_injection[0]}")

        # upstream injection
        gamma_injection_upstream = gamma_injection
        # injection mach number
        pres_injection_upstream = \
            getIsentropicPressure(mach=mach_inj,
                                  P0=total_pres_inj_upstream,
                                  gamma=gamma_injection_upstream)
        temp_injection_upstream = \
            getIsentropicTemperature(mach=mach_inj,
                                     T0=total_temp_inj_upstream,
                                     gamma=gamma_injection_upstream)

        if eos_type == 0:
            rho_injection_upstream = \
                pres_injection_upstream/temp_injection_upstream/r
            sos_upstream = math.sqrt(
                gamma_injection_upstream *
                pres_injection_upstream/rho_injection_upstream)
        else:
            rho_injection_upstream = \
                pyro_mech.get_density(
                    p=pres_injection_upstream,
                    temperature=temp_injection_upstream,
                    mass_fractions=y_fuel)
            gamma_guess = \
                (pyro_mech.get_mixture_specific_heat_cp_mass(
                    temp_injection_upstream, y_fuel) /
                 pyro_mech.get_mixture_specific_heat_cv_mass(
                    temp_injection_upstream, y_fuel))

            gamma_error = np.abs(gamma_guess - gamma_injection_upstream)
            toler = 1.e-6
            # iterate over the gamma/mach since gamma = gamma(T)
            while gamma_error > toler:

                pres_injection_upstream = \
                    getIsentropicPressure(mach=mach_inj,
                                          P0=total_pres_inj_upstream,
                                          gamma=gamma_guess)
                temp_injection_upstream = \
                    getIsentropicTemperature(mach=mach_inj,
                                             T0=total_temp_inj_upstream,
                                             gamma=gamma_guess)
                rho_injection_upstream = \
                    pyro_mech.get_density(
                        p=pres_injection_upstream,
                        temperature=temp_injection_upstream,
                        mass_fractions=y_fuel)
                gamma_injection_upstream = \
                    (pyro_mech.get_mixture_specific_heat_cp_mass(
                        temp_injection_upstream, y_fuel) /
                     pyro_mech.get_mixture_specific_heat_cv_mass(
                        temp_injection_upstream, y_fuel))
                gamma_error = np.abs(gamma_guess -
                                       gamma_injection_upstream)
                gamma_guess = gamma_injection_upstream

            sos_upstream = math.sqrt(
                gamma_injection_upstream*pres_injection_upstream /
                rho_injection_upstream)

        vel_injection_upstream[1] = mach_inj*sos_upstream

        if rank == 0:
            print("\t********")
            print(f"\tUpstream injector Mach number {mach_inj}")
            print("\tUpstream injector gamma "
                  f"{gamma_injection_upstream}")
            print("\tUpstream injector temperature "
                  f"{temp_injection_upstream}")
            print("\tUpstream injector pressure "
                  f"{pres_injection_upstream}")
            print(f"\tUpstream injector rho {rho_injection_upstream}")
            print("\tUpstream injector velocity "
                  f"{vel_injection_upstream[1]}")
            print("#### Simluation initialization data: ####\n")

        if actii_init_case == "cav8":
            from y3prediction.actii_y3_cav8 import InitACTIIRamp
        else:
            error_message = "Ramping init not fully implemented for cav5 config"

        bulk_init = InitACTIIRamp(
            dim=dim,
            nspecies=nspecies,
            disc_sigma=500.,
            pressure_bulk=pres_bkrnd,
            temperature_bulk=temp_bkrnd,
            velocity_bulk=vel_outflow,
            mass_frac_bulk=y,
            pressure_inlet=pres_inflow,
            temperature_inlet=temp_inflow,
            velocity_inlet=vel_inflow,
            mass_frac_inlet=y,
            pressure_outlet=pres_bkrnd,
            temperature_outlet=temp_bkrnd,
            velocity_outlet=vel_outflow,
            mass_frac_outlet=y,
            pressure_injection=pres_injection,
            temperature_injection=temp_injection,
            velocity_injection=vel_injection,
            mass_frac_injection=y_fuel,
            pressure_injection_upstream=pres_injection_upstream,
            temperature_injection_upstream=temp_injection_upstream,
            velocity_injection_upstream=vel_injection_upstream,
            mass_frac_injection_upstream=y_fuel,
            inlet_pressure_func=inlet_ramp_pressure,
            temp_wall=temp_bkrnd,
            temp_sigma_injection=temp_sigma_inj,
            vel_sigma_injection=vel_sigma_inj,
            vel_sigma=vel_sigma,
            temp_sigma=temp_sigma)

    elif init_case == "y3prediction":
        #
        # stagnation tempertuare 2076.43 K
        # stagnation pressure 2.745e5 Pa
        #
        # isentropic expansion based on the area ratios between the
        # inlet (r=54e-3m) and the throat (r=3.167e-3)
        #
        vel_inflow = np.zeros(shape=(dim,))
        vel_outflow = np.zeros(shape=(dim,))
        vel_injection = np.zeros(shape=(dim,))
        vel_injection_upstream = np.zeros(shape=(dim,))

        throat_height = 3.61909e-3
        inlet_height = 54.129e-3
        outlet_height = 34.5e-3
        inlet_area_ratio = inlet_height/throat_height
        outlet_area_ratio = outlet_height/throat_height

        inlet_mach = getMachFromAreaRatio(area_ratio=inlet_area_ratio,
                                          gamma=gamma,
                                          mach_guess=0.01)
        pres_inflow = getIsentropicPressure(mach=inlet_mach,
                                            P0=total_pres_inflow,
                                            gamma=gamma)
        temp_inflow = getIsentropicTemperature(mach=inlet_mach,
                                               T0=total_temp_inflow,
                                               gamma=gamma)

        if eos_type == 0:
            rho_inflow = pres_inflow/temp_inflow/r
            sos = math.sqrt(gamma*pres_inflow/rho_inflow)
            inlet_gamma = gamma
        else:
            rho_inflow = pyro_mech.get_density(p=pres_inflow,
                                              temperature=temp_inflow,
                                              mass_fractions=y)
            inlet_gamma = (
                pyro_mech.get_mixture_specific_heat_cp_mass(temp_inflow, y) /
                pyro_mech.get_mixture_specific_heat_cv_mass(temp_inflow, y))

            gamma_error = (gamma - inlet_gamma)
            gamma_guess = inlet_gamma
            toler = 1.e-6
            # iterate over the gamma/mach since gamma = gamma(T)
            while gamma_error > toler:

                inlet_mach = getMachFromAreaRatio(area_ratio=inlet_area_ratio,
                                                  gamma=gamma_guess,
                                                  mach_guess=0.01)
                pres_inflow = getIsentropicPressure(mach=inlet_mach,
                                                    P0=total_pres_inflow,
                                                    gamma=gamma_guess)
                temp_inflow = getIsentropicTemperature(mach=inlet_mach,
                                                       T0=total_temp_inflow,
                                                       gamma=gamma_guess)

                rho_inflow = pyro_mech.get_density(p=pres_inflow,
                                                  temperature=temp_inflow,
                                                  mass_fractions=y)
                inlet_gamma = \
                    (pyro_mech.get_mixture_specific_heat_cp_mass(temp_inflow, y) /
                     pyro_mech.get_mixture_specific_heat_cv_mass(temp_inflow, y))
                gamma_error = (gamma_guess - inlet_gamma)
                gamma_guess = inlet_gamma

            sos = math.sqrt(inlet_gamma*pres_inflow/rho_inflow)

        vel_inflow[0] = inlet_mach*sos

        if rank == 0:
            print("#### Simluation initialization data: ####")
            print(f"\tinlet Mach number {inlet_mach}")
            print(f"\tinlet gamma {inlet_gamma}")
            print(f"\tinlet temperature {temp_inflow}")
            print(f"\tinlet pressure {pres_inflow}")
            print(f"\tinlet rho {rho_inflow}")
            print(f"\tinlet velocity {vel_inflow[0]}")
            #print(f"final inlet pressure {pres_inflow_final}")

        outlet_mach = getMachFromAreaRatio(area_ratio=outlet_area_ratio,
                                           gamma=gamma,
                                           mach_guess=1.1)
        pres_outflow = getIsentropicPressure(mach=outlet_mach,
                                             P0=total_pres_inflow,
                                             gamma=gamma)
        temp_outflow = getIsentropicTemperature(mach=outlet_mach,
                                                T0=total_temp_inflow,
                                                gamma=gamma)

        if eos_type == 0:
            rho_outflow = pres_outflow/temp_outflow/r
            sos = math.sqrt(gamma*pres_outflow/rho_outflow)
            outlet_gamma = gamma
        else:
            rho_outflow = pyro_mech.get_density(p=pres_outflow,
                                                temperature=temp_outflow,
                                                mass_fractions=y)
            outlet_gamma = \
                (pyro_mech.get_mixture_specific_heat_cp_mass(temp_outflow, y) /
                 pyro_mech.get_mixture_specific_heat_cv_mass(temp_outflow, y))

            gamma_error = (gamma - outlet_gamma)
            gamma_guess = outlet_gamma
            toler = 1.e-6
            # iterate over the gamma/mach since gamma = gamma(T)
            while gamma_error > toler:

                outlet_mach = getMachFromAreaRatio(area_ratio=outlet_area_ratio,
                                                  gamma=gamma_guess,
                                                  mach_guess=1.1)
                pres_outflow = getIsentropicPressure(mach=outlet_mach,
                                                    P0=total_pres_inflow,
                                                    gamma=gamma_guess)
                temp_outflow = getIsentropicTemperature(mach=outlet_mach,
                                                       T0=total_temp_inflow,
                                                       gamma=gamma_guess)
                rho_outflow = pyro_mech.get_density(p=pres_outflow,
                                                    temperature=temp_outflow,
                                                    mass_fractions=y)
                outlet_gamma = \
                    (pyro_mech.get_mixture_specific_heat_cp_mass(temp_outflow, y) /
                     pyro_mech.get_mixture_specific_heat_cv_mass(temp_outflow, y))
                gamma_error = (gamma_guess - outlet_gamma)
                gamma_guess = outlet_gamma

        vel_outflow[0] = outlet_mach*math.sqrt(gamma*pres_outflow/rho_outflow)

        if rank == 0:
            print("\t********")
            print(f"\toutlet Mach number {outlet_mach}")
            print(f"\toutlet gamma {outlet_gamma}")
            print(f"\toutlet temperature {temp_outflow}")
            print(f"\toutlet pressure {pres_outflow}")
            print(f"\toutlet rho {rho_outflow}")
            print(f"\toutlet velocity {vel_outflow[0]}")

        gamma_injection = gamma
        if nspecies > 0:
            # injection mach number
            if eos_type == 0:
                gamma_injection = gamma
            else:
                #MJA: Todo, get the gamma from cantera to get the correct
                # inflow properties
                # needs to be iterative with the call below
                gamma_injection = 0.5*(1.24 + 1.4)

            pres_injection = getIsentropicPressure(mach=mach_inj,
                                                   P0=total_pres_inj,
                                                   gamma=gamma_injection)
            temp_injection = getIsentropicTemperature(mach=mach_inj,
                                                      T0=total_temp_inj,
                                                      gamma=gamma_injection)

            if eos_type == 0:
                rho_injection = pres_injection/temp_injection/r
                sos = math.sqrt(gamma_injection*pres_injection/rho_injection)
            else:
                rho_injection = pyro_mech.get_density(p=pres_injection,
                                                      temperature=temp_injection,
                                                      mass_fractions=y_fuel)
                gamma_guess = \
                    (pyro_mech.get_mixture_specific_heat_cp_mass(
                        temp_injection, y_fuel) /
                     pyro_mech.get_mixture_specific_heat_cv_mass(
                        temp_injection, y_fuel))

                gamma_error = np.abs(gamma_guess - gamma_injection)
                toler = 1.e-6
                # iterate over the gamma/mach since gamma = gamma(T)
                while gamma_error > toler:

                    pres_injection = getIsentropicPressure(mach=mach_inj,
                                                           P0=total_pres_inj,
                                                           gamma=gamma_guess)
                    temp_injection = getIsentropicTemperature(mach=mach_inj,
                                                              T0=total_temp_inj,
                                                              gamma=gamma_guess)
                    rho_injection = pyro_mech.get_density(p=pres_injection,
                                                          temperature=temp_injection,
                                                          mass_fractions=y_fuel)
                    gamma_injection = \
                        (pyro_mech.get_mixture_specific_heat_cp_mass(
                            temp_injection, y_fuel) /
                         pyro_mech.get_mixture_specific_heat_cv_mass(
                             temp_injection, y_fuel))
                    gamma_error = np.abs(gamma_guess - gamma_injection)
                    gamma_guess = gamma_injection

                sos = math.sqrt(gamma_injection*pres_injection/rho_injection)

            vel_injection[0] = -mach_inj*sos

            if rank == 0:
                print("\t********")
                print(f"\tinjector Mach number {mach_inj}")
                print(f"\tinjector gamma {gamma_injection}")
                print(f"\tinjector temperature {temp_injection}")
                print(f"\tinjector pressure {pres_injection}")
                print(f"\tinjector rho {rho_injection}")
                print(f"\tinjector velocity {vel_injection[0]}")

            # upstream injection
            if use_upstream_injection:
                gamma_injection_upstream = gamma_injection
                if nspecies > 0:
                    # injection mach number
                    pres_injection_upstream = \
                        getIsentropicPressure(mach=mach_inj,
                                              P0=total_pres_inj_upstream,
                                              gamma=gamma_injection_upstream)
                    temp_injection_upstream = \
                        getIsentropicTemperature(mach=mach_inj,
                                                 T0=total_temp_inj_upstream,
                                                 gamma=gamma_injection_upstream)

                    if eos_type == 0:
                        rho_injection_upstream = \
                            pres_injection_upstream/temp_injection_upstream/r
                        sos_upstream = math.sqrt(
                            gamma_injection_upstream *
                            pres_injection_upstream/rho_injection_upstream)
                    else:
                        rho_injection_upstream = \
                            pyro_mech.get_density(
                                p=pres_injection_upstream,
                                temperature=temp_injection_upstream,
                                mass_fractions=y_fuel)
                        gamma_guess = \
                            (pyro_mech.get_mixture_specific_heat_cp_mass(
                                temp_injection_upstream, y_fuel) /
                             pyro_mech.get_mixture_specific_heat_cv_mass(
                                temp_injection_upstream, y_fuel))

                        gamma_error = np.abs(gamma_guess - gamma_injection_upstream)
                        toler = 1.e-6
                        # iterate over the gamma/mach since gamma = gamma(T)
                        while gamma_error > toler:

                            pres_injection_upstream = \
                                getIsentropicPressure(mach=mach_inj,
                                                      P0=total_pres_inj_upstream,
                                                      gamma=gamma_guess)
                            temp_injection_upstream = \
                                getIsentropicTemperature(mach=mach_inj,
                                                         T0=total_temp_inj_upstream,
                                                         gamma=gamma_guess)
                            rho_injection_upstream = \
                                pyro_mech.get_density(
                                    p=pres_injection_upstream,
                                    temperature=temp_injection_upstream,
                                    mass_fractions=y_fuel)
                            gamma_injection_upstream = \
                                (pyro_mech.get_mixture_specific_heat_cp_mass(
                                    temp_injection_upstream, y_fuel) /
                                 pyro_mech.get_mixture_specific_heat_cv_mass(
                                    temp_injection_upstream, y_fuel))
                            gamma_error = np.abs(gamma_guess -
                                                   gamma_injection_upstream)
                            gamma_guess = gamma_injection_upstream

                        sos_upstream = math.sqrt(
                            gamma_injection_upstream*pres_injection_upstream /
                            rho_injection_upstream)

                    vel_injection_upstream[1] = mach_inj*sos_upstream

                    if rank == 0:
                        print("\t********")
                        print(f"\tUpstream injector Mach number {mach_inj}")
                        print("\tUpstream injector gamma "
                              f"{gamma_injection_upstream}")
                        print("\tUpstream injector temperature "
                              f"{temp_injection_upstream}")
                        print("\tUpstream injector pressure "
                              f"{pres_injection_upstream}")
                        print(f"\tUpstream injector rho {rho_injection_upstream}")
                        print("\tUpstream injector velocity "
                              f"{vel_injection_upstream[1]}")
                        print("#### Simluation initialization data: ####\n")

        else:
            if rank == 0:
                print("\t********")
                print("\tnspecies=0, injection disabled")

        # read geometry files
        geometry_bottom = None
        geometry_top = None
        if rank == 0:
            from numpy import loadtxt
            geometry_bottom = loadtxt("data/nozzleBottom.dat",
                                      comments="#", unpack=False)
            geometry_top = loadtxt("data/nozzleTop.dat",
                                   comments="#", unpack=False)
        geometry_bottom = comm.bcast(geometry_bottom, root=0)
        geometry_top = comm.bcast(geometry_top, root=0)

        inj_ymin = -0.0243245
        inj_ymax = -0.0227345

        if actii_init_case == "cav8":
            from y3prediction.actii_y3_cav8 import InitACTII
        else:
            from y3prediction.actii_y3_cav5 import InitACTII

        bulk_init = InitACTII(dim=dim,
                              geom_top=geometry_top, geom_bottom=geometry_bottom,
                              P0=total_pres_inflow, T0=total_temp_inflow,
                              temp_wall=temp_wall, temp_sigma=temp_sigma,
                              vel_sigma=vel_sigma, nspecies=nspecies,
                              mass_frac=y, gamma_guess=inlet_gamma,
                              inj_gamma_guess=gamma_injection,
                              inj_pres=total_pres_inj,
                              inj_temp=total_temp_inj,
                              inj_vel=vel_injection,
                              inj_pres_u=total_pres_inj_upstream,
                              inj_temp_u=total_temp_inj_upstream,
                              inj_vel_u=vel_injection_upstream,
                              inj_mass_frac=y_fuel,
                              inj_temp_sigma=temp_sigma_inj,
                              inj_vel_sigma=vel_sigma_inj,
                              inj_ytop=inj_ymax, inj_ybottom=inj_ymin,
                              inj_mach=mach_inj, injection=use_injection)

    viz_path = "viz_data/"
    vizname = viz_path + casename
    restart_path = "restart_data/"
    restart_pattern = (
        restart_path + "{cname}-{step:09d}-{rank:04d}.pkl"
    )

    if restart_filename:  # read the grid from restart data
        restart_filename = f"{restart_filename}-{rank:04d}.pkl"

        from mirgecom.restart import read_restart_data
        restart_data = read_restart_data(actx, restart_filename)
        current_step = restart_data["step"]
        first_step = current_step
        current_t = restart_data["t"]
        last_viz_interval = restart_data["last_viz_interval"]
        t_start = current_t
        if use_wall:
            t_wall_start = restart_data["t_wall"]
        volume_to_local_mesh_data = restart_data["volume_to_local_mesh_data"]
        global_nelements = restart_data["global_nelements"]
        restart_order = int(restart_data["order"])

        restart_nspecies = restart_data["nspecies"]
        #assert restart_data["nparts"] == nparts

        restart_nparts = restart_data["num_parts"]
        if restart_nparts != nparts:
            error_message = \
                "Incorrect number or ranks in target: {}".format(restart_nparts)
            raise RuntimeError(error_message)

    else:  # generate the grid from scratch

        # eventually encapsulate these inside a class for the respective inits
        if init_case == "shock1d" or init_case == "flame1d":

            def get_mesh_data():
                print(f"{generate_mesh=}")
                if generate_mesh is True:
                    if rank == 0:
                        print("Generating mesh from scratch")
                    from y3prediction.shock1d import get_mesh
                    mesh, tag_to_elements = get_mesh(
                        dim=dim, angle=0.*mesh_angle, size=mesh_size,
                        bl_ratio=bl_ratio, interface_ratio=interface_ratio,
                        transfinite=transfinite, use_wall=use_wall,
                        use_quads=use_tpe, use_gmsh=use_gmsh)()
                    from meshmode.mesh.io import read_gmsh
                else:
                    if rank == 0:
                        print("Reading mesh")
                    from meshmode.mesh.io import read_gmsh
                    mesh, tag_to_elements = read_gmsh(
                        mesh_filename, force_ambient_dim=dim,
                        return_tag_to_elements_map=True)

                volume_to_tags = {"fluid": ["fluid"]}
                if use_wall:
                    volume_to_tags["wall"] = ["wall_insert"]
                else:
                    from mirgecom.simutil import extract_volumes
                    mesh, tag_to_elements = extract_volumes(
                        mesh, tag_to_elements, volume_to_tags["fluid"],
                        "wall_interface")

                import sys
                import numpy
                numpy.set_printoptions(threshold=sys.maxsize)
                #print(f"{mesh=}")

                """
                # apply periodicity
                if periodic:

                    from meshmode.mesh.processing import (
                        glue_mesh_boundaries, BoundaryPairMapping)

                    from meshmode import AffineMap
                    bdry_pair_mappings_and_tols = []
                    offset = [0., 0.02]
                    bdry_pair_mappings_and_tols.append((
                        BoundaryPairMapping(
                            "fluid_wall_bottom",
                            "fluid_wall_top",
                            AffineMap(offset=offset)),
                        1e-12))

                    if use_wall:
                        bdry_pair_mappings_and_tols.append((
                            BoundaryPairMapping(
                                "solid_wall_bottom",
                                "solid_wall_top",
                                AffineMap(offset=offset)),
                            1e-12))

                    mesh = glue_mesh_boundaries(mesh, bdry_pair_mappings_and_tols)
                    """
                # print(f"{mesh=}")
                from meshmode.mesh.processing import rotate_mesh_around_axis
                if mesh_angle > 0:
                    mesh = rotate_mesh_around_axis(mesh, theta=theta)

                return mesh, tag_to_elements, volume_to_tags
        elif init_case == "wedge":
            if rank == 0:
                print("Generating mesh from scratch")

            def get_mesh_data():
                from y3prediction.wedge import get_mesh
                mesh, tag_to_elements = get_mesh(
                    dim=dim, size=mesh_size, bl_ratio=bl_ratio,
                    transfinite=transfinite, use_wall=use_wall,
                    use_quads=use_tpe, use_gmsh=use_gmsh)()

                volume_to_tags = {"fluid": ["fluid"]}
                if use_wall:
                    volume_to_tags["wall"] = ["wall_insert"]
                else:
                    from mirgecom.simutil import extract_volumes
                    mesh, tag_to_elements = extract_volumes(
                        mesh, tag_to_elements, volume_to_tags["fluid"],
                        "wall_interface")

                return mesh, tag_to_elements, volume_to_tags
        elif init_case == "species_diffusion":
            if rank == 0:
                print("Generating mesh from scratch")

            def get_mesh_data():
                from y3prediction.species_diffusion import get_mesh
                mesh, tag_to_elements = get_mesh(
                    dim=dim, size=mesh_size,
                    transfinite=transfinite,
                    use_quads=use_tpe)()

                volume_to_tags = {"fluid": ["fluid"]}
                return mesh, tag_to_elements, volume_to_tags
        else:
            if rank == 0:
                print(f"Reading mesh from {mesh_filename}")

            def get_mesh_data():
                from meshmode.mesh.io import read_gmsh
                mesh, tag_to_elements = read_gmsh(
                    mesh_filename, force_ambient_dim=dim,
                    return_tag_to_elements_map=True)
                volume_to_tags = {
                    "fluid": ["fluid"]}
                if use_wall:
                    volume_to_tags["wall"] = ["wall_insert", "wall_surround"]
                else:
                    from mirgecom.simutil import extract_volumes
                    mesh, tag_to_elements = extract_volumes(
                        mesh, tag_to_elements, volume_to_tags["fluid"],
                        "wall_interface")
                return mesh, tag_to_elements, volume_to_tags

        # use a pre-partitioned mesh
        if os.path.isdir(mesh_filename):
            pkl_filename = (mesh_filename + "/" + mesh_partition_prefix
                            + f"_mesh_np{nparts}_rank{rank}.pkl")
            if rank == 0:
                print("Reading mesh from pkl files in directory"
                      f" {mesh_filename}.")
            if not os.path.exists(pkl_filename):
                raise RuntimeError(f"Mesh pkl file ({pkl_filename})"
                                   " not found.")
            with open(pkl_filename, "rb") as pkl_file:
                global_nelements, volume_to_local_mesh_data = \
                    pickle.load(pkl_file)

        else:
            def my_partitioner(mesh, tag_to_elements, num_ranks):
                from mirgecom.simutil import geometric_mesh_partitioner
                return geometric_mesh_partitioner(
                    mesh, num_ranks, auto_balance=True, debug=False)

            part_func = my_partitioner if use_1d_part else None
            volume_to_local_mesh_data, global_nelements = distribute_mesh(
                comm, get_mesh_data, partition_generator_func=part_func)

    local_nelements = volume_to_local_mesh_data["fluid"][0].nelements
    if use_wall:
        local_nelements += volume_to_local_mesh_data["wall"][0].nelements

    # target data, used for sponge and prescribed boundary condtitions
    if target_filename:  # read the grid from restart data
        target_filename = f"{target_filename}-{rank:04d}.pkl"

        from mirgecom.restart import read_restart_data
        target_data = read_restart_data(actx, target_filename)
        global_nelements = target_data["global_nelements"]
        target_order = int(target_data["order"])

        target_nparts = target_data["num_parts"]
        if target_nparts != nparts:
            error_message = \
                "Incorrect number or ranks in target: {}".format(target_nparts)
            raise RuntimeError(error_message)

        target_nspecies = target_data["nspecies"]
        """
        if target_nspecies != nspecies:
            error_message = \
                "Incorrect number of species in target: {}".format(target_nspecies)
            raise RuntimeError(error_message)
        """

        target_nelements = target_data["global_nelements"]
        if target_nelements != global_nelements:
            error_message = \
                "Incorrect number of elements in target: {}".format(target_nelements)
            raise RuntimeError(error_message)
    else:
        logger.warning("No target file specied, using restart as target")

    disc_msg = f"Making {dim}D order {order} discretization"
    if use_overintegration:
        disc_msg = disc_msg + f" with quadrature order {quadrature_order}"
    disc_msg = disc_msg + "."
    if rank == 0:
        logger.info(disc_msg)

    dcoll = create_discretization_collection(
        actx,
        volume_meshes={
            vol: mesh
            for vol, (mesh, _) in volume_to_local_mesh_data.items()},
        order=order,
        quadrature_order=quadrature_order,
        tensor_product_elements=use_tpe)

    from grudge.dof_desc import DISCR_TAG_BASE, DISCR_TAG_QUAD
    if use_overintegration:
        quadrature_tag = DISCR_TAG_QUAD
    else:
        quadrature_tag = DISCR_TAG_BASE

    if rank == 0:
        logger.info("Done making discretization")

    dd_vol_fluid = DOFDesc(VolumeDomainTag("fluid"), DISCR_TAG_BASE)
    fluid_nodes = force_evaluation(actx, actx.thaw(dcoll.nodes(dd_vol_fluid)))

    def check_boundary(boundary, name):

        #print(f"check_boundary {boundary=} {name=}")
        try:
            force_evaluation(actx, actx.thaw(dcoll.nodes(boundary)))
        except ValueError:
            if rank == 0:
                print(f"Could not find boundary named {name} in fluid domain,",
                       "boundary type will be unused")
            return False

        if rank == 0:
            print(f"Found boundary named {name} in fluid domain")
        return True

    # setup element boundary assignments
    bndry_elements = {}
    for bnd_name in bndry_config:
        # skip disabled boundaries
        if bndry_config[bnd_name] != "none":
            # check to see if any elements are assigned to this named boundary,
            # if not, disabled it
            bndry_elements[bnd_name] = dd_vol_fluid.trace(bnd_name)
            bnd_exists = check_boundary(bndry_elements[bnd_name], bnd_name)
            if not bnd_exists:
                bndry_config[bnd_name] = "none"

    if rank == 0:
        print("### Boundary Condition Summary ###")
        print("The following boundary conditions are enabled:")
        for bnd_name in bndry_config:
            if bndry_config[bnd_name] != "none":
                print(f"\t{bnd_name} = {bndry_config[bnd_name]}")

        print("The following boundary conditions are unused:")
        for bnd_name in bndry_config:
            if bndry_config[bnd_name] == "none":
                print(f"\t{bnd_name}")

        print("### Boundary Condition Summary ###")

    bndry_mapping = {
        "isothermal_noslip": IsothermalWallBoundary(temp_wall),
        "adiabatic_noslip": AdiabaticNoslipWallBoundary(),
        "adiabatic_slip": AdiabaticSlipBoundary(),
        "pressure_outflow": PressureOutflowBoundary(outflow_pressure)
    }

    wall_farfield = DirichletDiffusionBoundary(temp_wall)

    def assign_fluid_boundaries(all_boundaries, bndry_mapping):

        for bnd_name in bndry_config:
            bndry_type = bndry_config[bnd_name]
            if bndry_type != "none":
                all_boundaries[bndry_elements[bnd_name].domain_tag] \
                    = bndry_mapping[bndry_type]
        return all_boundaries

    if use_wall:
        dd_vol_wall = DOFDesc(VolumeDomainTag("wall"), DISCR_TAG_BASE)
        wall_nodes = force_evaluation(actx, actx.thaw(dcoll.nodes(dd_vol_wall)))

        wall_vol_discr = dcoll.discr_from_dd(dd_vol_wall)
        wall_tag_to_elements = volume_to_local_mesh_data["wall"][1]

        try:
            wall_insert_mask = mask_from_elements(
                wall_vol_discr, actx, wall_tag_to_elements["wall_insert"])
        except KeyError:
            wall_insert_mask = 0
            if rank == 0:
                print("No elements matching wall_insert")
                #wall_insert_mask = actx.np.zeros_like(wall_tag_to_elements)

        try:
            wall_surround_mask = mask_from_elements(
                wall_vol_discr, actx, wall_tag_to_elements["wall_surround"])
        except KeyError:
            wall_surround_mask = 0
            if rank == 0:
                print("No elements matching wall_surround")
                #wall_surround_mask = actx.np.zeros_like(wall_tag_to_elements)

        wall_ffld_bnd = dd_vol_wall.trace("wall_farfield")

    from grudge.dt_utils import characteristic_lengthscales
    char_length_fluid = force_evaluation(actx,
        characteristic_lengthscales(actx, dcoll, dd=dd_vol_fluid))

    # put the lengths on the nodes vs elements
    xpos_fluid = fluid_nodes[0]
    char_length_fluid = char_length_fluid + actx.np.zeros_like(xpos_fluid)

    smoothness_diffusivity = \
        smooth_char_length_alpha*char_length_fluid**2/current_dt

    if use_wall:
        xpos_wall = wall_nodes[0]
        char_length_wall = force_evaluation(actx,
            characteristic_lengthscales(actx, dcoll, dd=dd_vol_wall))
        xpos_wall = wall_nodes[0]
        char_length_wall = char_length_wall + actx.np.zeros_like(xpos_wall)
        """
        smoothness_diffusivity_wall = \
            smooth_char_length_alpha*char_length_wall**2/current_dt
        """

    def compute_smoothed_char_length(href_fluid, comm_ind):
        # regular boundaries

        smooth_neumann = NeumannDiffusionBoundary(0)
        fluid_smoothness_boundaries = {}
        for bnd_name in bndry_config:
            if bndry_config[bnd_name] != "none":
                fluid_smoothness_boundaries[bndry_elements[bnd_name]] =\
                    smooth_neumann

        """
        fluid_smoothness_boundaries = assign_fluid_boundaries(
            outflow=smooth_neumann,
            inflow=smooth_neumann,
            injection=smooth_neumann,
            flow=smooth_neumann,
            wall=smooth_neumann,
            interface=smooth_neumann)
        """

        if use_wall:
            fluid_smoothness_boundaries.update({
                 dd_bdry.domain_tag: NeumannDiffusionBoundary(0)
                 for dd_bdry in filter_part_boundaries(
                     dcoll, volume_dd=dd_vol_fluid, neighbor_volume_dd=dd_vol_wall)})

        smooth_href_fluid_rhs = diffusion_operator(
            dcoll, smoothness_diffusivity, fluid_smoothness_boundaries,
            href_fluid,
            quadrature_tag=quadrature_tag, dd=dd_vol_fluid,
            comm_tag=(_SmoothCharDiffFluidCommTag, comm_ind))*current_dt

        return smooth_href_fluid_rhs

    compute_smoothed_char_length_compiled = \
        actx.compile(compute_smoothed_char_length)

    """
    def compute_smoothed_char_length_wall(href_wall, comm_ind):
        smooth_neumann = NeumannDiffusionBoundary(0)
        wall_smoothness_boundaries = {
            wall_ffld_bnd.domain_tag: smooth_neumann,
        }

        wall_smoothness_boundaries.update({
             dd_bdry.domain_tag: NeumannDiffusionBoundary(0)
             for dd_bdry in filter_part_boundaries(
                 dcoll, volume_dd=dd_vol_wall, neighbor_volume_dd=dd_vol_fluid)})

        smooth_href_wall_rhs = diffusion_operator(
                dcoll, smoothness_diffusivity_wall, wall_smoothness_boundaries,
                href_wall,
                quadrature_tag=quadrature_tag, dd=dd_vol_wall,
                comm_tag=(_SmoothCharDiffWallCommTag, comm_ind))*current_dt

        return smooth_href_wall_rhs

    if use_wall:
        compute_smoothed_char_length_wall_compiled = \
            actx.compile(compute_smoothed_char_length_wall)
    """

    smoothed_char_length_fluid = char_length_fluid

    if use_smoothed_char_length:
        for i in range(smooth_char_length):
            smoothed_char_length_fluid_rhs = \
                compute_smoothed_char_length_compiled(smoothed_char_length_fluid, i)
            smoothed_char_length_fluid = smoothed_char_length_fluid + \
                                         smoothed_char_length_fluid_rhs

        """
        if use_wall:
            smoothed_char_length_wall = char_length_wall
            for i in range(smooth_char_length):
                smoothed_char_length_wall_rhs = \
                    compute_smoothed_char_length_wall_compiled(
                        smoothed_char_length_wall, i)
                smoothed_char_length_wall = smoothed_char_length_wall + \
                                            smoothed_char_length_wall_rhs
        """

        smoothed_char_length_fluid = force_evaluation(actx,
                                                      smoothed_char_length_fluid)

        """
        if use_wall:
            smoothed_char_length_wall = force_evaluation(actx,
                                                         smoothed_char_length_wall)
        """

    if rank == 0:
        logger.info("Before restart/init")

    #########################
    # Convenience Functions #
    #########################

    #
    # original limiter implementation
    # only limits the species mass fractions
    #
    def limit_fluid_state(cv, temperature_seed, gas_model, dd=dd_vol_fluid):

        temperature = gas_model.eos.temperature(
            cv=cv, temperature_seed=temperature_seed)
        pressure = gas_model.eos.pressure(cv=cv, temperature=temperature)

        spec_lim = make_obj_array([
            bound_preserving_limiter(dcoll=dcoll, dd=dd,
                                     field=cv.species_mass_fractions[i],
                                     mmin=0.0, mmax=1.0, modify_average=True)
            for i in range(nspecies)
        ])

        # limit the sum to 1.0
        aux = actx.np.zeros_like(cv.mass)
        for i in range(0, nspecies):
            aux = aux + spec_lim[i]
        spec_lim = spec_lim/aux

        kin_energy = 0.5*np.dot(cv.velocity, cv.velocity)

        mass_lim = eos.get_density(pressure=pressure, temperature=temperature,
                                   species_mass_fractions=cv.species_mass_fractions)
        energy_lim = mass_lim*(
            gas_model.eos.get_internal_energy(temperature,
                                              species_mass_fractions=spec_lim)
            + kin_energy
        )
        mom_lim = mass_lim*cv.velocity

<<<<<<< HEAD
        cv = make_conserved(dim=dim, mass=mass_lim, energy=energy_lim,
                            momentum=mom_lim,
                            species_mass=mass_lim*spec_lim)

        return make_obj_array([cv, pressure, temperature])
=======
        cv_lim = make_conserved(dim=dim, mass=mass_lim, energy=energy_lim,
                                momentum=mom_lim,
                                species_mass=mass_lim*spec_lim)

        return cv_lim, pressure, temperature
>>>>>>> 0a414c62

    #
    # positivity preserving limiter of liu
    # limits the density and mass fractions based on global minima
    # then computes an average fluid state and uses the averge pressure
    # to limit the entire cv in regions with very small pressures
    #
    def limit_fluid_state_liu(cv, temperature_seed, gas_model, dd=dd_vol_fluid):

        rho_lim = 1.e-10
        pres_lim = 1.0

        elem_avg_cv = _element_average_cv(cv, dd)

        # 1.0 limit the density
        theta_rho = actx.np.abs((elem_avg_cv.mass - rho_lim) /
                                (elem_avg_cv.mass - cv.mass + 1.e-13))

        # only apply limiting when theta < 1
        mass_lim = actx.np.where(actx.np.less(theta_rho, 1.0),
            theta_rho*cv.mass + (1 - theta_rho)*elem_avg_cv.mass, cv.mass)

        # 2.0 limit the species mass fractions
        spec_mass_lim = cv.species_mass
        theta_rhoY = actx.zeros_like(cv.species_mass)
        for i in range(0, nspecies):
            theta_rhoY[i] = actx.np.abs(
                (elem_avg_cv.species_mass) /
                (elem_avg_cv.species_mass - cv.species_mass + 1.e-13))

            # only apply limiting when theta < 1
            spec_mass_lim = actx.np.where(
                actx.np.less(theta_rhoY, 1.0),
                theta_rho*cv.species_mass + (1 - theta_rho)*elem_avg_cv.mass,
                cv.species_mass)

        # 3.0 reconstruct cv and find the average element cv and pressure
        #
        # Question:
        # we don't update the energy or the momentum here
        # so if the density is reduced it results in a
        #    net decrease in the pressure and increase in velocity?
        cv_updated = make_conserved(dim=dim, mass=mass_lim, energy=cv.energy,
                                    momentum=cv.momentum,
                                    species_mass=spec_mass_lim)
        temperature_updated = gas_model.eos.temperature(cv=cv_updated,
                                                        temperature_seed=temperature)
        pressure_updated = gas_model.eos.pressure(cv=cv_updated,
                                                  temperature=temperature_updated)

        elem_avg_temp = gas_model.eos.temperature(
            cv=elem_avg_cv, temperature_seed=temperature_updated)
        elem_avg_pres = gas_model.eos.pressure(
            cv=elem_avg_cv, temperature=elem_avg_temp)

        mmin_i = op.elementwise_min(dcoll, dd, pressure_updated)
        mmin = pres_lim

        _theta = actx.np.minimum(
            1.0, actx.np.where(actx.np.less(mmin_i, mmin),
            abs((mmin-elem_avg_pres)/(mmin_i-elem_avg_pres+1e-13)), 1.0)
        )

        # 4.0 limit cv where the pressure is negative
        #     this is turn keeps the pressure positive

        mass_lim = (_theta*(cv_updated.mass - elem_avg_cv.mass)
            + elem_avg_cv.mass)
        mom_lim = make_obj_array([
            (_theta*(cv_updated.momentum[i] - elem_avg_cv.momentum[i])
             + elem_avg_cv.momentum[i])
            for i in range(dim)
        ])
        energy_lim = (_theta*(cv_updated.energy - elem_avg_cv.energy)
            + elem_avg_cv.energy)
        spec_lim = make_obj_array([
            (_theta*(cv_updated.species_mass[i] - elem_avg_cv.species_mass[i])
             + elem_avg_cv.species_mass[i])
            for i in range(0, nspecies)
        ])

        cv_lim = make_conserved(dim=dim, mass=mass_lim, energy=energy_lim,
                                momentum=mom_lim,
                                species_mass=spec_lim)

        return cv_lim

    #
    # positivity preserving limiter of lv
    # limits the density and mass fractions based on global minima
    # then computes an average fluid state and uses the averge pressure
    # to limit the entire cv in regions with very small pressures
    #
    def limit_fluid_state_lv(cv, temperature_seed, gas_model, dd=dd_vol_fluid,
                             viz_theta=False):

        toler = 1.e-13
        # we need a reasonable guess for temperature, use the element
        # average when the incoming temperature is negative
        # remove any negative values from the average, to ensure positivity
        """
        if temperature_seed is not None:
            safe_temp = actx.np.where(actx.np.less(temperature, 0.),
                                          1., temperature)
            tseed_avg = element_average(dcoll, safe_temp, dd)
            tseed = actx.np.where(actx.np.less(temperature_seed, 0.),
                                  tseed_avg, temperature_seed)
        else:
            tseed = None
            tseed_avg = None
        """

        ##################
        # 1.0 limit the density to be above 0.
        ##################
        elem_avg_cv = _element_average_cv(cv, dd)
        rho_lim = elem_avg_cv.mass*0.1

        mmin_i = op.elementwise_min(dcoll, dd, cv.mass)
        mmin = rho_lim

        cell_avgs = elem_avg_cv.mass
        theta_rho = actx.np.maximum(0.,
            actx.np.where(actx.np.less(mmin_i + toler, mmin),
                          (mmin-mmin_i)/(cell_avgs - mmin_i),
                          0.)
        )

        mass_lim = (cv.mass + theta_rho*(elem_avg_cv.mass - cv.mass))

        # preserve internal energy, velocity, and mass fractions,
        # keeps pressure/temperature constant
        mom_lim = mass_lim*cv.velocity
        kin_energy = 0.5*np.dot(cv.velocity, cv.velocity)
        int_energy = cv.energy - cv.mass*kin_energy
        energy_lim = (int_energy/cv.mass + kin_energy)*mass_lim
        spec_lim = cv.species_mass_fractions

        cv_update_rho = make_conserved(dim=dim, mass=mass_lim, energy=energy_lim,
                                       momentum=mom_lim,
                                       species_mass=mass_lim*spec_lim)
        temperature_update_rho = gas_model.eos.temperature(
            cv=cv_update_rho, temperature_seed=temperature_seed)
        pressure_update_rho = gas_model.eos.pressure(cv=cv_update_rho,
                                                  temperature=temperature_update_rho)

        ##################
        # 2.0 limit the species mass fractions
        ##################
        theta_spec = actx.zeros_like(cv.species_mass_fractions)
        if nspecies > 0:
            # find theta for all the species
            for i in range(0, nspecies):
                mmin_i = op.elementwise_min(dcoll, dd,
                                            cv_update_rho.species_mass_fractions[i])
                mmin = 0.

                cell_avgs = elem_avg_cv.species_mass_fractions[i]
                _theta = actx.np.maximum(0.,
                    actx.np.where(actx.np.less(mmin_i + toler, mmin),
                                  (mmin-mmin_i)/(cell_avgs - mmin_i),
                                  0.)
                )

                mmax_i = op.elementwise_max(dcoll, dd,
                                            cv_update_rho.species_mass_fractions[i])
                mmax = 1.0
                _theta = actx.np.maximum(_theta,
                    actx.np.where(actx.np.greater(mmax_i - toler, mmax),
                                  (mmax_i - mmax)/(mmax_i - cell_avgs),
                                  0.)
                )

                theta_spec[i] = _theta

                # apply the limiting to all species equally
                spec_lim[i] = (cv.species_mass_fractions[i] +
                               theta_spec[i]*(elem_avg_cv.species_mass_fractions[i] -
                                           cv.species_mass_fractions[i]))

            # limit the species mass fraction sum to 1.0
            aux = actx.np.zeros_like(cv.mass)
            for i in range(0, nspecies):
                aux = aux + spec_lim[i]
            spec_lim = spec_lim/aux

            # modify Temperature (energy) maintain pressure equilibrium
            kin_energy = 0.5*np.dot(cv_update_rho.velocity, cv_update_rho.velocity)
            positive_pressure = actx.np.greater(pressure_update_rho, 1.e-12)
            r = gas_model.eos.gas_const(species_mass_fractions=spec_lim)
            temperature_update_y = pressure_update_rho/r/mass_lim

            energy_lim = actx.np.where(
                positive_pressure,
                mass_lim*(gas_model.eos.get_internal_energy(temperature_update_y,
                          #species_mass_fractions=spec_lim/mass_lim)
                          species_mass_fractions=spec_lim)
                          + kin_energy),
                cv_update_rho.energy
            )

            """
            # where species limiting was done, reset the temperature back to tseed
            limit_y = actx.np.zeros_like(cv.mass)
            for i in range(0, nspecies):
                limit_y += actx.np.abs(theta_spec[i])

            temperature_update_y = actx.np.where(actx.np.greater(limit_y, 0.),
                          temperature_seed, -1.)

            energy_lim = actx.np.where(actx.np.greater(temperature_update_y, 0.),
                mass_lim*(gas_model.eos.get_internal_energy(temperature_update_y,
                          species_mass_fractions=spec_lim)
                          + kin_energy),
                cv_update_rho.energy
            )
            """

            cv_update_y = make_conserved(dim=dim,
                                         mass=cv_update_rho.mass,
                                         energy=energy_lim,
                                         momentum=cv_update_rho.momentum,
                                         species_mass=cv_update_rho.mass*spec_lim)
        else:
            cv_update_y = cv_update_rho

        ##################
        # 3.0 find the average element cv and pressure
        ##################
        cv_updated = cv_update_y
        temperature_updated = gas_model.eos.temperature(
            cv=cv_updated, temperature_seed=temperature_seed)
        pressure_updated = gas_model.eos.pressure(
            cv=cv_updated, temperature=temperature_updated)

        elem_avg_cv = _element_average_cv(cv_updated, dd)
        elem_avg_temp = gas_model.eos.temperature(
            cv=elem_avg_cv, temperature_seed=temperature_seed)
        elem_avg_pres = gas_model.eos.pressure(
            cv=elem_avg_cv, temperature=elem_avg_temp)

        # use an entropy function to keep pressure positive and entropy
        # above some minimum value
        gamma = gas_model.eos.gamma(cv_updated, temperature_updated)
        mmin = 1.e-12
        theta_smin = (pressure_updated -
                      math.exp(limiter_smin)*cv_updated.mass**gamma)
        theta_smin_i = op.elementwise_min(dcoll, dd, theta_smin)
        theta_savg = elem_avg_pres - math.exp(limiter_smin)*elem_avg_cv.mass**gamma

        _theta = actx.np.maximum(0.,
            actx.np.where(actx.np.less(theta_smin_i + toler, theta_savg),
                          (mmin - theta_smin_i)/(theta_savg - theta_smin_i),
                          0.)
        )

        theta_pressure = _theta

        ##################
        # 4.0 limit cv where the entropy minimum function is violated
        #     this in turn keeps the pressure positive
        ##################
        mass_lim = cv_updated.mass + _theta*(elem_avg_cv.mass - cv_updated.mass)
        mom_lim = make_obj_array([cv_updated.momentum[i] +
            _theta*(elem_avg_cv.momentum[i] - cv_updated.momentum[i])
            for i in range(dim)
        ])
        energy_lim = (cv_updated.energy +
                      _theta*(elem_avg_cv.energy - cv_updated.energy))
        spec_lim = make_obj_array([cv_updated.species_mass[i] +
            _theta*(elem_avg_cv.species_mass[i] - cv_updated.species_mass[i])
            for i in range(0, nspecies)
        ])

        cv_lim = make_conserved(dim=dim, mass=mass_lim, energy=energy_lim,
                                momentum=mom_lim,
                                species_mass=spec_lim)

        if viz_theta:
            return make_obj_array([cv_lim, theta_rho,
                                   theta_spec, theta_pressure])
        else:
            return cv_lim

    from grudge.dof_desc import DISCR_TAG_MODAL
    from meshmode.transform_metadata import FirstAxisIsElementsTag

    def drop_order(dcoll, field, theta, dd=dd_vol_fluid,
                   positivity_preserving=False):
        # Compute cell averages of the state
        def cancel_polynomials(grp):
            return actx.from_numpy(
                np.asarray([1 if sum(mode_id) == 0
                            else 0 for mode_id in grp.mode_ids()]))

        dd_nodal = dd
        dd_modal = dd_nodal.with_discr_tag(DISCR_TAG_MODAL)

        modal_map = dcoll.connection_from_dds(dd_nodal, dd_modal)
        nodal_map = dcoll.connection_from_dds(dd_modal, dd_nodal)

        modal_discr = dcoll.discr_from_dd(dd_modal)
        modal_field = modal_map(field)

        # cancel the ``high-order"" polynomials p > 0 and keep the average
        filtered_modal_field = DOFArray(
            actx,
            tuple(actx.einsum("ej,j->ej",
                              vec_i,
                              cancel_polynomials(grp),
                              arg_names=("vec", "filter"),
                              tagged=(FirstAxisIsElementsTag(),))
                  for grp, vec_i in zip(modal_discr.groups, modal_field))
        )

        # convert back to nodal to have the average at all points
        cell_avgs = nodal_map(filtered_modal_field)

        if positivity_preserving:
            cell_avgs = actx.np.where(actx.np.greater(cell_avgs, 1e-5),
                                                      cell_avgs, 1e-5)

        return theta*(field - cell_avgs) + cell_avgs

    def _drop_order_cv(cv, flipped_smoothness, theta_factor, dd=None):

        smoothness = 1.0 - theta_factor*flipped_smoothness

        density_lim = drop_order(dcoll, cv.mass, smoothness)
        momentum_lim = make_obj_array([
            drop_order(dcoll, cv.momentum[0], smoothness),
            drop_order(dcoll, cv.momentum[1], smoothness)])
        energy_lim = drop_order(dcoll, cv.energy, smoothness)

        # make a new CV with the limited variables
        return make_conserved(dim=dim, mass=density_lim, energy=energy_lim,
                              momentum=momentum_lim, species_mass=cv.species_mass)

    drop_order_cv = actx.compile(_drop_order_cv)

    def element_average(dcoll, field, dd=dd_vol_fluid,
                        positivity_preserving=False):
        # Compute cell averages of the state
        def cancel_polynomials(grp):
            return actx.from_numpy(
                np.asarray([1 if sum(mode_id) == 0
                            else 0 for mode_id in grp.mode_ids()]))

        dd_nodal = dd
        dd_modal = dd_nodal.with_discr_tag(DISCR_TAG_MODAL)

        modal_map = dcoll.connection_from_dds(dd_nodal, dd_modal)
        nodal_map = dcoll.connection_from_dds(dd_modal, dd_nodal)

        modal_discr = dcoll.discr_from_dd(dd_modal)
        modal_field = modal_map(field)

        # cancel the ``high-order"" polynomials p > 0 and keep the average
        filtered_modal_field = DOFArray(
            actx,
            tuple(actx.einsum("ej,j->ej",
                              vec_i,
                              cancel_polynomials(grp),
                              arg_names=("vec", "filter"),
                              tagged=(FirstAxisIsElementsTag(),))
                  for grp, vec_i in zip(modal_discr.groups, modal_field))
        )

        # convert back to nodal to have the average at all points
        cell_avgs = nodal_map(filtered_modal_field)

        return cell_avgs

    def _element_average_cv(cv, dd=dd_vol_fluid):

        density = element_average(dcoll, cv.mass, dd)
        momentum = make_obj_array([
            element_average(dcoll, cv.momentum[i], dd)
            for i in range(dim)])
        energy = element_average(dcoll, cv.energy, dd)

        species_mass = None
        if nspecies > 0:
            species_mass = make_obj_array([
                element_average(dcoll, cv.species_mass[i], dd)
                for i in range(0, nspecies)])

        # make a new CV with the limited variables
        return make_conserved(dim=dim, mass=density, energy=energy,
                              momentum=momentum, species_mass=species_mass)

    def element_minimum(dcoll, field, dd=dd_vol_fluid,
                        positivity_preserving=False):

        # convert back to nodal to have the average at all points
        cell_min = op.elementwise_min(dcoll, dd, field)

        return cell_min

    def element_maximum(dcoll, field, dd=dd_vol_fluid,
                        positivity_preserving=False):

        # convert back to nodal to have the average at all points
        cell_max = op.elementwise_max(dcoll, dd, field)

        return cell_max

    def _neighbor_maximum(field):

        from grudge.trace_pair import interior_trace_pairs
        itp = interior_trace_pairs(dcoll, field, volume_dd=dd_vol_fluid,
                                   comm_tag=_FluidAvgCVTag)

        from meshmode.discretization.connection import FACE_RESTR_ALL
        dd_allfaces = dd_vol_fluid.trace(FACE_RESTR_ALL)
        is_int_face = dcoll.zeros(actx, dd=dd_allfaces, dtype=int)

        for tpair in itp:
            is_int_face = is_int_face + op.project(
                dcoll, tpair.dd, dd_allfaces, actx.zeros_like(tpair.ext) + 1)

        face_data = actx.np.where(is_int_face, 0., -np.inf)

        for tpair in itp:
            face_data = face_data + op.project(
                dcoll, tpair.dd, dd_allfaces, tpair.ext)

            # Make sure MPI communication happens, ugh
            face_data = face_data + (
                0*op.project(dcoll, tpair.dd, dd_allfaces, tpair.int))

        def function(face_data):
            # Reshape from (nelements*nfaces, 1) to (nfaces, nelements, 1)
            # to get per-element data
            node_data_per_group = []
            for igrp, group in enumerate(
                    dcoll.discr_from_dd(dd_vol_fluid).mesh.groups):
                nelements = group.nelements
                nfaces = group.nfaces
                el_face_data = face_data[igrp].reshape(nfaces, nelements,
                                                       face_data[igrp].shape[1])
                if actx.supports_nonscalar_broadcasting:
                    el_data = actx.np.max(el_face_data, axis=0)[:, 0:1]
                    node_data = actx.np.broadcast_to(
                        el_data, dcoll.zeros(actx, dd=dd_vol_fluid)[igrp].shape)
                else:
                    el_data_np = np.max(actx.to_numpy(el_face_data), axis=0)[:, 0:1]
                    node_data_np = np.ascontiguousarray(np.broadcast_to(el_data_np,
                        dcoll.zeros(actx, dd=dd_vol_fluid)[igrp].shape))
                    node_data = actx.from_numpy(node_data_np)

                node_data_per_group.append(node_data)
            return DOFArray(actx, node_data_per_group)

        from arraycontext import rec_map_array_container
        el_data = rec_map_array_container(function, face_data, leaf_class=DOFArray)

        return el_data

    def _neighbor_minimum(field):

        from grudge.trace_pair import interior_trace_pairs
        itp = interior_trace_pairs(dcoll, field, volume_dd=dd_vol_fluid,
                                          comm_tag=_FluidAvgCVTag)

        from meshmode.discretization.connection import FACE_RESTR_ALL
        dd_allfaces = dd_vol_fluid.trace(FACE_RESTR_ALL)
        is_int_face = dcoll.zeros(actx, dd=dd_allfaces, dtype=int)

        for tpair in itp:
            is_int_face = is_int_face + op.project(
                dcoll, tpair.dd, dd_allfaces, actx.zeros_like(tpair.ext) + 1)

        face_data = actx.np.where(is_int_face, 0., np.inf)

        for tpair in itp:
            face_data = face_data + op.project(
                dcoll, tpair.dd, dd_allfaces, tpair.ext)

            # Make sure MPI communication happens, ugh
            face_data = face_data + (
                0*op.project(dcoll, tpair.dd, dd_allfaces, tpair.int))

        def function(face_data):
            # Reshape from (nelements*nfaces, 1) to (nfaces, nelements, 1)
            # to get per-element data
            node_data_per_group = []
            for igrp, group in enumerate(
                    dcoll.discr_from_dd(dd_vol_fluid).mesh.groups):
                nelements = group.nelements
                nfaces = group.nfaces
                el_face_data = face_data[igrp].reshape(nfaces, nelements,
                                                       face_data[igrp].shape[1])
                if actx.supports_nonscalar_broadcasting:
                    el_data = actx.np.min(el_face_data, axis=0)[:, 0:1]
                    node_data = actx.np.broadcast_to(
                        el_data, dcoll.zeros(actx, dd=dd_vol_fluid)[igrp].shape)
                else:
                    el_data_np = np.min(actx.to_numpy(el_face_data), axis=0)[:, 0:1]
                    node_data_np = np.ascontiguousarray(np.broadcast_to(el_data_np,
                        dcoll.zeros(actx, dd=dd_vol_fluid)[igrp].shape))
                    node_data = actx.from_numpy(node_data_np)

                node_data_per_group.append(node_data)
            return DOFArray(actx, node_data_per_group)

        from arraycontext import rec_map_array_container
        el_data = rec_map_array_container(function, face_data, leaf_class=DOFArray)

        return el_data

    def _neighbor_maximum_cv(cv):

        from grudge.trace_pair import interior_trace_pairs
        itp = interior_trace_pairs(dcoll, cv, volume_dd=dd_vol_fluid,
                                   comm_tag=_FluidAvgCVTag)

        from meshmode.discretization.connection import FACE_RESTR_ALL
        dd_allfaces = dd_vol_fluid.trace(FACE_RESTR_ALL)
        is_int_face = dcoll.zeros(actx, dd=dd_allfaces, dtype=int)

        for tpair in itp:
            is_int_face = is_int_face + op.project(
                dcoll, tpair.dd, dd_allfaces, actx.zeros_like(tpair.ext) + 1)

        face_data = actx.np.where(is_int_face, 0., -np.inf)

        for tpair in itp:
            face_data = face_data + op.project(
                dcoll, tpair.dd, dd_allfaces, tpair.ext)

            # Make sure MPI communication happens, ugh
            face_data = face_data + (
                0*op.project(dcoll, tpair.dd, dd_allfaces, tpair.int))

        def function(face_data):
            # Reshape from (nelements*nfaces, 1) to (nfaces, nelements, 1)
            # to get per-element data
            node_data_per_group = []
            for igrp, group in enumerate(
                    dcoll.discr_from_dd(dd_vol_fluid).mesh.groups):
                nelements = group.nelements
                nfaces = group.nfaces
                el_face_data = face_data[igrp].reshape(nfaces, nelements,
                                                       face_data[igrp].shape[1])
                if actx.supports_nonscalar_broadcasting:
                    el_data = actx.np.max(el_face_data, axis=0)[:, 0:1]
                    node_data = actx.np.broadcast_to(
                        el_data, dcoll.zeros(actx, dd=dd_vol_fluid)[igrp].shape)
                else:
                    el_data_np = np.max(actx.to_numpy(el_face_data), axis=0)[:, 0:1]
                    node_data_np = np.ascontiguousarray(np.broadcast_to(el_data_np,
                        dcoll.zeros(actx, dd=dd_vol_fluid)[igrp].shape))
                    node_data = actx.from_numpy(node_data_np)

                node_data_per_group.append(node_data)
            return DOFArray(actx, node_data_per_group)

        from arraycontext import rec_map_array_container
        el_data = rec_map_array_container(function, face_data, leaf_class=DOFArray)

        return el_data

    def _neighbor_minimum_cv(cv):

        from grudge.trace_pair import interior_trace_pairs
        itp = interior_trace_pairs(dcoll, cv, volume_dd=dd_vol_fluid,
                                          comm_tag=_FluidAvgCVTag)

        from meshmode.discretization.connection import FACE_RESTR_ALL
        dd_allfaces = dd_vol_fluid.trace(FACE_RESTR_ALL)
        is_int_face = dcoll.zeros(actx, dd=dd_allfaces, dtype=int)

        for tpair in itp:
            is_int_face = is_int_face + op.project(
                dcoll, tpair.dd, dd_allfaces, actx.zeros_like(tpair.ext) + 1)

        face_data = actx.np.where(is_int_face, 0., np.inf)

        for tpair in itp:
            face_data = face_data + op.project(
                dcoll, tpair.dd, dd_allfaces, tpair.ext)

            # Make sure MPI communication happens, ugh
            face_data = face_data + (
                0*op.project(dcoll, tpair.dd, dd_allfaces, tpair.int))

        def function(face_data):
            # Reshape from (nelements*nfaces, 1) to (nfaces, nelements, 1)
            # to get per-element data
            node_data_per_group = []
            for igrp, group in enumerate(
                    dcoll.discr_from_dd(dd_vol_fluid).mesh.groups):
                nelements = group.nelements
                nfaces = group.nfaces
                el_face_data = face_data[igrp].reshape(nfaces, nelements,
                                                       face_data[igrp].shape[1])
                if actx.supports_nonscalar_broadcasting:
                    el_data = actx.np.min(el_face_data, axis=0)[:, 0:1]
                    node_data = actx.np.broadcast_to(
                        el_data, dcoll.zeros(actx, dd=dd_vol_fluid)[igrp].shape)
                else:
                    el_data_np = np.min(actx.to_numpy(el_face_data), axis=0)[:, 0:1]
                    node_data_np = np.ascontiguousarray(np.broadcast_to(el_data_np,
                        dcoll.zeros(actx, dd=dd_vol_fluid)[igrp].shape))
                    node_data = actx.from_numpy(node_data_np)

                node_data_per_group.append(node_data)
            return DOFArray(actx, node_data_per_group)

        from arraycontext import rec_map_array_container
        el_data = rec_map_array_container(function, face_data, leaf_class=DOFArray)

        return el_data

    if soln_filter_cutoff < 0:
        soln_filter_cutoff = int(soln_filter_frac * order)
    if rhs_filter_cutoff < 0:
        rhs_filter_cutoff = int(rhs_filter_frac * order)

    if soln_filter_cutoff >= order and soln_nfilter > 0:
        raise ValueError("Invalid setting for solution filter (cutoff >= order).")
    if rhs_filter_cutoff >= order and use_rhs_filter:
        raise ValueError("Invalid setting for RHS filter (cutoff >= order).")

    from mirgecom.filter import (
        exponential_mode_response_function as xmrfunc,
        filter_modally
    )
    soln_frfunc = partial(xmrfunc, alpha=soln_filter_alpha,
                          filter_order=soln_filter_order)
    rhs_frfunc = partial(xmrfunc, alpha=rhs_filter_alpha,
                         filter_order=rhs_filter_order)

    def filter_cv(cv, filter_dd=dd_vol_fluid):
        return filter_modally(dcoll, soln_filter_cutoff, soln_frfunc, cv,
                              dd=filter_dd)

    def filter_fluid_rhs(rhs):
        return filter_modally(dcoll, rhs_filter_cutoff, rhs_frfunc, rhs,
                              dd=dd_vol_fluid)

    def filter_wall_rhs(rhs):
        return filter_modally(dcoll, rhs_filter_cutoff, rhs_frfunc, rhs,
                              dd=dd_vol_wall)

    filter_cv_compiled = actx.compile(filter_cv)
    filter_rhs_fluid_compiled = actx.compile(filter_fluid_rhs)
    filter_rhs_wall_compiled = actx.compile(filter_wall_rhs)

    if soln_nfilter >= 0 and rank == 0:
        logger.info("Solution filtering settings:")
        logger.info(f" - filter every {soln_nfilter} steps")
        logger.info(f" - filter alpha  = {soln_filter_alpha}")
        logger.info(f" - filter cutoff = {soln_filter_cutoff}")
        logger.info(f" - filter order  = {soln_filter_order}")

    if use_rhs_filter and rank == 0:
        logger.info("RHS filtering settings:")
        logger.info(f" - filter alpha  = {rhs_filter_alpha}")
        logger.info(f" - filter cutoff = {rhs_filter_cutoff}")
        logger.info(f" - filter order  = {rhs_filter_order}")

    limiter_func = None
    if use_species_limiter == 1:
        logger.info("Limiting species mass fractions:")
        limiter_func = limit_fluid_state
    elif use_species_limiter == 2:
        logger.info("Positivity-preserving limiter enabled:")
        limiter_func = limit_fluid_state_lv

    ########################################
    # Helper functions for building states #
    ########################################

    def _create_fluid_state(cv, temperature_seed, smoothness_mu,
                            smoothness_beta, smoothness_kappa, smoothness_d):
        return make_fluid_state(cv=cv, gas_model=gas_model,
                                temperature_seed=temperature_seed,
                                smoothness_mu=smoothness_mu,
                                smoothness_beta=smoothness_beta,
                                smoothness_kappa=smoothness_kappa,
                                smoothness_d=smoothness_d,
                                limiter_func=limiter_func,
                                limiter_dd=dd_vol_fluid)

    create_fluid_state = actx.compile(_create_fluid_state)

    def update_dv(cv, temperature, smoothness_mu, smoothness_beta,
                  smoothness_kappa, smoothness_d):
        if eos_type == 0:
            return GasDependentVars(
                temperature=temperature,
                pressure=eos.pressure(cv, temperature),
                speed_of_sound=eos.sound_speed(cv, temperature),
                smoothness_mu=smoothness_mu,
                smoothness_beta=smoothness_beta,
                smoothness_kappa=smoothness_kappa,
                smoothness_d=smoothness_d)
        else:
            return MixtureDependentVars(
                temperature=temperature,
                pressure=eos.pressure(cv, temperature),
                speed_of_sound=eos.sound_speed(cv, temperature),
                species_enthalpies=eos.species_enthalpies(cv, temperature),
                smoothness_mu=smoothness_mu,
                smoothness_beta=smoothness_beta,
                smoothness_kappa=smoothness_kappa,
                smoothness_d=smoothness_d)

    def update_tv(cv, dv):
        return gas_model.transport.transport_vars(cv, dv, eos)

    def update_fluid_state(cv, dv, tv):
        from mirgecom.gas_model import ViscousFluidState
        return ViscousFluidState(cv, dv, tv)

    def _create_wall_dependent_vars(wv):
        return wall_model.dependent_vars(wv)

    create_wall_dependent_vars_compiled = actx.compile(
        _create_wall_dependent_vars)

    def get_temperature_update(cv, temperature):
        y = cv.species_mass_fractions
        e = gas_model.eos.internal_energy(cv)/cv.mass
        return actx.np.abs(
            pyro_mech.get_temperature_update_energy(e, temperature, y))

    get_temperature_update_compiled = actx.compile(get_temperature_update)

    if rank == 0:
        logger.info("Smoothness functions processing")

    # smoothness used with av = 1
    def compute_smoothness(cv, dv, grad_cv):

        div_v = np.trace(velocity_gradient(cv, grad_cv))

        gamma = gas_model.eos.gamma(cv=cv, temperature=dv.temperature)
        r = gas_model.eos.gas_const(cv)
        c_star = actx.np.sqrt(gamma*r*(2/(gamma+1)*static_temp))
        href = smoothed_char_length_fluid
        indicator = -gamma_sc*href*div_v/c_star

        smoothness = actx.np.log(
            1 + actx.np.exp(theta_sc*(indicator - beta_sc)))/theta_sc
        return smoothness*gamma_sc*href

    def lmax(s):
        b = 1000
        return (s/np.pi*actx.np.arctan(b*s) +
                0.5*s - 1/np.pi*actx.np.arctan(b) + 0.5)

    def lmin(s):
        return s - lmax(s)

    # smoothness used for beta with av = 2
    def compute_smoothness_mbk(cv, dv, grad_cv, grad_t):

        from mirgecom.fluid import velocity_gradient
        vel_grad = velocity_gradient(cv, grad_cv)
        div_v = np.trace(vel_grad)

        gamma = gas_model.eos.gamma(cv=cv, temperature=dv.temperature)
        # somehow this can be negative ... which is bad
        r = actx.np.abs(gas_model.eos.gas_const(cv))
        c_star = actx.np.sqrt(gamma*r*(2/(gamma+1)*static_temp))
        #c_star = 460
        href = smoothed_char_length_fluid
        indicator = -href*div_v/c_star

        # limit the indicator range
        # multiply by href, since we won't have access to it inside transport
        indicator_max = 2/actx.np.sqrt(gamma - 1)
        #indicator_max = 3.16
        smoothness_beta = (lmin(lmax(indicator - av2_beta_s0) - indicator_max)
                           + indicator_max)*href

        grad_t_mag = actx.np.sqrt(np.dot(grad_t, grad_t))
        indicator = href*grad_t_mag/static_temp

        # limit the indicator range
        # multiply by href, since we won't have access to it inside transport
        #indicator_min = 1.0
        #indicator_min = 0.01
        #indicator_min = 0.000001
        indicator_max = 2
        smoothness_kappa = (lmin(lmax(indicator - av2_kappa_s0) - indicator_max)
                            + indicator_max)*href

        vmax = actx.np.sqrt(np.dot(cv.velocity, cv.velocity) +
                            2*c_star/(gamma - 1))

        # just the determinant
        # scaled_grad = vel_grad/vmax
        #indicator = href*actx.np.abs(scaled_grad[0][1]*scaled_grad[1][0])

        # Frobenius norm
        if dim == 2:
            indicator = href*actx.np.sqrt(vel_grad[0][1]*vel_grad[0][1] +
                                          vel_grad[1][0]*vel_grad[1][0])/vmax
        else:
            indicator = href*actx.np.sqrt(vel_grad[0][1]*vel_grad[0][1] +
                                          vel_grad[0][2]*vel_grad[0][2] +
                                          vel_grad[1][0]*vel_grad[1][0] +
                                          vel_grad[1][2]*vel_grad[1][2] +
                                          vel_grad[2][0]*vel_grad[2][0] +
                                          vel_grad[2][1]*vel_grad[2][1])/vmax

        # limit the indicator range
        # multiply by href, since we won't have access to it inside transport
        #indicator_min = 1.0
        indicator_max = 2
        smoothness_mu = (lmin(lmax(indicator - av2_mu_s0) - indicator_max)
                         + indicator_max)*href

        return make_obj_array([smoothness_mu, smoothness_beta, smoothness_kappa])

    # smoothness used for beta with av = 3
    def compute_smoothness_mbkd(cv, dv, grad_cv, grad_t):

        from mirgecom.fluid import species_mass_fraction_gradient
        y_grad = species_mass_fraction_gradient(cv, grad_cv)

        y_grad_max = y_grad[0]
        """
        y_grad_max = actx.np.max(y_grad)
        for i in range(1, nspecies):
            y_grad_max = actx.np.max(y_grad_max, y_grad[i])
        """
        grad_y_mag = actx.np.sqrt(np.dot(y_grad_max, y_grad_max))

        href = smoothed_char_length_fluid
        indicator = href*grad_y_mag

        # limit the indicator range
        indicator_max = 1.0
        smoothness_d = (lmin(lmax(indicator - av2_d_s0) - indicator_max)
                           + indicator_max)*href

        smoothness_mu, smoothness_beta, smoothness_kappa = \
            compute_smoothness_mbk(cv, dv, grad_cv, grad_t)

        return make_obj_array([smoothness_mu, smoothness_beta,
                               smoothness_kappa, smoothness_d])

    def update_smoothness(state, time):
        cv = state.cv
        tseed = state.tseed
        av_smu = state.av_smu
        av_sbeta = state.av_sbeta
        av_skappa = state.av_skappa
        av_sd = state.av_sd

        fluid_state = make_fluid_state(cv=cv, gas_model=gas_model,
                                       temperature_seed=tseed,
                                       smoothness_mu=av_smu,
                                       smoothness_beta=av_sbeta,
                                       smoothness_kappa=av_skappa,
                                       smoothness_d=av_sd,
                                       limiter_func=limiter_func,
                                       limiter_dd=dd_vol_fluid)
        cv = fluid_state.cv  # reset cv to the limited version
        dv = fluid_state.dv

        wv = None
        if use_wall:
            wv = state.wv
            wdv = wall_model.dependent_vars(wv)

            # update the boundaries and compute the gradients
            # shared by artificial viscosity and the operators
            # this updates the coupling between the fluid and wall
            (updated_fluid_boundaries,
             updated_wall_boundaries,
             fluid_operator_states_quad,
             grad_fluid_cv,
             grad_fluid_t,
             grad_wall_t) = update_coupled_boundaries(
                dcoll=dcoll,
                gas_model=gas_model,
                fluid_dd=dd_vol_fluid, wall_dd=dd_vol_wall,
                fluid_boundaries=uncoupled_fluid_boundaries,
                wall_boundaries=uncoupled_wall_boundaries,
                interface_noslip=noslip,
                fluid_state=fluid_state,
                wall_kappa=wdv.thermal_conductivity,
                wall_temperature=wdv.temperature,
                time=time,
                wall_penalty_amount=wall_penalty_amount,
                quadrature_tag=quadrature_tag,
                limiter_func=limiter_func,
                comm_tag=_InitCommTag)

            # try making sure the stuff that comes back is used
            # even if it's a zero contribution
            fluid_rhs = ns_operator(
                dcoll=dcoll,
                gas_model=gas_model,
                dd=dd_vol_fluid,
                operator_states_quad=fluid_operator_states_quad,
                grad_cv=grad_fluid_cv,
                grad_t=grad_fluid_t,
                boundaries=updated_fluid_boundaries,
                inviscid_numerical_flux_func=inviscid_numerical_flux_func,
                viscous_numerical_flux_func=viscous_numerical_flux_func,
                state=fluid_state,
                time=time,
                quadrature_tag=quadrature_tag,
                comm_tag=(_InitCommTag, _FluidOperatorCommTag))

            wall_energy_rhs = diffusion_operator(
                dcoll=dcoll,
                kappa=wdv.thermal_conductivity,
                boundaries=updated_wall_boundaries,
                u=wdv.temperature,
                quadrature_tag=quadrature_tag,
                dd=dd_vol_wall,
                grad_u=grad_wall_t,
                comm_tag=(_InitCommTag, _WallOperatorCommTag))

            cv = cv + 0.*fluid_rhs

            wall_mass_rhs = actx.np.zeros_like(wv.mass)
            wall_ox_mass_rhs = actx.np.zeros_like(wv.mass)
            wall_rhs = wall_time_scale * WallVars(
                mass=wall_mass_rhs,
                energy=wall_energy_rhs,
                ox_mass=wall_ox_mass_rhs)

            wv = wv + 0.*wall_rhs

        else:
            grad_fluid_cv = grad_cv_operator(
                dcoll=dcoll, gas_model=gas_model, dd=dd_vol_fluid,
                state=fluid_state, boundaries=uncoupled_fluid_boundaries,
                time=time, quadrature_tag=quadrature_tag)

            grad_fluid_t = fluid_grad_t_operator(
                dcoll=dcoll, gas_model=gas_model, dd=dd_vol_fluid,
                state=fluid_state, boundaries=uncoupled_fluid_boundaries,
                time=time, quadrature_tag=quadrature_tag)

        # now compute the smoothness part
        if use_av == 1:
            av_smu = compute_smoothness(cv, dv, grad_fluid_cv)
        elif use_av == 2:
            av_smu, av_sbeta, av_skappa = \
                compute_smoothness_mbk(cv, dv, grad_fluid_cv, grad_fluid_t)
        elif use_av == 3:
            av_smu, av_sbeta, av_skappa, av_sd = \
                compute_smoothness_mbkd(cv, dv, grad_fluid_cv, grad_fluid_t)

        # update the stepper_state
        state = state.replace(cv=cv,
                              av_smu=av_smu,
                              av_sbeta=av_sbeta,
                              av_skappa=av_skappa,
                              av_sd=av_sd)
        if use_wall:
            state = state.replace(wv=wv)

        return state

    # this one gets used in init/viz
    #compute_smoothness_compiled = actx.compile(compute_smoothness_wrapper) # noqa
    compute_smoothness_compiled = actx.compile(compute_smoothness) # noqa
    update_smoothness_compiled = actx.compile(update_smoothness) # noqa

    def get_production_rates(cv, temperature):
        return eos.get_production_rates(cv, temperature)

    compute_production_rates = actx.compile(get_production_rates)

    if rank == 0:
        logger.info("Initial flow conditions processing")

    ##################################
    # Set up flow initial conditions #
    ##################################

    restart_wv = None
    if restart_filename:
        if rank == 0:
            logger.info("Restarting soln.")
        temperature_seed = restart_data["temperature_seed"]
        restart_cv = restart_data["cv"]
        restart_av_smu = restart_data["av_smu"]
        restart_av_sbeta = restart_data["av_sbeta"]
        restart_av_skappa = restart_data["av_skappa"]

        # this is so we can restart from legacy, before use_av=3
        try:
            restart_av_sd = restart_data["av_sd"]
        except (KeyError):
            restart_av_sd = actx.zeros_like(restart_av_smu)
            if rank == 0:
                print("no data for av_sd in restart file")
                print("av_sd will be initialzed to 0 on the mesh")

        if use_wall:
            restart_wv = restart_data["wv"]
        if restart_order != order:
            restart_dcoll = create_discretization_collection(
                actx,
                volume_meshes={
                    vol: mesh
                    for vol, (mesh, _) in volume_to_local_mesh_data.items()},
                order=restart_order, tensor_product_elements=use_tpe)
            from meshmode.discretization.connection import make_same_mesh_connection
            fluid_connection = make_same_mesh_connection(
                actx,
                dcoll.discr_from_dd(dd_vol_fluid),
                restart_dcoll.discr_from_dd(dd_vol_fluid)
            )
            if use_wall:
                wall_connection = make_same_mesh_connection(
                    actx,
                    dcoll.discr_from_dd(dd_vol_wall),
                    restart_dcoll.discr_from_dd(dd_vol_wall)
                )
            restart_cv = fluid_connection(restart_data["cv"])
            restart_av_smu = fluid_connection(restart_data["av_smu"])
            restart_av_sbeta = fluid_connection(restart_data["av_sbeta"])
            restart_av_skappa = fluid_connection(restart_data["av_skappa"])
            restart_av_sd = fluid_connection(restart_data["av_sd"])
            temperature_seed = fluid_connection(restart_data["temperature_seed"])
            if use_wall:
                restart_wv = wall_connection(restart_data["wv"])

        if restart_nspecies != nspecies:
            if rank == 0:
                print(f"Transitioning restart from {restart_nspecies} to {nspecies}")
                print("Preserving pressure and temperature")

            restart_eos = IdealSingleGas(gamma=gamma, gas_const=r)

            mass = restart_cv.mass
            velocity = restart_cv.momentum/mass
            species_mass_frac_multi = 0.*mass*y

            pressure = restart_eos.pressure(restart_cv)
            temperature = restart_eos.temperature(restart_cv, temperature_seed)

            if nspecies > 2:
                if restart_nspecies == 0:
                    species_mass_frac_multi[i_ox] = mf_o2
                    species_mass_frac_multi[i_di] = (1. - mf_o2)

                if restart_nspecies > 0:
                    species = restart_cv.species_mass_fractions

                    # air is species 0 in scalar sim
                    species_mass_frac_multi[i_ox] = mf_o2*species[0]
                    species_mass_frac_multi[i_di] = (1. - mf_o2)*species[0]

                    # fuel is species 1 in scalar sim
                    species_mass_frac_multi[i_c2h4] = mf_c2h4*species[1]
                    species_mass_frac_multi[i_h2] = mf_h2*species[1]

                internal_energy = eos.get_internal_energy(temperature=temperature,
                    species_mass_fractions=species_mass_frac_multi)

                modified_mass = eos.get_density(pressure, temperature,
                                                species_mass_frac_multi)

                total_energy = modified_mass*(
                    internal_energy + np.dot(velocity, velocity)/(2.0))

                modified_cv = make_conserved(
                    dim,
                    mass=modified_mass,
                    momentum=modified_mass*velocity,
                    energy=total_energy,
                    species_mass=modified_mass*species_mass_frac_multi)
            else:
                modified_cv = make_conserved(
                    dim,
                    mass=restart_cv.mass,
                    momentum=restart_cv.momentum,
                    energy=restart_cv.energy,
                    species_mass=restart_cv.mass*y)

            restart_cv = modified_cv

        restart_fluid_state = create_fluid_state(
            cv=restart_cv, temperature_seed=temperature_seed,
            smoothness_mu=restart_av_smu, smoothness_beta=restart_av_sbeta,
            smoothness_kappa=restart_av_skappa, smoothness_d=restart_av_sd)

        # update current state with injection intialization
        if init_injection:
            if use_injection:
                restart_cv = bulk_init.add_injection(restart_fluid_state.cv,
                                                     restart_fluid_state.pressure,
                                                     restart_fluid_state.temperature,
                                                     eos=eos_init,
                                                     x_vec=fluid_nodes)
                restart_fluid_state = create_fluid_state(
                    cv=restart_cv, temperature_seed=temperature_seed,
                    smoothness_mu=restart_av_smu, smoothness_beta=restart_av_sbeta,
                    smoothness_kappa=restart_av_skappa, smoothness_d=restart_av_sd)
                temperature_seed = restart_fluid_state.temperature

            if use_upstream_injection:
                restart_cv = bulk_init.add_injection_upstream(
                    restart_fluid_state.cv, restart_fluid_state.pressure,
                    restart_fluid_state.tempearture, eos=eos_init, x_vec=fluid_nodes)
                restart_fluid_state = create_fluid_state(
                    cv=restart_cv, temperature_seed=temperature_seed,
                    smoothness_mu=restart_av_smu, smoothness_beta=restart_av_sbeta,
                    smoothness_kappa=restart_av_skappa, smoothness_d=restart_av_sd)
                temperature_seed = restart_fluid_state.temperature

        if logmgr:
            logmgr_set_time(logmgr, current_step, current_t)
    else:
        # Set the current state from time 0
        if rank == 0:
            logger.info("Initializing soln.")
        restart_cv = bulk_init(
            dcoll=dcoll, x_vec=fluid_nodes, eos=eos_init,
            time=0)

        restart_cv = force_evaluation(actx, restart_cv)

        temperature_seed = actx.np.zeros_like(restart_cv.mass) + init_temperature
        temperature_seed = force_evaluation(actx, temperature_seed)

        restart_av_smu = actx.np.zeros_like(restart_cv.mass)
        restart_av_sbeta = actx.np.zeros_like(restart_cv.mass)
        restart_av_skappa = actx.np.zeros_like(restart_cv.mass)
        restart_av_sd = actx.np.zeros_like(restart_cv.mass)

        # get the initial temperature field to use as a seed
        restart_fluid_state = create_fluid_state(cv=restart_cv,
                                                 temperature_seed=temperature_seed,
                                                 smoothness_mu=restart_av_smu,
                                                 smoothness_beta=restart_av_sbeta,
                                                 smoothness_kappa=restart_av_skappa,
                                                 smoothness_d=restart_av_sd)
        temperature_seed = restart_fluid_state.temperature

        # this is a little funky, need a better way of handling this
        # most of the initializations just create the initial cv and exit
        # but I've started breaking off certain parts to use in other pieces of the
        # driver. See adding injection to an already running simulation (restart)
        # or developing a time-dependent sponge.
        if init_case == "y3prediction_ramp":
            restart_cv = bulk_init.add_inlet(
                cv=restart_fluid_state.cv, pressure=restart_fluid_state.pressure,
                temperature=restart_fluid_state.temperature,
                eos=eos_init, x_vec=fluid_nodes)
            restart_fluid_state = create_fluid_state(
                cv=restart_cv, temperature_seed=temperature_seed,
                smoothness_mu=restart_av_smu, smoothness_beta=restart_av_sbeta,
                smoothness_kappa=restart_av_skappa,
                smoothness_d=restart_av_sd)
            temperature_seed = restart_fluid_state.temperature

            restart_cv = bulk_init.add_outlet(
                cv=restart_fluid_state.cv, pressure=restart_fluid_state.pressure,
                temperature=restart_fluid_state.temperature,
                eos=eos_init, x_vec=fluid_nodes)
            restart_fluid_state = create_fluid_state(
                cv=restart_cv, temperature_seed=temperature_seed,
                smoothness_mu=restart_av_smu, smoothness_beta=restart_av_sbeta,
                smoothness_kappa=restart_av_skappa,
                smoothness_d=restart_av_sd)
            temperature_seed = restart_fluid_state.temperature

        # update current state with injection intialization
        if use_injection:
            restart_cv = bulk_init.add_injection(
                cv=restart_fluid_state.cv, pressure=restart_fluid_state.pressure,
                temperature=restart_fluid_state.temperature,
                x_vec=fluid_nodes, eos=eos_init)
            restart_fluid_state = create_fluid_state(
                cv=restart_cv, temperature_seed=temperature_seed,
                smoothness_mu=restart_av_smu, smoothness_beta=restart_av_sbeta,
                smoothness_kappa=restart_av_skappa,
                smoothness_d=restart_av_sd)
            temperature_seed = restart_fluid_state.temperature

        if use_upstream_injection:
            restart_cv = bulk_init.add_injection_upstream(
                cv=restart_fluid_state.cv, pressure=restart_fluid_state.pressure,
                temperature=restart_fluid_state.temperature,
                x_vec=fluid_nodes, eos=eos_init)
            restart_fluid_state = create_fluid_state(
                cv=restart_cv, temperature_seed=temperature_seed,
                smoothness_mu=restart_av_smu, smoothness_beta=restart_av_sbeta,
                smoothness_kappa=restart_av_skappa,
                smoothness_d=restart_av_sd)
            temperature_seed = restart_fluid_state.temperature

        # Ideally we would compute the smoothness variables here,
        # but we need the boundary conditions (and hence the target state) first,
        # so we defer until after those are setup

        # initialize the wall
        if use_wall:
            wall_mass = (
                wall_insert_rho * wall_insert_mask
                + wall_surround_rho * wall_surround_mask)
            wall_cp = (
                wall_insert_cp * wall_insert_mask
                + wall_surround_cp * wall_surround_mask)
            restart_wv = WallVars(
                mass=wall_mass,
                energy=wall_mass * wall_cp * temp_wall,
                ox_mass=actx.np.zeros_like(wall_mass))

    if use_wall:
        restart_wv = force_evaluation(actx, restart_wv)

    ##################################
    # Set up flow target state       #
    ##################################

    if target_filename:
        if rank == 0:
            logger.info("Reading target soln.")
        if target_order != order:
            target_dcoll = create_discretization_collection(
                actx,
                volume_meshes={
                    vol: mesh
                    for vol, (mesh, _) in volume_to_local_mesh_data.items()},
                order=target_order, tensor_product_elements=use_tpe)
            from meshmode.discretization.connection import make_same_mesh_connection
            fluid_connection = make_same_mesh_connection(
                actx,
                dcoll.discr_from_dd(dd_vol_fluid),
                target_dcoll.discr_from_dd(dd_vol_fluid)
            )
            target_cv = fluid_connection(target_data["cv"])
            target_av_smu = fluid_connection(target_data["av_smu"])
            target_av_sbeta = fluid_connection(target_data["av_sbeta"])
            target_av_skappa = fluid_connection(target_data["av_skappa"])
            target_av_sd = fluid_connection(target_data["av_sd"])
        else:
            target_cv = target_data["cv"]
            target_av_smu = target_data["av_smu"]
            target_av_sbeta = target_data["av_sbeta"]
            target_av_skappa = target_data["av_skappa"]
            # this is so we can restart from legacy, before use_av=3
            try:
                target_av_sd = target_data["av_sd"]
            except (KeyError):
                target_av_sd = actx.zeros_like(target_av_smu)
                if rank == 0:
                    print("no data for av_sd in target file")
                    print("av_sd will be initialzed to 0 on the mesh")

        if target_nspecies != nspecies:
            if rank == 0:
                print(f"Transitioning target from {target_nspecies} to {nspecies}")
                print("Preserving pressure and temperature")

            target_eos = IdealSingleGas(gamma=gamma, gas_const=r)

            mass = target_cv.mass
            velocity = target_cv.momentum/mass
            species_mass_frac_multi = 0.*mass*y

            pressure = target_eos.pressure(target_cv)
            temperature = target_eos.temperature(target_cv, temperature_seed)

            if nspecies > 2:
                if target_nspecies == 0:
                    species_mass_frac_multi[i_ox] = mf_o2
                    species_mass_frac_multi[i_di] = (1. - mf_o2)

                if target_nspecies > 0:
                    species = target_cv.species_mass_fractions

                    # air is species 0 in scalar sim
                    species_mass_frac_multi[i_ox] = mf_o2*species[0]
                    species_mass_frac_multi[i_di] = (1. - mf_o2)*species[0]

                    # fuel is species 1 in scalar sim
                    species_mass_frac_multi[i_c2h4] = mf_c2h4*species[1]
                    species_mass_frac_multi[i_h2] = mf_h2*species[1]

                internal_energy = eos.get_internal_energy(temperature=temperature,
                    species_mass_fractions=species_mass_frac_multi)

                modified_mass = eos.get_density(pressure, temperature,
                                                species_mass_frac_multi)

                total_energy = modified_mass*(
                    internal_energy + np.dot(velocity, velocity)/(2.0))

                modified_cv = make_conserved(
                    dim,
                    mass=modified_mass,
                    momentum=modified_mass*velocity,
                    energy=total_energy,
                    species_mass=modified_mass*species_mass_frac_multi)
            else:
                modified_cv = make_conserved(
                    dim,
                    mass=target_cv.mass,
                    momentum=target_cv.momentum,
                    energy=target_cv.energy,
                    species_mass=target_cv.mass*y)

            target_cv = modified_cv

        target_cv = force_evaluation(actx, target_cv)
        target_av_smu = force_evaluation(actx, target_av_smu)
        target_av_sbeta = force_evaluation(actx, target_av_sbeta)
        target_av_skappa = force_evaluation(actx, target_av_skappa)
        target_av_sd = force_evaluation(actx, target_av_sd)

        target_fluid_state = create_fluid_state(cv=target_cv,
                                                temperature_seed=temperature_seed,
                                                smoothness_mu=target_av_smu,
                                                smoothness_beta=target_av_sbeta,
                                                smoothness_kappa=target_av_skappa,
                                                smoothness_d=target_av_sd)

    else:
        # Set the current state from time 0
        target_cv = restart_cv
        target_av_smu = restart_av_smu
        target_av_sbeta = restart_av_sbeta
        target_av_skappa = restart_av_skappa
        target_av_sd = restart_av_sd

        target_fluid_state = restart_fluid_state

    if rank == 0:
        logger.info("More gradient processing")

    def grad_cv_operator_target(fluid_state, time):
        return grad_cv_operator(dcoll=dcoll, gas_model=gas_model,
                                dd=dd_vol_fluid,
                                boundaries=target_boundaries,
                                state=fluid_state,
                                time=time,
                                quadrature_tag=quadrature_tag)

    grad_cv_operator_target_compiled = actx.compile(grad_cv_operator_target) # noqa

    def grad_t_operator_target(fluid_state, time):
        return fluid_grad_t_operator(
            dcoll=dcoll,
            gas_model=gas_model,
            dd=dd_vol_fluid,
            boundaries=target_boundaries,
            state=fluid_state,
            time=time,
            quadrature_tag=quadrature_tag)

    grad_t_operator_target_compiled = actx.compile(grad_t_operator_target)

    # use dummy boundaries to update the smoothness state for the target
    if use_av > 0:
        target_bndry_mapping = bndry_mapping
        target_bndry_mapping["prescribed"] = DummyBoundary()
        target_bndry_mapping["isentropic_pressure_ramp"] = DummyBoundary()

        target_boundaries = {}
        target_boundaries = assign_fluid_boundaries(
            target_boundaries, target_bndry_mapping)

        target_grad_cv = grad_cv_operator_target_compiled(
            target_fluid_state, time=0.)
        # the target is not used along the wall, so we won't jump
        # through all the hoops to get the proper gradient

        if use_av == 1:
            target_av_smu = compute_smoothness(
                cv=target_cv, dv=target_fluid_state.dv, grad_cv=target_grad_cv)
        elif use_av == 2:
            target_grad_t = grad_t_operator_target_compiled(
                target_fluid_state, time=0.)

            target_av_sbeta, target_av_skappa, target_av_smu = \
                compute_smoothness_mbk(
                    cv=target_cv, dv=target_fluid_state.dv,
                    grad_cv=target_grad_cv, grad_t=target_grad_t)

        target_av_smu = force_evaluation(actx, target_av_smu)
        target_av_sbeta = force_evaluation(actx, target_av_sbeta)
        target_av_skappa = force_evaluation(actx, target_av_skappa)
        target_av_sd = force_evaluation(actx, target_av_sd)

        target_fluid_state = create_fluid_state(
            cv=target_cv, temperature_seed=temperature_seed,
            smoothness_mu=target_av_smu, smoothness_beta=target_av_sbeta,
            smoothness_kappa=target_av_skappa,
            smoothness_d=target_av_sd)

    #
    # Setup the wall model
    #
    if use_wall:
        def experimental_kappa(temperature):
            return (
                1.766e-10 * temperature**3
                - 4.828e-7 * temperature**2
                + 6.252e-4 * temperature
                + 6.707e-3)

        def puma_kappa(mass_loss_frac):
            return (
                0.0988 * mass_loss_frac**2
                - 0.2751 * mass_loss_frac
                + 0.201)

        def puma_effective_surface_area(mass_loss_frac):
            # Original fit function: -1.1012e5*x**2 - 0.0646e5*x + 1.1794e5
            # Rescale by x==0 value and rearrange
            return 1.1794e5 * (
                1
                - 0.0547736137 * mass_loss_frac
                - 0.9336950992 * mass_loss_frac**2)

        def _get_wall_kappa_fiber(mass, temperature):
            mass_loss_frac = (
                (wall_insert_rho - mass)/wall_insert_rho
                * wall_insert_mask)
            scaled_insert_kappa = (
                experimental_kappa(temperature)
                * puma_kappa(mass_loss_frac)
                / puma_kappa(0))
            return (
                scaled_insert_kappa * wall_insert_mask
                + wall_surround_kappa * wall_surround_mask)

        def _get_wall_kappa_inert(mass, temperature):
            return (
                wall_insert_kappa * wall_insert_mask
                + wall_surround_kappa * wall_surround_mask)

        def _get_wall_effective_surface_area_fiber(mass):
            mass_loss_frac = (
                (wall_insert_rho - mass)/wall_insert_rho
                * wall_insert_mask)
            return (
                puma_effective_surface_area(mass_loss_frac) * wall_insert_mask)

        def _mass_loss_rate_fiber(mass, ox_mass, temperature, eff_surf_area):
            actx = mass.array_context
            alpha = (
                (0.00143+0.01*actx.np.exp(-1450.0/temperature))
                / (1.0+0.0002*actx.np.exp(13000.0/temperature)))
            k = alpha*actx.np.sqrt(
                (univ_gas_const*temperature)/(2.0*np.pi*mw_o2))
            return (mw_co/mw_o2 + mw_o/mw_o2 - 1)*ox_mass*k*eff_surf_area

        # inert
        if wall_material == 0:
            wall_model = WallModel(
                heat_capacity=(
                    wall_insert_cp * wall_insert_mask
                    + wall_surround_cp * wall_surround_mask),
                thermal_conductivity_func=_get_wall_kappa_inert)
        # non-porous
        elif wall_material == 1:
            wall_model = WallModel(
                heat_capacity=(
                    wall_insert_cp * wall_insert_mask
                    + wall_surround_cp * wall_surround_mask),
                thermal_conductivity_func=_get_wall_kappa_fiber,
                effective_surface_area_func=_get_wall_effective_surface_area_fiber,
                mass_loss_func=_mass_loss_rate_fiber,
                oxygen_diffusivity=wall_insert_ox_diff * wall_insert_mask)
        # porous
        elif wall_material == 2:
            wall_model = WallModel(
                heat_capacity=(
                    wall_insert_cp * wall_insert_mask
                    + wall_surround_cp * wall_surround_mask),
                thermal_conductivity_func=_get_wall_kappa_fiber,
                effective_surface_area_func=_get_wall_effective_surface_area_fiber,
                mass_loss_func=_mass_loss_rate_fiber,
                oxygen_diffusivity=wall_insert_ox_diff * wall_insert_mask)

    ##################################
    # Set up the boundary conditions #
    ##################################

    # pressure ramp function
    # linearly ramp the pressure from beginP to finalP over t_ramp_interval seconds
    # provides an offset to start the ramping after t_ramp_start
    #
    inlet_mach = configurate("inlet_mach", input_data, 0.1)
    ramp_beginP = configurate("ramp_beginP", input_data, 100.0)
    ramp_endP = configurate("ramp_endP", input_data, 1000.0)
    ramp_time_start = configurate("ramp_time_start", input_data, 0.0)
    ramp_time_interval = configurate("ramp_time_interval", input_data, 1.e-4)

    def inflow_ramp_pressure(t):
        return actx.np.where(
            actx.np.greater(t, ramp_time_start),
            actx.np.minimum(
                ramp_endP,
                ramp_beginP + ((t - ramp_time_start) / ramp_time_interval
                    * (ramp_endP - ramp_beginP))),
            ramp_beginP)

    if init_case == "unstart":
        normal_dir = np.zeros(shape=(dim,))
        if use_axisymmetric:
            normal_dir[1] = 1
            inflow_state = IsentropicInflow(
                dim=dim,
                temp_wall=temp_wall,
                temp_sigma=temp_sigma,
                vel_sigma=vel_sigma,
                smooth_x0=-0.013,
                smooth_x1=0.013,
                normal_dir=normal_dir,
                gamma=gamma,
                nspecies=nspecies,
                mass_frac=y,
                T0=total_temp_inflow,
                P0=ramp_beginP,
                mach=inlet_mach,
                p_fun=inflow_ramp_pressure)
        else:
            normal_dir[0] = 1
            inflow_state = IsentropicInflow(
                dim=dim,
                temp_wall=temp_wall,
                temp_sigma=temp_sigma,
                vel_sigma=vel_sigma,
                smooth_y0=-0.013,
                smooth_y1=0.013,
                normal_dir=normal_dir,
                gamma=gamma,
                nspecies=nspecies,
                mass_frac=y,
                T0=total_temp_inflow,
                P0=ramp_beginP,
                mach=inlet_mach,
                p_fun=inflow_ramp_pressure)
    else:
        inflow_state = IsentropicInflow(
            dim=dim,
            temp_wall=temp_wall,
            temp_sigma=temp_sigma,
            vel_sigma=vel_sigma,
            smooth_y0=-0.0270645,
            smooth_y1=0.0270645,
            gamma=gamma,
            nspecies=nspecies,
            mass_frac=y,
            T0=total_temp_inflow,
            P0=ramp_beginP,
            mach=inlet_mach,
            p_fun=inflow_ramp_pressure)

    def get_inflow_boundary_solution(dcoll, dd_bdry, gas_model,
                                     state_minus, time, **kwargs):
        actx = state_minus.array_context
        bnd_discr = dcoll.discr_from_dd(dd_bdry)
        nodes = actx.thaw(bnd_discr.nodes())
        tmp = inflow_state(x_vec=nodes, gas_model=gas_model, time=time, **kwargs)
        return tmp

    def get_target_state_on_boundary(btag):
        return project_fluid_state(
            dcoll, dd_vol_fluid,
            dd_vol_fluid.trace(btag).with_discr_tag(quadrature_tag),
            target_fluid_state, gas_model, limiter_func=limiter_func,
            entropy_stable=use_esdg
        )

    # is there a way to generalize this?
    if bndry_config["inflow"] == "isentropic_pressure_ramp":
        prescribed_inflow_boundary = PrescribedFluidBoundary(
            boundary_state_func=get_inflow_boundary_solution)

        bndry_config["inflow"] = "isentropic_pressure_ramp"
        bndry_mapping["isentropic_pressure_ramp"] = prescribed_inflow_boundary

    if bndry_config["flow"] == "prescribed":
        flow_ref_state = \
            get_target_state_on_boundary("flow")

        flow_ref_state = force_evaluation(actx, flow_ref_state)

        def _target_flow_state_func(**kwargs):
            return flow_ref_state

        prescribed_flow_boundary = PrescribedFluidBoundary(
            boundary_state_func=_target_flow_state_func)

        bndry_config["flow"] = "prescribed_flow"
        bndry_mapping["prescribed_flow"] = prescribed_flow_boundary

    if bndry_config["inflow"] == "prescribed":
        inflow_ref_state = \
            get_target_state_on_boundary("inflow")

        inflow_ref_state = force_evaluation(actx, inflow_ref_state)

        def _target_inflow_state_func(**kwargs):
            return inflow_ref_state

        prescribed_inflow_boundary = PrescribedFluidBoundary(
            boundary_state_func=_target_inflow_state_func)

        bndry_config["inflow"] = "prescribed_inflow"
        bndry_mapping["prescribed_inflow"] = prescribed_inflow_boundary

    if bndry_config["outflow"] == "prescribed":
        outflow_ref_state = \
            get_target_state_on_boundary("outflow")

        outflow_ref_state = force_evaluation(actx, outflow_ref_state)

        def _target_outflow_state_func(**kwargs):
            return outflow_ref_state

        prescribed_outflow_boundary = PrescribedFluidBoundary(
            boundary_state_func=_target_outflow_state_func)

        bndry_config["outflow"] = "prescribed_outflow"
        bndry_mapping["prescribed_outflow"] = prescribed_outflow_boundary

    if bndry_config["upstream_injection"] == "prescribed":
        upstream_injection_ref_state = \
            get_target_state_on_boundary("upstream_injection")

        upstream_injection_ref_state = force_evaluation(
            actx, upstream_injection_ref_state)

        def _target_upstream_injection_state_func(**kwargs):
            return upstream_injection_ref_state

        prescribed_upstream_injection_boundary = PrescribedFluidBoundary(
            boundary_state_func=_target_upstream_injection_state_func)

        bndry_config["upstream_injection"] = "prescribed_upstream_injection"
        bndry_mapping["prescribed_upstream_injection"] = \
            prescribed_upstream_injection_boundary

    if bndry_config["injection"] == "prescribed":
        injection_ref_state = \
            get_target_state_on_boundary("injection")

        injection_ref_state = force_evaluation(actx, injection_ref_state)

        def _target_injection_state_func(**kwargs):
            return injection_ref_state

        prescribed_injection_boundary = PrescribedFluidBoundary(
            boundary_state_func=_target_injection_state_func)

        bndry_config["injection"] = "prescribed_injection"
        bndry_mapping["prescribed_injection"] = prescribed_injection_boundary

    if bndry_config["wall_interface"] == "prescribed":
        interface_ref_state = \
            get_target_state_on_boundary("wall_interface")

        interface_ref_state = force_evaluation(actx, interface_ref_state)

        def _target_interface_state_func(**kwargs):
            return interface_ref_state

        prescribed_interface_boundary = PrescribedFluidBoundary(
            boundary_state_func=_target_interface_state_func)

        bndry_config["wall_interface"] = "prescribed_interface"
        bndry_mapping["prescribed_interface"] = prescribed_interface_boundary

    uncoupled_fluid_boundaries = {}
    uncoupled_fluid_boundaries = assign_fluid_boundaries(
        uncoupled_fluid_boundaries, bndry_mapping)

    # check the boundary condition coverage
    from meshmode.mesh import check_bc_coverage
    #print(f"{uncoupled_fluid_boundaries=}")
    try:
        bound_list = []
        for bound in list(uncoupled_fluid_boundaries.keys()):
            bound_list.append(bound.tag)
        #print(f"{uncoupled_fluid_boundaries=}")
        print(f"{bound_list=}")
        check_bc_coverage(mesh=dcoll.discr_from_dd(dd_vol_fluid).mesh,
                          boundary_tags=bound_list,
                          incomplete_ok=False)
    except (ValueError, RuntimeError):
        print(f"{uncoupled_fluid_boundaries=}")
        raise SimulationConfigurationError(
            "Invalid boundary configuration specified"
        )

    if use_wall:
        uncoupled_wall_boundaries = {
            wall_ffld_bnd.domain_tag: wall_farfield  # pylint: disable=no-member
        }

    current_wv = None
    if use_wall:
        current_wv = force_evaluation(actx, restart_wv)

    restart_stepper_state = make_stepper_state(
        cv=restart_cv,
        tseed=temperature_seed,
        wv=restart_wv,
        av_smu=restart_av_smu,
        av_sbeta=restart_av_sbeta,
        av_skappa=restart_av_skappa,
        av_sd=restart_av_sd)

    # finish initializing the smoothness for non-restarts
    if not restart_filename:
        if use_av > 0:
            restart_stepper_state = update_smoothness_compiled(
                state=restart_stepper_state, time=current_t)

    restart_cv = force_evaluation(actx, restart_stepper_state.cv)
    temperature_seed = force_evaluation(actx, temperature_seed)
    restart_av_smu = force_evaluation(actx, restart_stepper_state.av_smu)
    restart_av_sbeta = force_evaluation(actx, restart_stepper_state.av_sbeta)
    restart_av_skappa = force_evaluation(actx, restart_stepper_state.av_skappa)
    restart_av_sd = force_evaluation(actx, restart_stepper_state.av_sd)

    # set the initial data used by the simulation
    current_fluid_state = create_fluid_state(cv=restart_cv,
                                             temperature_seed=temperature_seed,
                                             smoothness_mu=restart_av_smu,
                                             smoothness_beta=restart_av_sbeta,
                                             smoothness_kappa=restart_av_skappa,
                                             smoothness_d=restart_av_sd)

    if use_wall:
        current_wv = force_evaluation(actx, restart_stepper_state.wv)

    stepper_state = make_stepper_state(
        cv=current_fluid_state.cv,
        tseed=temperature_seed,
        wv=current_wv,
        av_smu=current_fluid_state.dv.smoothness_mu,
        av_sbeta=current_fluid_state.dv.smoothness_beta,
        av_skappa=current_fluid_state.dv.smoothness_kappa,
        av_sd=current_fluid_state.dv.smoothness_d)

    ####################
    # Ignition Sources #
    ####################

    # if you divide by 2.355, 50% of the spark is within this diameter
    # if you divide by 6, 99% of the energy is deposited in this time
    #spark_diameter /= 2.355
    spark_diameter /= 6.0697
    spark_duration /= 6.0697

    # gaussian application in time
    def spark_time_func(t):
        expterm = actx.np.exp((-(t - spark_init_time)**2) /
                              (2*spark_duration*spark_duration))
        return expterm

    if use_ignition == 2:
        from y3prediction.utils import HeatSource
        ignition_source = HeatSource(dim=dim, center=spark_center,
                                      amplitude=spark_strength,
                                      amplitude_func=spark_time_func,
                                      width=spark_diameter)
    else:
        from y3prediction.utils import SparkSource
        ignition_source = SparkSource(dim=dim, center=spark_center,
                                      amplitude=spark_strength,
                                      amplitude_func=spark_time_func,
                                      width=spark_diameter)

    # gaussian application in time
    injection_source_diameter /= 6.0697

    def injection_source_time_func(t):
        scaled_time = injection_source_init_time - t
        # this gives about 96% of the change in the requested time
        xtanh = 4*scaled_time/injection_source_ramp_time
        return 0.5*(1.0 - actx.np.tanh(xtanh))

    from y3prediction.utils import StateSource
    source_mass = injection_source_mass
    source_mom = np.zeros(shape=(dim,))
    source_mom[0] = injection_source_mom_x
    source_mom[1] = injection_source_mom_y
    if dim == 3:
        source_mom[2] = injection_source_mom_z
    source_energy = injection_source_energy
    source_y = y_fuel
    injection_source = StateSource(dim=dim, nspecies=nspecies,
                                   center=injection_source_center,
                                   mass_amplitude=source_mass,
                                   mom_amplitude=source_mom,
                                   energy_amplitude=source_energy,
                                   y_amplitude=source_y,
                                   amplitude_func=injection_source_time_func,
                                   #amplitude_func=None,
                                   width=injection_source_diameter)

    if rank == 0:
        logger.info("Sponges processsing")
    ##################
    # Sponge Sources #
    ##################

    # initialize the sponge field
    sponge_amp = sponge_sigma/current_dt/1000
    from y3prediction.utils import InitSponge

    if init_case == "y3prediction" or init_case == "y3prediction_ramp":
        sponge_init_inlet = InitSponge(x0=inlet_sponge_x0,
                                       thickness=inlet_sponge_thickness,
                                       amplitude=sponge_amp,
                                       direction=-1.0)
        sponge_init_outlet = InitSponge(x0=outlet_sponge_x0,
                                        thickness=outlet_sponge_thickness,
                                        amplitude=sponge_amp)
        if use_injection:
            sponge_init_injection =\
                InitSponge(x0=inj_sponge_x0, thickness=inj_sponge_thickness,
                           amplitude=sponge_amp,
                           xmax=0.66, ymax=-0.01)

        #if use_upstream_injection:
            sponge_init_upstream_injection =\
                InitSponge(x0=upstream_inj_sponge_y0,
                           thickness=inj_sponge_thickness,
                           amplitude=sponge_amp,
                           xmin=0.53, xmax=0.535,
                           ymin=-0.02253, direction=-2.0)

        def _sponge_sigma(sponge_field, x_vec):
            sponge_field = sponge_init_outlet(sponge_field=sponge_field, x_vec=x_vec)
            sponge_field = sponge_init_inlet(sponge_field=sponge_field, x_vec=x_vec)
            if use_injection:
                sponge_field = sponge_init_injection(
                    sponge_field=sponge_field, x_vec=x_vec)
            #if use_upstream_injection:
                sponge_field = sponge_init_upstream_injection(
                    sponge_field=sponge_field, x_vec=x_vec)
            return sponge_field

    elif init_case == "shock1d" or init_case == "flame1d":

        inlet_sponge_x0 = 0.015
        inlet_sponge_thickness = 0.015
        outlet_sponge_x0 = 0.085
        outlet_sponge_thickness = 0.015
        sponge_init_inlet = InitSponge(x0=inlet_sponge_x0,
                                       thickness=inlet_sponge_thickness,
                                       amplitude=sponge_amp,
                                       direction=-1.0)
        sponge_init_outlet = InitSponge(x0=outlet_sponge_x0,
                                        thickness=outlet_sponge_thickness,
                                        amplitude=sponge_amp)

        def _sponge_sigma(sponge_field, x_vec):
            sponge_field = sponge_init_outlet(sponge_field=sponge_field, x_vec=x_vec)
            sponge_field = sponge_init_inlet(sponge_field=sponge_field, x_vec=x_vec)
            return sponge_field

    elif init_case == "unstart":

        inlet_sponge_x0 = -0.315
        inlet_sponge_thickness = 0.010
        outlet_sponge_x0 = 0.666
        outlet_sponge_thickness = 0.100
        top_sponge_x0 = 0.1
        top_sponge_thickness = 0.100

        """
        sponge_init_inlet = InitSponge(x0=inlet_sponge_x0,
                                       thickness=inlet_sponge_thickness,
                                       amplitude=sponge_amp,
                                       direction=-2)
        """
        sponge_init_outlet = InitSponge(x0=outlet_sponge_x0,
                                        thickness=outlet_sponge_thickness,
                                        amplitude=sponge_amp,
                                        direction=2)
        sponge_init_top = InitSponge(x0=top_sponge_x0,
                                     thickness=top_sponge_thickness,
                                     amplitude=sponge_amp,
                                     direction=1.0)

        def _sponge_sigma(sponge_field, x_vec):
            sponge_field = sponge_init_outlet(sponge_field=sponge_field, x_vec=x_vec)
            #sponge_field = sponge_init_inlet(sponge_field=sponge_field, x_vec=x_vec)
            sponge_field = sponge_init_top(sponge_field=sponge_field, x_vec=x_vec)
            return sponge_field

    if use_sponge:
        get_sponge_sigma = actx.compile(_sponge_sigma)

        sponge_sigma = actx.np.zeros_like(restart_cv.mass)
        sponge_sigma = force_evaluation(actx, get_sponge_sigma(sponge_sigma,
                                                               fluid_nodes))

    def _sponge_source(sigma, cv, sponge_cv):
        """Create sponge source."""
        return sigma*(sponge_cv - cv)

    vis_timer = None
    monitor_memory = True
    monitor_performance = 2

    from contextlib import nullcontext
    gc_timer = nullcontext()

    if logmgr:
        logmgr_add_cl_device_info(logmgr, queue)

        vis_timer = IntervalTimer("t_vis", "Time spent visualizing")
        logmgr.add_quantity(vis_timer)

        gc_timer_init = IntervalTimer("t_gc", "Time spent garbage collecting")
        logmgr.add_quantity(gc_timer_init)
        gc_timer = gc_timer_init.get_sub_timer()

        if monitor_performance > 0:
            logmgr.add_watches([
                ("t_step.max", "| Performance:\n| \t walltime: {value:6g} s")
            ])

        if monitor_performance > 1:

            logmgr.add_watches([
                ("t_vis.max", "\n| \t visualization time: {value:6g} s\n"),
                ("t_gc.max", "| \t garbage collection time: {value:6g} s\n"),
                ("t_log.max", "| \t log walltime: {value:6g} s\n")
            ])

        if monitor_memory:
            logmgr_add_device_memory_usage(logmgr, queue)
            logmgr_add_mempool_usage(logmgr, alloc)

            logmgr.add_watches([
                ("memory_usage_python.max",
                 "| Memory:\n| \t python memory: {value:7g} Mb\n")
            ])

            try:
                logmgr.add_watches([
                    ("memory_usage_gpu.max",
                     "| \t gpu memory: {value:7g} Mb\n")
                ])
            except KeyError:
                pass

            logmgr.add_watches([
                ("memory_usage_hwm.max",
                 "| \t memory hwm: {value:7g} Mb\n")])

            from mirgecom.array_context import actx_class_is_numpy

            if not actx_class_is_numpy(actx_class):
                # numpy has no CL mempool
                logmgr.add_watches([
                    ("memory_usage_mempool_managed.max",
                    "| \t mempool total: {value:7g} Mb\n"),
                    ("memory_usage_mempool_active.max",
                    "| \t mempool active: {value:7g} Mb")
                ])

        if use_profiling:
            logmgr.add_watches(["pyopencl_array_time.max"])

    if rank == 0:
        logger.info("Viz & utilities processsing")

    # avoid making a second discretization if viz_order == order
    if viz_order == order:
        fluid_visualizer = make_visualizer(dcoll, volume_dd=dd_vol_fluid)
        if use_wall:
            wall_visualizer = make_visualizer(dcoll, volume_dd=dd_vol_wall)
    else:
        fluid_visualizer = make_visualizer(dcoll, volume_dd=dd_vol_fluid,
                                           vis_order=viz_order)
        if use_wall:
            wall_visualizer = make_visualizer(dcoll, volume_dd=dd_vol_wall,
                                              vis_order=viz_order)

    #    initname = initializer.__class__.__name__
    eosname = eos.__class__.__name__
    init_message = make_init_message(dim=dim, order=order, nelements=local_nelements,
                                     global_nelements=global_nelements,
                                     dt=current_dt, t_final=t_final, nstatus=nstatus,
                                     nviz=nviz, cfl=current_cfl,
                                     constant_cfl=constant_cfl, initname=casename,
                                     eosname=eosname, casename=casename)
    if rank == 0:
        logger.info(init_message)

    # some utility functions
    def vol_min_loc(dd_vol, x):
        from grudge.op import nodal_min_loc
        return actx.to_numpy(nodal_min_loc(dcoll, dd_vol, x,
                                           initial=np.inf))[()]

    def vol_max_loc(dd_vol, x):
        from grudge.op import nodal_max_loc
        return actx.to_numpy(nodal_max_loc(dcoll, dd_vol, x,
                                           initial=-np.inf))[()]

    def vol_min(dd_vol, x):
        return actx.to_numpy(nodal_min(dcoll, dd_vol, x,
                                       initial=np.inf))[()]

    def vol_max(dd_vol, x):
        return actx.to_numpy(nodal_max(dcoll, dd_vol, x,
                                       initial=-np.inf))[()]

    def global_range_check(dd_vol, array, min_val, max_val):
        return global_reduce(
            check_range_local(
                dcoll, dd_vol, array, min_val, max_val), op="lor")

    def my_write_status_lite(step, t, t_wall):
        status_msg = (f"\n--     step {step:9d}:"
                      f"\n----   fluid sim time {t:1.8e}")
        if use_wall:
            status_msg += (f", wall sim time {t_wall:1.8e}")

        if rank == 0:
            logger.info(status_msg)

    def my_write_status_fluid(fluid_state, dt, cfl_fluid):
        cv = fluid_state.cv
        dv = fluid_state.dv

        status_msg = (f"----   dt {dt:1.3e},"
                      f" cfl_fluid {cfl_fluid:1.8f}")

        pmin = vol_min(dd_vol_fluid, dv.pressure)
        pmax = vol_max(dd_vol_fluid, dv.pressure)
        tmin = vol_min(dd_vol_fluid, dv.temperature)
        tmax = vol_max(dd_vol_fluid, dv.temperature)

        from pytools.obj_array import obj_array_vectorize
        y_min = obj_array_vectorize(lambda x: vol_min(dd_vol_fluid, x),
                                      cv.species_mass_fractions)
        y_max = obj_array_vectorize(lambda x: vol_max(dd_vol_fluid, x),
                                      cv.species_mass_fractions)

        dv_status_msg = (
            f"\n------ P       (min, max) (Pa) = ({pmin:1.9e}, {pmax:1.9e})")
        dv_status_msg += (
            f"\n------ T_fluid (min, max) (K)  = ({tmin:7g}, {tmax:7g})")

        if eos_type == 1:
            # check the temperature convergence
            # a single call to get_temperature_update is like taking an additional
            # Newton iteration and gives us a residual
            temp_resid = get_temperature_update_compiled(
                cv, dv.temperature)/dv.temperature
            temp_err_min = vol_min(dd_vol_fluid, temp_resid)
            temp_err_max = vol_max(dd_vol_fluid, temp_resid)
            dv_status_msg += (
                f"\n------ T_resid (min, max)      = "
                f"({temp_err_min:1.5e}, {temp_err_max:1.5e})")

        for i in range(nspecies):
            dv_status_msg += (
                f"\n------ y_{species_names[i]:5s} (min, max)      = "
                f"({y_min[i]:1.3e}, {y_max[i]:1.3e})")
        #dv_status_msg += "\n"
        status_msg += dv_status_msg

        if rank == 0:
            logger.info(status_msg)

    def my_write_status_wall(wall_temperature, dt, cfl_wall):
        status_msg = (f"----   wall dt {dt:1.3e},"
                      f" cfl_wall {cfl_wall:1.8f}")

        twmin = vol_min(dd_vol_wall, wall_temperature)
        twmax = vol_max(dd_vol_wall, wall_temperature)

        status_msg += (
            f"\n------ T_wall  (min, max) (K)  = ({twmin:7g}, {twmax:7g})")

        if rank == 0:
            logger.info(status_msg)

    def compute_viz_fields_coupled(fluid_state, wv, wdv, time):

        cv = fluid_state.cv
        dv = fluid_state.dv

        # update the boundaries and compute the gradients
        # shared by artificial viscosity and the operators
        # this updates the coupling between the fluid and wall
        (updated_fluid_boundaries,
         updated_wall_boundaries,
         fluid_operator_states_quad,
         grad_fluid_cv,
         grad_fluid_t,
         grad_wall_t) = update_coupled_boundaries(
            dcoll=dcoll,
            gas_model=gas_model,
            fluid_dd=dd_vol_fluid, wall_dd=dd_vol_wall,
            fluid_boundaries=uncoupled_fluid_boundaries,
            wall_boundaries=uncoupled_wall_boundaries,
            interface_noslip=noslip,
            fluid_state=fluid_state,
            wall_kappa=wdv.thermal_conductivity,
            wall_temperature=wdv.temperature,
            time=time,
            wall_penalty_amount=wall_penalty_amount,
            quadrature_tag=quadrature_tag,
            limiter_func=limiter_func,
            comm_tag=_InitCommTag)

        # try making sure the stuff that comes back is used
        # even if it's a zero contribution
        fluid_rhs = ns_operator(
            dcoll=dcoll,
            gas_model=gas_model,
            dd=dd_vol_fluid,
            use_esdg=use_esdg,
            operator_states_quad=fluid_operator_states_quad,
            grad_cv=grad_fluid_cv,
            grad_t=grad_fluid_t,
            boundaries=updated_fluid_boundaries,
            inviscid_numerical_flux_func=inviscid_numerical_flux_func,
            viscous_numerical_flux_func=viscous_numerical_flux_func,
            state=fluid_state,
            time=time,
            quadrature_tag=quadrature_tag,
            comm_tag=(_InitCommTag, _FluidOperatorCommTag))

        wall_energy_rhs = diffusion_operator(
            dcoll=dcoll,
            kappa=wdv.thermal_conductivity,
            boundaries=updated_wall_boundaries,
            u=wdv.temperature,
            quadrature_tag=quadrature_tag,
            dd=dd_vol_wall,
            grad_u=grad_wall_t,
            comm_tag=(_InitCommTag, _WallOperatorCommTag))

        cv = cv + 0.*fluid_rhs

        wall_mass_rhs = actx.np.zeros_like(wv.mass)
        wall_ox_mass_rhs = actx.np.zeros_like(wv.mass)
        wall_rhs = wall_time_scale * WallVars(
            mass=wall_mass_rhs,
            energy=wall_energy_rhs,
            ox_mass=wall_ox_mass_rhs)

        wv = wv + 0.*wall_rhs

        av_smu = actx.zeros_like(cv.mass)
        av_sbeta = actx.zeros_like(cv.mass)
        av_skappa = actx.zeros_like(cv.mass)
        av_sd = actx.zeros_like(cv.mass)

        # now compute the smoothness part
        if use_av == 1:
            av_smu = compute_smoothness(cv, dv, grad_fluid_cv)
        elif use_av == 2:
            av_smu, av_sbeta, av_skappa = \
                compute_smoothness_mbk(cv, dv, grad_fluid_cv, grad_fluid_t)
        elif use_av == 3:
            av_smu, av_sbeta, av_skappa, av_sd = \
                compute_smoothness_mbkd(cv, dv, grad_fluid_cv, grad_fluid_t)

        from mirgecom.fluid import (
            velocity_gradient,
            species_mass_fraction_gradient
        )
        grad_v = velocity_gradient(cv, grad_fluid_cv)
        grad_y = species_mass_fraction_gradient(cv, grad_fluid_cv)

        local_fluid_viz_fields = {}
        local_fluid_viz_fields["smoothness_mu"] = [av_smu]
        local_fluid_viz_fields["smoothness_beta"] = [av_sbeta]
        local_fluid_viz_fields["smoothness_kappa"] = [av_skappa]
        local_fluid_viz_fields["smoothness_d"] = [av_sd]

        return make_obj_array([av_smu, av_sbeta, av_skappa, av_sd,
                               grad_v, grad_y, grad_fluid_t, grad_fluid_cv,
                               grad_wall_t])

    compute_viz_fields_coupled_compiled = actx.compile(compute_viz_fields_coupled)

    def compute_viz_fields(fluid_state, time):

        cv = fluid_state.cv
        dv = fluid_state.dv

        grad_fluid_cv = grad_cv_operator(
            dcoll=dcoll, gas_model=gas_model, dd=dd_vol_fluid,
            state=fluid_state, boundaries=uncoupled_fluid_boundaries,
            time=time, quadrature_tag=quadrature_tag)

        grad_fluid_t = fluid_grad_t_operator(
            dcoll=dcoll, gas_model=gas_model, dd=dd_vol_fluid,
            state=fluid_state, boundaries=uncoupled_fluid_boundaries,
            time=time, quadrature_tag=quadrature_tag)

        av_smu = actx.zeros_like(cv.mass)
        av_sbeta = actx.zeros_like(cv.mass)
        av_skappa = actx.zeros_like(cv.mass)
        av_sd = actx.zeros_like(cv.mass)

        # now compute the smoothness part
        if use_av == 1:
            av_smu = compute_smoothness(cv, dv, grad_fluid_cv)
        elif use_av == 2:
            av_smu, av_sbeta, av_skappa = \
                compute_smoothness_mbk(cv, dv, grad_fluid_cv, grad_fluid_t)
        elif use_av == 3:
            av_smu, av_sbeta, av_skappa, av_sd = \
                compute_smoothness_mbkd(cv, dv, grad_fluid_cv, grad_fluid_t)

        from mirgecom.fluid import (
            velocity_gradient,
            species_mass_fraction_gradient
        )
        grad_v = velocity_gradient(cv, grad_fluid_cv)
        grad_y = species_mass_fraction_gradient(cv, grad_fluid_cv)

        local_fluid_viz_fields = {}
        local_fluid_viz_fields["smoothness_mu"] = [av_smu]
        local_fluid_viz_fields["smoothness_beta"] = [av_sbeta]
        local_fluid_viz_fields["smoothness_kappa"] = [av_skappa]
        local_fluid_viz_fields["smoothness_d"] = [av_sd]

        return make_obj_array([av_smu, av_sbeta, av_skappa, av_sd,
                               grad_v, grad_y, grad_fluid_t, grad_fluid_cv])

    compute_viz_fields_compiled = actx.compile(compute_viz_fields)

    def my_write_viz(step, t, t_wall, viz_state, viz_dv,
                     theta_rho, theta_Y, theta_pres,
                     ts_field_fluid, ts_field_wall, dump_number):

        if rank == 0:
            print(f"******** Writing Fluid Visualization File {dump_number}"
                  f" at step {step},"
                  f" sim time {t:1.6e} s ********")

        if use_wall:
            fluid_state = viz_state[0]
            wv = viz_state[1]
            dv = viz_dv[0]
            wdv = viz_dv[1]
        else:
            fluid_state = viz_state
            dv = viz_dv
            wv = None
            wdv = None

        cv = fluid_state.cv

        # basic viz quantities, things here are difficult (or impossible) to compute
        # in post-processing
        fluid_viz_fields = [("cv", cv),
                            ("dv", dv),
                            ("dt" if constant_cfl else "cfl", ts_field_fluid)]

        if use_wall:
            wall_kappa = wdv.thermal_conductivity
            wall_temperature = wdv.temperature

            if rank == 0:
                print(f"******** Writing Wall Visualization File {dump_number}"
                      f" at step {step},"
                      f" sim time {t_wall:1.6e} s ********")

            wall_viz_fields = [
                ("wv", wv),
                ("wall_kappa", wall_kappa),
                ("wall_temperature", wall_temperature),
                ("dt" if constant_cfl else "cfl", ts_field_wall)
            ]

        # extra viz quantities, things here are often used for post-processing
        if viz_level > 0:
            mach = cv.speed / dv.speed_of_sound
            fluid_viz_ext = [("mach", mach),
                             ("velocity", cv.velocity)]
            fluid_viz_fields.extend(fluid_viz_ext)

            internal_energy_density = cv.energy - 0.5*cv.mass*np.dot(
                cv.velocity, cv.velocity)
            internal_energy = internal_energy_density/cv.mass
            enthalpy = internal_energy + dv.pressure/cv.mass

            fluid_viz_ext = [("internal_energy", internal_energy),
                             ("internal_energy_density", internal_energy_density),
                             ("enthalpy", enthalpy)]
            fluid_viz_fields.extend(fluid_viz_ext)

            # species mass fractions
            fluid_viz_fields.extend(
                ("Y_"+species_names[i], cv.species_mass_fractions[i])
                for i in range(nspecies))

            # entropy
            gamma = gas_model.eos.gamma(cv, dv.temperature)
            """
            if eos_type == 1:

                species_entropy = np.zeros(nspecies, dtype=object)
                entropy = actx.zeros_like(cv.mass)
                for i in range(nspecies):
                    species_entropy[i] = \
                        pyro_mech.get_species_entropies_r(dv.temperature)
                    entropy = entropy +\
                        species_entropy[i]*cv.species_mass_fractions[i]
                entropy = entropy*pyro_mech.get_specific_gas_constant(
                    cv.species_mass_fractions)
            else:
                entropy = actx.np.log(dv.pressure/(cv.mass**gamma))
                """
            entropy = actx.np.log(dv.pressure/(cv.mass**gamma))

            fluid_viz_ext = [("entropy", entropy),
                             ("gamma", gamma)]
            fluid_viz_fields.extend(fluid_viz_ext)

            if eos_type == 1:
                temp_resid = get_temperature_update_compiled(
                    cv, dv.temperature)/dv.temperature
                production_rates = compute_production_rates(cv,
                                                            dv.temperature)
                fluid_viz_ext = [("temp_resid", temp_resid),
                                 ("production_rates", production_rates)]
                fluid_viz_fields.extend(fluid_viz_ext)

            # expand to include species diffusivities?
            fluid_viz_ext = [("mu", fluid_state.viscosity),
                             ("beta", fluid_state.bulk_viscosity),
                             ("kappa", fluid_state.thermal_conductivity)]
            fluid_viz_fields.extend(fluid_viz_ext)

            if transport_type > 0:
                fluid_diffusivity = fluid_state.species_diffusivity
                fluid_viz_fields.extend(
                    ("D_"+species_names[i], fluid_diffusivity[i])
                    for i in range(nspecies))

            if nparts > 1:
                fluid_viz_ext = [("rank", rank)]
                fluid_viz_fields.extend(fluid_viz_ext)

            if use_wall:
                wall_viz_ext = [("wall_kappa", wall_kappa)]
                wall_viz_fields.extend(wall_viz_ext)

                if nparts > 1:
                    wall_viz_ext = [("rank", rank)]
                    wall_viz_fields.extend(wall_viz_ext)

        # additional viz quantities, add in some non-dimensional numbers
        if viz_level > 1:
            cell_Re = (cv.mass*cv.speed*char_length_fluid /
                fluid_state.viscosity)
            cp = gas_model.eos.heat_capacity_cp(cv, fluid_state.temperature)
            alpha_heat = fluid_state.thermal_conductivity/cp/cv.mass
            nu = fluid_state.viscosity/fluid_state.mass_density

            cell_Pe_momentum = char_length_fluid*fluid_state.wavespeed/nu

            cell_Pe_thermal = char_length_fluid*fluid_state.wavespeed/alpha_heat

            from mirgecom.viscous import get_local_max_species_diffusivity
            d_alpha_max = \
                get_local_max_species_diffusivity(
                    fluid_state.array_context,
                    fluid_state.species_diffusivity
                )

            cell_Pe_diffusion = char_length_fluid*fluid_state.wavespeed/d_alpha_max

            # these are useful if our transport properties
            # are not constant on the mesh
            # prandtl
            # schmidt_number
            # damkohler_number
            viz_ext = [("Re", cell_Re),
                       ("Pe_momentum", cell_Pe_momentum),
                       ("Pe_thermal", cell_Pe_thermal),
                       ("Pe_diffusion", cell_Pe_diffusion)]
            fluid_viz_fields.extend(viz_ext)
            viz_ext = [("char_length_fluid", char_length_fluid),
                       ("char_length_fluid_smooth", smoothed_char_length_fluid),
                       ("sponge_sigma", sponge_sigma)]
            fluid_viz_fields.extend(viz_ext)

            cfl_fluid_inv = char_length_fluid / (fluid_state.wavespeed)
            cfl_fluid_visc = char_length_fluid**2 / nu
            cfl_fluid_spec_diff = char_length_fluid**2 / d_alpha_max
            cfl_fluid_heat_diff = (char_length_fluid**2 / alpha_heat)

            viz_ext = [
                       ("cfl_fluid_inv", current_dt/cfl_fluid_inv),
                       ("cfl_fluid_visc", current_dt/cfl_fluid_visc),
                       ("cfl_fluid_heat_diff", current_dt/cfl_fluid_heat_diff),
                       ("cfl_fluid_spec_diff", current_dt/cfl_fluid_spec_diff)]
            fluid_viz_fields.extend(viz_ext)

            if use_wall:
                cell_alpha = wall_model.thermal_diffusivity(
                    wv.mass, wall_temperature, wall_kappa)
                viz_ext = [("alpha", cell_alpha)]
                wall_viz_fields.extend(viz_ext)

        # debbuging viz quantities, things here are used for diagnosing run issues
        if viz_level > 2:

            if use_species_limiter:
                viz_ext = [("theta_rho", theta_rho),
                           ("theta_Y", theta_Y),
                           ("theta_pressure", theta_pres)]
                fluid_viz_fields.extend(viz_ext)

            if use_wall:
                viz_stuff = compute_viz_fields_coupled_compiled(
                    fluid_state=fluid_state,
                    wv=wv,
                    wdv=wdv,
                    time=t)
            else:
                viz_stuff = compute_viz_fields_compiled(
                    fluid_state=fluid_state,
                    time=t)

            av_smu = viz_stuff[0]
            av_sbeta = viz_stuff[1]
            av_skappa = viz_stuff[2]
            av_sd = viz_stuff[3]
            grad_v = viz_stuff[4]
            grad_y = viz_stuff[5]
            grad_fluid_t = viz_stuff[6]
            grad_cv = viz_stuff[7]

            if use_wall:
                grad_wall_t = viz_stuff[8]

            viz_ext = [("smoothness_mu", av_smu),
                       ("smoothness_beta", av_sbeta),
                       ("smoothness_kappa", av_skappa),
                       ("smoothness_d", av_sd)]
            fluid_viz_fields.extend(viz_ext)

            if use_drop_order:
                smoothness = smoothness_indicator(dcoll, cv.mass, dd=dd_vol_fluid,
                                                  kappa=kappa_sc, s0=s0_sc)
                viz_ext = [("smoothness", smoothness)]
                fluid_viz_fields.extend(viz_ext)

            # write out grad_cv
            viz_ext = [("grad_rho", grad_cv.mass),
                       ("grad_e", grad_cv.energy),
                       ("grad_rhou", grad_cv.momentum[0]),
                       ("grad_rhov", grad_cv.momentum[1])]
            if dim == 3:
                viz_ext.extend([("grad_rhow", grad_cv.momentum[2])])

            viz_ext.extend(("grad_rhoY_"+species_names[i], grad_cv.species_mass[i])
                           for i in range(nspecies))
            fluid_viz_fields.extend(viz_ext)

            viz_ext = [("grad_temperature", grad_fluid_t),
                       ("grad_v_x", grad_v[0]),
                       ("grad_v_y", grad_v[1])]
            if dim == 3:
                viz_ext.extend([("grad_v_z", grad_v[2])])

            viz_ext.extend(("grad_Y_"+species_names[i], grad_y[i])
                           for i in range(nspecies))
            fluid_viz_fields.extend(viz_ext)

            if use_wall:
                viz_ext = [("grad_temperature_wall", grad_wall_t)]
                wall_viz_fields.extend(viz_ext)

            """
            elem_average = element_average_cv(cv)
            elem_minimum = element_minimum_cv(cv)
            elem_maximum = element_maximum_cv(cv)
            neighbor_min_avg_cv = neighbor_minimum_cv(elem_average)
            neighbor_min_min_cv = neighbor_minimum_cv(elem_minimum)
            neighbor_max_avg_cv = neighbor_maximum_cv(elem_average)
            neighbor_max_max_cv = neighbor_maximum_cv(elem_maximum)

            elem_average_pres = element_average(dcoll, dv.pressure)
            elem_minimum_pres = element_minimum(dcoll, dv.pressure)
            elem_maximum_pres = element_maximum(dcoll, dv.pressure)
            neighbor_min_avg_pres = _neighbor_minimum(elem_average_pres)
            neighbor_min_min_pres = _neighbor_minimum(elem_minimum_pres)
            neighbor_max_avg_pres = _neighbor_maximum(elem_average_pres)
            neighbor_max_max_pres = _neighbor_maximum(elem_maximum_pres)

            viz_ext = [("element_average", elem_average),
                       ("element_minimum", elem_minimum),
                       ("element_maximum", elem_maximum),
                       ("neighbor_min_min_pres", neighbor_min_min_pres),
                       ("neighbor_max_max_pres", neighbor_max_max_pres),
                       ("neighbor_min_avg_pres", neighbor_min_avg_pres),
                       ("neighbor_max_avg_pres", neighbor_max_avg_pres)]
            fluid_viz_fields.extend(viz_ext)
        """

        write_visfile(
            dcoll, fluid_viz_fields, fluid_visualizer,
            vizname=vizname+"-fluid", step=dump_number, t=t,
            overwrite=True, comm=comm, vis_timer=vis_timer)

        if rank == 0:
            print("******** Done Writing Fluid Visualization File ********")

        if use_wall:
            write_visfile(
                dcoll, wall_viz_fields, wall_visualizer,
                vizname=vizname+"-wall", step=dump_number, t=t_wall,
                overwrite=True, comm=comm, vis_timer=vis_timer)

            if rank == 0:
                print("******** Done Writing Wall Visualization File ********")

    def my_write_restart(step, t, t_wall, state):
        if rank == 0:
            print(f"******** Writing Restart File at step {step}, "
                  f"sim time {t:1.6e} s ********")

        restart_fname = restart_pattern.format(cname=casename, step=step, rank=rank)

        if restart_fname != restart_filename:
            restart_data = {
                "volume_to_local_mesh_data": volume_to_local_mesh_data,
                "cv": state.cv,
                "av_smu": state.av_smu,
                "av_sbeta": state.av_sbeta,
                "av_skappa": state.av_skappa,
                "av_sd": state.av_sd,
                "temperature_seed": state.tseed,
                "nspecies": nspecies,
                "t": t,
                "step": step,
                "order": order,
                "last_viz_interval": last_viz_interval,
                "global_nelements": global_nelements,
                "num_parts": nparts
            }

            if use_wall:
                restart_data["wv"] = state.wv
                restart_data["t_wall"] = t_wall

            write_restart_file(actx, restart_data, restart_fname, comm)

        if rank == 0:
            print("******** Done Writing Restart File ********")

    def report_violators(ary, data_min, data_max):

        data = np.ravel(actx.to_numpy(ary)[0])
        nodes_x = np.ravel(actx.to_numpy(fluid_nodes)[0])
        nodes_y = np.ravel(actx.to_numpy(fluid_nodes)[1])
        if dim == 3:
            nodes_z = np.ravel(actx.to_numpy(fluid_nodes)[2])

        mask = (data < data_min) | (data > data_max)

        if np.any(mask):
            guilty_node_x = nodes_x[mask]
            guilty_node_y = nodes_y[mask]
            if dim == 3:
                guilty_node_z = nodes_z[mask]
            guilty_data = data[mask]
            for i in range(len(guilty_data)):
                if dim == 2:
                    logger.info("Violation at nodal location "
                                f"({guilty_node_x[i]}, {guilty_node_y[i]}): "
                                f"data value {guilty_data[i]}")
                else:
                    logger.info("Violation at nodal location "
                                f"({guilty_node_x[i]}, {guilty_node_y[i]}, "
                                f"{guilty_node_z[i]}): "
                                f"data value {guilty_data[i]}")
                if i > 50:
                    logger.info("Violators truncated at 50")
                    break

    def my_health_check(fluid_state, wall_temperature):
        health_error = False
        cv = fluid_state.cv
        dv = fluid_state.dv

        dv_fields = ["temperature",
                     "pressure",
                     "smoothness_mu",
                     "smoothness_kappa",
                     "smoothness_d",
                     "smoothness_beta"]

        for field in dv_fields:
            field_name = field
            field_val = getattr(dv, field_name)
            if check_naninf_local(dcoll, dd_vol_fluid, field_val):
                health_error = True
                logger.info(f"{rank=}: NANs/Infs in {field_name} data.")
                print(f"{rank=}: NANs/Infs in {field_name} data.")

        if use_wall:
            if check_naninf_local(dcoll, dd_vol_wall, wall_temperature):
                health_error = True
                logger.info(f"{rank=}: NANs/Infs in wall temperature data.")
                print(f"{rank=}: NANs/Infs in wall temperature data.")

        # These range checking bits seem oblivious/impervious to NANs
        if global_range_check(dd_vol_fluid, dv.pressure,
                              health_pres_min, health_pres_max):
            health_error = True
            p_min = vol_min(dd_vol_fluid, dv.pressure)
            p_max = vol_max(dd_vol_fluid, dv.pressure)
            p_min_loc = vol_min_loc(dd_vol_fluid, dv.pressure)
            p_max_loc = vol_max_loc(dd_vol_fluid, dv.pressure)

            if rank == 0:
                logger.info("Pressure range violation:\n"
                             "\tSpecified Limits "
                            f"({health_pres_min=}, {health_pres_max=})\n"
                            f"\tGlobal Range     ({p_min:1.9e}, {p_max:1.9e})")
            logger.info(f"{rank=}: "
                        f"Local Range      ({p_min_loc:1.9e}, {p_max_loc:1.9e})")
            print(f"{rank=}: Local Pressure Range "
                  f"({p_min_loc:1.9e}, {p_max_loc:1.9e})")
            report_violators(dv.pressure, health_pres_min, health_pres_max)

        if global_range_check(dd_vol_fluid, dv.temperature,
                              health_temp_min, health_temp_max):
            health_error = True
            t_min = vol_min(dd_vol_fluid, dv.temperature)
            t_max = vol_max(dd_vol_fluid, dv.temperature)
            t_min_loc = vol_min_loc(dd_vol_fluid, dv.temperature)
            t_max_loc = vol_max_loc(dd_vol_fluid, dv.temperature)
            if rank == 0:
                logger.info("Temperature range violation:\n"
                             "\tSpecified Limits "
                            f"({health_temp_min=}, {health_temp_max=})\n"
                            f"\tGlobal Range     ({t_min:7g}, {t_max:7g})")
            logger.info(f"{rank=}: "
                        f"Local Range      ({t_min_loc:7g}, {t_max_loc:7g})")
            print(f"{rank=}: Local Temperature Range "
                  f"({t_min_loc:1.9e}, {t_max_loc:1.9e})")
            report_violators(dv.temperature, health_temp_min, health_temp_max)

        if use_wall:
            if global_range_check(dd_vol_wall, wall_temperature,
                                  health_temp_min, health_temp_max):
                health_error = True
                t_min = vol_min(dd_vol_wall, wall_temperature)
                t_max = vol_max(dd_vol_wall, wall_temperature)
                logger.info(
                    f"{rank=}:"
                    "Wall temperature range violation: "
                    f"Simulation Range ({t_min=}, {t_max=}) "
                    f"Specified Limits ({health_temp_min=}, {health_temp_max=})")
                t_min_loc = vol_min(dd_vol_wall, wall_temperature)
                t_max_loc = vol_max(dd_vol_wall, wall_temperature)
                print(f"{rank=}: Local Wall Temperature Range "
                      f"({t_min_loc:1.9e}, {t_max_loc:1.9e})")

        for i in range(nspecies):
            if global_range_check(dd_vol_fluid, cv.species_mass_fractions[i],
                                  health_mass_frac_min, health_mass_frac_max):
                health_error = True
                y_min = vol_min(dd_vol_fluid, cv.species_mass_fractions[i])
                y_max = vol_max(dd_vol_fluid, cv.species_mass_fractions[i])
                y_min_loc = vol_min_loc(dd_vol_fluid, cv.species_mass_fractions[i])
                y_max_loc = vol_max_loc(dd_vol_fluid, cv.species_mass_fractions[i])
                if rank == 0:
                    logger.info("Species mass fraction range violation:\n"
                                 "\tSpecified Limits "
                                f"({health_mass_frac_min=}, "
                                f"{health_mass_frac_max=})\n"
                                f"\tGlobal Range     {species_names[i]}:"
                                f"({y_min:1.3e}, {y_max:1.3e})")
                logger.info(f"{rank=}: "
                            f"Local Range      {species_names[i]}: "
                            f"({y_min_loc:1.3e}, {y_max_loc:1.3e})")
                print(f"{rank=}: "
                      f"Local Range      {species_names[i]}: "
                      f"({y_min_loc:1.3e}, {y_max_loc:1.3e})")
                report_violators(cv.species_mass_fractions[i],
                                 health_mass_frac_min, health_mass_frac_max)

        if eos_type == 1:
            # check the temperature convergence
            # a single call to get_temperature_update is like taking an additional
            # Newton iteration and gives us a residual
            temp_resid = get_temperature_update_compiled(
                cv, dv.temperature)/dv.temperature
            temp_err = vol_max(dd_vol_fluid, temp_resid)
            temp_err_loc = vol_max_loc(dd_vol_fluid, temp_resid)
            if temp_err > pyro_temp_tol:
                health_error = True
                logger.info(f"{rank=}:"
                             "Temperature is not converged "
                            f"{temp_err=} > {pyro_temp_tol}.")
                logger.info(f"{rank=}: Temperature is not converged."
                            f" Local Residual {temp_err_loc:7g} > {pyro_temp_tol}")
                print(f"{rank=}: Local Temperature Residual ({temp_err_loc:1.9e})")

        return health_error

    def my_get_viscous_timestep(dcoll, fluid_state):

        nu = 0
        d_alpha_max = 0

        if fluid_state.is_viscous:
            from mirgecom.viscous import get_local_max_species_diffusivity
            nu = fluid_state.viscosity/fluid_state.mass_density
            d_alpha_max = \
                get_local_max_species_diffusivity(
                    fluid_state.array_context,
                    fluid_state.species_diffusivity
                )

        return (
            char_length_fluid / (fluid_state.wavespeed
            + ((nu + d_alpha_max) / char_length_fluid))
        )

    if use_wall:
        def my_get_wall_timestep(dcoll, wv, wall_kappa, wall_temperature):

            return (
                char_length_wall*char_length_wall
                / (
                    wall_time_scale
                    * actx.np.maximum(
                        wall_model.thermal_diffusivity(
                            wv.mass, wall_temperature, wall_kappa),
                        wall_model.oxygen_diffusivity)))

        def _my_get_timestep_wall(
                dcoll, wv, wall_kappa, wall_temperature, t, dt, cfl, t_final,
                constant_cfl=False, wall_dd=DD_VOLUME_ALL):

            actx = wall_kappa.array_context
            mydt = dt
            if constant_cfl:
                from grudge.op import nodal_min
                ts_field = cfl*my_get_wall_timestep(
                    dcoll=dcoll, wv=wv, wall_kappa=wall_kappa,
                    wall_temperature=wall_temperature)
                mydt = actx.to_numpy(
                    nodal_min(
                        dcoll, wall_dd, ts_field, initial=np.inf))[()]
            else:
                from grudge.op import nodal_max
                ts_field = mydt/my_get_wall_timestep(
                    dcoll=dcoll, wv=wv, wall_kappa=wall_kappa,
                    wall_temperature=wall_temperature)
                cfl = actx.to_numpy(
                    nodal_max(
                        dcoll, wall_dd, ts_field, initial=0.))[()]

            return ts_field, cfl, mydt

    #my_get_timestep = actx.compile(_my_get_timestep)
    if use_wall:
        my_get_timestep_wall = _my_get_timestep_wall

    def _my_get_timestep(
            dcoll, fluid_state, t, dt, cfl, t_final, constant_cfl=False,
            fluid_dd=DD_VOLUME_ALL):

        mydt = dt
        if constant_cfl:
            from grudge.op import nodal_min
            ts_field = cfl*my_get_viscous_timestep(
                dcoll=dcoll, fluid_state=fluid_state)
            mydt = fluid_state.array_context.to_numpy(nodal_min(
                    dcoll, fluid_dd, ts_field, initial=np.inf))[()]
        else:
            from grudge.op import nodal_max
            ts_field = mydt/my_get_viscous_timestep(
                dcoll=dcoll, fluid_state=fluid_state)
            cfl = fluid_state.array_context.to_numpy(nodal_max(
                    dcoll, fluid_dd, ts_field, initial=0.))[()]

        return ts_field, cfl, mydt

    #my_get_timestep = actx.compile(_my_get_timestep)
    my_get_timestep = _my_get_timestep

    def _check_time(time, dt, interval, interval_type):
        toler = 1.e-6
        status = False

        dumps_so_far = math.floor((time-t_start)/interval)

        # dump if we just passed a dump interval
        if interval_type == 2:
            time_till_next = (dumps_so_far + 1)*interval - time
            steps_till_next = math.floor(time_till_next/dt)

            # reduce the timestep going into a dump to avoid a big variation in dt
            if steps_till_next < 5:
                dt_new = dt
                extra_time = time_till_next - steps_till_next*dt
                #if actx.np.abs(extra_time/dt) > toler:
                if abs(extra_time/dt) > toler:
                    dt_new = time_till_next/(steps_till_next + 1)

                if steps_till_next < 1:
                    dt_new = time_till_next

                dt = dt_new

            time_from_last = time - t_start - (dumps_so_far)*interval
            if abs(time_from_last/dt) < toler:
                status = True
        else:
            time_from_last = time - t_start - (dumps_so_far)*interval
            if time_from_last < dt:
                status = True

        return status, dt, dumps_so_far + last_viz_interval

    #check_time = _check_time

    def my_pre_step(step, t, dt, state):

        # I don't think this should be needed, but shouldn't hurt anything
        #state = force_evaluation(actx, state)

        stepper_state = make_stepper_state_obj(state)

        if check_step(step=step, interval=ngarbage):
            with gc_timer:
                from warnings import warn
                warn("Running gc.collect() to work around memory growth issue "
                     "https://github.com/illinois-ceesd/mirgecom/issues/839")
                import gc
                gc.collect()

        # Filter *first* because this will be most straightfwd to
        # understand and move. For this to work, this routine
        # must pass back the filtered CV in the state.
        if check_step(step=step, interval=soln_nfilter):
            #cv, tseed, av_smu, av_sbeta, av_skappa, wv = state
            cv = filter_cv_compiled(stepper_state.cv)
            stepper_state = stepper_state.replace(cv=cv)

        if use_drop_order:
            # this limits the solution at the shock front,
            smoothness = smoothness_indicator(dcoll, stepper_state.cv.mass,
                                              dd=dd_vol_fluid,
                                              kappa=kappa_sc, s0=s0_sc)
            #smoothness = actx.zeros_like(stepper_state.cv.mass) + 1.0
            cv = drop_order_cv(stepper_state.cv, smoothness, drop_order_strength)
            stepper_state = stepper_state.replace(cv=cv)

        # we can't get the limited viz data back from create_fluid_state
        # so call the limiter directly first, basically doing the limiting twice
        theta_rho = actx.np.zeros_like(stepper_state.cv.mass)
        theta_Y = actx.np.zeros_like(stepper_state.cv.mass)
        theta_pres = actx.np.zeros_like(stepper_state.cv.mass)
        if viz_level == 3 and use_species_limiter == 2:
            cv_lim, theta_rho, theta_Y, theta_pres = \
                limiter_func(cv=stepper_state.cv, gas_model=gas_model,
                             temperature_seed=stepper_state.tseed,
                             dd=dd_vol_fluid, viz_theta=True)

        fluid_state = create_fluid_state(cv=stepper_state.cv,
                                         temperature_seed=stepper_state.tseed,
                                         smoothness_mu=stepper_state.av_smu,
                                         smoothness_beta=stepper_state.av_sbeta,
                                         smoothness_kappa=stepper_state.av_skappa,
                                         smoothness_d=stepper_state.av_sd)

        if use_wall:
            wdv = create_wall_dependent_vars_compiled(stepper_state.wv)
        cv = fluid_state.cv  # reset cv to limited version
        tseed = fluid_state.temperature

        # This re-creation of the state resets *tseed* to current temp and forces the
        # limited cv into state
        stepper_state = stepper_state.replace(cv=cv, tseed=tseed)

        try:
            if logmgr:
                logmgr.tick_before()

            # disable non-constant dt timestepping for now
            # re-enable when we're ready

            do_viz = check_step(step=step, interval=nviz)
            do_restart = check_step(step=step, interval=nrestart)
            do_health = check_step(step=step, interval=nhealth)
            do_status = check_step(step=step, interval=nstatus)
            next_dump_number = step

            if any([do_viz, do_restart, do_health, do_status]):
                if not force_eval:
                    fluid_state = force_evaluation(actx, fluid_state)
                    #state = force_evaluation(actx, state)
                    if use_wall:
                        wv = force_evaluation(actx, stepper_state.wv)
                elif use_wall:
                    wv = stepper_state.wv  # pylint: disable=no-member

                dv = fluid_state.dv

                ts_field_fluid, cfl_fluid, dt_fluid = my_get_timestep(
                    dcoll=dcoll, fluid_state=fluid_state,
                    t=t, dt=dt, cfl=current_cfl, t_final=t_final,
                    constant_cfl=constant_cfl, fluid_dd=dd_vol_fluid)

                ts_field_wall = None
                if use_wall:
                    ts_field_wall, cfl_wall, dt_wall = my_get_timestep_wall(
                        dcoll=dcoll, wv=wv, wall_kappa=wdv.thermal_conductivity,
                        wall_temperature=wdv.temperature, t=t, dt=dt,
                        cfl=current_cfl, t_final=t_final, constant_cfl=constant_cfl,
                        wall_dd=dd_vol_wall)
                else:
                    cfl_wall = cfl_fluid

            """
            # adjust time for constant cfl, use the smallest timescale
            dt_const_cfl = 100.
            if constant_cfl:
                dt_const_cfl = np.minimum(dt_fluid, dt_wall)

            # adjust time to hit the final requested time
            t_remaining = max(0, t_final - t)

            if viz_interval_type == 0:
                dt = np.minimum(t_remaining, current_dt)
            else:
                dt = np.minimum(t_remaining, dt_const_cfl)

            # update our I/O quantities
            cfl_fluid = dt*cfl_fluid/dt_fluid
            cfl_wall = dt*cfl_wall/dt_wall
            ts_field_fluid = dt*ts_field_fluid/dt_fluid
            ts_field_wall = dt*ts_field_wall/dt_wall

            if viz_interval_type == 1:
                do_viz, dt, next_dump_number = check_time(
                    time=t, dt=dt, interval=t_viz_interval,
                    interval_type=viz_interval_type)
            elif viz_interval_type == 2:
                dt_sav = dt
                do_viz, dt, next_dump_number = check_time(
                    time=t, dt=dt, interval=t_viz_interval,
                    interval_type=viz_interval_type)

                # adjust cfl by dt
                cfl_fluid = dt*cfl_fluid/dt_sav
                cfl_wall = dt*cfl_wall/dt_sav
            else:
                do_viz = check_step(step=step, interval=nviz)
                next_dump_number = step
            """

            t_wall = t_wall_start + (step - first_step)*dt*wall_time_scale
            my_write_status_lite(step=step, t=t, t_wall=t_wall)

            # these status updates require global reductions on state data
            if do_status:
                my_write_status_fluid(fluid_state, dt=dt, cfl_fluid=cfl_fluid)
                if use_wall:
                    my_write_status_wall(wall_temperature=wdv.temperature,
                                         dt=dt*wall_time_scale, cfl_wall=cfl_wall)

            if do_health:
                wall_temptr = wdv.temperature if use_wall else None
                health_errors = global_reduce(
                    my_health_check(fluid_state, wall_temperature=wall_temptr),
                    op="lor")
                if health_errors:
                    if rank == 0:
                        logger.info("Solution failed health check.")
                    logger.info(f"{rank=}: Solution failed health check. Logger")
                    print(f"{rank=}:Solution failed health check. Print.")
                    comm.Barrier()  # make msg before any rank raises
                    raise MyRuntimeError("Failed simulation health check.")

            if do_restart:
                my_write_restart(step=step, t=t, t_wall=t_wall, state=stepper_state)

            if do_viz:
                # pack things up
                if use_wall:
                    viz_state = make_obj_array([fluid_state, wv])
                    viz_dv = make_obj_array([dv, wdv])
                else:
                    viz_state = fluid_state
                    viz_dv = dv

                my_write_viz(
                    step=step, t=t, t_wall=t_wall,
                    viz_state=viz_state, viz_dv=viz_dv,
                    ts_field_fluid=ts_field_fluid,
                    ts_field_wall=ts_field_wall,
                    theta_rho=theta_rho,
                    theta_Y=theta_Y,
                    theta_pres=theta_pres,
                    dump_number=next_dump_number)

        except MyRuntimeError:
            if rank == 0:
                logger.error("Errors detected; attempting graceful exit.")

            if viz_interval_type == 0:
                dump_number = step
            else:
                dump_number = (math.floor((t-t_start)/t_viz_interval) +
                    last_viz_interval)

            # pack things up
            if use_wall:
                viz_state = make_obj_array([fluid_state, wv])
                viz_dv = make_obj_array([dv, wdv])
            else:
                viz_state = fluid_state
                viz_dv = dv

            my_write_viz(
                step=step, t=t, t_wall=t_wall,
                viz_state=viz_state, viz_dv=viz_dv,
                ts_field_fluid=ts_field_fluid,
                ts_field_wall=ts_field_wall,
                theta_rho=theta_rho,
                theta_Y=theta_Y,
                theta_pres=theta_pres,
                dump_number=dump_number)

            my_write_restart(step=step, t=t, t_wall=t_wall, state=stepper_state)
            comm.Barrier()  # cross and dot t's and i's (sync point)
            raise

        return stepper_state.get_obj_array(), dt

    def my_post_step(step, t, dt, state):

        if step == first_step+2:
            with gc_timer:
                import gc
                gc.collect()
                # Freeze the objects that are still alive so they will not
                # be considered in future gc collections.
                logger.info("Freezing GC objects to reduce overhead of "
                            "future GC collections")
                gc.freeze()

        if logmgr:
            set_dt(logmgr, dt)
            logmgr.tick_after()

        return state, dt

    from arraycontext import outer
    from grudge.trace_pair import interior_trace_pairs, tracepair_with_discr_tag
    from meshmode.discretization.connection import FACE_RESTR_ALL
    from mirgecom.flux import num_flux_central

    def my_derivative_function(dcoll, field, field_bounds, dd_vol,
                               bnd_cond, comm_tag):

        dd_vol_quad = dd_vol.with_discr_tag(quadrature_tag)
        dd_allfaces_quad = dd_vol_quad.trace(FACE_RESTR_ALL)

        interp_to_surf_quad = partial(
            tracepair_with_discr_tag, dcoll, quadrature_tag)

        def interior_flux(field_tpair):
            dd_trace_quad = field_tpair.dd.with_discr_tag(quadrature_tag)
            #normal_quad = actx.thaw(dcoll.normal(dd_trace_quad))
            normal_quad = normal_vector(actx, dcoll, dd_trace_quad)
            bnd_tpair_quad = interp_to_surf_quad(field_tpair)
            flux_int = outer(
                num_flux_central(bnd_tpair_quad.int, bnd_tpair_quad.ext),
                normal_quad)

            return op.project(dcoll, dd_trace_quad, dd_allfaces_quad, flux_int)

        def boundary_flux(bdtag, bdry):
            dd_bdry_quad = dd_vol_quad.with_domain_tag(bdtag)
            #normal_quad = actx.thaw(dcoll.normal(dd_bdry_quad))
            normal_quad = normal_vector(actx, dcoll, dd_bdry_quad)
            int_soln_quad = op.project(dcoll, dd_vol, dd_bdry_quad, field)

            # MJA, not sure about this
            if bnd_cond == "symmetry" and bdtag == "symmetry":
                ext_soln_quad = 0.0*int_soln_quad
            else:
                ext_soln_quad = 1.0*int_soln_quad

            bnd_tpair = TracePair(bdtag, interior=int_soln_quad,
                                  exterior=ext_soln_quad)
            flux_bnd = outer(
                num_flux_central(bnd_tpair.int, bnd_tpair.ext), normal_quad)

            return op.project(dcoll, dd_bdry_quad, dd_allfaces_quad, flux_bnd)

        return -1.0*op.inverse_mass(
            dcoll, dd_vol,
            op.weak_local_grad(dcoll, dd_vol, field)
            -  # noqa: W504
            op.face_mass(
                dcoll, dd_allfaces_quad,
                sum(
                    interior_flux(u_tpair) for u_tpair in interior_trace_pairs(
                        dcoll, field, volume_dd=dd_vol, comm_tag=comm_tag))
                + sum(
                     boundary_flux(bdtag, bdry)
                     for bdtag, bdry in field_bounds.items())
            )
        )

    off_axis_x = 1e-7
    fluid_nodes_are_off_axis = actx.np.greater(fluid_nodes[0], off_axis_x)
    if use_wall:
        wall_nodes_are_off_axis = actx.np.greater(wall_nodes[0], off_axis_x)

    def axisym_source_fluid(dcoll, fluid_state, boundaries, grad_cv, grad_t):
        cv = fluid_state.cv
        dv = fluid_state.dv

        mu = fluid_state.tv.viscosity
        beta = gas_model.transport.volume_viscosity(cv, dv, eos)
        kappa = fluid_state.tv.thermal_conductivity
        d_ij = fluid_state.tv.species_diffusivity

        grad_v = velocity_gradient(cv, grad_cv)
        grad_y = species_mass_fraction_gradient(cv, grad_cv)

        u = cv.velocity[0]
        v = cv.velocity[1]

        dudr = grad_v[0][0]
        dudy = grad_v[0][1]
        dvdr = grad_v[1][0]
        dvdy = grad_v[1][1]

        drhoudr = (grad_cv.momentum[0])[0]

        #d2udr2 = my_derivative_function(dcoll,  dudr, boundaries, dd_vol_fluid,
        #                                "replicate", comm_tag=_MyGradTag1)[0]
        d2vdr2 = my_derivative_function(dcoll, dvdr, boundaries, dd_vol_fluid,
                                        "replicate", comm_tag=_MyGradTag2)[0]
        d2udrdy = my_derivative_function(dcoll, dudy, boundaries, dd_vol_fluid,
                                         "replicate", comm_tag=_MyGradTag3)[0]
        dmudr = my_derivative_function(dcoll, mu, boundaries, dd_vol_fluid,
                                       "replicate", comm_tag=_MyGradTag4)[0]
        dbetadr = my_derivative_function(dcoll, beta, boundaries, dd_vol_fluid,
                                         "replicate", comm_tag=_MyGradTag5)[0]
        dbetady = my_derivative_function(dcoll, beta, boundaries, dd_vol_fluid,
                                         "replicate", comm_tag=_MyGradTag6)[1]

        qr = -(kappa*grad_t)[0]
        dqrdr = 0.0

        dyidr = grad_y[:, 0]
        #dyi2dr2 = my_derivative_function(dcoll, dyidr, 'replicate')[:,0]

        tau_ry = 1.0*mu*(dudy + dvdr)
        tau_rr = 2.0*mu*dudr + beta*(dudr + dvdy)
        #tau_yy = 2.0*mu*dvdy + beta*(dudr + dvdy)
        tau_tt = beta*(dudr + dvdy) + 2.0*mu*actx.np.where(
            fluid_nodes_are_off_axis, u/fluid_nodes[0], dudr)

        dtaurydr = dmudr*dudy + mu*d2udrdy + dmudr*dvdr + mu*d2vdr2

        source_mass_dom = - cv.momentum[0]

        source_rhoU_dom = - cv.momentum[0]*u \
                          + tau_rr - tau_tt \
                          + u*dbetadr + beta*dudr \
                          + beta*actx.np.where(
                              fluid_nodes_are_off_axis, -u/fluid_nodes[0], -dudr)

        source_rhoV_dom = - cv.momentum[0]*v \
                          + tau_ry \
                          + u*dbetady + beta*dudy

        # FIXME add species diffusion term
        source_rhoE_dom = -((cv.energy+dv.pressure)*u + qr) \
                          + u*tau_rr + v*tau_ry \
                          + u**2*dbetadr + beta*2.0*u*dudr \
                          + u*v*dbetady + u*beta*dvdy + v*beta*dudy

        source_spec_dom = - cv.species_mass*u + cv.mass*d_ij*dyidr

        source_mass_sng = - drhoudr
        source_rhoU_sng = 0.0
        source_rhoV_sng = - v*drhoudr + dtaurydr + beta*d2udrdy + dudr*dbetady
        source_rhoE_sng = -((cv.energy + dv.pressure)*dudr + dqrdr) \
                                + tau_rr*dudr + v*dtaurydr \
                                + 2.0*beta*dudr**2 \
                                + beta*dudr*dvdy \
                                + v*dudr*dbetady \
                                + v*beta*d2udrdy
        #source_spec_sng = - cv.species_mass*dudr + d_ij*dyidr
        source_spec_sng = - cv.species_mass*dudr

        source_mass = actx.np.where(
            fluid_nodes_are_off_axis, source_mass_dom/fluid_nodes[0],
            source_mass_sng)
        source_rhoU = actx.np.where(
            fluid_nodes_are_off_axis, source_rhoU_dom/fluid_nodes[0],
            source_rhoU_sng)
        source_rhoV = actx.np.where(
            fluid_nodes_are_off_axis, source_rhoV_dom/fluid_nodes[0],
            source_rhoV_sng)
        source_rhoE = actx.np.where(
            fluid_nodes_are_off_axis, source_rhoE_dom/fluid_nodes[0],
            source_rhoE_sng)

        source_spec = make_obj_array([
                      actx.np.where(
                          fluid_nodes_are_off_axis,
                          source_spec_dom[i]/fluid_nodes[0],
                          source_spec_sng[i])
                      for i in range(nspecies)])

        return make_conserved(dim=2, mass=source_mass, energy=source_rhoE,
                       momentum=make_obj_array([source_rhoU, source_rhoV]),
                       species_mass=source_spec)

    def axisym_source_wall(dcoll, wv, wdv,  boundaries, grad_t):
        #dkappadr = 0.0*wall_nodes[0]

        kappa = wdv.thermal_conductivity
        qr = - (kappa*grad_t)[0]
        #d2Tdr2  = my_derivative_function(dcoll, grad_t[0], boundaries,
        #                                 dd_vol_wall, "symmetry")[0]
        #dqrdr = - (dkappadr*grad_t[0] + kappa*d2Tdr2)

        source_mass = wv.mass*0.0

        source_rhoE_dom = - qr
        source_rhoE_sng = 0.0
        source_rhoE = actx.np.where(
            wall_nodes_are_off_axis, source_rhoE_dom/wall_nodes[0], source_rhoE_sng)

        return WallVars(mass=source_mass, energy=source_rhoE,
                        ox_mass=source_mass)

    def unfiltered_rhs(t, state):

        stepper_state = make_stepper_state_obj(state)
        cv = stepper_state.cv
        tseed = stepper_state.tseed
        av_smu = stepper_state.av_smu
        av_sbeta = stepper_state.av_sbeta
        av_skappa = stepper_state.av_skappa
        av_sd = stepper_state.av_sd

        if use_drop_order:
            smoothness = smoothness_indicator(dcoll, cv.mass, dd=dd_vol_fluid,
                                              kappa=kappa_sc, s0=s0_sc)
            #smoothness = actx.zeros_like(cv.mass) + 1.0
            cv = _drop_order_cv(cv, smoothness, drop_order_strength)

        fluid_state = make_fluid_state(cv=cv, gas_model=gas_model,
                                       temperature_seed=tseed,
                                       smoothness_mu=av_smu,
                                       smoothness_beta=av_sbeta,
                                       smoothness_kappa=av_skappa,
                                       smoothness_d=av_sd,
                                       limiter_func=limiter_func,
                                       limiter_dd=dd_vol_fluid)

        cv = fluid_state.cv  # reset cv to the limited version

        # update wall model
        if use_wall:
            wv = stepper_state.wv
            wdv = wall_model.dependent_vars(wv)

            # update the boundaries and compute the gradients
            # shared by artificial viscosity and the operators
            # this updates the coupling between the fluid and wall
            (updated_fluid_boundaries,
             updated_wall_boundaries,
             fluid_operator_states_quad,
             grad_fluid_cv,
             grad_fluid_t,
             grad_wall_t) = update_coupled_boundaries(
                dcoll=dcoll,
                gas_model=gas_model,
                fluid_dd=dd_vol_fluid, wall_dd=dd_vol_wall,
                fluid_boundaries=uncoupled_fluid_boundaries,
                wall_boundaries=uncoupled_wall_boundaries,
                interface_noslip=noslip,
                fluid_state=fluid_state,
                wall_kappa=wdv.thermal_conductivity,
                wall_temperature=wdv.temperature,
                time=t,
                wall_penalty_amount=wall_penalty_amount,
                quadrature_tag=quadrature_tag,
                limiter_func=limiter_func,
                comm_tag=_UpdateCoupledBoundariesCommTag)
        else:
            updated_fluid_boundaries = uncoupled_fluid_boundaries

            # Get the operator fluid states
            fluid_operator_states_quad = make_operator_fluid_states(
                dcoll, fluid_state, gas_model, updated_fluid_boundaries,
                quadrature_tag, dd=dd_vol_fluid, limiter_func=limiter_func)

            grad_fluid_cv = grad_cv_operator(
                dcoll, gas_model, updated_fluid_boundaries, fluid_state,
                dd=dd_vol_fluid, operator_states_quad=fluid_operator_states_quad,
                time=t, quadrature_tag=quadrature_tag)

            grad_fluid_t = fluid_grad_t_operator(
                dcoll=dcoll, gas_model=gas_model,
                boundaries=updated_fluid_boundaries, state=fluid_state,
                dd=dd_vol_fluid, operator_states_quad=fluid_operator_states_quad,
                time=t, quadrature_tag=quadrature_tag)

        if use_av == 1:
            smoothness_mu = compute_smoothness(
                cv=cv, dv=fluid_state.dv, grad_cv=grad_fluid_cv)
        elif use_av == 2:
            [smoothness_mu, smoothness_beta, smoothness_kappa] = \
                compute_smoothness_mbk(cv=cv, dv=fluid_state.dv,
                                       grad_cv=grad_fluid_cv,
                                       grad_t=grad_fluid_t)
        elif use_av == 3:
            [smoothness_mu, smoothness_beta, smoothness_kappa, smoothness_d] = \
                compute_smoothness_mbkd(cv=cv, dv=fluid_state.dv,
                                       grad_cv=grad_fluid_cv,
                                       grad_t=grad_fluid_t)

        tseed_rhs = actx.np.zeros_like(fluid_state.temperature)

        # have all the gradients and states, compute the rhs sources
        fluid_rhs = ns_operator(
            dcoll=dcoll,
            gas_model=gas_model,
            use_esdg=use_esdg,
            dd=dd_vol_fluid,
            operator_states_quad=fluid_operator_states_quad,
            grad_cv=grad_fluid_cv,
            grad_t=grad_fluid_t,
            boundaries=updated_fluid_boundaries,
            inviscid_numerical_flux_func=inviscid_numerical_flux_func,
            viscous_numerical_flux_func=viscous_numerical_flux_func,
            state=fluid_state,
            time=t,
            quadrature_tag=quadrature_tag,
            comm_tag=_FluidOperatorCommTag)

        wall_rhs = None
        if use_wall:
            wall_energy_rhs = diffusion_operator(
                dcoll=dcoll,
                kappa=wdv.thermal_conductivity,
                boundaries=updated_wall_boundaries,
                u=wdv.temperature,
                quadrature_tag=quadrature_tag,
                dd=dd_vol_wall,
                grad_u=grad_wall_t,
                comm_tag=_WallOperatorCommTag
                )

            if use_axisymmetric:
                wall_energy_rhs = wall_energy_rhs + \
                    axisym_source_wall(dcoll, wv, wdv,
                                       updated_fluid_boundaries,
                                       grad_wall_t)

        if use_combustion:
            fluid_rhs = fluid_rhs + \
                eos.get_species_source_terms(cv, temperature=fluid_state.temperature)

        if use_injection_source is True:
            fluid_rhs = fluid_rhs + \
                injection_source(x_vec=fluid_nodes, cv=cv,
                                 eos=gas_model.eos, time=t)/current_dt

        if use_ignition > 0:
            fluid_rhs = fluid_rhs + \
                ignition_source(x_vec=fluid_nodes, state=fluid_state,
                                eos=gas_model.eos, time=t)/current_dt

        if use_axisymmetric:
            fluid_rhs = fluid_rhs + \
                axisym_source_fluid(dcoll, fluid_state,
                                    updated_fluid_boundaries,
                                    grad_fluid_cv, grad_fluid_t)

        av_smu_rhs = actx.np.zeros_like(cv.mass)
        av_sbeta_rhs = actx.np.zeros_like(cv.mass)
        av_skappa_rhs = actx.np.zeros_like(cv.mass)
        av_sd_rhs = actx.np.zeros_like(cv.mass)
        # work good for shock 1d

        tau = current_dt/smoothness_tau
        epsilon_diff = smoothness_alpha*smoothed_char_length_fluid**2/current_dt

        if use_av > 0:
            # regular boundaries for smoothness mu
            smooth_neumann = NeumannDiffusionBoundary(0)
            fluid_av_boundaries = {}
            for bnd_name in bndry_config:
                if bndry_config[bnd_name] != "none":
                    fluid_av_boundaries[bndry_elements[bnd_name]] = smooth_neumann

            if use_wall:
                from grudge.discretization import filter_part_boundaries
                fluid_av_boundaries.update({
                     dd_bdry.domain_tag: NeumannDiffusionBoundary(0)
                     for dd_bdry in filter_part_boundaries(
                         dcoll, volume_dd=dd_vol_fluid,
                         neighbor_volume_dd=dd_vol_wall)})

            # av mu
            av_smu_rhs = (
                diffusion_operator(
                    dcoll, epsilon_diff, fluid_av_boundaries, av_smu,
                    quadrature_tag=quadrature_tag, dd=dd_vol_fluid,
                    comm_tag=_MuDiffFluidCommTag
                ) + 1/tau * (smoothness_mu - av_smu)
            )

            if use_av >= 2:
                av_sbeta_rhs = (
                    diffusion_operator(
                        dcoll, epsilon_diff, fluid_av_boundaries, av_sbeta,
                        quadrature_tag=quadrature_tag, dd=dd_vol_fluid,
                        comm_tag=_BetaDiffFluidCommTag
                    ) + 1/tau * (smoothness_beta - av_sbeta)
                )

                av_skappa_rhs = (
                    diffusion_operator(
                        dcoll, epsilon_diff, fluid_av_boundaries, av_skappa,
                        quadrature_tag=quadrature_tag, dd=dd_vol_fluid,
                        comm_tag=_KappaDiffFluidCommTag
                    ) + 1/tau * (smoothness_kappa - av_skappa)
                )

            if use_av == 3:
                av_sd_rhs = (
                    diffusion_operator(
                        dcoll, epsilon_diff, fluid_av_boundaries, av_sd,
                        quadrature_tag=quadrature_tag, dd=dd_vol_fluid,
                        comm_tag=_DDiffFluidCommTag
                    ) + 1/tau * (smoothness_d - av_sd)
                )

        if use_sponge:
            sponge_cv = cv
            if use_time_dependent_sponge:
                # as long as these pieces only operate on a non-overlapping subset
                # of the domain, we don't need to call make_fluid_state
                # in between each additive call to recompute temperature/pressure
                sponge_cv = bulk_init.add_inlet(cv=sponge_cv,
                                                pressure=fluid_state.pressure,
                                                temperature=fluid_state.temperature,
                                                x_vec=fluid_nodes,
                                                eos=eos, time=t)
                sponge_cv = bulk_init.add_outlet(cv=sponge_cv,
                                                pressure=fluid_state.pressure,
                                                temperature=fluid_state.temperature,
                                                x_vec=fluid_nodes,
                                                eos=eos, time=t)

                if use_injection:
                    sponge_cv = bulk_init.add_injection(
                        cv=sponge_cv, pressure=fluid_state.pressure,
                        temperature=fluid_state.temperature, eos=eos_init,
                        x_vec=fluid_nodes)

                if use_upstream_injection:
                    sponge_cv = bulk_init.add_injection_upstream(
                        cv=sponge_cv, pressure=fluid_state.pressure,
                        temperature=fluid_state.temperature,
                        eos=eos_init, x_vec=fluid_nodes)

            fluid_rhs = fluid_rhs + _sponge_source(sigma=sponge_sigma,
                                                   cv=cv,
                                                   sponge_cv=sponge_cv)

        if use_wall:
            # wall mass loss
            wall_mass_rhs = actx.np.zeros_like(wv.mass)
            if use_wall_mass:
                wall_mass_rhs = -wall_model.mass_loss_rate(
                    mass=wv.mass, ox_mass=wv.ox_mass,
                    temperature=wdv.temperature)

            # wall oxygen diffusion
            wall_ox_mass_rhs = actx.np.zeros_like(wv.mass)
            if use_wall_ox:
                if nspecies == 0:
                    fluid_ox_mass = mf_o2 + actx.np.zeros_like(cv.mass)
                elif nspecies > 3:
                    fluid_ox_mass = cv.species_mass[i_ox]
                else:
                    fluid_ox_mass = mf_o2*cv.species_mass[0]
                pairwise_ox = {
                    (dd_vol_fluid, dd_vol_wall):
                        (fluid_ox_mass, wv.ox_mass)}
                pairwise_ox_tpairs = inter_volume_trace_pairs(
                    dcoll, pairwise_ox, comm_tag=_OxCommTag)
                ox_tpairs = pairwise_ox_tpairs[dd_vol_fluid, dd_vol_wall]
                wall_ox_boundaries = {
                    wall_ffld_bnd.domain_tag:  # pylint: disable=no-member
                    DirichletDiffusionBoundary(0)}

                wall_ox_boundaries.update({
                    tpair.dd.domain_tag:
                    DirichletDiffusionBoundary(
                        op.project(dcoll, tpair.dd,
                                   tpair.dd.with_discr_tag(quadrature_tag),
                                   tpair.ext))
                    for tpair in ox_tpairs})

                wall_ox_mass_rhs = diffusion_operator(
                    dcoll, wall_model.oxygen_diffusivity,
                    wall_ox_boundaries, wv.ox_mass,
                    penalty_amount=wall_penalty_amount,
                    quadrature_tag=quadrature_tag, dd=dd_vol_wall,
                    comm_tag=_WallOxDiffCommTag)

            wall_rhs = wall_time_scale * WallVars(
                mass=wall_mass_rhs,
                energy=wall_energy_rhs,
                ox_mass=wall_ox_mass_rhs)

            if use_wall_ox:
                # Solve a diffusion equation in the fluid too just to ensure all MPI
                # sends/recvs from inter_volume_trace_pairs are in DAG
                # FIXME: this is dumb
                reverse_ox_tpairs = pairwise_ox_tpairs[dd_vol_wall, dd_vol_fluid]
                fluid_ox_boundaries = {
                    bdtag: DirichletDiffusionBoundary(0)
                    for bdtag in uncoupled_fluid_boundaries}
                fluid_ox_boundaries.update({
                    tpair.dd.domain_tag:
                    DirichletDiffusionBoundary(
                        op.project(dcoll, tpair.dd,
                                   tpair.dd.with_discr_tag(quadrature_tag),
                                   tpair.ext))
                    for tpair in reverse_ox_tpairs})

                fluid_dummy_ox_mass_rhs = diffusion_operator(
                    dcoll, 0, fluid_ox_boundaries, fluid_ox_mass,
                    quadrature_tag=quadrature_tag, dd=dd_vol_fluid,
                    comm_tag=_FluidOxDiffCommTag)

                fluid_rhs = fluid_rhs + 0*fluid_dummy_ox_mass_rhs

        rhs_stepper_state = make_stepper_state(
            cv=fluid_rhs,
            tseed=tseed_rhs,
            wv=wall_rhs,
            av_smu=av_smu_rhs,
            av_sbeta=av_sbeta_rhs,
            av_skappa=av_skappa_rhs,
            av_sd=av_sd_rhs)

        return rhs_stepper_state.get_obj_array()

    unfiltered_rhs_compiled = actx.compile(unfiltered_rhs)

    def my_rhs(t, state):

        # precludes a pre-compiled timestepper
        # don't know if we should do this
        #state = force_evaluation(actx, state)

        # Work around long compile issue by computing and filtering RHS in separate
        # compiled functions
        rhs_state = unfiltered_rhs_compiled(t, state)

        # Use a spectral filter on the RHS
        if use_rhs_filter:
            rhs_state_filtered = make_stepper_state_obj(rhs_state)
            rhs_state_filtered = rhs_state_filtered.replace(
                cv=filter_rhs_fluid_compiled(rhs_state_filtered.cv))
            if use_wall:
                # pylint: disable=no-member
                rhs_state_filtered = rhs_state_filtered.replace(
                    wv=filter_rhs_wall_compiled(rhs_state_filtered.wv))
                # pylint: enable=no-member

            rhs_state = rhs_state_filtered.get_obj_array()

        return rhs_state

    """
    current_dt = get_sim_timestep(dcoll, current_state, current_t, current_dt,
                                  current_cfl, t_final, constant_cfl)
    """

    if advance_time:
        current_step, current_t, current_stepper_state_obj = \
            advance_state(rhs=my_rhs, timestepper=timestepper,
                          pre_step_callback=my_pre_step,
                          #pre_step_callback=None,
                          post_step_callback=my_post_step,
                          istep=current_step, dt=current_dt,
                          t=current_t, t_final=t_final,
                          force_eval=force_eval,
                          state=stepper_state.get_obj_array(),
                          compile_rhs=False)
        current_stepper_state = make_stepper_state_obj(current_stepper_state_obj)
    else:
        current_stepper_state = stepper_state

    current_cv = current_stepper_state.cv
    tseed = current_stepper_state.tseed
    current_av_smu = current_stepper_state.av_smu
    current_av_sbeta = current_stepper_state.av_sbeta
    current_av_skappa = current_stepper_state.av_skappa
    current_av_sd = current_stepper_state.av_sd

    # we can't get the limited viz data back from create_fluid_state
    # so call the limiter directly first, basically doing the limiting twice
    theta_rho = actx.np.zeros_like(current_cv.mass)
    theta_Y = actx.np.zeros_like(current_cv.mass)
    theta_pres = actx.np.zeros_like(current_cv.mass)
    if viz_level == 3 and use_species_limiter == 2:
        cv_lim, theta_rho, theta_Y, theta_pres = \
            limiter_func(cv=current_cv, gas_model=gas_model,
                         temperature_seed=tseed,
                         dd=dd_vol_fluid, viz_theta=True)

    current_fluid_state = create_fluid_state(current_cv, tseed,
                                             smoothness_mu=current_av_smu,
                                             smoothness_beta=current_av_sbeta,
                                             smoothness_kappa=current_av_skappa,
                                             smoothness_d=current_av_sd)
    if use_wall:
        current_wv = current_stepper_state.wv
        current_wdv = create_wall_dependent_vars_compiled(current_wv)

    # Dump the final data
    if rank == 0:
        logger.info("Checkpointing final state ...")

    ts_field_fluid, cfl, dt = my_get_timestep(dcoll=dcoll,
        fluid_state=current_fluid_state,
        t=current_t, dt=current_dt, cfl=current_cfl,
        t_final=t_final, constant_cfl=constant_cfl, fluid_dd=dd_vol_fluid)

    ts_field_wall = None
    if use_wall:
        ts_field_wall, cfl_wall, dt_wall = my_get_timestep_wall(dcoll=dcoll,
            wv=current_wv, wall_kappa=current_wdv.thermal_conductivity,
            wall_temperature=current_wdv.temperature, t=current_t, dt=current_dt,
            cfl=current_cfl, t_final=t_final, constant_cfl=constant_cfl,
            wall_dd=dd_vol_wall)
    current_t_wall = t_wall_start + (current_step - first_step)*dt*wall_time_scale

    my_write_status_lite(step=current_step, t=current_t,
                         t_wall=current_t_wall)

    my_write_status_fluid(fluid_state=current_fluid_state, dt=dt, cfl_fluid=cfl)
    if use_wall:
        my_write_status_wall(wall_temperature=current_wdv.temperature,
                             dt=dt*wall_time_scale, cfl_wall=cfl_wall)

    if viz_interval_type == 0:
        dump_number = current_step
    else:
        dump_number = (math.floor((current_t - t_start)/t_viz_interval) +
            last_viz_interval)

    if nviz > 0:
        # pack things up
        if use_wall:
            viz_state = make_obj_array([current_fluid_state, current_wv])
            viz_dv = make_obj_array([current_fluid_state.dv, current_wdv])
        else:
            viz_state = current_fluid_state
            viz_dv = current_fluid_state.dv

        my_write_viz(
            step=current_step, t=current_t, t_wall=current_t_wall,
            viz_state=viz_state, viz_dv=viz_dv,
            ts_field_fluid=ts_field_fluid,
            ts_field_wall=ts_field_wall,
            theta_rho=theta_rho,
            theta_Y=theta_Y,
            theta_pres=theta_pres,
            dump_number=dump_number)

    if nrestart > 0:
        my_write_restart(step=current_step, t=current_t, t_wall=current_t_wall,
                         state=current_stepper_state)

    if logmgr:
        logmgr.close()
    elif use_profiling:
        print(actx.tabulate_profiling_data())

    finish_tol = 2*current_dt
    assert np.abs(current_t - t_final) < finish_tol


# vim: foldmethod=marker<|MERGE_RESOLUTION|>--- conflicted
+++ resolved
@@ -2957,19 +2957,11 @@
         )
         mom_lim = mass_lim*cv.velocity
 
-<<<<<<< HEAD
-        cv = make_conserved(dim=dim, mass=mass_lim, energy=energy_lim,
-                            momentum=mom_lim,
-                            species_mass=mass_lim*spec_lim)
-
-        return make_obj_array([cv, pressure, temperature])
-=======
         cv_lim = make_conserved(dim=dim, mass=mass_lim, energy=energy_lim,
                                 momentum=mom_lim,
                                 species_mass=mass_lim*spec_lim)
 
-        return cv_lim, pressure, temperature
->>>>>>> 0a414c62
+        return make_obj_array([cv_lim, pressure, temperature])
 
     #
     # positivity preserving limiter of liu
