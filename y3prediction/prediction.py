"""mirgecom driver for the Y2 prediction."""

__copyright__ = """
Copyright (C) 2020 University of Illinois Board of Trustees
"""

__license__ = """
Permission is hereby granted, free of charge, to any person obtaining a copy
of this software and associated documentation files (the "Software"), to deal
in the Software without restriction, including without limitation the rights
to use, copy, modify, merge, publish, distribute, sublicense, and/or sell
copies of the Software, and to permit persons to whom the Software is
furnished to do so, subject to the following conditions:

The above copyright notice and this permission notice shall be included in
all copies or substantial portions of the Software.

THE SOFTWARE IS PROVIDED "AS IS", WITHOUT WARRANTY OF ANY KIND, EXPRESS OR
IMPLIED, INCLUDING BUT NOT LIMITED TO THE WARRANTIES OF MERCHANTABILITY,
FITNESS FOR A PARTICULAR PURPOSE AND NONINFRINGEMENT. IN NO EVENT SHALL THE
AUTHORS OR COPYRIGHT HOLDERS BE LIABLE FOR ANY CLAIM, DAMAGES OR OTHER
LIABILITY, WHETHER IN AN ACTION OF CONTRACT, TORT OR OTHERWISE, ARISING FROM,
OUT OF OR IN CONNECTION WITH THE SOFTWARE OR THE USE OR OTHER DEALINGS IN
THE SOFTWARE.
"""
import logging
import sys
import pickle
import os
import numpy as np
import numpy.linalg as la  # noqa
import pyopencl.array as cla  # noqa
import math
import grudge.op as op
from pytools.obj_array import make_obj_array
from functools import partial
from mirgecom.discretization import create_discretization_collection

from meshmode.mesh import BTAG_ALL, BTAG_REALLY_ALL, BTAG_NONE  # noqa
from grudge.shortcuts import make_visualizer
from grudge.dof_desc import VolumeDomainTag, DOFDesc, DISCR_TAG_BASE, DD_VOLUME_ALL
from grudge.op import nodal_max, nodal_min
from grudge.trace_pair import inter_volume_trace_pairs
from grudge.discretization import filter_part_boundaries
from grudge.trace_pair import TracePair
from grudge.geometry.metrics import normal as normal_vector
from logpyle import IntervalTimer, set_dt
from mirgecom.logging_quantities import (
    initialize_logmgr,
    logmgr_add_cl_device_info,
    logmgr_set_time,
    logmgr_add_device_memory_usage,
    logmgr_add_mempool_usage,
)

from mirgecom.simutil import (
    SimulationConfigurationError,
    check_step,
    distribute_mesh,
    write_visfile,
    check_naninf_local,
    check_range_local,
)
from mirgecom.utils import force_evaluation
from mirgecom.restart import write_restart_file
from mirgecom.io import make_init_message
from mirgecom.mpi import mpi_entry_point
from mirgecom.integrators import (rk4_step, lsrk54_step, lsrk144_step,
                                  euler_step, ssprk43_step)
from mirgecom.inviscid import (inviscid_facial_flux_rusanov,
                               inviscid_facial_flux_hll)
from mirgecom.viscous import (viscous_facial_flux_central,
                              viscous_facial_flux_harmonic)
from grudge.shortcuts import compiled_lsrk45_step

from mirgecom.fluid import (
    make_conserved,
    velocity_gradient,
    species_mass_fraction_gradient
)
from mirgecom.limiter import (bound_preserving_limiter)
from mirgecom.steppers import advance_state
from mirgecom.boundary import (
    PrescribedFluidBoundary,
    IsothermalWallBoundary,
    AdiabaticSlipBoundary,
    AdiabaticNoslipWallBoundary,
    PressureOutflowBoundary,
    DummyBoundary
)
from mirgecom.diffusion import (
    diffusion_operator,
    grad_operator as wall_grad_t_operator,
    DirichletDiffusionBoundary,
    NeumannDiffusionBoundary
)
from mirgecom.initializers import Uniform, MulticomponentLump
from mirgecom.eos import (
    IdealSingleGas, PyrometheusMixture,
    MixtureDependentVars, GasDependentVars
)
from mirgecom.transport import (SimpleTransport,
                                PowerLawTransport,
                                ArtificialViscosityTransportDiv,
                                ArtificialViscosityTransportDiv2,
                                ArtificialViscosityTransportDiv3)
from mirgecom.gas_model import (
    GasModel,
    make_fluid_state,
    make_operator_fluid_states,
    project_fluid_state
)
from mirgecom.multiphysics.thermally_coupled_fluid_wall import (
    add_interface_boundaries_no_grad,
    add_interface_boundaries
)
from mirgecom.navierstokes import (
    grad_cv_operator,
    grad_t_operator as fluid_grad_t_operator,
    ns_operator
)
from mirgecom.artificial_viscosity import smoothness_indicator
# driver specific utilties
from y3prediction.utils import (
    IsentropicInflow,
    getIsentropicPressure,
    getIsentropicTemperature,
    getMachFromAreaRatio
)
from y3prediction.wall import (
    mask_from_elements,
    WallVars,
    WallModel,
)
from y3prediction.shock1d import PlanarDiscontinuityMulti

from dataclasses import dataclass
from arraycontext import (
    dataclass_array_container,
    with_container_arithmetic
)
from mirgecom.fluid import ConservedVars
from meshmode.dof_array import DOFArray  # noqa
from grudge.dof_desc import DISCR_TAG_MODAL
from meshmode.transform_metadata import FirstAxisIsElementsTag


@with_container_arithmetic(bcast_obj_array=False,
                           bcast_container_types=(DOFArray, np.ndarray),
                           rel_comparison=True)
@dataclass_array_container
@dataclass(frozen=True)
class StepperState:
    r"""Store quantities to advance in time.

    Store the quanitites that should be evolved in time by an advancer
    """

    cv: ConservedVars
    tseed: DOFArray
    av_smu: DOFArray
    av_sbeta: DOFArray
    av_skappa: DOFArray
    av_sd: DOFArray

    def replace(self, **kwargs):
        """Return a copy of *self* with the attributes in *kwargs* replaced."""
        from dataclasses import replace
        return replace(self, **kwargs)

    def get_obj_array(self):
        """Return an object array containing all the stored quantitines."""
        return make_obj_array([self.cv, self.tseed,
                               self.av_smu, self.av_sbeta,
                               self.av_skappa, self.av_sd])


@with_container_arithmetic(bcast_obj_array=False,
                           bcast_container_types=(DOFArray, np.ndarray),
                           rel_comparison=True)
@dataclass_array_container
@dataclass(frozen=True)
class WallStepperState(StepperState):
    r"""Store quantities to advance in time.

    Store the quanitites that should be evolved in time by an advancer
    Adding WallVars
    """

    wv: WallVars

    def get_obj_array(self):
        """Return an object array containing all the stored quantitines."""
        return make_obj_array([self.cv, self.tseed,
                               self.av_smu, self.av_sbeta,
                               self.av_skappa, self.av_sd,
                               self.wv])


def make_stepper_state(cv, tseed, av_smu, av_sbeta, av_skappa, av_sd, wv=None):
    if wv is not None:
        return WallStepperState(cv=cv, tseed=tseed, av_smu=av_smu,
                                av_sbeta=av_sbeta, av_skappa=av_skappa,
                                av_sd=av_sd, wv=wv)
    else:
        return StepperState(cv=cv, tseed=tseed, av_smu=av_smu,
                            av_sbeta=av_sbeta, av_skappa=av_skappa,
                            av_sd=av_sd)


def make_stepper_state_obj(ary):
    if ary.size > 6:
        return WallStepperState(cv=ary[0], tseed=ary[1], av_smu=ary[2],
                                av_sbeta=ary[3], av_skappa=ary[4],
                                av_sd=ary[5], wv=ary[6])
    else:
        return StepperState(cv=ary[0], tseed=ary[1], av_smu=ary[2],
                            av_sbeta=ary[3], av_skappa=ary[4],
                            av_sd=ary[5])


class SingleLevelFilter(logging.Filter):
    def __init__(self, passlevel, reject):
        self.passlevel = passlevel
        self.reject = reject

    def filter(self, record):
        if self.reject:
            return (record.levelno != self.passlevel)
        else:
            return (record.levelno == self.passlevel)


class MyRuntimeError(RuntimeError):
    """Simple exception to kill the simulation."""

    pass


class _FluidAvgCVTag:
    pass


class _InitCommTag:
    pass


class _SmoothnessCVGradCommTag:
    pass


class _OxCommTag:
    pass


class _FluidOxDiffCommTag:
    pass


class _WallOxDiffCommTag:
    pass


class _SmoothDiffCommTag:
    pass


class _SmoothCharDiffCommTag:
    pass


class _SmoothCharDiffFluidCommTag:
    pass


class _SmoothCharDiffWallCommTag:
    pass


class _BetaDiffCommTag:
    pass


class _BetaDiffWallCommTag:
    pass


class _BetaDiffFluidCommTag:
    pass


class _KappaDiffCommTag:
    pass


class _KappaDiffWallCommTag:
    pass


class _KappaDiffFluidCommTag:
    pass


class _MuDiffCommTag:
    pass


class _DDiffFluidCommTag:
    pass


class _MuDiffWallCommTag:
    pass


class _MuDiffFluidCommTag:
    pass


class _WallOperatorCommTag:
    pass


class _FluidOperatorCommTag:
    pass


class _UpdateCoupledBoundariesCommTag:
    pass


class _FluidOpStatesCommTag:
    pass


class _MyGradTag1:
    pass


class _MyGradTag2:
    pass


class _MyGradTag3:
    pass


class _MyGradTag4:
    pass


class _MyGradTag5:
    pass


class _MyGradTag6:
    pass


def update_coupled_boundaries(
        dcoll,
        gas_model,
        fluid_dd, wall_dd,
        fluid_boundaries, wall_boundaries,
        fluid_state, wall_kappa, wall_temperature,
        *,
        time=0.,
        interface_noslip=True,
        wall_penalty_amount=None,
        quadrature_tag=DISCR_TAG_BASE,
        limiter_func=None,
        comm_tag=None):
    r"""
    Update the fluid and wall subdomain boundaries.

    Augments *fluid_boundaries* and *wall_boundaries* with the boundaries for the
    fluid-wall interface that are needed to enforce continuity of temperature and
    heat flux.
    """

    # Insert the interface boundaries for computing the gradient
    fluid_all_boundaries_no_grad, wall_all_boundaries_no_grad = \
        add_interface_boundaries_no_grad(
            dcoll=dcoll,
            gas_model=gas_model,
            fluid_dd=fluid_dd,
            wall_dd=wall_dd,
            fluid_state=fluid_state,
            wall_kappa=wall_kappa,
            wall_temperature=wall_temperature,
            fluid_boundaries=fluid_boundaries,
            wall_boundaries=wall_boundaries,
            interface_noslip=interface_noslip,
            #interface_radiation,
            quadrature_tag=quadrature_tag,
            comm_tag=comm_tag)

    # Get the operator fluid states
    fluid_operator_states_quad = make_operator_fluid_states(
        dcoll, fluid_state, gas_model, fluid_all_boundaries_no_grad,
        quadrature_tag, dd=fluid_dd, limiter_func=limiter_func,
        comm_tag=(comm_tag, _FluidOpStatesCommTag))

    # Compute the temperature gradient for both subdomains
    fluid_grad_temperature = fluid_grad_t_operator(
        dcoll, gas_model, fluid_all_boundaries_no_grad, fluid_state,
        time=time, quadrature_tag=quadrature_tag,
        dd=fluid_dd, operator_states_quad=fluid_operator_states_quad)
    wall_grad_temperature = wall_grad_t_operator(
        dcoll, wall_kappa, wall_all_boundaries_no_grad, wall_temperature,
        quadrature_tag=quadrature_tag, dd=wall_dd)

    # Insert boundaries for the fluid-wall interface, now with the temperature
    # gradient
    fluid_all_boundaries, wall_all_boundaries = \
        add_interface_boundaries(
            dcoll=dcoll,
            gas_model=gas_model,
            fluid_dd=fluid_dd, wall_dd=wall_dd,
            fluid_state=fluid_state,
            wall_kappa=wall_kappa,
            wall_temperature=wall_temperature,
            fluid_grad_temperature=fluid_grad_temperature,
            wall_grad_temperature=wall_grad_temperature,
            fluid_boundaries=fluid_boundaries,
            wall_boundaries=wall_boundaries,
            interface_noslip=interface_noslip,
            wall_penalty_amount=wall_penalty_amount,
            quadrature_tag=quadrature_tag,
            comm_tag=comm_tag)

    # Get the operator fluid states
    fluid_operator_states_quad = make_operator_fluid_states(
        dcoll, fluid_state, gas_model, fluid_all_boundaries,
        quadrature_tag, dd=fluid_dd, limiter_func=limiter_func,
        comm_tag=(comm_tag, _FluidOpStatesCommTag))

    fluid_grad_cv = grad_cv_operator(
        dcoll, gas_model, fluid_all_boundaries, fluid_state,
        dd=fluid_dd, time=time, quadrature_tag=quadrature_tag,
        operator_states_quad=fluid_operator_states_quad,
        comm_tag=comm_tag)

    return (fluid_all_boundaries, wall_all_boundaries,
            fluid_operator_states_quad,
            fluid_grad_cv,
            fluid_grad_temperature,
            wall_grad_temperature)


def limit_fluid_state(dcoll, cv, temperature_seed, gas_model, dd):

    actx = cv.array_context
    nspecies = cv.nspecies
    dim = cv.dim

    temperature = gas_model.eos.temperature(
        cv=cv, temperature_seed=temperature_seed)
    pressure = gas_model.eos.pressure(cv=cv, temperature=temperature)

    spec_lim = make_obj_array([
        bound_preserving_limiter(dcoll=dcoll, dd=dd,
                                 field=cv.species_mass_fractions[i],
                                 mmin=0.0, mmax=1.0, modify_average=True)
        for i in range(nspecies)
    ])

    # limit the sum to 1.0
    aux = actx.np.zeros_like(cv.mass)
    for i in range(0, nspecies):
        aux = aux + spec_lim[i]
    spec_lim = spec_lim/aux

    kin_energy = 0.5*np.dot(cv.velocity, cv.velocity)

    mass_lim = gas_model.eos.get_density(
        pressure=pressure, temperature=temperature,
        species_mass_fractions=cv.species_mass_fractions)
    energy_lim = mass_lim*(
        gas_model.eos.get_internal_energy(
            temperature, species_mass_fractions=spec_lim)
        + kin_energy
    )
    mom_lim = mass_lim*cv.velocity

    cv_lim = make_conserved(dim=dim, mass=mass_lim, energy=energy_lim,
                            momentum=mom_lim,
                            species_mass=mass_lim*spec_lim)

    return make_obj_array([cv_lim, pressure, temperature])


def element_average(dcoll, field, dd,
                    positivity_preserving=False):
    # Compute cell averages of the state

    actx = field.array_context

    def cancel_polynomials(grp):
        return actx.from_numpy(
            np.asarray([1 if sum(mode_id) == 0
                        else 0 for mode_id in grp.mode_ids()]))

    dd_nodal = dd
    dd_modal = dd_nodal.with_discr_tag(DISCR_TAG_MODAL)

    modal_map = dcoll.connection_from_dds(dd_nodal, dd_modal)
    nodal_map = dcoll.connection_from_dds(dd_modal, dd_nodal)

    modal_discr = dcoll.discr_from_dd(dd_modal)
    modal_field = modal_map(field)

    # cancel the ``high-order"" polynomials p > 0 and keep the average
    filtered_modal_field = DOFArray(
        actx,
        tuple(actx.einsum("ej,j->ej",
                          vec_i,
                          cancel_polynomials(grp),
                          arg_names=("vec", "filter"),
                          tagged=(FirstAxisIsElementsTag(),))
              for grp, vec_i in zip(modal_discr.groups, modal_field))
    )

    # convert back to nodal to have the average at all points
    cell_avgs = nodal_map(filtered_modal_field)

    return cell_avgs


def _element_average_cv(dcoll, cv, dd):

    nspecies = cv.nspecies
    dim = cv.dim

    density = element_average(dcoll, cv.mass, dd)
    momentum = make_obj_array([
        element_average(dcoll, cv.momentum[i], dd)
        for i in range(dim)])
    energy = element_average(dcoll, cv.energy, dd)

    species_mass = None
    if nspecies > 0:
        species_mass = make_obj_array([
            element_average(dcoll, cv.species_mass[i], dd)
            for i in range(0, nspecies)])

    # make a new CV with the limited variables
    return make_conserved(dim=dim, mass=density, energy=energy,
                          momentum=momentum, species_mass=species_mass)


def limit_fluid_state_liu(dcoll, cv, temperature_seed, gas_model, dd):
    r"""Element average positivity preserving limiter

    Follows loosely the implementation outline in Liu, et. al.
    Limits the density and mass fractions based on global minima
    then computes an average fluid state and uses the averge pressure
    to limit the entire cv in regions with very small pressures
    """

    actx = cv.array_context
    nspecies = cv.nspecies
    dim = cv.dim

    rho_lim = 1.e-10
    pres_lim = 1.0

    elem_avg_cv = _element_average_cv(dcoll, cv, dd)

    # 1.0 limit the density
    theta_rho = actx.np.abs((elem_avg_cv.mass - rho_lim) /
                            (elem_avg_cv.mass - cv.mass + 1.e-13))

    # only apply limiting when theta < 1
    mass_lim = actx.np.where(actx.np.less(theta_rho, 1.0),
        theta_rho*cv.mass + (1 - theta_rho)*elem_avg_cv.mass, cv.mass)

    # 2.0 limit the species mass fractions
    spec_mass_lim = cv.species_mass
    theta_rhoY = actx.zeros_like(cv.species_mass)
    for i in range(0, nspecies):
        theta_rhoY[i] = actx.np.abs(
            (elem_avg_cv.species_mass) /
            (elem_avg_cv.species_mass - cv.species_mass + 1.e-13))

        # only apply limiting when theta < 1
        spec_mass_lim = actx.np.where(
            actx.np.less(theta_rhoY, 1.0),
            theta_rho*cv.species_mass + (1 - theta_rho)*elem_avg_cv.mass,
            cv.species_mass)

    # 3.0 reconstruct cv and find the average element cv and pressure
    #
    # Question:
    # we don't update the energy or the momentum here
    # so if the density is reduced it results in a
    #    net decrease in the pressure and increase in velocity?
    cv_updated = make_conserved(dim=dim, mass=mass_lim, energy=cv.energy,
                                momentum=cv.momentum,
                                species_mass=spec_mass_lim)
    temperature_updated = gas_model.eos.temperature(
        cv=cv_updated, temperature_seed=temperature_seed)
    pressure_updated = gas_model.eos.pressure(cv=cv_updated,
                                              temperature=temperature_updated)

    elem_avg_temp = gas_model.eos.temperature(
        cv=elem_avg_cv, temperature_seed=temperature_updated)
    elem_avg_pres = gas_model.eos.pressure(
        cv=elem_avg_cv, temperature=elem_avg_temp)

    mmin_i = op.elementwise_min(dcoll, dd, pressure_updated)
    mmin = pres_lim

    _theta = actx.np.minimum(
        1.0, actx.np.where(actx.np.less(mmin_i, mmin),
        abs((mmin-elem_avg_pres)/(mmin_i-elem_avg_pres+1e-13)), 1.0)
    )

    # 4.0 limit cv where the pressure is negative
    #     this is turn keeps the pressure positive

    mass_lim = (_theta*(cv_updated.mass - elem_avg_cv.mass)
        + elem_avg_cv.mass)
    mom_lim = make_obj_array([
        (_theta*(cv_updated.momentum[i] - elem_avg_cv.momentum[i])
         + elem_avg_cv.momentum[i])
        for i in range(dim)
    ])
    energy_lim = (_theta*(cv_updated.energy - elem_avg_cv.energy)
        + elem_avg_cv.energy)
    spec_lim = make_obj_array([
        (_theta*(cv_updated.species_mass[i] - elem_avg_cv.species_mass[i])
         + elem_avg_cv.species_mass[i])
        for i in range(0, nspecies)
    ])

    cv_lim = make_conserved(dim=dim, mass=mass_lim, energy=energy_lim,
                            momentum=mom_lim,
                            species_mass=spec_lim)

    return cv_lim


def limit_fluid_state_lv(dcoll, cv, temperature_seed, gas_model, dd,
                         viz_theta=False, limiter_smin=10):
    r"""Entropy-based positivity preserving limiter

    Follows loosely the implementation outline in Lv, et. al.
    Limits the density, entropy, and mass fractions locally
    based on average states.
    """

    actx = cv.array_context
    nspecies = cv.nspecies
    dim = cv.dim
    toler = 1.e-13

    print_stuff = False
    index = 118

    if print_stuff and isinstance(dd.domain_tag, VolumeDomainTag):
        np.set_printoptions(threshold=sys.maxsize, precision=16)

        print("Start of limiting")
        temperature_initial = gas_model.eos.temperature(
            cv=cv, temperature_seed=temperature_seed)
        pressure_initial = gas_model.eos.pressure(
            cv=cv, temperature=temperature_initial)
        # initial state
        data = actx.to_numpy(cv.mass)
        print(f"cv.mass \n {data[0][index]}")
        data = actx.to_numpy(temperature_initial)
        print(f"temperature_initial \n {data[0][index]}")
        data = actx.to_numpy(pressure_initial)
        print(f"pressure_initial \n {data[0][index]}")
        for i in range(0, nspecies):
            data = actx.to_numpy(cv.species_mass_fractions)
            print(f"Y_initial[{i}] \n {data[i][0][index]}")

    #print(f"inside limiter")

    ##################
    # 1.0 limit the density to be above 0.
    ##################
    #elem_avg_cv = _element_average_cv(dcoll, cv, dd)
    #rho_lim = elem_avg_cv.mass*0.1
    rho_lim = 1.e-6

    cell_avgs = element_average(dcoll, cv.mass, dd)
    #cell_avgs = elem_avg_cv.mass
    #print(f"rho_avg {cell_avgs}")

    mmin_i = op.elementwise_min(dcoll, dd, cv.mass)
    #mmin = actx.np.max(rho_lim, 0.1*cell_avgs)
    mmin = actx.np.where(actx.np.greater(cell_avgs, rho_lim), 0.1*cell_avgs, rho_lim)
    #mmin = rho_lim

    cell_avgs = actx.np.where(
        actx.np.greater(cell_avgs, rho_lim), cell_avgs, rho_lim)
    #print(f"modified rho_avg {cell_avgs}")

    theta_rho = actx.np.maximum(0.,
        actx.np.where(actx.np.less(mmin_i + toler, mmin),
                      (mmin-mmin_i)/(cell_avgs - mmin_i),
                      0.)
    )
    #print(f"{theta_rho=}")

    mass_lim = (cv.mass + theta_rho*(cell_avgs - cv.mass))

    # tseed is the best guess at a reasonable temperature after the limiting
    # assume that whatever pressure and temperature that was computed was bogus
    #if temperature_seed is not None:
    if 0:
        # preserve internal energy, velocity, and mass fractions,
        # keeps pressure/temperature constant
        mom_lim = mass_lim*cv.velocity
        kin_energy = 0.5*np.dot(cv.velocity, cv.velocity)
        int_energy = cv.energy - cv.mass*kin_energy
        energy_lim = (int_energy/cv.mass + kin_energy)*mass_lim
        spec_lim = cv.species_mass_fractions

        temperature_guess = gas_model.eos.temperature(
            cv=cv, temperature_seed=temperature_seed)
        safe_temperature = actx.np.where(actx.np.greater(theta_rho, toler),
                                         temperature_seed, temperature_guess)
        energy_lim = mass_lim*(gas_model.eos.get_internal_energy(safe_temperature,
                               species_mass_fractions=spec_lim) + kin_energy)
    else:
        # if tseed is not available, don't mess with the temperature
        #mom_lim = cv.momentum/cv.mass*mass_lim
        #energy_lim = cv.energy/cv.mass*mass_lim
        #spec_lim = cv.species_mass_fractions/cv.mass*mass_lim
        mom_lim = mass_lim*cv.velocity
        kin_energy = 0.5*np.dot(cv.velocity, cv.velocity)
        int_energy = cv.energy - cv.mass*kin_energy
        energy_lim = (int_energy/cv.mass + kin_energy)*mass_lim
        spec_lim = cv.species_mass_fractions

    cv_update_rho = make_conserved(dim=dim, mass=mass_lim, energy=energy_lim,
                                   momentum=mom_lim,
                                   species_mass=mass_lim*spec_lim)

    if print_stuff and isinstance(dd.domain_tag, VolumeDomainTag):
        np.set_printoptions(threshold=sys.maxsize, precision=16)
        # initial state
        #print(f"{theta_rho=}")
        #print(f"{theta_pressure=}")
        print("After rho limit")
        data = actx.to_numpy(theta_rho)
        print(f"theta_rho \n {data[0][index]}")
        data = actx.to_numpy(cell_avgs)
        print(f"cell_avgs \n {data[0][index]}")
        temperature_rho = gas_model.eos.temperature(
            cv=cv_update_rho, temperature_seed=temperature_seed)
        pressure_rho = gas_model.eos.pressure(
            cv=cv_update_rho, temperature=temperature_rho)
        # initial state
        data = actx.to_numpy(cv_update_rho.mass)
        print(f"cv.mass \n {data[0][index]}")
        data = actx.to_numpy(temperature_rho)
        print(f"temperature_rho \n {data[0][index]}")
        data = actx.to_numpy(pressure_rho)
        print(f"pressure_rho \n {data[0][index]}")
        data = actx.to_numpy(temperature_seed)
        print(f"temperature_seed \n {data[0][index]}")

    ##################
    # 2.0 limit the species mass fractions
    ##################
    theta_spec = actx.np.zeros_like(cv.species_mass_fractions)
    if nspecies > 0:
        # find theta for all the species
        for i in range(0, nspecies):
            mmin_i = op.elementwise_min(dcoll, dd,
                                        cv_update_rho.species_mass_fractions[i])
            mmin = 0.

            #cell_avgs = elem_avg_cv.species_mass_fractions[i]
            cell_avgs = element_average(dcoll,
                                        cv_update_rho.species_mass_fractions[i], dd)
            cell_avgs = actx.np.where(actx.np.greater(cell_avgs, mmin), cell_avgs,
                                      mmin)

            _theta = actx.np.maximum(0.,
                actx.np.where(actx.np.less(mmin_i + toler, mmin),
                              (mmin-mmin_i)/(cell_avgs - mmin_i),
                              0.)
            )

            mmax_i = op.elementwise_max(dcoll, dd,
                                        cv_update_rho.species_mass_fractions[i])
            mmax = 1.0
            cell_avgs = actx.np.where(actx.np.less(cell_avgs, mmax), cell_avgs, mmax)
            _theta = actx.np.maximum(_theta,
                actx.np.where(actx.np.greater(mmax_i - toler, mmax),
                              (mmax_i - mmax)/(mmax_i - cell_avgs),
                              0.)
            )

            theta_spec[i] = _theta

            #print(f"species {i}, {_theta=}")

            # apply the limiting to all species equally
            spec_lim[i] = (cv_update_rho.species_mass_fractions[i] +
                           theta_spec[i]*(
                               cell_avgs - cv_update_rho.species_mass_fractions[i]))

        # limit the species mass fraction sum to 1.0
        aux = actx.np.zeros_like(cv_update_rho.mass)
        sum_theta_y = actx.np.zeros_like(cv_update_rho.mass)
        for i in range(0, nspecies):
            aux = aux + spec_lim[i]
            sum_theta_y = sum_theta_y + actx.np.abs(spec_lim[i])
        spec_lim = spec_lim/aux

        # tseed is the best guess at a reasonable temperature after the limiting
        # assume that whatever pressure and temperature that was computed was bogus
        #if temperature_seed is not None:
        if 0:
            # preserve internal energy, velocity, and mass fractions,
            # keeps pressure/temperature constant
            mass_lim = cv_update_rho.mass
            mom_lim = mass_lim*cv_update_rho.velocity
            kin_energy = 0.5*np.dot(cv_update_rho.velocity, cv_update_rho.velocity)
            int_energy = cv_update_rho.energy - mass_lim*kin_energy
            energy_lim = (int_energy/mass_lim + kin_energy)*mass_lim

            temperature_guess = gas_model.eos.temperature(
                cv=cv_update_rho, temperature_seed=temperature_seed)
            safe_temperature = actx.np.where(actx.np.greater(sum_theta_y, toler),
                                             temperature_seed, temperature_guess)
            energy_lim = mass_lim*(
                gas_model.eos.get_internal_energy(
                    safe_temperature, species_mass_fractions=spec_lim) + kin_energy)
        else:
            mass_lim = cv_update_rho.mass
            mom_lim = mass_lim*cv_update_rho.velocity
            kin_energy = 0.5*np.dot(cv_update_rho.velocity, cv_update_rho.velocity)
            int_energy = cv_update_rho.energy - mass_lim*kin_energy
            energy_lim = (int_energy/mass_lim + kin_energy)*mass_lim

            # modify Temperature (energy) maintain pressure equilibrium
            temperature_update_rho = gas_model.eos.temperature(
                cv=cv_update_rho, temperature_seed=temperature_seed)
            pressure_update_rho = gas_model.eos.pressure(
                cv=cv_update_rho, temperature=temperature_update_rho)

            kin_energy = 0.5*np.dot(cv_update_rho.velocity, cv_update_rho.velocity)
            positive_pressure = actx.np.greater(pressure_update_rho, 1.e-12)

            update_dv = positive_pressure

            r = gas_model.eos.gas_const(species_mass_fractions=spec_lim)
            temperature_update_y = pressure_update_rho/r/mass_lim

            energy_lim = actx.np.where(
                update_dv,
                mass_lim*(gas_model.eos.get_internal_energy(temperature_update_y,
                          #species_mass_fractions=spec_lim/mass_lim)
                          species_mass_fractions=spec_lim)
                          + kin_energy),
                cv_update_rho.energy
            )
        """
        # modify Temperature (energy) maintain pressure equilibrium
        kin_energy = 0.5*np.dot(cv_update_rho.velocity, cv_update_rho.velocity)
        positive_pressure = actx.np.greater(pressure_update_rho, 1.e-12)
        r = gas_model.eos.gas_const(species_mass_fractions=spec_lim)
        temperature_update_y = pressure_update_rho/r/mass_lim

        energy_lim = actx.np.where(
            positive_pressure,
            mass_lim*(gas_model.eos.get_internal_energy(temperature_update_y,
                      #species_mass_fractions=spec_lim/mass_lim)
                      species_mass_fractions=spec_lim)
                      + kin_energy),
            cv_update_rho.energy
        )
        """

        """
        # where species limiting was done, reset the temperature back to tseed
        limit_y = actx.np.zeros_like(cv.mass)
        for i in range(0, nspecies):
            limit_y += actx.np.abs(theta_spec[i])

        temperature_update_y = actx.np.where(actx.np.greater(limit_y, 0.),
                      temperature_seed, -1.)

        energy_lim = actx.np.where(actx.np.greater(temperature_update_y, 0.),
            mass_lim*(gas_model.eos.get_internal_energy(temperature_update_y,
                      species_mass_fractions=spec_lim)
                      + kin_energy),
            cv_update_rho.energy
        )
        """

        cv_update_y = make_conserved(dim=dim,
                                     mass=cv_update_rho.mass,
                                     energy=cv_update_rho.energy,
                                     momentum=cv_update_rho.momentum,
                                     species_mass=cv_update_rho.mass*spec_lim)
    else:
        cv_update_y = cv_update_rho

    if print_stuff and isinstance(dd.domain_tag, VolumeDomainTag):
        np.set_printoptions(threshold=sys.maxsize, precision=16)

        print("After mass fraction limiting")
        temperature_update_y = gas_model.eos.temperature(
            cv=cv_update_y, temperature_seed=temperature_seed)
        pressure_update_y = gas_model.eos.pressure(
            cv=cv_update_y, temperature=temperature_update_y)
        data = actx.to_numpy(temperature_update_y)
        print(f"temperature_update_y \n {data[0][index]}")
        data = actx.to_numpy(pressure_update_y)
        print(f"pressure_update_y \n {data[0][index]}")
        for i in range(0, nspecies):
            data = actx.to_numpy(cv_update_y.species_mass_fractions)
            print(f"Y_update_y[{i}] \n {data[i][0][index]}")

    ##################
    # 3.0 find the average element cv and pressure
    ##################
    cv_updated = cv_update_y
    temperature_updated = gas_model.eos.temperature(
        cv=cv_updated, temperature_seed=temperature_seed)
    pressure_updated = gas_model.eos.pressure(
        cv=cv_updated, temperature=temperature_updated)

    #print(f"{pressure_updated=}")
    #entropy = actx.np.log(pressure_updated/cv_updated.mass**1.4)
    #print(f"{entropy=}")

    elem_avg_cv = _element_average_cv(dcoll, cv_updated, dd)
    elem_avg_temp = gas_model.eos.temperature(
        cv=elem_avg_cv, temperature_seed=temperature_seed)
    elem_avg_pres = gas_model.eos.pressure(
        cv=elem_avg_cv, temperature=elem_avg_temp)

    #print(f"{elem_avg_pres=}")
    #avg_entropy = actx.np.log(elem_avg_pres/elem_avg_cv.mass**1.4)
    #print(f"{avg_entropy=}")

    # use an entropy function to keep pressure positive and entropy
    # above some minimum value
    # not sure which gamma to use here? the average state?
    gamma = gas_model.eos.gamma(cv_updated, temperature_updated)
    gamma_avg = gas_model.eos.gamma(elem_avg_cv, elem_avg_temp)
    mmin = 1.e-12
    theta_smin = (pressure_updated -
                  math.exp(limiter_smin)*cv_updated.mass**gamma)
    theta_smin_i = op.elementwise_min(dcoll, dd, theta_smin)

    # in some cases, the average pressure is too small, we need to satisfy
    # elem_avg_pres > math.exp(limiter_smin)*elem_avg_cv.mass**gamma
    # compute a safe pressure such that this is always true and use it to compute
    # a safe average energy
    safe_pressure = math.exp(limiter_smin)*elem_avg_cv.mass**gamma_avg - toler
    r_avg = gas_model.eos.gas_const(
        species_mass_fractions=elem_avg_cv.species_mass_fractions)
    safe_temperature = safe_pressure/elem_avg_cv.mass/r_avg
    kin_energy = 0.5*np.dot(elem_avg_cv.velocity, elem_avg_cv.velocity)
    safe_energy = elem_avg_cv.mass*(
        gas_model.eos.get_internal_energy(
            safe_temperature,
            species_mass_fractions=elem_avg_cv.species_mass_fractions)
        + kin_energy)

    #print(f"{safe_energy=}")
    safe_energy = actx.np.where(
        actx.np.less(math.exp(limiter_smin)*elem_avg_cv.mass**gamma_avg,
                     elem_avg_pres),
        elem_avg_cv.energy, safe_energy)

    #print(f"{safe_pressure=}")
    #print(f"{safe_energy=}")
    #print(f"{elem_avg_cv.energy=}")
    theta_savg = actx.np.maximum(
        elem_avg_pres, safe_pressure) -\
        math.exp(limiter_smin)*elem_avg_cv.mass**gamma_avg
    elem_avg_cv_safe = elem_avg_cv.replace(energy=safe_energy)

    """
    check_temperature_updated = gas_model.eos.temperature(
        cv=elem_avg_cv_safe, temperature_seed=temperature_seed)
    check_pressure_updated = gas_model.eos.pressure(
        cv=elem_avg_cv_safe, temperature=check_temperature_updated)
    check_entropy_updated = actx.np.log(check_pressure_updated/elem_avg_cv.mass**1.4)

    print(f"{check_temperature_updated=}")
    print(f"{check_pressure_updated=}")
    print(f"{check_entropy_updated=}")

    print(f"{theta_savg=}")
    """

    theta_pressure = actx.np.maximum(0.,
        actx.np.where(actx.np.less(theta_smin_i + toler, mmin),
                      (mmin-theta_smin_i)/(theta_savg - theta_smin_i),
                      0.)
    )

    #print(f"{theta_pressure=}")

    ##################
    # 4.0 limit cv where the entropy minimum function is violated
    #     this in turn keeps the pressure positive
    ##################
    mass_lim = cv_updated.mass + theta_pressure*(
        elem_avg_cv_safe.mass - cv_updated.mass)
    mom_lim = make_obj_array([cv_updated.momentum[i] +
        theta_pressure*(elem_avg_cv_safe.momentum[i] - cv_updated.momentum[i])
        for i in range(dim)
    ])
    energy_lim = (cv_updated.energy +
                  theta_pressure*(elem_avg_cv_safe.energy - cv_updated.energy))
    spec_lim = make_obj_array([cv_updated.species_mass[i] +
        theta_pressure*(elem_avg_cv_safe.species_mass[i] -
                        cv_updated.species_mass[i])
        for i in range(0, nspecies)
    ])

    cv_lim = make_conserved(dim=dim, mass=mass_lim, energy=energy_lim,
                            momentum=mom_lim,
                            species_mass=spec_lim)

    if print_stuff and isinstance(dd.domain_tag, VolumeDomainTag):
        np.set_printoptions(threshold=sys.maxsize, precision=16)

        temperature_final = gas_model.eos.temperature(
            cv=cv_lim, temperature_seed=temperature_seed)
        pressure_final = gas_model.eos.pressure(
            cv=cv_lim, temperature=temperature_final)

<<<<<<< HEAD
        temp_resid = get_temperature_updated(
            cv_lim, temperature_final)/temperature_final
=======
        def get_temperature_update_limit(cv, temperature):
            y = cv.species_mass_fractions
            e = gas_model.eos.internal_energy(cv)/cv.mass
            return actx.np.abs(
                gas_model.eos._pyrometheus_mech.get_temperature_update_energy(
                    e, temperature, y))

        temp_resid = get_temperature_update_limit(
            cv_lim, temperature_final)/temperature_final

        # run through a temperature solve manually, print out the updates

        num_iter = 20

        def do_temperature_iter(cv, tseed):
            y = cv.species_mass_fractions
            t_i = temperature_seed
            print(f" First: {actx.to_numpy(t_i)[0][index]=}")
            e = gas_model.eos.internal_energy(cv)/cv.mass
            for _ in range(num_iter):
                t_resid = (gas_model.eos._pyrometheus_mech.
                    get_temperature_update_energy(e, t_i, y))
                t_i = t_i + t_resid
                data_t_i = actx.to_numpy(t_i)[0][index]
                data_t_resid = actx.to_numpy(t_resid)[0][index]
                print(f"iter {_=}: {data_t_i=}, {data_t_resid=}")

        #do_temperature_iter(cv_lim, temperature_seed)
>>>>>>> 35aefcae
        # initial state
        print(f"{theta_rho=}")
        #print(f"{theta_pressure=}")
<<<<<<< HEAD
        print(f"{temp_resid=}")
=======
        #print(f"{theta_spec=}")
        #print(f"{cv_lim.species_mass_fractions=}")
        print(f"{temperature_final}")
        #print(f"{temp_resid=}")
>>>>>>> 35aefcae
        print("All done limiting")
        data = actx.to_numpy(temp_resid)
        print(f"temp_resid \n {data[0][index]}")
        data = actx.to_numpy(theta_rho)
        print(f"theta_rho \n {data[0][index]}")
        data = actx.to_numpy(theta_pressure)
        print(f"theta_pressure \n {data[0][index]}")
        for i in range(0, nspecies):
            data = actx.to_numpy(theta_spec)
            print(f"theta_Y[{i}] \n {data[i][0][index]}")
        data = actx.to_numpy(cv_lim.mass)
        print(f"cv_lim.mass \n {data[0][index]}")
        data = actx.to_numpy(temperature_final)
        print(f"temperature_final \n {data[0][index]}")
        data = actx.to_numpy(pressure_final)
        print(f"pressure_final \n {data[0][index]}")

    if viz_theta:
        return make_obj_array([cv_lim, theta_rho,
                               theta_spec, theta_pressure])
    else:
        return cv_lim
        #return cv_update_rho


@mpi_entry_point
def main(actx_class, restart_filename=None, target_filename=None,
         user_input_file=None, use_overintegration=False,
         casename=None, log_path="log_data", use_esdg=False,
         disable_fallbacks=False):

    allow_fallbacks = not disable_fallbacks
    # control log messages
    logger = logging.getLogger(__name__)
    logger.propagate = False

    if (logger.hasHandlers()):
        logger.handlers.clear()

    # send info level messages to stdout
    h1 = logging.StreamHandler(sys.stdout)
    f1 = SingleLevelFilter(logging.INFO, False)
    h1.addFilter(f1)
    logger.addHandler(h1)

    # send everything else to stderr
    h2 = logging.StreamHandler(sys.stderr)
    f2 = SingleLevelFilter(logging.INFO, True)
    h2.addFilter(f2)
    logger.addHandler(h2)

    from mpi4py import MPI
    comm = MPI.COMM_WORLD
    rank = comm.Get_rank()
    nparts = comm.Get_size()

    from mirgecom.simutil import global_reduce as _global_reduce
    global_reduce = partial(_global_reduce, comm=comm)

    if casename is None:
        casename = "mirgecom"

    # logging and profiling
    logname = log_path + "/" + casename + ".sqlite"

    if rank == 0:
        log_dir = os.path.dirname(logname)
        if log_dir and not os.path.exists(log_dir):
            os.makedirs(log_dir)
    comm.Barrier()

    logmgr = initialize_logmgr(True,
        filename=logname, mode="wu", mpi_comm=comm)

    # set up driver parameters
    from mirgecom.simutil import configurate
    from mirgecom.io import read_and_distribute_yaml_data
    input_data = read_and_distribute_yaml_data(comm, user_input_file)

    use_gmsh = configurate("use_gmsh", input_data, True)
    from mirgecom.array_context import initialize_actx, actx_class_is_profiling
    use_tpe = configurate("use_tensor_product_elements", input_data, False)

    actx = initialize_actx(actx_class, comm,
                           use_axis_tag_inference_fallback=allow_fallbacks,
                           use_einsum_inference_fallback=allow_fallbacks)
    queue = getattr(actx, "queue", None)
    use_profiling = actx_class_is_profiling(actx_class)
    alloc = getattr(actx, "allocator", None)

    # i/o frequencies
    nviz = configurate("nviz", input_data, 500)
    nrestart = configurate("nrestart", input_data, 5000)
    nhealth = configurate("nhealth", input_data, 1)
    nstatus = configurate("nstatus", input_data, 1)

    # garbage collection frequency
    ngarbage = configurate("ngarbage", input_data, 10)

    # verbosity for what gets written to viz dumps, increase for more stuff
    viz_level = configurate("viz_level", input_data, 1)
    # control the time interval for writing viz dumps
    viz_interval_type = configurate("viz_interval_type", input_data, 0)

    # default timestepping control
    advance_time = configurate("advance_time", input_data, True)
    integrator = configurate("integrator", input_data, "rk4")
    current_dt = configurate("current_dt", input_data, 1.e-8)
    t_final = configurate("t_final", input_data, 1.e-7)
    t_viz_interval = configurate("t_viz_interval", input_data, 1.e-8)
    current_cfl = configurate("current_cfl", input_data, 1.0)
    constant_cfl = configurate("constant_cfl", input_data, False)

    # these are modified below for a restart
    current_t = configurate("current_t", input_data, 0.0)
    t_start = 0.
    t_wall_start = 0.
    current_step = 0
    first_step = 0
    last_viz_interval = 0
    force_eval = True

    # default health status bounds
    health_pres_min = configurate("health_pres_min", input_data, 0.1)
    health_pres_max = configurate("health_pres_max", input_data, 2.e6)
    health_temp_min = configurate("health_temp_min", input_data, 1.0)
    health_temp_max = configurate("health_temp_max", input_data, 5000.)
    health_mass_frac_min = configurate("health_mass_frac_min", input_data, -1.0)
    health_mass_frac_max = configurate("health_mass_frac_max", input_data, 2.0)

    # discretization and model control
    order = configurate("order", input_data, 2)
    viz_order = configurate("viz_order", input_data, order)
    quadrature_order = configurate("quadrature_order", input_data, -1)
    alpha_sc = configurate("alpha_sc", input_data, 0.3)
    kappa_sc = configurate("kappa_sc", input_data, 0.5)
    s0_sc = configurate("s0_sc", input_data, -5.0)

    drop_order_strength = configurate("drop_order_strength", input_data, 0.)
    use_drop_order = False
    if drop_order_strength > 0.:
        use_drop_order = True

    av2_mu0 = configurate("av2_mu0", input_data, 0.1)
    av2_beta0 = configurate("av2_beta0", input_data, 6.0)
    av2_kappa0 = configurate("av2_kappa0", input_data, 1.0)
    av2_d0 = configurate("av2_d0", input_data, 0.1)
    av2_prandtl0 = configurate("av2_prandtl0", input_data, 0.9)
    av2_mu_s0 = configurate("av2_mu_s0", input_data, 0.)
    av2_kappa_s0 = configurate("av2_kappa_s0", input_data, 0.)
    av2_beta_s0 = configurate("av2_beta_s0", input_data, 0.01)
    av2_d_s0 = configurate("av2_d_s0", input_data, 0.)
    smooth_char_length = configurate("smooth_char_length", input_data, 5)
    smooth_char_length_alpha = configurate("smooth_char_length_alpha",
                                           input_data, 0.025)
    use_smoothed_char_length = False
    if smooth_char_length > 0:
        use_smoothed_char_length = True

    smoothness_alpha = configurate("smoothness_alpha", input_data, 0.1)
    smoothness_tau = configurate("smoothness_tau", input_data, 0.01)

    dim = configurate("dimen", input_data, 2)
    inv_num_flux = configurate("inv_num_flux", input_data, "rusanov")
    mesh_filename = configurate("mesh_filename", input_data, "data/actii_2d.msh")
    generate_mesh = configurate("generate_mesh", input_data, True)
    mesh_partition_prefix = configurate("mesh_partition_prefix",
                                        input_data, "actii_2d")
    noslip = configurate("noslip", input_data, True)
    use_1d_part = configurate("use_1d_part", input_data, True)

    # setting these to none in the input file toggles the check for that
    # boundary off provides support for legacy runs only where you could
    # specify boundary tags that were unused in certain cases
    use_outflow_boundary = configurate(
        "use_outflow_boundary", input_data, "none")
    use_inflow_boundary = configurate(
        "use_inflow_boundary", input_data, "none")
    use_flow_boundary = configurate(
        "use_flow_boundary", input_data, "prescribed")
    use_injection_boundary = configurate(
        "use_injection_boundary", input_data, "none")
    use_upstream_injection_boundary = configurate(
        "use_upstream_injection_boundary", input_data, "none")
    use_wall_boundary = configurate(
        "use_wall_boundary", input_data, "isothermal_noslip")
    use_interface_boundary = configurate(
        "use_interface_boundary", input_data, "none")
    use_symmetry_boundary = configurate(
        "use_symmetry_boundary", input_data, "none")
    use_slip_wall_boundary = configurate(
        "use_slip_wall_boundary", input_data, "none")
    use_noslip_wall_boundary = configurate(
        "use_noslip_wall_boundary", input_data, "none")

    outflow_pressure = configurate("outflow_pressure", input_data, 100.0)
    ramp_beginP = configurate("ramp_beginP", input_data, 100.0)
    ramp_endP = configurate("ramp_endP", input_data, 1000.0)
    ramp_time_start = configurate("ramp_time_start", input_data, 0.0)
    ramp_time_interval = configurate("ramp_time_interval", input_data, 1.e-4)

    # for each tagged boundary surface, what are they assigned to be
    # isothermal wall -> wall when current running simulation support is not needed
    #
    # wall_interface is automatically generated from a shared fluid/solid volume
    # interface and only when the solid volume is turned off by use_wall
    bndry_config = {"outflow": use_outflow_boundary,
                    "inflow": use_inflow_boundary,
                    "flow": use_flow_boundary,
                    "injection": use_injection_boundary,
                    "upstream_injection": use_upstream_injection_boundary,
                    "isothermal_wall": use_wall_boundary,
                    "wall": use_wall_boundary,
                    "slip_wall": use_slip_wall_boundary,
                    "noslip_wall": use_noslip_wall_boundary,
                    "symmetry": use_symmetry_boundary,
                    "wall_interface": use_interface_boundary}

    # list of strings that are allowed to defined boundary conditions
    allowed_boundary_types = [
        "none",
        "isothermal_noslip",
        "isothermal_slip",
        "adiabatic_noslip",
        "adiabatic_slip",
        "pressure_outflow",
        "riemann_outflow",
        "prescribed",
        "isentropic_pressure_ramp"
    ]

    # boundary sanity check
    def boundary_type_sanity(boundary, boundary_type):
        if boundary_type not in allowed_boundary_types:
            error_message = ("Invalid boundary specification "
                             f"{boundary_type} for {boundary}")
            if rank == 0:
                raise RuntimeError(error_message)

    for bnd in bndry_config:
        boundary_type_sanity(bnd, bndry_config[bnd])

    # material properties and models options
    gas_mat_prop = configurate("gas_mat_prop", input_data, 0)
    nspecies = configurate("nspecies", input_data, 0)

    spec_diff = configurate("spec_diff", input_data, 1.e-4)
    eos_type = configurate("eos", input_data, 0)
    transport_type = configurate("transport", input_data, 0)
    use_lewis_transport = configurate("use_lewis_transport", input_data, False)
    # for pyrometheus, number of newton iterations
    pyro_temp_iter = configurate("pyro_temp_iter", input_data, 3)
    # for pyrometheus, toleranace for temperature residual
    pyro_temp_tol = configurate("pyro_temp_tol", input_data, 1.e-4)

    # for overwriting the default fluid material properties
    fluid_gamma = configurate("fluid_gamma", input_data, -1.)
    fluid_mw = configurate("fluid_mw", input_data, -1.)
    fluid_kappa = configurate("fluid_kappa", input_data, -1.)
    fluid_mu = configurate("mu", input_data, -1.)

    # rhs control
    use_axisymmetric = configurate("use_axisymmetric", input_data, False)
    use_combustion = configurate("use_combustion", input_data, True)
    use_wall = configurate("use_wall", input_data, True)
    use_wall_ox = configurate("use_wall_ox", input_data, True)
    use_wall_mass = configurate("use_wall_mass", input_data, True)
    use_ignition = configurate("use_ignition", input_data, 0)
    use_injection_source = configurate("use_injection_source", input_data, True)
    use_injection = configurate("use_injection", input_data, True)
    init_injection = configurate("init_injection", input_data, False)
    use_upstream_injection = configurate("use_upstream_injection", input_data, False)

    # outflow sponge location and strength
    use_sponge = configurate("use_sponge", input_data, True)
    use_time_dependent_sponge = configurate("use_time_dependent_sponge",
                                            input_data, False)
    sponge_sigma = configurate("sponge_sigma", input_data, 1.0)

    # artificial viscosity control
    #    0 - none
    #    1 - physical viscosity based, div(velocity) indicator
    #    2 - physical viscosity based, indicators and diffusion for all transport
    use_av = configurate("use_av", input_data, 0)

    # species limiter
    #    0 - none
    #    1 - limit in on call to make_fluid_state
    use_species_limiter = configurate("use_species_limiter", input_data, 0)
    limiter_smin = configurate("limiter_smin", input_data, 10)

    # Filtering is implemented according to HW Sec. 5.3
    # The modal response function is e^-(alpha * eta ^ 2s), where
    # - alpha is a user parameter (defaulted like HW's)
    # - eta := (mode - N_c)/(N - N_c)
    # - N_c := cutoff mode ( = *filter_frac* x order)
    # - s := order of the filter (divided by 2)
    # Modes below N_c are unfiltered. Modes above Nc are weighted
    # by the modal response function described above.
    #
    # Two different filters can be used with the prediction driver.
    # 1) Solution filtering: filters the solution every *soln_nfilter* steps
    # 2) RHS filtering: filters the RHS every substep
    #
    # Turn on SOLUTION filtering by setting soln_nfilter > 0
    # Turn on RHS filtering by setting use_rhs_filter = 1.
    #
    # --- Filtering settings ---
    # ------ Solution filtering
    # filter every *nfilter* steps (-1 = no filtering)
    soln_nfilter = configurate("soln_nfilter", input_data, -1)
    soln_filter_frac = configurate("soln_filter_frac", input_data, 0.5)
    soln_filter_cutoff = configurate("soln_filter_cutoff", input_data, -1)
    soln_filter_order = configurate("soln_filter_order", input_data, 8)

    # Alpha value suggested by:
    # JSH/TW Nodal DG Methods, Section 5.3
    # DOI: 10.1007/978-0-387-72067-8
    soln_filter_alpha_default = -1.0*np.log(np.finfo(float).eps)
    soln_filter_alpha = configurate("soln_filter_alpha", input_data,
                                    soln_filter_alpha_default)
    # ------ RHS filtering
    use_rhs_filter = configurate("use_rhs_filter", input_data, False)
    rhs_filter_frac = configurate("rhs_filter_frac", input_data, 0.5)
    rhs_filter_cutoff = configurate("rhs_filter_cutoff", input_data, -1)
    rhs_filter_order = configurate("rhs_filter_order", input_data, 8)
    rhs_filter_alpha = configurate("rhs_filter_alpha", input_data,
                                   soln_filter_alpha_default)

    # initialization configuration
    init_case = configurate("init_case", input_data, "y3prediction")
    actii_init_case = configurate("actii_init_case", input_data, "cav5")

    # Shock 1D flow properties
    pres_bkrnd = configurate("pres_bkrnd", input_data, 100.)
    temp_bkrnd = configurate("temp_bkrnd", input_data, 300.)
    mach = configurate("mach", input_data, 2.0)
    shock_loc_x = configurate("shock_loc_x", input_data, 0.05)
    fuel_loc_x = configurate("fuel_loc_x", input_data, 0.07)

    # Shock 1D mesh properties
    mesh_size = configurate("mesh_size", input_data, 0.001)
    bl_ratio = configurate("bl_ratio", input_data, 3)
    interface_ratio = configurate("interface_ratio", input_data, 2)
    transfinite = configurate("transfinite", input_data, False)
    mesh_angle = configurate("mesh_angle", input_data, 0.)

    # ACTII flow properties
    total_pres_inflow = configurate("total_pres_inflow", input_data, 2.745e5)
    total_temp_inflow = configurate("total_temp_inflow", input_data, 2076.43)
    mf_o2 = configurate("mass_fraction_o2", input_data, 0.273)

    # injection flow properties
    total_pres_inj = configurate("total_pres_inj", input_data, 50400.)
    total_temp_inj = configurate("total_temp_inj", input_data, 300.)
    total_pres_inj_upstream = configurate("total_pres_inj_upstream",
                                          input_data, total_pres_inj)
    total_temp_inj_upstream = configurate("total_temp_inj_upstream",
                                          input_data, total_temp_inj)
    mach_inj = configurate("mach_inj", input_data, 1.0)

    # parameters to adjust the shape of the initialization
    vel_sigma = configurate("vel_sigma", input_data, 1000)
    temp_sigma = configurate("temp_sigma", input_data, 1250)
    # adjusted to match the mass flow rate
    vel_sigma_inj = configurate("vel_sigma_inj", input_data, 5000)
    temp_sigma_inj = configurate("temp_sigma_inj", input_data, 5000)
    temp_wall = 300

    # wall stuff
    wall_penalty_amount = configurate("wall_penalty_amount", input_data, 0)
    wall_time_scale = configurate("wall_time_scale", input_data, 1)
    wall_material = configurate("wall_material", input_data, 0)

    # use fluid average diffusivity by default
    wall_insert_ox_diff = spec_diff

    # Averaging from https://www.azom.com/article.aspx?ArticleID=1630
    # for graphite
    wall_insert_rho = configurate("wall_insert_rho", input_data, 1625)
    wall_insert_cp = configurate("wall_insert_cp", input_data, 770)
    wall_insert_kappa = configurate("wall_insert_kappa", input_data, 247.5)

    # Averaging from http://www.matweb.com/search/datasheet.aspx?bassnum=MS0001
    # for steel
    wall_surround_rho = configurate("wall_surround_rho", input_data, 7.9e3)
    wall_surround_cp = configurate("wall_surround_cp", input_data, 470)
    wall_surround_kappa = configurate("wall_surround_kappa", input_data, 48)

    # initialize the ignition spark
    spark_init_time = configurate("ignition_init_time", input_data, 999999999.)
    spark_strength = configurate("ignition_strength", input_data, 2.e7)
    spark_duration = configurate("ignition_duration", input_data, 1.e-8)
    spark_diameter = configurate("ignition_diameter", input_data, 0.0025)
    spark_init_loc_x = configurate("ignition_init_loc_x", input_data, 0.677)
    spark_init_loc_y = configurate("ignition_init_loc_y", input_data, -0.021)
    spark_init_loc_z = configurate("ignition_init_loc_z", input_data, 0.0)

    # initialize the injection source
    injection_source_init_time = configurate("injection_source_init_time",
                                             input_data, 999999999.)
    injection_source_ramp_time = configurate("injection_source_ramp_time",
                                             input_data, 1.e-4)
    injection_source_mass = configurate("injection_source_mass",
                                        input_data, 2.)
    injection_source_mom_x = configurate("injection_source_mom_x",
                                         input_data, 3.)
    injection_source_mom_y = configurate("injection_source_mom_y",
                                         input_data, 3.)
    injection_source_mom_z = configurate("injection_source_mom_z",
                                         input_data, 0.)
    injection_source_energy = configurate("injection_source_energy",
                                          input_data, 1.e3)
    injection_source_diameter = configurate("injection_source_diameter",
                                            input_data, 0.0025)
    injection_source_loc_x = configurate("injection_source_loc_x",
                                              input_data, 0.677)
    injection_source_loc_y = configurate("injection_source_loc_y",
                                         input_data, -0.021)
    injection_source_loc_z = configurate("injection_source_loc_z",
                                         input_data, 0.0)

    # initialization for the sponge
    inlet_sponge_x0 = configurate("inlet_sponge_x0", input_data, 0.225)
    inlet_sponge_thickness = configurate("inlet_sponge_thickness", input_data, 0.015)
    outlet_sponge_x0 = configurate("outlet_sponge_x0", input_data, 0.89)
    outlet_sponge_thickness = configurate("outlet_sponge_thickness",
                                          input_data, 0.04)
    inj_sponge_x0 = configurate("inj_sponge_x0", input_data, 0.645)
    inj_sponge_thickness = configurate("inj_sponge_thickness", input_data, 0.005)
    upstream_inj_sponge_y0 = configurate("upstream_inj_sponge_y0",
                                         input_data, -0.01753)

    # param sanity check
    allowed_integrators = ["rk4", "euler", "lsrk54", "lsrk144",
                           "compiled_lsrk54", "ssprk43"]
    if integrator not in allowed_integrators:
        error_message = "Invalid time integrator: {}".format(integrator)
        raise RuntimeError(error_message)

    if integrator == "compiled_lsrk54":
        if rank == 0:
            print("Setting force_eval = False for pre-compiled time integration")
        force_eval = False

    if viz_interval_type > 2:
        error_message = "Invalid value for viz_interval_type [0-2]"
        raise RuntimeError(error_message)

    s0_sc = np.log10(1.0e-4 / np.power(order, 4))
    if rank == 0:
        print(f"Shock capturing parameters: alpha {alpha_sc}, "
              f"s0 {s0_sc}, kappa {kappa_sc}")

    # use_av=1 specific parameters
    # flow stagnation temperature
    static_temp = 2076.43
    # steepness of the smoothed function
    theta_sc = 100
    # cutoff, smoothness below this value is ignored
    beta_sc = 0.01
    gamma_sc = 1.5

    if rank == 0:
        if use_smoothed_char_length:
            print("Smoothing characteristic length for use in artificial viscosity")
            print(f"smoothing_alpha {smooth_char_length_alpha}")

        if use_av > 0:
            print(f"Artificial viscosity {smoothness_alpha=}")
            print(f"Artificial viscosity {smoothness_tau=}")

        if use_av == 0:
            print("Artificial viscosity disabled")
        elif use_av == 1:
            print("Artificial viscosity using modified physical viscosity")
            print("Using velocity divergence indicator")
            print(f"Shock capturing parameters: alpha {alpha_sc}, "
                  f"gamma_sc {gamma_sc}"
                  f"theta_sc {theta_sc}, beta_sc {beta_sc}, Pr 0.75, "
                  f"stagnation temperature {static_temp}")
        elif use_av == 2:
            print("Artificial viscosity using modified transport properties")
            print("\t mu, beta, kappa")
            # MJA update this
            print(f"Shock capturing parameters:"
                  f"\n\tav_mu {av2_mu0}"
                  f"\n\tav_beta {av2_beta0}"
                  f"\n\tav_kappa {av2_kappa0}"
                  f"\n\tav_prantdl {av2_prandtl0}"
                  f"\nstagnation temperature {static_temp}")
        elif use_av == 3:
            print("Artificial viscosity using modified transport properties")
            print("\t mu, beta, kappa, D")
            print(f"Shock capturing parameters:"
                  f"\tav_mu {av2_mu0}"
                  f"\tav_beta {av2_beta0}"
                  f"\tav_kappa {av2_kappa0}"
                  f"\tav_d {av2_d0}"
                  f"\tav_prantdl {av2_prandtl0}"
                  f"stagnation temperature {static_temp}")
        else:
            error_message = "Unknown artifical viscosity model {}".format(use_av)
            raise RuntimeError(error_message)

    if rank == 0:
        print("\n#### Simluation control data: ####")
        print(f"\tnrestart = {nrestart}")
        print(f"\tnhealth = {nhealth}")
        print(f"\tnstatus = {nstatus}")
        if constant_cfl == 1:
            print(f"\tConstant cfl mode, current_cfl = {current_cfl}")
        else:
            print(f"\tConstant dt mode, current_dt = {current_dt}")
        print(f"\tt_final = {t_final}")
        print(f"\torder = {order}")
        print(f"\tdimension = {dim}")
        print(f"\tTime integration {integrator}")
        print("   Boundary Conditions:")
        bnd_msg = ""
        for bname, bsetting in bndry_config.items():
            msg_action = "Checking for" if bsetting else "Ignoring"
            bnd_msg = bnd_msg + f"\t{msg_action} {bname} boundary in mesh.\n"
        if rank == 0:
            print(bnd_msg)

        if noslip:
            print("\tInterface wall boundary conditions are noslip for velocity")
        else:
            print("\tInterface wall boundary conditions are slip for velocity")

        print("#### Simluation control data: ####\n")

    if rank == 0:
        print("\n#### Visualization setup: ####")
        if viz_level >= 0:
            print("\tBasic visualization output enabled.")
            print("\t(cv, dv, cfl)")
        if viz_level >= 1:
            print("\tExtra visualization output enabled for derived quantities.")
            print("\t(velocity, mass_fractions, etc.)")
        if viz_level >= 2:
            print("\tNon-dimensional parameter visualization output enabled.")
            print("\t(Re, Pr, etc.)")
        if viz_level >= 3:
            print("\tDebug visualization output enabled.")
            print("\t(rhs, grad_cv, etc.)")
        if viz_interval_type == 0:
            print(f"\tWriting viz data every {nviz} steps.")
        if viz_interval_type == 1:
            print(f"\tWriting viz data roughly every {t_viz_interval} seconds.")
        if viz_interval_type == 2:
            print(f"\tWriting viz data exactly every {t_viz_interval} seconds.")
        print("#### Visualization setup: ####")

    if rank == 0:
        print("\n#### Simluation initialization data: ####")
        if init_case == "y3prediction" or init_case == "y3prediction_ramp":
            print("\tInitializing flow to y3prediction")
            print(f"\tInflow stagnation pressure {total_pres_inflow}")
            print(f"\tInflow stagnation temperature {total_temp_inflow}")
            print(f"\tInjection stagnation pressure {total_pres_inj}")
            print(f"\tInjection stagnation temperature {total_temp_inj}")
            print("\tUpstream injection stagnation pressure"
                  f"{total_pres_inj_upstream}")
            print("\tUpstream injection stagnation temperature"
                  f"{total_temp_inj_upstream}")
        elif init_case == "shock1d":
            print("\tInitializing flow to shock1d")
            print(f"Shock Mach number {mach}")
            print(f"Ambient pressure {pres_bkrnd}")
            print(f"Ambient temperature {temp_bkrnd}")
        elif init_case == "flame1d":
            print("\tInitializing flow to flame1d")
            print(f"Ambient pressure {pres_bkrnd}")
            print(f"Ambient temperature {temp_bkrnd}")
        elif init_case == "species_diffusion":
            print("\tInitializing flow to species diffusion")
            print(f"Ambient pressure {pres_bkrnd}")
            print(f"Ambient temperature {temp_bkrnd}")
        elif init_case == "wedge":
            print("\tInitializing flow to wedge")
            print(f"Shock Mach number {mach}")
            print(f"Ambient pressure {pres_bkrnd}")
            print(f"Ambient temperature {temp_bkrnd}")
        elif init_case == "unstart" or init_case == "unstart_ramp":
            print("\tInitializing flow to unstart")
            print(f"\tInflow stagnation pressure {total_pres_inflow}")
            print(f"\tInflow stagnation temperature {total_temp_inflow}")
            print(f"Ambient pressure {pres_bkrnd}")
            print(f"Ambient temperature {temp_bkrnd}")
        else:
            raise SimulationConfigurationError(
                "Invalid initialization configuration specified"
                "Currently supported options are: "
                "\t y3prediction"
                "\t unstart"
                "\t unstart_ramp"
                "\t shock1d"
                "\t flame1d"
                "\t wedge"
                "\t species_diffusion"
            )
        print("#### Simluation initialization data: ####")

        print("\n#### Simluation setup data: ####")
        print(f"\tvel_sigma = {vel_sigma}")
        print(f"\ttemp_sigma = {temp_sigma}")
        print(f"\tvel_sigma_injection = {vel_sigma_inj}")
        print(f"\ttemp_sigma_injection = {temp_sigma_inj}")
        print("#### Simluation setup data: ####")

    # spark ignition
    spark_center = np.zeros(shape=(dim,))
    spark_center[0] = spark_init_loc_x
    spark_center[1] = spark_init_loc_y
    if dim == 3:
        spark_center[2] = spark_init_loc_z
    if rank == 0 and use_ignition > 0:
        print("\n#### Ignition control parameters ####")
        print(f"spark center ({spark_center[0]},{spark_center[1]})")
        print(f"spark FWHM {spark_diameter}")
        print(f"spark strength {spark_strength}")
        print(f"ignition time {spark_init_time}")
        print(f"ignition duration {spark_duration}")
        if use_ignition == 1:
            print("spark ignition")
        elif use_ignition == 2:
            print("heat source ignition")
        print("#### Ignition control parameters ####\n")

    # injection mass source
    injection_source_center = np.zeros(shape=(dim,))
    injection_source_center[0] = injection_source_loc_x
    injection_source_center[1] = injection_source_loc_y
    if dim == 3:
        injection_source_center[2] = injection_source_loc_z
    if rank == 0 and use_injection_source is True:
        print("\n#### Injection source control parameters ####")
        print("injection source center ("
              f"{injection_source_center[0]},"
              f"{injection_source_center[1]})")
        if dim == 2:
            print("injection source center ("
                  f"{injection_source_center[0]},"
                  f"{injection_source_center[1]})")
        else:
            print("injection source center ("
                  f"{injection_source_center[0]},"
                  f"{injection_source_center[1]},"
                  f"{injection_source_center[2]})")
        print(f"injection source FWHM {injection_source_diameter}")
        print(f"injection source mass {injection_source_mass}")
        print(f"injection source energy {injection_source_energy}")
        if dim == 2:
            print("injection source mom ("
                  f"{injection_source_mom_x}",
                  f"{injection_source_mom_y}")
        else:
            print("injection source mom ("
                  f"{injection_source_mom_x}",
                  f"{injection_source_mom_y}",
                  f"{injection_source_mom_z}")
        print(f"injection source start time {injection_source_init_time}")
        print("#### Injection source control parameters ####\n")

    def _compiled_stepper_wrapper(state, t, dt, rhs):
        return compiled_lsrk45_step(actx, state, t, dt, rhs)

    timestepper = rk4_step
    if integrator == "euler":
        timestepper = euler_step
    if integrator == "ssprk43":
        timestepper = ssprk43_step
    if integrator == "lsrk54":
        timestepper = lsrk54_step
    if integrator == "lsrk144":
        timestepper = lsrk144_step
    if integrator == "compiled_lsrk54":
        timestepper = _compiled_stepper_wrapper

    flux_msg = "\nSetting inviscid numerical flux to: "
    if use_esdg:
        try:
            from mirgecom.inviscid import entropy_stable_inviscid_facial_flux_rusanov
        except ImportError:
            raise SimulationConfigurationError(
                "ESDG option specified, but MIRGE-Com "
                "is installed without ESDG support. "
                "Try switching your MIRGE-Com branch to "
                "mirgecom@production."
            )
        inviscid_numerical_flux_func = entropy_stable_inviscid_facial_flux_rusanov
        flux_msg = flux_msg + "ESDG/Rusanov with EC/"
        if nspecies == 7:  # FIXME: Add support for 7 passive species?
            inv_flux_type = "Renac for mixtures.\n"
        else:
            inv_flux_type = "Chandrashekar for single gas or passive species.\n"
        flux_msg = flux_msg + inv_flux_type
    else:
        if inv_num_flux == "rusanov":
            inviscid_numerical_flux_func = inviscid_facial_flux_rusanov
            flux_msg = flux_msg + "Rusanov\n"
        elif inv_num_flux == "hll":
            inviscid_numerical_flux_func = inviscid_facial_flux_hll
            flux_msg = flux_msg + "HLL\n"

    flux_msg = flux_msg + "Setting viscous numerical flux to: "
    if use_wall:
        viscous_numerical_flux_func = viscous_facial_flux_harmonic
        flux_msg = flux_msg + "Harmonic\n"
    else:
        viscous_numerical_flux_func = viscous_facial_flux_central
        flux_msg = flux_msg + "Central\n"

    if rank == 0:
        print(flux_msg)

    # }}}

    # constants
    mw_o = 15.999
    mw_o2 = mw_o*2
    mw_co = 28.010
    mw_n2 = 14.0067*2
    mw_c2h4 = 28.05
    mw_h2 = 1.00784*2
    mw_ar = 39.948
    univ_gas_const = 8314.59

    if gas_mat_prop == 0:
        # working gas: O2/N2 #
        #   O2 mass fraction 0.273
        #   gamma = 1.4
        #   cp = 37.135 J/mol-K,
        #   rho= 1.977 kg/m^3 @298K
        gamma = 1.4
        mw = mw_o2*mf_o2 + mw_n2*(1.0 - mf_o2)
    if gas_mat_prop == 1:
        # working gas: Ar #
        #   O2 mass fraction 0.273
        #   gamma = 1.4
        #   cp = 37.135 J/mol-K,
        #   rho= 1.977 kg/m^3 @298K
        gamma = 5/3
        mw = mw_ar

    if fluid_gamma > 0:
        gamma = fluid_gamma

    mf_c2h4 = mw_c2h4/(mw_c2h4 + mw_h2)
    mf_h2 = 1 - mf_c2h4

    # user can reset the mw to whatever they want
    if fluid_mw > 0:
        mw = fluid_mw

    r = univ_gas_const/mw
    cp = r*gamma/(gamma - 1)
    Pr = 0.75

    # viscosity @ 400C, Pa-s
    if gas_mat_prop == 0:
        # working gas: O2/N2 #
        mu_o2 = 3.76e-5
        mu_n2 = 3.19e-5
        mu = mu_o2*mf_o2 + mu_n2*(1-mu_o2)  # 3.3456e-5
    if gas_mat_prop == 1:
        # working gas: Ar #
        mu_ar = 4.22e-5
        mu = mu_ar
    if not fluid_mu < 0:
        mu = fluid_mu

    kappa = cp*mu/Pr
    if fluid_kappa > 0:
        kappa = fluid_kappa
    init_temperature = 300.0

    # don't allow limiting on flows without species
    if nspecies == 0:
        use_injection = False
        use_upstream_injection = False

    # Turn off combustion unless EOS supports it
    if nspecies < 3:
        use_combustion = False

    if nspecies > 3:
        eos_type = 1

    pyro_mech_name = configurate("pyro_mech", input_data, "uiuc_sharp")
    pyro_mech_name_full = f"y3prediction.pyro_mechs.{pyro_mech_name}"

    import importlib
    pyromechlib = importlib.import_module(pyro_mech_name_full)

    if rank == 0:
        print("\n#### Simluation material properties: ####")
        print("#### Fluid domain: ####")
        print(f"\tmu = {mu}")
        print(f"\tkappa = {kappa}")
        print(f"\tPrandtl Number  = {Pr}")
        print(f"\tnspecies = {nspecies}")
        if nspecies == 0:
            print("\tno passive scalars, uniform species mixture")
            if gas_mat_prop == 0:
                print("\tO2/N2 mix material properties.")
            else:
                print("\tAr material properties.")
        elif nspecies <= 3:
            print("\tpassive scalars to track air/fuel/inert mixture, ideal gas eos")
        elif nspecies == 5:
            print("\tfull multi-species initialization with pyrometheus eos")
            print("\tno combustion source terms")
        else:
            print("\tfull multi-species initialization with pyrometheus eos")
            print("\tcombustion source terms enabled")

        if eos_type == 0:
            print("\tIdeal Gas EOS")
        elif eos_type == 1:
            print("\tPyrometheus EOS")
            print(f"\tPyro mechanism {pyro_mech_name}")

        if use_species_limiter == 1:
            print("\nSpecies mass fractions limited to [0:1]")

        if use_wall:
            print("#### Wall domain: ####")

            if wall_material == 0:
                print("\tNon-reactive wall model")
            elif wall_material == 1:
                print("\tReactive wall model for non-porous media")
            elif wall_material == 2:
                print("\tReactive wall model for porous media")
            else:
                error_message = "Unknown wall_material {}".format(wall_material)
                raise RuntimeError(error_message)

            if use_wall_ox:
                print("\tWall oxidizer transport enabled")
            else:
                print("\tWall oxidizer transport disabled")

            if use_wall_mass:
                print("\t Wall mass loss enabled")
            else:
                print("\t Wall mass loss disabled")

            print(f"\tWall density = {wall_insert_rho}")
            print(f"\tWall cp = {wall_insert_cp}")
            print(f"\tWall O2 diff = {wall_insert_ox_diff}")
            print(f"\tWall surround density = {wall_surround_rho}")
            print(f"\tWall surround cp = {wall_surround_cp}")
            print(f"\tWall surround kappa = {wall_surround_kappa}")
            print(f"\tWall time scale = {wall_time_scale}")
            print(f"\tWall penalty = {wall_penalty_amount}")
        else:
            print("\tWall model disabled")
            use_wall_ox = False
            use_wall_mass = False

        print("#### Simluation material properties: ####")

    chem_source_tol = 1.e-10
    # make the eos
    if eos_type == 0:
        eos = IdealSingleGas(gamma=gamma, gas_const=r)
        eos_init = eos
    else:
        from mirgecom.thermochemistry import get_pyrometheus_wrapper_class
        pyro_mech = get_pyrometheus_wrapper_class(
            pyro_class=pyromechlib.Thermochemistry, temperature_niter=pyro_temp_iter,
            zero_level=chem_source_tol)(actx.np)
        eos = PyrometheusMixture(pyro_mech, temperature_guess=init_temperature)
        # seperate gas model for initialization,
        # just to make sure we get converged temperature
        pyro_mech_init = get_pyrometheus_wrapper_class(
            pyro_class=pyromechlib.Thermochemistry, temperature_niter=5,
            zero_level=chem_source_tol)(actx.np)
        eos_init = PyrometheusMixture(pyro_mech_init,
                                      temperature_guess=init_temperature)

    # set the species names
    if eos_type == 0:
        if nspecies == 0:
            species_names = ["inert"]
        elif nspecies == 2:
            species_names = ["air", "fuel"]
        elif nspecies == 3:
            species_names = ["air", "fuel", "inert"]
    else:
        species_names = pyro_mech.species_names

    # initialize eos and species mass fractions
    y = np.zeros(nspecies)
    y_fuel = np.zeros(nspecies)
    if nspecies == 2:
        y[0] = 1
        y_fuel[1] = 1
    elif nspecies > 4:
        # find name species indicies
        for i in range(nspecies):
            if species_names[i] == "C2H4":
                i_c2h4 = i
            if species_names[i] == "H2":
                i_h2 = i
            if species_names[i] == "O2":
                i_ox = i
            if species_names[i] == "N2":
                i_di = i

        # Set the species mass fractions to the free-stream flow
        y[i_ox] = mf_o2
        y[i_di] = 1. - mf_o2
        # Set the species mass fractions to the free-stream flow
        y_fuel[i_c2h4] = mf_c2h4
        y_fuel[i_h2] = mf_h2

    # initialize the transport model
    transport_alpha = 0.6
    transport_beta = 4.093e-7
    transport_sigma = 2.0
    transport_n = 0.666

    # use the species names to populate the default species diffusivities
    default_species_diffusivity = {}
    for species in species_names:
        default_species_diffusivity[species] = spec_diff

    input_species_diffusivity = configurate(
        "species_diffusivity", input_data, default_species_diffusivity)

    # now read the diffusivities from input
    print(f"{input_species_diffusivity}")

    species_diffusivity = spec_diff * np.ones(nspecies)
    for i in range(nspecies):
        species_diffusivity[i] = input_species_diffusivity[species_names[i]]

    transport_le = None
    if use_lewis_transport:
        transport_le = np.ones(nspecies,)

        if nspecies > 4:
            transport_le[i_h2] = 0.2

    if rank == 0:
        if transport_type == 0:
            print("\t Simple transport model:")
            print("\t\t constant viscosity, species diffusivity")
            print(f"\tmu = {mu}")
            print(f"\tkappa = {kappa}")
            print(f"\tspecies diffusivity = {spec_diff}")
        elif transport_type == 1:
            print("\t Power law transport model:")
            print("\t\t temperature dependent viscosity, species diffusivity")
            print(f"\ttransport_alpha = {transport_alpha}")
            print(f"\ttransport_beta = {transport_beta}")
            print(f"\ttransport_sigma = {transport_sigma}")
            print(f"\ttransport_n = {transport_n}")
            if use_lewis_transport:
                print(f"\ttransport Lewis Number = {transport_le}")
            else:
                print(f"\tspecies diffusivity = {species_diffusivity}")
        elif transport_type == 2:
            print("\t Pyrometheus transport model:")
            print("\t\t temperature/mass fraction dependence")
        else:
            error_message = "Unknown transport_type {}".format(transport_type)
            raise RuntimeError(error_message)

    if transport_type == 0:
        physical_transport_model = SimpleTransport(
            viscosity=mu, thermal_conductivity=kappa,
            species_diffusivity=species_diffusivity)
    if transport_type == 1:
        physical_transport_model = PowerLawTransport(
            alpha=transport_alpha, beta=transport_beta,
            sigma=transport_sigma, n=transport_n,
            lewis=transport_le,
            species_diffusivity=species_diffusivity)

    transport_model = physical_transport_model
    if use_av == 1:
        transport_model = ArtificialViscosityTransportDiv(
            physical_transport=physical_transport_model,
            av_mu=alpha_sc, av_prandtl=0.75)
    elif use_av == 2:
        transport_model = ArtificialViscosityTransportDiv2(
            physical_transport=physical_transport_model,
            av_mu=av2_mu0, av_beta=av2_beta0, av_kappa=av2_kappa0,
            av_prandtl=av2_prandtl0)
    elif use_av == 3:
        transport_model = ArtificialViscosityTransportDiv3(
            physical_transport=physical_transport_model,
            av_mu=av2_mu0, av_beta=av2_beta0,
            av_kappa=av2_kappa0, av_d=av2_d0,
            av_prandtl=av2_prandtl0)

    # with transport and eos sorted out, build the gas model
    gas_model = GasModel(eos=eos, transport=transport_model)

    # select the initialization case
    if init_case == "shock1d":

        # init params
        disc_location = np.zeros(shape=(dim,))
        fuel_location = np.zeros(shape=(dim,))

        disc_location[0] = shock_loc_x
        fuel_location[0] = fuel_loc_x

        # parameters to adjust the shape of the initialization
        temp_wall = 300

        # normal shock properties for a calorically perfect gas
        # state 1: pre-shock
        # state 2: post-shock
        rho_bkrnd = pres_bkrnd/r/temp_bkrnd
        c_bkrnd = math.sqrt(gamma*pres_bkrnd/rho_bkrnd)
        velocity1 = -mach*c_bkrnd

        gamma1 = gamma
        gamma2 = gamma

        rho1 = rho_bkrnd
        pressure1 = pres_bkrnd
        temperature1 = temp_bkrnd

        pressure_ratio = (2.*gamma*mach*mach-(gamma-1.))/(gamma+1.)
        density_ratio = (gamma+1.)*mach*mach/((gamma-1.)*mach*mach+2.)

        rho2 = rho1*density_ratio
        pressure2 = pressure1*pressure_ratio
        temperature2 = pressure2/rho2/r
        # shock stationary frame
        velocity2 = velocity1*(1/density_ratio)
        temp_wall = temperature1

        # for non-calorically perfect gas, we iterate on the density ratio,
        # until we converge
        if eos_type > 0:
            if shock_loc_x < fuel_loc_x:
                y1 = y
                y2 = y
            else:
                y1 = y_fuel
                y2 = y_fuel

            rho1 = pyro_mech.get_density(pressure1, temperature1, y1)

            # guess a density ratio (rho1/rho2)
            density_ratio = 0.1
            rho2 = rho1/density_ratio
            enthalpy1 = gas_model.eos.get_internal_energy(
                temperature1, y1) + pressure1/rho1
            # iteratively solve the shock hugoniot
            error = 100
            while error > 1e-8:
                pressure2 = pressure1 + rho1*velocity1**2*(1 - density_ratio)
                enthalpy2 = enthalpy1 + 0.5*velocity1**2*(1 - (density_ratio)**2)

                # find temperature from new energy and get an updated density
                energy2 = enthalpy2 - pressure2/rho2
                temperature2 = pyro_mech.get_temperature(energy2, temperature2, y2)
                rho2_old = rho2
                rho2 = pyro_mech.get_density(pressure2, temperature2, y2)

                # compute the error in density and form a new density ratio
                error = np.abs((rho2 - rho2_old)/rho2_old)
                density_ratio = rho1/rho2
                velocity2 = velocity1*(density_ratio)

            gamma1 = (pyro_mech.get_mixture_specific_heat_cp_mass(temperature1, y1) /
                      pyro_mech.get_mixture_specific_heat_cv_mass(temperature1, y1))
            gamma2 = (pyro_mech.get_mixture_specific_heat_cp_mass(temperature2, y1) /
                      pyro_mech.get_mixture_specific_heat_cv_mass(temperature2, y1))

        # convert to shock moving frame
        velocity2 = velocity2 - velocity1
        velocity1 = 0.

        vel_left = np.zeros(shape=(dim,))
        vel_right = np.zeros(shape=(dim,))
        vel_cross = np.zeros(shape=(dim,))
        vel_cross[1] = 0

        plane_normal = np.zeros(shape=(dim,))
        theta = mesh_angle/180.*np.pi
        plane_normal[0] = np.cos(theta)
        plane_normal[1] = np.sin(theta)
        plane_normal = plane_normal/np.linalg.norm(plane_normal)

        vel_left = (velocity2 - velocity1)*plane_normal

        pressure1_total = pres_bkrnd*(1 + (gamma-1)/2*mach**2)**(gamma/(gamma-1))
        temperature1_total = temp_bkrnd*(1 + (gamma-1)/2*mach**2)

        mach2 = vel_left[0]/np.sqrt(gamma2*pressure2/rho2)
        pressure2_total = pressure2*(1 + (gamma-1)/2*mach2**2)**(gamma/(gamma-1))
        temperature2_total = temperature2*(1 + (gamma-1)/2*mach2**2)

        if rank == 0:
            print("#### Simluation initialization data: ####")
            print(f"\tshock Mach number {mach}")
            print(f"\tpre-shock gamma {gamma1}")
            print(f"\tpre-shock temperature {temperature1}")
            print(f"\tpre-shock pressure {pressure1}")
            print(f"\tpre-shock rho {rho1}")
            print(f"\tpre-shock velocity {velocity1}")
            print(f"\tpre-shock total pressure {pressure1_total}")
            print(f"\tpre-shock total temperature {temperature1_total}")

            print(f"\tpost-shock gamma {gamma2}")
            print(f"\tpost-shock temperature {temperature2}")
            print(f"\tpost-shock pressure {pressure2}")
            print(f"\tpost-shock rho {rho2}")
            print(f"\tpost-shock velocity {velocity2}")
            print(f"\tpost-shock total pressure {pressure2_total}")
            print(f"\tpost-shock total temperature {temperature2_total}")
            print(f"\tpost-shock mach {mach2}")

        bulk_init = PlanarDiscontinuityMulti(
            dim=dim,
            nspecies=nspecies,
            disc_location=disc_location,
            disc_location_species=fuel_location,
            normal_dir=plane_normal,
            sigma=0.001,
            pressure_left=pressure2,
            pressure_right=pressure1,
            temperature_left=temperature2,
            temperature_right=temperature1,
            velocity_left=vel_left,
            velocity_right=vel_right,
            velocity_cross=vel_cross,
            species_mass_left=y,
            species_mass_right=y_fuel,
            temp_wall=temp_bkrnd,
            vel_sigma=vel_sigma,
            temp_sigma=temp_sigma)
    if init_case == "flame1d":

        # init params
        disc_location = np.zeros(shape=(dim,))
        fuel_location = np.zeros(shape=(dim,))

        # the init is set up to keep species constant across the shock, so put the
        # fuel and shock discontinuities on top of each other
        disc_location[0] = shock_loc_x
        fuel_location[0] = shock_loc_x

        # parameters to adjust the shape of the initialization
        temp_wall = 300

        #mech_data = get_mechanism_input("uiuc_updated")
        mech_file = (f"{pyro_mech_name}.yaml")

        print(f"{mech_file=}")
        import cantera
        cantera_soln = cantera.Solution(f"{mech_file}", "gas")

        # Initial temperature, pressure, and mixutre mole fractions are needed to
        # set up the initial state in Cantera.
        temp_unburned = 300.0
        temp_ignition = 2000.0
        # Parameters for calculating the amounts of fuel, oxidizer, and inert species
        # for pure C2H4
        stoich_ratio = 3.0
        equiv_ratio = 1.0
        ox_di_ratio = 0.21
        # Grab the array indices for specific species
        i_fu = cantera_soln.species_index("C2H4")
        i_ox = cantera_soln.species_index("O2")
        i_di = cantera_soln.species_index("N2")
        x = np.zeros(nspecies)
        # Set the species mole fractions according to our desired fuel/air mixture
        x[i_fu] = (ox_di_ratio*equiv_ratio)/(stoich_ratio+ox_di_ratio*equiv_ratio)
        x[i_ox] = stoich_ratio*x[i_fu]/equiv_ratio
        x[i_di] = (1.0-ox_di_ratio)*x[i_ox]/ox_di_ratio
        pres_unburned = 101325.0

        # Let the user know about how Cantera is being initilized
        print(f"Input state (T,P,X) = ({temp_unburned}, {pres_unburned}, {x}")
        # Set Cantera internal gas temperature, pressure, and mole fractios
        cantera_soln.TPX = temp_unburned, pres_unburned, x
        # Pull temperature, total density, mass fractions, and pressure from Cantera
        # We need total density, and mass fractions to initialize the state.
        y_unburned = np.zeros(nspecies)
        can_t, rho_unburned, y_unburned = cantera_soln.TDY

        # *can_t*, *can_p* should not differ (significantly) from user's initial data
        # but we want to use exactly the same starting point as Cantera,
        # so we use Cantera's version of these data.

        # now find the conditions for the burned gas
        cantera_soln.TP = temp_ignition, pres_unburned
        cantera_soln.equilibrate("TP")
        temp_burned, rho_burned, y_burned = cantera_soln.TDY
        pres_burned = cantera_soln.P

        if rank == 0:
            print("#### Simluation initialization data: ####")
            #print(f"\tflame speed {mach}")
            #print(f"\tunburned gamma {gamma1}")
            print(f"\tunburned temperature {temp_unburned}")
            print(f"\tunburned pressure {pres_burned}")
            print(f"\tunburned rho {rho_unburned}")
            for i in range(nspecies):
                print(f"\tunburned Y[{species_names[i]}] {y_unburned[i]}")

            #print(f"\tburned gamma {gamma2}")
            print(f"\tburned temperature {temp_burned}")
            print(f"\tburned pressure {pres_burned}")
            print(f"\tburned rho {rho_burned}")
            for i in range(nspecies):
                print(f"\tburned Y[{species_names[i]}] {y_burned[i]}")

        vel_burned = np.zeros(shape=(dim,))
        vel_unburned = np.zeros(shape=(dim,))
        plane_normal = np.zeros(shape=(dim,))
        plane_normal[0] = 1

        #return;

        bulk_init = PlanarDiscontinuityMulti(
            dim=dim,
            nspecies=nspecies,
            disc_location=disc_location,
            disc_location_species=fuel_location,
            normal_dir=plane_normal,
            sigma=0.001,
            pressure_left=pres_unburned,
            pressure_right=pres_burned,
            temperature_left=temp_unburned,
            temperature_right=temp_burned,
            velocity_left=vel_unburned,
            velocity_right=vel_burned,
            species_mass_left=y_unburned,
            species_mass_right=y_burned,
            temp_wall=temp_bkrnd,
            vel_sigma=vel_sigma,
            temp_sigma=temp_sigma)
    elif init_case == "species_diffusion":

        velocity = np.zeros(shape=(dim,))
        pressure = pres_bkrnd
        temperature = temp_bkrnd
        rho = pressure/r/temperature

        centers = make_obj_array([np.zeros(shape=(dim,)) for i in range(nspecies)])
        spec_y0s = np.zeros(shape=(nspecies,))
        spec_amplitudes = .5*np.ones(shape=(nspecies,))

        if rank == 0:
            print("#### Simluation initialization data: ####")
            print(f"\ttemperature {temperature}")
            print(f"\tpressure {pressure}")
            print(f"\trho {rho}")
            print(f"\tvelocity {velocity}")

        bulk_init = MulticomponentLump(
            dim=dim, nspecies=nspecies,
            rho0=rho, p0=pressure, velocity=velocity,
            spec_centers=centers,
            spec_y0s=spec_y0s,
            spec_amplitudes=spec_amplitudes,
            sigma=0.1
        )

    elif init_case == "wedge":

        velocity = np.zeros(shape=(dim,))
        temperature = 300.
        pressure = 100000.
        rho = pressure/r/temperature
        c = np.sqrt(gamma*pressure/rho)
        velocity[1] = c*mach

        if rank == 0:
            print("#### Simluation initialization data: ####")
            print(f"\tshock Mach number {mach}")
            print(f"\ttemperature {temperature}")
            print(f"\tpressure {pressure}")
            print(f"\trho {rho}")
            print(f"\tvelocity {velocity}")

        bulk_init = Uniform(
            dim=dim,
            velocity=velocity,
            pressure=pressure,
            temperature=temperature
        )

    if init_case == "unstart":

        # init params
        disc_location = np.zeros(shape=(dim,))
        fuel_location = np.zeros(shape=(dim,))
        disc_location[1] = shock_loc_x
        fuel_location[1] = 10000.
        plane_normal = np.zeros(shape=(dim,))

        # parameters to adjust the shape of the initialization
        temp_wall = 300

        #
        # isentropic expansion based on the area ratios between the
        # inlet (r=54e-3m) and the throat (r=3.167e-3)
        #
        vel_inflow = np.zeros(shape=(dim,))
        vel_outflow = np.zeros(shape=(dim,))

        throat_height = 6.3028e-3
        inlet_height = 13.0e-3
        inlet_area_ratio = inlet_height/throat_height
        if use_axisymmetric:
            inlet_area_ratio *= inlet_area_ratio

        inlet_mach = getMachFromAreaRatio(area_ratio=inlet_area_ratio,
                                          gamma=gamma,
                                          mach_guess=0.01)
        pres_inflow = getIsentropicPressure(mach=inlet_mach,
                                            P0=total_pres_inflow,
                                            gamma=gamma)
        temp_inflow = getIsentropicTemperature(mach=inlet_mach,
                                               T0=total_temp_inflow,
                                               gamma=gamma)

        if eos_type == 0:
            rho_inflow = pres_inflow/temp_inflow/r
            sos = math.sqrt(gamma*pres_inflow/rho_inflow)
            inlet_gamma = gamma
        else:
            rho_inflow = pyro_mech.get_density(p=pres_inflow,
                                              temperature=temp_inflow,
                                              mass_fractions=y)
            inlet_gamma = (
                pyro_mech.get_mixture_specific_heat_cp_mass(temp_inflow, y) /
                pyro_mech.get_mixture_specific_heat_cv_mass(temp_inflow, y))

            gamma_error = (gamma - inlet_gamma)
            gamma_guess = inlet_gamma
            toler = 1.e-6
            # iterate over the gamma/mach since gamma = gamma(T)
            while gamma_error > toler:

                inlet_mach = getMachFromAreaRatio(area_ratio=inlet_area_ratio,
                                                  gamma=gamma_guess,
                                                  mach_guess=0.01)
                pres_inflow = getIsentropicPressure(mach=inlet_mach,
                                                    P0=total_pres_inflow,
                                                    gamma=gamma_guess)
                temp_inflow = getIsentropicTemperature(mach=inlet_mach,
                                                       T0=total_temp_inflow,
                                                       gamma=gamma_guess)

                rho_inflow = pyro_mech.get_density(p=pres_inflow,
                                                  temperature=temp_inflow,
                                                  mass_fractions=y)
                inlet_gamma = \
                    (pyro_mech.get_mixture_specific_heat_cp_mass(temp_inflow, y) /
                     pyro_mech.get_mixture_specific_heat_cv_mass(temp_inflow, y))
                gamma_error = (gamma_guess - inlet_gamma)
                gamma_guess = inlet_gamma

            sos = math.sqrt(inlet_gamma*pres_inflow/rho_inflow)

        vel_inflow[1] = inlet_mach*sos
        plane_normal = np.zeros(shape=(dim,))
        theta = np.pi/2.
        plane_normal[0] = np.cos(theta)
        plane_normal[1] = np.sin(theta)
        plane_normal = plane_normal/np.linalg.norm(plane_normal)

        if rank == 0:
            print("#### Simluation initialization data: ####")
            print(f"\tinlet Mach number {inlet_mach}")
            print(f"\tinlet gamma {inlet_gamma}")
            print(f"\tinlet temperature {temp_inflow}")
            print(f"\tinlet pressure {pres_inflow}")
            print(f"\tinlet rho {rho_inflow}")
            print(f"\tinlet velocity {vel_inflow[1]}")
            #print(f"final inlet pressure {pres_inflow_final}")

        bulk_init = PlanarDiscontinuityMulti(
            dim=dim,
            nspecies=nspecies,
            disc_location=disc_location,
            disc_location_species=fuel_location,
            normal_dir=plane_normal,
            sigma=0.002,
            pressure_left=pres_inflow,
            pressure_right=pres_bkrnd,
            temperature_left=temp_inflow,
            temperature_right=temp_bkrnd,
            velocity_left=vel_inflow,
            velocity_right=vel_outflow,
            velocity_cross=vel_outflow,
            species_mass_left=y,
            species_mass_right=y_fuel,
            temp_wall=temp_bkrnd,
            y_top=0.013,
            y_bottom=-0.013,
            vel_sigma=vel_sigma,
            temp_sigma=temp_sigma)

    elif init_case == "unstart_ramp":

        # parameters to adjust the shape of the initialization
        temp_wall = 300

        #
        # isentropic expansion based on the area ratios between the
        # inlet (r=54e-3m) and the throat (r=3.167e-3)
        #
        vel_inflow = np.zeros(shape=(dim,))
        vel_outflow = np.zeros(shape=(dim,))

        throat_height = 6.3028e-3
        inlet_height = 13.0e-3
        inlet_area_ratio = inlet_height/throat_height
        if use_axisymmetric:
            inlet_area_ratio *= inlet_area_ratio

        inlet_mach = getMachFromAreaRatio(area_ratio=inlet_area_ratio,
                                          gamma=gamma,
                                          mach_guess=0.01)
        temp_inflow = getIsentropicTemperature(mach=inlet_mach,
                                               T0=total_temp_inflow,
                                               gamma=gamma)

        # MJA
        # this is better than the way Isentropic Inflow does things,
        # i've removed teh repeated computation of the Isentropic Properties
        # since I know the ramp values at the start, I can just hard code
        # them irto the pressure ramp function
        # go back and update the boundary conditions to do the same thing
        #
        # also extend this to be a class so I can have one for each boundary
        inlet_ramp_beginP = getIsentropicPressure(mach=inlet_mach,
                                                  P0=ramp_beginP,
                                                  gamma=gamma)
        inlet_ramp_endP = getIsentropicPressure(mach=inlet_mach,
                                                  P0=ramp_endP,
                                                  gamma=gamma)

        def inlet_ramp_pressure(t):
            return actx.np.where(
                actx.np.greater(t, ramp_time_start),
                actx.np.minimum(
                    inlet_ramp_endP,
                    inlet_ramp_beginP + ((t - ramp_time_start) / ramp_time_interval
                        * (inlet_ramp_endP - inlet_ramp_beginP))),
                inlet_ramp_beginP)

        pres_inflow = inlet_ramp_pressure(current_t)

        # only the eos_type == 0 side of this is being exercised right now
        # we need to think more carefully about what to do when gamma
        # is variable, and how to pass that in
        if eos_type == 0:
            rho_inflow = pres_inflow/temp_inflow/r
            sos = math.sqrt(gamma*pres_inflow/rho_inflow)
            inlet_gamma = gamma
        else:
            rho_inflow = pyro_mech.get_density(p=pres_inflow,
                                              temperature=temp_inflow,
                                              mass_fractions=y)
            inlet_gamma = (
                pyro_mech.get_mixture_specific_heat_cp_mass(temp_inflow, y) /
                pyro_mech.get_mixture_specific_heat_cv_mass(temp_inflow, y))

            gamma_error = (gamma - inlet_gamma)
            gamma_guess = inlet_gamma
            toler = 1.e-6
            # iterate over the gamma/mach since gamma = gamma(T)
            while gamma_error > toler:

                inlet_mach = getMachFromAreaRatio(area_ratio=inlet_area_ratio,
                                                  gamma=gamma_guess,
                                                  mach_guess=0.01)
                pres_inflow = getIsentropicPressure(mach=inlet_mach,
                                                    P0=total_pres_inflow,
                                                    gamma=gamma_guess)
                temp_inflow = getIsentropicTemperature(mach=inlet_mach,
                                                       T0=total_temp_inflow,
                                                       gamma=gamma_guess)

                rho_inflow = pyro_mech.get_density(p=pres_inflow,
                                                  temperature=temp_inflow,
                                                  mass_fractions=y)
                inlet_gamma = \
                    (pyro_mech.get_mixture_specific_heat_cp_mass(temp_inflow, y) /
                     pyro_mech.get_mixture_specific_heat_cv_mass(temp_inflow, y))
                gamma_error = (gamma_guess - inlet_gamma)
                gamma_guess = inlet_gamma

            sos = math.sqrt(inlet_gamma*pres_inflow/rho_inflow)

        vel_inflow[1] = inlet_mach*sos

        if rank == 0:
            print("#### Simluation initialization data: ####")
            print(f"\tinlet Mach number {inlet_mach}")
            print(f"\tinlet gamma {inlet_gamma}")
            print(f"\tinlet temperature {temp_inflow}")
            print(f"\tinlet pressure {pres_inflow}")
            print(f"\tinlet pressure begin {inlet_ramp_beginP}")
            print(f"\tinlet pressure end {inlet_ramp_endP}")
            print(f"\tinlet rho {rho_inflow}")
            print(f"\tinlet velocity {vel_inflow[1]}")
            #print(f"final inlet pressure {pres_inflow_final}")

        from y3prediction.unstart import InitUnstartRamp

        bulk_init = InitUnstartRamp(
            dim=dim,
            nspecies=nspecies,
            disc_sigma=500.,
            pressure_bulk=pres_bkrnd,
            temperature_bulk=temp_bkrnd,
            velocity_bulk=vel_outflow,
            mass_frac_bulk=y,
            pressure_inlet=pres_inflow,
            temperature_inlet=temp_inflow,
            velocity_inlet=vel_inflow,
            mass_frac_inlet=y,
            pressure_outlet=pres_bkrnd,
            temperature_outlet=temp_bkrnd,
            velocity_outlet=vel_outflow,
            mass_frac_outlet=y,
            inlet_pressure_func=inlet_ramp_pressure,
            temp_wall=temp_bkrnd,
            vel_sigma=vel_sigma,
            temp_sigma=temp_sigma)

    elif init_case == "y3prediction_ramp":

        # parameters to adjust the shape of the initialization
        temp_wall = 300

        #
        # isentropic expansion based on the area ratios between the
        # inlet (r=54e-3m) and the throat (r=3.167e-3)
        #
        vel_inflow = np.zeros(shape=(dim,))
        vel_outflow = np.zeros(shape=(dim,))
        vel_injection = np.zeros(shape=(dim,))
        vel_injection_upstream = np.zeros(shape=(dim,))

        throat_height = 3.61909e-3
        inlet_height = 54.129e-3
        inlet_area_ratio = inlet_height/throat_height

        inlet_mach = getMachFromAreaRatio(area_ratio=inlet_area_ratio,
                                          gamma=gamma,
                                          mach_guess=0.01)
        temp_inflow = getIsentropicTemperature(mach=inlet_mach,
                                               T0=total_temp_inflow,
                                               gamma=gamma)

        # MJA
        # this is better than the way Isentropic Inflow does things,
        # i've removed teh repeated computation of the Isentropic Properties
        # since I know the ramp values at the start, I can just hard code
        # them into the pressure ramp function
        # go back and update the boundary conditions to do the same thing
        #
        # also extend this to be a class so I can have one for each boundary
        inlet_ramp_beginP = getIsentropicPressure(mach=inlet_mach,
                                                  P0=ramp_beginP,
                                                  gamma=gamma)
        inlet_ramp_endP = getIsentropicPressure(mach=inlet_mach,
                                                  P0=ramp_endP,
                                                  gamma=gamma)

        def inlet_ramp_pressure(t):
            return actx.np.where(
                actx.np.greater(t, ramp_time_start),
                actx.np.minimum(
                    inlet_ramp_endP,
                    inlet_ramp_beginP + ((t - ramp_time_start) / ramp_time_interval
                        * (inlet_ramp_endP - inlet_ramp_beginP))),
                inlet_ramp_beginP)

        pres_inflow = inlet_ramp_pressure(current_t)

        # only the eos_type == 0 side of this is being exercised right now
        # we need to think more carefully about what to do when gamma
        # is variable, and how to pass that in
        if eos_type == 0:
            rho_inflow = pres_inflow/temp_inflow/r
            sos = math.sqrt(gamma*pres_inflow/rho_inflow)
            inlet_gamma = gamma
        else:
            rho_inflow = pyro_mech.get_density(p=pres_inflow,
                                              temperature=temp_inflow,
                                              mass_fractions=y)
            inlet_gamma = (
                pyro_mech.get_mixture_specific_heat_cp_mass(temp_inflow, y) /
                pyro_mech.get_mixture_specific_heat_cv_mass(temp_inflow, y))

            gamma_error = (gamma - inlet_gamma)
            gamma_guess = inlet_gamma
            toler = 1.e-6
            # iterate over the gamma/mach since gamma = gamma(T)
            while gamma_error > toler:

                inlet_mach = getMachFromAreaRatio(area_ratio=inlet_area_ratio,
                                                  gamma=gamma_guess,
                                                  mach_guess=0.01)
                pres_inflow = getIsentropicPressure(mach=inlet_mach,
                                                    P0=total_pres_inflow,
                                                    gamma=gamma_guess)
                temp_inflow = getIsentropicTemperature(mach=inlet_mach,
                                                       T0=total_temp_inflow,
                                                       gamma=gamma_guess)

                rho_inflow = pyro_mech.get_density(p=pres_inflow,
                                                  temperature=temp_inflow,
                                                  mass_fractions=y)
                inlet_gamma = \
                    (pyro_mech.get_mixture_specific_heat_cp_mass(temp_inflow, y) /
                     pyro_mech.get_mixture_specific_heat_cv_mass(temp_inflow, y))
                gamma_error = (gamma_guess - inlet_gamma)
                gamma_guess = inlet_gamma

            sos = math.sqrt(inlet_gamma*pres_inflow/rho_inflow)

        vel_inflow[0] = inlet_mach*sos

        if rank == 0:
            print("#### Simluation initialization data: ####")
            print(f"\tinlet Mach number {inlet_mach}")
            print(f"\tinlet gamma {inlet_gamma}")
            print(f"\tinlet temperature {temp_inflow}")
            print(f"\tinlet pressure {pres_inflow}")
            print(f"\tinlet pressure begin {inlet_ramp_beginP}")
            print(f"\tinlet pressure end {inlet_ramp_endP}")
            print(f"\tinlet rho {rho_inflow}")
            print(f"\tinlet velocity {vel_inflow[0]}")
            #print(f"final inlet pressure {pres_inflow_final}")

        """
        #MJA not yet, need to figure out what to do here
        injection_ramp_beginP = getIsentropicPressure(mach=inlet_mach,
                                                      P0=injection_ramp_beginP,
                                                      gamma=gamma)
        injection_ramp_endP = getIsentropicPressure(mach=inlet_mach,
                                                    P0=injection_ramp_endP,
                                                    gamma=gamma)

        def injection_ramp_pressure(t):
            return actx.np.where(
                actx.np.greater(t, ramp_time_start),
                actx.np.minimum(
                    injection_ramp_endP,
                    injection_ramp_beginP +
                    ((t - injection_ramp_time_start) / injection_ramp_time_interval
                        * (injection_ramp_endP - injection_ramp_beginP))),
                injection_ramp_beginP)

        pres_injection = injection_ramp_pressure(current_t)
        """

        gamma_injection = gamma
        mach_inj = 1.0
        if eos_type == 0:
            gamma_injection = gamma
        else:
            #MJA: Todo, get the gamma from cantera to get the correct
            # inflow properties
            # needs to be iterative with the call below
            gamma_injection = 0.5*(1.24 + 1.4)

        pres_injection = getIsentropicPressure(mach=mach_inj,
                                               P0=total_pres_inj,
                                               gamma=gamma_injection)
        temp_injection = getIsentropicTemperature(mach=mach_inj,
                                                  T0=total_temp_inj,
                                                  gamma=gamma_injection)

        if eos_type == 0:
            rho_injection = pres_injection/temp_injection/r
            sos = math.sqrt(gamma_injection*pres_injection/rho_injection)
        else:
            rho_injection = pyro_mech.get_density(p=pres_injection,
                                                  temperature=temp_injection,
                                                  mass_fractions=y_fuel)
            gamma_guess = \
                (pyro_mech.get_mixture_specific_heat_cp_mass(
                    temp_injection, y_fuel) /
                 pyro_mech.get_mixture_specific_heat_cv_mass(
                    temp_injection, y_fuel))

            gamma_error = np.abs(gamma_guess - gamma_injection)
            toler = 1.e-6
        # iterate over the gamma/mach since gamma = gamma(T)
            while gamma_error > toler:

                pres_injection = getIsentropicPressure(mach=mach_inj,
                                                       P0=total_pres_inj,
                                                       gamma=gamma_guess)
                temp_injection = getIsentropicTemperature(mach=mach_inj,
                                                          T0=total_temp_inj,
                                                          gamma=gamma_guess)
                rho_injection = pyro_mech.get_density(p=pres_injection,
                                                      temperature=temp_injection,
                                                      mass_fractions=y_fuel)
                gamma_injection = \
                    (pyro_mech.get_mixture_specific_heat_cp_mass(
                        temp_injection, y_fuel) /
                     pyro_mech.get_mixture_specific_heat_cv_mass(
                         temp_injection, y_fuel))
                gamma_error = np.abs(gamma_guess - gamma_injection)
                gamma_guess = gamma_injection

            sos = math.sqrt(gamma_injection*pres_injection/rho_injection)

        vel_injection[0] = -mach_inj*sos

        if rank == 0:
            print("\t********")
            print(f"\tinjector Mach number {mach_inj}")
            print(f"\tinjector gamma {gamma_injection}")
            print(f"\tinjector temperature {temp_injection}")
            print(f"\tinjector pressure {pres_injection}")
            print(f"\tinjector rho {rho_injection}")
            print(f"\tinjector velocity {vel_injection[0]}")

        # upstream injection
        gamma_injection_upstream = gamma_injection
        # injection mach number
        pres_injection_upstream = \
            getIsentropicPressure(mach=mach_inj,
                                  P0=total_pres_inj_upstream,
                                  gamma=gamma_injection_upstream)
        temp_injection_upstream = \
            getIsentropicTemperature(mach=mach_inj,
                                     T0=total_temp_inj_upstream,
                                     gamma=gamma_injection_upstream)

        if eos_type == 0:
            rho_injection_upstream = \
                pres_injection_upstream/temp_injection_upstream/r
            sos_upstream = math.sqrt(
                gamma_injection_upstream *
                pres_injection_upstream/rho_injection_upstream)
        else:
            rho_injection_upstream = \
                pyro_mech.get_density(
                    p=pres_injection_upstream,
                    temperature=temp_injection_upstream,
                    mass_fractions=y_fuel)
            gamma_guess = \
                (pyro_mech.get_mixture_specific_heat_cp_mass(
                    temp_injection_upstream, y_fuel) /
                 pyro_mech.get_mixture_specific_heat_cv_mass(
                    temp_injection_upstream, y_fuel))

            gamma_error = np.abs(gamma_guess - gamma_injection_upstream)
            toler = 1.e-6
            # iterate over the gamma/mach since gamma = gamma(T)
            while gamma_error > toler:

                pres_injection_upstream = \
                    getIsentropicPressure(mach=mach_inj,
                                          P0=total_pres_inj_upstream,
                                          gamma=gamma_guess)
                temp_injection_upstream = \
                    getIsentropicTemperature(mach=mach_inj,
                                             T0=total_temp_inj_upstream,
                                             gamma=gamma_guess)
                rho_injection_upstream = \
                    pyro_mech.get_density(
                        p=pres_injection_upstream,
                        temperature=temp_injection_upstream,
                        mass_fractions=y_fuel)
                gamma_injection_upstream = \
                    (pyro_mech.get_mixture_specific_heat_cp_mass(
                        temp_injection_upstream, y_fuel) /
                     pyro_mech.get_mixture_specific_heat_cv_mass(
                        temp_injection_upstream, y_fuel))
                gamma_error = np.abs(gamma_guess -
                                       gamma_injection_upstream)
                gamma_guess = gamma_injection_upstream

            sos_upstream = math.sqrt(
                gamma_injection_upstream*pres_injection_upstream /
                rho_injection_upstream)

        vel_injection_upstream[1] = mach_inj*sos_upstream

        if rank == 0:
            print("\t********")
            print(f"\tUpstream injector Mach number {mach_inj}")
            print("\tUpstream injector gamma "
                  f"{gamma_injection_upstream}")
            print("\tUpstream injector temperature "
                  f"{temp_injection_upstream}")
            print("\tUpstream injector pressure "
                  f"{pres_injection_upstream}")
            print(f"\tUpstream injector rho {rho_injection_upstream}")
            print("\tUpstream injector velocity "
                  f"{vel_injection_upstream[1]}")
            print("#### Simluation initialization data: ####\n")

        if actii_init_case == "cav8":
            from y3prediction.actii_y3_cav8 import InitACTIIRamp
        else:
            error_message = "Ramping init not fully implemented for cav5 config"

        bulk_init = InitACTIIRamp(
            dim=dim,
            nspecies=nspecies,
            disc_sigma=500.,
            pressure_bulk=pres_bkrnd,
            temperature_bulk=temp_bkrnd,
            velocity_bulk=vel_outflow,
            mass_frac_bulk=y,
            pressure_inlet=pres_inflow,
            temperature_inlet=temp_inflow,
            velocity_inlet=vel_inflow,
            mass_frac_inlet=y,
            pressure_outlet=pres_bkrnd,
            temperature_outlet=temp_bkrnd,
            velocity_outlet=vel_outflow,
            mass_frac_outlet=y,
            pressure_injection=pres_injection,
            temperature_injection=temp_injection,
            velocity_injection=vel_injection,
            mass_frac_injection=y_fuel,
            pressure_injection_upstream=pres_injection_upstream,
            temperature_injection_upstream=temp_injection_upstream,
            velocity_injection_upstream=vel_injection_upstream,
            mass_frac_injection_upstream=y_fuel,
            inlet_pressure_func=inlet_ramp_pressure,
            temp_wall=temp_bkrnd,
            temp_sigma_injection=temp_sigma_inj,
            vel_sigma_injection=vel_sigma_inj,
            vel_sigma=vel_sigma,
            temp_sigma=temp_sigma)

    elif init_case == "y3prediction":
        #
        # stagnation tempertuare 2076.43 K
        # stagnation pressure 2.745e5 Pa
        #
        # isentropic expansion based on the area ratios between the
        # inlet (r=54e-3m) and the throat (r=3.167e-3)
        #
        vel_inflow = np.zeros(shape=(dim,))
        vel_outflow = np.zeros(shape=(dim,))
        vel_injection = np.zeros(shape=(dim,))
        vel_injection_upstream = np.zeros(shape=(dim,))

        throat_height = 3.61909e-3
        inlet_height = 54.129e-3
        outlet_height = 34.5e-3
        inlet_area_ratio = inlet_height/throat_height
        outlet_area_ratio = outlet_height/throat_height

        inlet_mach = getMachFromAreaRatio(area_ratio=inlet_area_ratio,
                                          gamma=gamma,
                                          mach_guess=0.01)
        pres_inflow = getIsentropicPressure(mach=inlet_mach,
                                            P0=total_pres_inflow,
                                            gamma=gamma)
        temp_inflow = getIsentropicTemperature(mach=inlet_mach,
                                               T0=total_temp_inflow,
                                               gamma=gamma)

        if eos_type == 0:
            rho_inflow = pres_inflow/temp_inflow/r
            sos = math.sqrt(gamma*pres_inflow/rho_inflow)
            inlet_gamma = gamma
        else:
            rho_inflow = pyro_mech.get_density(p=pres_inflow,
                                              temperature=temp_inflow,
                                              mass_fractions=y)
            inlet_gamma = (
                pyro_mech.get_mixture_specific_heat_cp_mass(temp_inflow, y) /
                pyro_mech.get_mixture_specific_heat_cv_mass(temp_inflow, y))

            gamma_error = (gamma - inlet_gamma)
            gamma_guess = inlet_gamma
            toler = 1.e-6
            # iterate over the gamma/mach since gamma = gamma(T)
            while gamma_error > toler:

                inlet_mach = getMachFromAreaRatio(area_ratio=inlet_area_ratio,
                                                  gamma=gamma_guess,
                                                  mach_guess=0.01)
                pres_inflow = getIsentropicPressure(mach=inlet_mach,
                                                    P0=total_pres_inflow,
                                                    gamma=gamma_guess)
                temp_inflow = getIsentropicTemperature(mach=inlet_mach,
                                                       T0=total_temp_inflow,
                                                       gamma=gamma_guess)

                rho_inflow = pyro_mech.get_density(p=pres_inflow,
                                                  temperature=temp_inflow,
                                                  mass_fractions=y)
                inlet_gamma = \
                    (pyro_mech.get_mixture_specific_heat_cp_mass(temp_inflow, y) /
                     pyro_mech.get_mixture_specific_heat_cv_mass(temp_inflow, y))
                gamma_error = (gamma_guess - inlet_gamma)
                gamma_guess = inlet_gamma

            sos = math.sqrt(inlet_gamma*pres_inflow/rho_inflow)

        vel_inflow[0] = inlet_mach*sos

        if rank == 0:
            print("#### Simluation initialization data: ####")
            print(f"\tinlet Mach number {inlet_mach}")
            print(f"\tinlet gamma {inlet_gamma}")
            print(f"\tinlet temperature {temp_inflow}")
            print(f"\tinlet pressure {pres_inflow}")
            print(f"\tinlet rho {rho_inflow}")
            print(f"\tinlet velocity {vel_inflow[0]}")
            #print(f"final inlet pressure {pres_inflow_final}")

        outlet_mach = getMachFromAreaRatio(area_ratio=outlet_area_ratio,
                                           gamma=gamma,
                                           mach_guess=1.1)
        pres_outflow = getIsentropicPressure(mach=outlet_mach,
                                             P0=total_pres_inflow,
                                             gamma=gamma)
        temp_outflow = getIsentropicTemperature(mach=outlet_mach,
                                                T0=total_temp_inflow,
                                                gamma=gamma)

        if eos_type == 0:
            rho_outflow = pres_outflow/temp_outflow/r
            sos = math.sqrt(gamma*pres_outflow/rho_outflow)
            outlet_gamma = gamma
        else:
            rho_outflow = pyro_mech.get_density(p=pres_outflow,
                                                temperature=temp_outflow,
                                                mass_fractions=y)
            outlet_gamma = \
                (pyro_mech.get_mixture_specific_heat_cp_mass(temp_outflow, y) /
                 pyro_mech.get_mixture_specific_heat_cv_mass(temp_outflow, y))

            gamma_error = (gamma - outlet_gamma)
            gamma_guess = outlet_gamma
            toler = 1.e-6
            # iterate over the gamma/mach since gamma = gamma(T)
            while gamma_error > toler:

                outlet_mach = getMachFromAreaRatio(area_ratio=outlet_area_ratio,
                                                  gamma=gamma_guess,
                                                  mach_guess=1.1)
                pres_outflow = getIsentropicPressure(mach=outlet_mach,
                                                    P0=total_pres_inflow,
                                                    gamma=gamma_guess)
                temp_outflow = getIsentropicTemperature(mach=outlet_mach,
                                                       T0=total_temp_inflow,
                                                       gamma=gamma_guess)
                rho_outflow = pyro_mech.get_density(p=pres_outflow,
                                                    temperature=temp_outflow,
                                                    mass_fractions=y)
                outlet_gamma = \
                    (pyro_mech.get_mixture_specific_heat_cp_mass(temp_outflow, y) /
                     pyro_mech.get_mixture_specific_heat_cv_mass(temp_outflow, y))
                gamma_error = (gamma_guess - outlet_gamma)
                gamma_guess = outlet_gamma

        vel_outflow[0] = outlet_mach*math.sqrt(gamma*pres_outflow/rho_outflow)

        if rank == 0:
            print("\t********")
            print(f"\toutlet Mach number {outlet_mach}")
            print(f"\toutlet gamma {outlet_gamma}")
            print(f"\toutlet temperature {temp_outflow}")
            print(f"\toutlet pressure {pres_outflow}")
            print(f"\toutlet rho {rho_outflow}")
            print(f"\toutlet velocity {vel_outflow[0]}")

        gamma_injection = gamma
        if nspecies > 0:
            # injection mach number
            if eos_type == 0:
                gamma_injection = gamma
            else:
                #MJA: Todo, get the gamma from cantera to get the correct
                # inflow properties
                # needs to be iterative with the call below
                gamma_injection = 0.5*(1.24 + 1.4)

            pres_injection = getIsentropicPressure(mach=mach_inj,
                                                   P0=total_pres_inj,
                                                   gamma=gamma_injection)
            temp_injection = getIsentropicTemperature(mach=mach_inj,
                                                      T0=total_temp_inj,
                                                      gamma=gamma_injection)

            if eos_type == 0:
                rho_injection = pres_injection/temp_injection/r
                sos = math.sqrt(gamma_injection*pres_injection/rho_injection)
            else:
                rho_injection = pyro_mech.get_density(p=pres_injection,
                                                      temperature=temp_injection,
                                                      mass_fractions=y_fuel)
                gamma_guess = \
                    (pyro_mech.get_mixture_specific_heat_cp_mass(
                        temp_injection, y_fuel) /
                     pyro_mech.get_mixture_specific_heat_cv_mass(
                        temp_injection, y_fuel))

                gamma_error = np.abs(gamma_guess - gamma_injection)
                toler = 1.e-6
                # iterate over the gamma/mach since gamma = gamma(T)
                while gamma_error > toler:

                    pres_injection = getIsentropicPressure(mach=mach_inj,
                                                           P0=total_pres_inj,
                                                           gamma=gamma_guess)
                    temp_injection = getIsentropicTemperature(mach=mach_inj,
                                                              T0=total_temp_inj,
                                                              gamma=gamma_guess)
                    rho_injection = pyro_mech.get_density(p=pres_injection,
                                                          temperature=temp_injection,
                                                          mass_fractions=y_fuel)
                    gamma_injection = \
                        (pyro_mech.get_mixture_specific_heat_cp_mass(
                            temp_injection, y_fuel) /
                         pyro_mech.get_mixture_specific_heat_cv_mass(
                             temp_injection, y_fuel))
                    gamma_error = np.abs(gamma_guess - gamma_injection)
                    gamma_guess = gamma_injection

                sos = math.sqrt(gamma_injection*pres_injection/rho_injection)

            vel_injection[0] = -mach_inj*sos

            if rank == 0:
                print("\t********")
                print(f"\tinjector Mach number {mach_inj}")
                print(f"\tinjector gamma {gamma_injection}")
                print(f"\tinjector temperature {temp_injection}")
                print(f"\tinjector pressure {pres_injection}")
                print(f"\tinjector rho {rho_injection}")
                print(f"\tinjector velocity {vel_injection[0]}")

            # upstream injection
            if use_upstream_injection:
                gamma_injection_upstream = gamma_injection
                if nspecies > 0:
                    # injection mach number
                    pres_injection_upstream = \
                        getIsentropicPressure(mach=mach_inj,
                                              P0=total_pres_inj_upstream,
                                              gamma=gamma_injection_upstream)
                    temp_injection_upstream = \
                        getIsentropicTemperature(mach=mach_inj,
                                                 T0=total_temp_inj_upstream,
                                                 gamma=gamma_injection_upstream)

                    if eos_type == 0:
                        rho_injection_upstream = \
                            pres_injection_upstream/temp_injection_upstream/r
                        sos_upstream = math.sqrt(
                            gamma_injection_upstream *
                            pres_injection_upstream/rho_injection_upstream)
                    else:
                        rho_injection_upstream = \
                            pyro_mech.get_density(
                                p=pres_injection_upstream,
                                temperature=temp_injection_upstream,
                                mass_fractions=y_fuel)
                        gamma_guess = \
                            (pyro_mech.get_mixture_specific_heat_cp_mass(
                                temp_injection_upstream, y_fuel) /
                             pyro_mech.get_mixture_specific_heat_cv_mass(
                                temp_injection_upstream, y_fuel))

                        gamma_error = np.abs(gamma_guess - gamma_injection_upstream)
                        toler = 1.e-6
                        # iterate over the gamma/mach since gamma = gamma(T)
                        while gamma_error > toler:

                            pres_injection_upstream = \
                                getIsentropicPressure(mach=mach_inj,
                                                      P0=total_pres_inj_upstream,
                                                      gamma=gamma_guess)
                            temp_injection_upstream = \
                                getIsentropicTemperature(mach=mach_inj,
                                                         T0=total_temp_inj_upstream,
                                                         gamma=gamma_guess)
                            rho_injection_upstream = \
                                pyro_mech.get_density(
                                    p=pres_injection_upstream,
                                    temperature=temp_injection_upstream,
                                    mass_fractions=y_fuel)
                            gamma_injection_upstream = \
                                (pyro_mech.get_mixture_specific_heat_cp_mass(
                                    temp_injection_upstream, y_fuel) /
                                 pyro_mech.get_mixture_specific_heat_cv_mass(
                                    temp_injection_upstream, y_fuel))
                            gamma_error = np.abs(gamma_guess -
                                                   gamma_injection_upstream)
                            gamma_guess = gamma_injection_upstream

                        sos_upstream = math.sqrt(
                            gamma_injection_upstream*pres_injection_upstream /
                            rho_injection_upstream)

                    vel_injection_upstream[1] = mach_inj*sos_upstream

                    if rank == 0:
                        print("\t********")
                        print(f"\tUpstream injector Mach number {mach_inj}")
                        print("\tUpstream injector gamma "
                              f"{gamma_injection_upstream}")
                        print("\tUpstream injector temperature "
                              f"{temp_injection_upstream}")
                        print("\tUpstream injector pressure "
                              f"{pres_injection_upstream}")
                        print(f"\tUpstream injector rho {rho_injection_upstream}")
                        print("\tUpstream injector velocity "
                              f"{vel_injection_upstream[1]}")
                        print("#### Simluation initialization data: ####\n")

        else:
            if rank == 0:
                print("\t********")
                print("\tnspecies=0, injection disabled")

        # read geometry files
        geometry_bottom = None
        geometry_top = None
        if rank == 0:
            from numpy import loadtxt
            geometry_bottom = loadtxt("data/nozzleBottom.dat",
                                      comments="#", unpack=False)
            geometry_top = loadtxt("data/nozzleTop.dat",
                                   comments="#", unpack=False)
        geometry_bottom = comm.bcast(geometry_bottom, root=0)
        geometry_top = comm.bcast(geometry_top, root=0)

        inj_ymin = -0.0243245
        inj_ymax = -0.0227345

        if actii_init_case == "cav8":
            from y3prediction.actii_y3_cav8 import InitACTII
        else:
            from y3prediction.actii_y3_cav5 import InitACTII

        bulk_init = InitACTII(dim=dim,
                              geom_top=geometry_top, geom_bottom=geometry_bottom,
                              P0=total_pres_inflow, T0=total_temp_inflow,
                              temp_wall=temp_wall, temp_sigma=temp_sigma,
                              vel_sigma=vel_sigma, nspecies=nspecies,
                              mass_frac=y, gamma_guess=inlet_gamma,
                              inj_gamma_guess=gamma_injection,
                              inj_pres=total_pres_inj,
                              inj_temp=total_temp_inj,
                              inj_vel=vel_injection,
                              inj_pres_u=total_pres_inj_upstream,
                              inj_temp_u=total_temp_inj_upstream,
                              inj_vel_u=vel_injection_upstream,
                              inj_mass_frac=y_fuel,
                              inj_temp_sigma=temp_sigma_inj,
                              inj_vel_sigma=vel_sigma_inj,
                              inj_ytop=inj_ymax, inj_ybottom=inj_ymin,
                              inj_mach=mach_inj, injection=use_injection)

    viz_path = "viz_data/"
    vizname = viz_path + casename
    restart_path = "restart_data/"
    restart_pattern = (
        restart_path + "{cname}-{step:09d}-{rank:04d}.pkl"
    )

    if restart_filename:  # read the grid from restart data
        restart_filename = f"{restart_filename}-{rank:04d}.pkl"

        from mirgecom.restart import read_restart_data
        restart_data = read_restart_data(actx, restart_filename)
        current_step = restart_data["step"]
        first_step = current_step
        current_t = restart_data["t"]
        last_viz_interval = restart_data["last_viz_interval"]
        t_start = current_t
        if use_wall:
            t_wall_start = restart_data["t_wall"]
        volume_to_local_mesh_data = restart_data["volume_to_local_mesh_data"]
        global_nelements = restart_data["global_nelements"]
        restart_order = int(restart_data["order"])

        restart_nspecies = restart_data["nspecies"]
        #assert restart_data["nparts"] == nparts

        restart_nparts = restart_data["num_parts"]
        if restart_nparts != nparts:
            error_message = \
                "Incorrect number or ranks in target: {}".format(restart_nparts)
            raise RuntimeError(error_message)

    else:  # generate the grid from scratch

        # eventually encapsulate these inside a class for the respective inits
        if init_case == "shock1d" or init_case == "flame1d":

            def get_mesh_data():
                print(f"{generate_mesh=}")
                if generate_mesh is True:
                    if rank == 0:
                        print("Generating mesh from scratch")
                    from y3prediction.shock1d import get_mesh
                    mesh, tag_to_elements = get_mesh(
                        dim=dim, angle=0.*mesh_angle, size=mesh_size,
                        bl_ratio=bl_ratio, interface_ratio=interface_ratio,
                        transfinite=transfinite, use_wall=use_wall,
                        use_quads=use_tpe, use_gmsh=use_gmsh)()
                    from meshmode.mesh.io import read_gmsh
                else:
                    if rank == 0:
                        print("Reading mesh")
                    from meshmode.mesh.io import read_gmsh
                    mesh, tag_to_elements = read_gmsh(
                        mesh_filename, force_ambient_dim=dim,
                        return_tag_to_elements_map=True)

                volume_to_tags = {"fluid": ["fluid"]}
                if use_wall:
                    volume_to_tags["wall"] = ["wall_insert"]
                else:
                    from mirgecom.simutil import extract_volumes
                    mesh, tag_to_elements = extract_volumes(
                        mesh, tag_to_elements, volume_to_tags["fluid"],
                        "wall_interface")

                import sys
                import numpy
                numpy.set_printoptions(threshold=sys.maxsize)
                #print(f"{mesh=}")

                """
                # apply periodicity
                if periodic:

                    from meshmode.mesh.processing import (
                        glue_mesh_boundaries, BoundaryPairMapping)

                    from meshmode import AffineMap
                    bdry_pair_mappings_and_tols = []
                    offset = [0., 0.02]
                    bdry_pair_mappings_and_tols.append((
                        BoundaryPairMapping(
                            "fluid_wall_bottom",
                            "fluid_wall_top",
                            AffineMap(offset=offset)),
                        1e-12))

                    if use_wall:
                        bdry_pair_mappings_and_tols.append((
                            BoundaryPairMapping(
                                "solid_wall_bottom",
                                "solid_wall_top",
                                AffineMap(offset=offset)),
                            1e-12))

                    mesh = glue_mesh_boundaries(mesh, bdry_pair_mappings_and_tols)
                    """
                # print(f"{mesh=}")
                from meshmode.mesh.processing import rotate_mesh_around_axis
                if mesh_angle > 0:
                    mesh = rotate_mesh_around_axis(mesh, theta=theta)

                return mesh, tag_to_elements, volume_to_tags
        elif init_case == "wedge":
            if rank == 0:
                print("Generating mesh from scratch")

            def get_mesh_data():
                from y3prediction.wedge import get_mesh
                mesh, tag_to_elements = get_mesh(
                    dim=dim, size=mesh_size, bl_ratio=bl_ratio,
                    transfinite=transfinite, use_wall=use_wall,
                    use_quads=use_tpe, use_gmsh=use_gmsh)()

                volume_to_tags = {"fluid": ["fluid"]}
                if use_wall:
                    volume_to_tags["wall"] = ["wall_insert"]
                else:
                    from mirgecom.simutil import extract_volumes
                    mesh, tag_to_elements = extract_volumes(
                        mesh, tag_to_elements, volume_to_tags["fluid"],
                        "wall_interface")

                return mesh, tag_to_elements, volume_to_tags
        elif init_case == "species_diffusion":
            if rank == 0:
                print("Generating mesh from scratch")

            def get_mesh_data():
                from y3prediction.species_diffusion import get_mesh
                mesh, tag_to_elements = get_mesh(
                    dim=dim, size=mesh_size,
                    transfinite=transfinite,
                    use_quads=use_tpe)()

                volume_to_tags = {"fluid": ["fluid"]}
                return mesh, tag_to_elements, volume_to_tags
        else:
            if rank == 0:
                print(f"Reading mesh from {mesh_filename}")

            def get_mesh_data():
                from meshmode.mesh.io import read_gmsh
                mesh, tag_to_elements = read_gmsh(
                    mesh_filename, force_ambient_dim=dim,
                    return_tag_to_elements_map=True)
                volume_to_tags = {
                    "fluid": ["fluid"]}
                if use_wall:
                    volume_to_tags["wall"] = ["wall_insert", "wall_surround"]
                else:
                    from mirgecom.simutil import extract_volumes
                    mesh, tag_to_elements = extract_volumes(
                        mesh, tag_to_elements, volume_to_tags["fluid"],
                        "wall_interface")
                return mesh, tag_to_elements, volume_to_tags

        # use a pre-partitioned mesh
        if os.path.isdir(mesh_filename):
            pkl_filename = (mesh_filename + "/" + mesh_partition_prefix
                            + f"_mesh_np{nparts}_rank{rank}.pkl")
            if rank == 0:
                print("Reading mesh from pkl files in directory"
                      f" {mesh_filename}.")
            if not os.path.exists(pkl_filename):
                raise RuntimeError(f"Mesh pkl file ({pkl_filename})"
                                   " not found.")
            with open(pkl_filename, "rb") as pkl_file:
                global_nelements, volume_to_local_mesh_data = \
                    pickle.load(pkl_file)

        else:
            def my_partitioner(mesh, tag_to_elements, num_ranks):
                from mirgecom.simutil import geometric_mesh_partitioner
                return geometric_mesh_partitioner(
                    mesh, num_ranks, auto_balance=True, debug=False)

            part_func = my_partitioner if use_1d_part else None
            volume_to_local_mesh_data, global_nelements = distribute_mesh(
                comm, get_mesh_data, partition_generator_func=part_func)

    local_nelements = volume_to_local_mesh_data["fluid"][0].nelements
    if use_wall:
        local_nelements += volume_to_local_mesh_data["wall"][0].nelements

    # target data, used for sponge and prescribed boundary condtitions
    if target_filename:  # read the grid from restart data
        target_filename = f"{target_filename}-{rank:04d}.pkl"

        from mirgecom.restart import read_restart_data
        target_data = read_restart_data(actx, target_filename)
        global_nelements = target_data["global_nelements"]
        target_order = int(target_data["order"])

        target_nparts = target_data["num_parts"]
        if target_nparts != nparts:
            error_message = \
                "Incorrect number or ranks in target: {}".format(target_nparts)
            raise RuntimeError(error_message)

        target_nspecies = target_data["nspecies"]
        """
        if target_nspecies != nspecies:
            error_message = \
                "Incorrect number of species in target: {}".format(target_nspecies)
            raise RuntimeError(error_message)
        """

        target_nelements = target_data["global_nelements"]
        if target_nelements != global_nelements:
            error_message = \
                "Incorrect number of elements in target: {}".format(target_nelements)
            raise RuntimeError(error_message)
    else:
        logger.warning("No target file specied, using restart as target")

    disc_msg = f"Making {dim}D order {order} discretization"
    if use_overintegration:
        disc_msg = disc_msg + f" with quadrature order {quadrature_order}"
    disc_msg = disc_msg + "."
    if rank == 0:
        logger.info(disc_msg)

    dcoll = create_discretization_collection(
        actx,
        volume_meshes={
            vol: mesh
            for vol, (mesh, _) in volume_to_local_mesh_data.items()},
        order=order,
        quadrature_order=quadrature_order,
        tensor_product_elements=use_tpe)

    from grudge.dof_desc import DISCR_TAG_BASE, DISCR_TAG_QUAD
    if use_overintegration:
        quadrature_tag = DISCR_TAG_QUAD
    else:
        quadrature_tag = DISCR_TAG_BASE

    if rank == 0:
        logger.info("Done making discretization")

    dd_vol_fluid = DOFDesc(VolumeDomainTag("fluid"), DISCR_TAG_BASE)
    fluid_nodes = force_evaluation(actx, actx.thaw(dcoll.nodes(dd_vol_fluid)))

    def check_boundary(boundary, name):

        #print(f"check_boundary {boundary=} {name=}")
        try:
            force_evaluation(actx, actx.thaw(dcoll.nodes(boundary)))
        except ValueError:
            if rank == 0:
                print(f"Could not find boundary named {name} in fluid domain,",
                       "boundary type will be unused")
            return False

        if rank == 0:
            print(f"Found boundary named {name} in fluid domain")
        return True

    # setup element boundary assignments
    bndry_elements = {}
    for bnd_name in bndry_config:
        # skip disabled boundaries
        if bndry_config[bnd_name] != "none":
            # check to see if any elements are assigned to this named boundary,
            # if not, disabled it
            bndry_elements[bnd_name] = dd_vol_fluid.trace(bnd_name)
            bnd_exists = check_boundary(bndry_elements[bnd_name], bnd_name)
            if not bnd_exists:
                bndry_config[bnd_name] = "none"

    if rank == 0:
        print("### Boundary Condition Summary ###")
        print("The following boundary conditions are enabled:")
        for bnd_name in bndry_config:
            if bndry_config[bnd_name] != "none":
                print(f"\t{bnd_name} = {bndry_config[bnd_name]}")

        print("The following boundary conditions are unused:")
        for bnd_name in bndry_config:
            if bndry_config[bnd_name] == "none":
                print(f"\t{bnd_name}")

        print("### Boundary Condition Summary ###")

    bndry_mapping = {
        "isothermal_noslip": IsothermalWallBoundary(temp_wall),
        "adiabatic_noslip": AdiabaticNoslipWallBoundary(),
        "adiabatic_slip": AdiabaticSlipBoundary(),
        "pressure_outflow": PressureOutflowBoundary(outflow_pressure)
    }

    wall_farfield = DirichletDiffusionBoundary(temp_wall)

    def assign_fluid_boundaries(all_boundaries, bndry_mapping):

        for bnd_name in bndry_config:
            bndry_type = bndry_config[bnd_name]
            if bndry_type != "none":
                all_boundaries[bndry_elements[bnd_name].domain_tag] \
                    = bndry_mapping[bndry_type]
        return all_boundaries

    if use_wall:
        dd_vol_wall = DOFDesc(VolumeDomainTag("wall"), DISCR_TAG_BASE)
        wall_nodes = force_evaluation(actx, actx.thaw(dcoll.nodes(dd_vol_wall)))

        wall_vol_discr = dcoll.discr_from_dd(dd_vol_wall)
        wall_tag_to_elements = volume_to_local_mesh_data["wall"][1]

        try:
            wall_insert_mask = mask_from_elements(
                wall_vol_discr, actx, wall_tag_to_elements["wall_insert"])
        except KeyError:
            wall_insert_mask = 0
            if rank == 0:
                print("No elements matching wall_insert")
                #wall_insert_mask = actx.np.zeros_like(wall_tag_to_elements)

        try:
            wall_surround_mask = mask_from_elements(
                wall_vol_discr, actx, wall_tag_to_elements["wall_surround"])
        except KeyError:
            wall_surround_mask = 0
            if rank == 0:
                print("No elements matching wall_surround")
                #wall_surround_mask = actx.np.zeros_like(wall_tag_to_elements)

        wall_ffld_bnd = dd_vol_wall.trace("wall_farfield")

    from grudge.dt_utils import characteristic_lengthscales
    char_length_fluid = force_evaluation(actx,
        characteristic_lengthscales(actx, dcoll, dd=dd_vol_fluid))

    # put the lengths on the nodes vs elements
    xpos_fluid = fluid_nodes[0]
    char_length_fluid = char_length_fluid + actx.np.zeros_like(xpos_fluid)

    smoothness_diffusivity = \
        smooth_char_length_alpha*char_length_fluid**2/current_dt

    if use_wall:
        xpos_wall = wall_nodes[0]
        char_length_wall = force_evaluation(actx,
            characteristic_lengthscales(actx, dcoll, dd=dd_vol_wall))
        xpos_wall = wall_nodes[0]
        char_length_wall = char_length_wall + actx.np.zeros_like(xpos_wall)
        """
        smoothness_diffusivity_wall = \
            smooth_char_length_alpha*char_length_wall**2/current_dt
        """

    def compute_smoothed_char_length(href_fluid, comm_ind):
        # regular boundaries

        smooth_neumann = NeumannDiffusionBoundary(0)
        fluid_smoothness_boundaries = {}
        for bnd_name in bndry_config:
            if bndry_config[bnd_name] != "none":
                fluid_smoothness_boundaries[bndry_elements[bnd_name]] =\
                    smooth_neumann

        """
        fluid_smoothness_boundaries = assign_fluid_boundaries(
            outflow=smooth_neumann,
            inflow=smooth_neumann,
            injection=smooth_neumann,
            flow=smooth_neumann,
            wall=smooth_neumann,
            interface=smooth_neumann)
        """

        if use_wall:
            fluid_smoothness_boundaries.update({
                 dd_bdry.domain_tag: NeumannDiffusionBoundary(0)
                 for dd_bdry in filter_part_boundaries(
                     dcoll, volume_dd=dd_vol_fluid, neighbor_volume_dd=dd_vol_wall)})

        smooth_href_fluid_rhs = diffusion_operator(
            dcoll, smoothness_diffusivity, fluid_smoothness_boundaries,
            href_fluid,
            quadrature_tag=quadrature_tag, dd=dd_vol_fluid,
            comm_tag=(_SmoothCharDiffFluidCommTag, comm_ind))*current_dt

        return smooth_href_fluid_rhs

    compute_smoothed_char_length_compiled = \
        actx.compile(compute_smoothed_char_length)

    """
    def compute_smoothed_char_length_wall(href_wall, comm_ind):
        smooth_neumann = NeumannDiffusionBoundary(0)
        wall_smoothness_boundaries = {
            wall_ffld_bnd.domain_tag: smooth_neumann,
        }

        wall_smoothness_boundaries.update({
             dd_bdry.domain_tag: NeumannDiffusionBoundary(0)
             for dd_bdry in filter_part_boundaries(
                 dcoll, volume_dd=dd_vol_wall, neighbor_volume_dd=dd_vol_fluid)})

        smooth_href_wall_rhs = diffusion_operator(
                dcoll, smoothness_diffusivity_wall, wall_smoothness_boundaries,
                href_wall,
                quadrature_tag=quadrature_tag, dd=dd_vol_wall,
                comm_tag=(_SmoothCharDiffWallCommTag, comm_ind))*current_dt

        return smooth_href_wall_rhs

    if use_wall:
        compute_smoothed_char_length_wall_compiled = \
            actx.compile(compute_smoothed_char_length_wall)
    """

    smoothed_char_length_fluid = char_length_fluid

    if use_smoothed_char_length:
        for i in range(smooth_char_length):
            smoothed_char_length_fluid_rhs = \
                compute_smoothed_char_length_compiled(smoothed_char_length_fluid, i)
            smoothed_char_length_fluid = smoothed_char_length_fluid + \
                                         smoothed_char_length_fluid_rhs

        """
        if use_wall:
            smoothed_char_length_wall = char_length_wall
            for i in range(smooth_char_length):
                smoothed_char_length_wall_rhs = \
                    compute_smoothed_char_length_wall_compiled(
                        smoothed_char_length_wall, i)
                smoothed_char_length_wall = smoothed_char_length_wall + \
                                            smoothed_char_length_wall_rhs
        """

        smoothed_char_length_fluid = force_evaluation(actx,
                                                      smoothed_char_length_fluid)

        """
        if use_wall:
            smoothed_char_length_wall = force_evaluation(actx,
                                                         smoothed_char_length_wall)
        """

    if rank == 0:
        logger.info("Before restart/init")

    #########################
    # Convenience Functions #
    #########################
    def drop_order(dcoll, field, theta, dd=dd_vol_fluid,
                   positivity_preserving=False):
        # Compute cell averages of the state
        def cancel_polynomials(grp):
            return actx.from_numpy(
                np.asarray([1 if sum(mode_id) == 0
                            else 0 for mode_id in grp.mode_ids()]))

        dd_nodal = dd
        dd_modal = dd_nodal.with_discr_tag(DISCR_TAG_MODAL)

        modal_map = dcoll.connection_from_dds(dd_nodal, dd_modal)
        nodal_map = dcoll.connection_from_dds(dd_modal, dd_nodal)

        modal_discr = dcoll.discr_from_dd(dd_modal)
        modal_field = modal_map(field)

        # cancel the ``high-order"" polynomials p > 0 and keep the average
        filtered_modal_field = DOFArray(
            actx,
            tuple(actx.einsum("ej,j->ej",
                              vec_i,
                              cancel_polynomials(grp),
                              arg_names=("vec", "filter"),
                              tagged=(FirstAxisIsElementsTag(),))
                  for grp, vec_i in zip(modal_discr.groups, modal_field))
        )

        # convert back to nodal to have the average at all points
        cell_avgs = nodal_map(filtered_modal_field)

        if positivity_preserving:
            cell_avgs = actx.np.where(actx.np.greater(cell_avgs, 1e-5),
                                                      cell_avgs, 1e-5)

        return theta*(field - cell_avgs) + cell_avgs

    def _drop_order_cv(cv, flipped_smoothness, theta_factor, dd=None):

        smoothness = 1.0 - theta_factor*flipped_smoothness

        density_lim = drop_order(dcoll, cv.mass, smoothness)
        momentum_lim = make_obj_array([
            drop_order(dcoll, cv.momentum[0], smoothness),
            drop_order(dcoll, cv.momentum[1], smoothness)])
        energy_lim = drop_order(dcoll, cv.energy, smoothness)

        # make a new CV with the limited variables
        return make_conserved(dim=dim, mass=density_lim, energy=energy_lim,
                              momentum=momentum_lim, species_mass=cv.species_mass)

    drop_order_cv = actx.compile(_drop_order_cv)

    def element_minimum(dcoll, field, dd=dd_vol_fluid,
                        positivity_preserving=False):

        # convert back to nodal to have the average at all points
        cell_min = op.elementwise_min(dcoll, dd, field)

        return cell_min

    def element_maximum(dcoll, field, dd=dd_vol_fluid,
                        positivity_preserving=False):

        # convert back to nodal to have the average at all points
        cell_max = op.elementwise_max(dcoll, dd, field)

        return cell_max

    def _neighbor_maximum(field):

        from grudge.trace_pair import interior_trace_pairs
        itp = interior_trace_pairs(dcoll, field, volume_dd=dd_vol_fluid,
                                   comm_tag=_FluidAvgCVTag)

        from meshmode.discretization.connection import FACE_RESTR_ALL
        dd_allfaces = dd_vol_fluid.trace(FACE_RESTR_ALL)
        is_int_face = dcoll.zeros(actx, dd=dd_allfaces, dtype=int)

        for tpair in itp:
            is_int_face = is_int_face + op.project(
                dcoll, tpair.dd, dd_allfaces, actx.zeros_like(tpair.ext) + 1)

        face_data = actx.np.where(is_int_face, 0., -np.inf)

        for tpair in itp:
            face_data = face_data + op.project(
                dcoll, tpair.dd, dd_allfaces, tpair.ext)

            # Make sure MPI communication happens, ugh
            face_data = face_data + (
                0*op.project(dcoll, tpair.dd, dd_allfaces, tpair.int))

        def function(face_data):
            # Reshape from (nelements*nfaces, 1) to (nfaces, nelements, 1)
            # to get per-element data
            node_data_per_group = []
            for igrp, group in enumerate(
                    dcoll.discr_from_dd(dd_vol_fluid).mesh.groups):
                nelements = group.nelements
                nfaces = group.nfaces
                el_face_data = face_data[igrp].reshape(nfaces, nelements,
                                                       face_data[igrp].shape[1])
                if actx.supports_nonscalar_broadcasting:
                    el_data = actx.np.max(el_face_data, axis=0)[:, 0:1]
                    node_data = actx.np.broadcast_to(
                        el_data, dcoll.zeros(actx, dd=dd_vol_fluid)[igrp].shape)
                else:
                    el_data_np = np.max(actx.to_numpy(el_face_data), axis=0)[:, 0:1]
                    node_data_np = np.ascontiguousarray(np.broadcast_to(el_data_np,
                        dcoll.zeros(actx, dd=dd_vol_fluid)[igrp].shape))
                    node_data = actx.from_numpy(node_data_np)

                node_data_per_group.append(node_data)
            return DOFArray(actx, node_data_per_group)

        from arraycontext import rec_map_array_container
        el_data = rec_map_array_container(function, face_data, leaf_class=DOFArray)

        return el_data

    def _neighbor_minimum(field):

        from grudge.trace_pair import interior_trace_pairs
        itp = interior_trace_pairs(dcoll, field, volume_dd=dd_vol_fluid,
                                          comm_tag=_FluidAvgCVTag)

        from meshmode.discretization.connection import FACE_RESTR_ALL
        dd_allfaces = dd_vol_fluid.trace(FACE_RESTR_ALL)
        is_int_face = dcoll.zeros(actx, dd=dd_allfaces, dtype=int)

        for tpair in itp:
            is_int_face = is_int_face + op.project(
                dcoll, tpair.dd, dd_allfaces, actx.zeros_like(tpair.ext) + 1)

        face_data = actx.np.where(is_int_face, 0., np.inf)

        for tpair in itp:
            face_data = face_data + op.project(
                dcoll, tpair.dd, dd_allfaces, tpair.ext)

            # Make sure MPI communication happens, ugh
            face_data = face_data + (
                0*op.project(dcoll, tpair.dd, dd_allfaces, tpair.int))

        def function(face_data):
            # Reshape from (nelements*nfaces, 1) to (nfaces, nelements, 1)
            # to get per-element data
            node_data_per_group = []
            for igrp, group in enumerate(
                    dcoll.discr_from_dd(dd_vol_fluid).mesh.groups):
                nelements = group.nelements
                nfaces = group.nfaces
                el_face_data = face_data[igrp].reshape(nfaces, nelements,
                                                       face_data[igrp].shape[1])
                if actx.supports_nonscalar_broadcasting:
                    el_data = actx.np.min(el_face_data, axis=0)[:, 0:1]
                    node_data = actx.np.broadcast_to(
                        el_data, dcoll.zeros(actx, dd=dd_vol_fluid)[igrp].shape)
                else:
                    el_data_np = np.min(actx.to_numpy(el_face_data), axis=0)[:, 0:1]
                    node_data_np = np.ascontiguousarray(np.broadcast_to(el_data_np,
                        dcoll.zeros(actx, dd=dd_vol_fluid)[igrp].shape))
                    node_data = actx.from_numpy(node_data_np)

                node_data_per_group.append(node_data)
            return DOFArray(actx, node_data_per_group)

        from arraycontext import rec_map_array_container
        el_data = rec_map_array_container(function, face_data, leaf_class=DOFArray)

        return el_data

    def _neighbor_maximum_cv(cv):

        from grudge.trace_pair import interior_trace_pairs
        itp = interior_trace_pairs(dcoll, cv, volume_dd=dd_vol_fluid,
                                   comm_tag=_FluidAvgCVTag)

        from meshmode.discretization.connection import FACE_RESTR_ALL
        dd_allfaces = dd_vol_fluid.trace(FACE_RESTR_ALL)
        is_int_face = dcoll.zeros(actx, dd=dd_allfaces, dtype=int)

        for tpair in itp:
            is_int_face = is_int_face + op.project(
                dcoll, tpair.dd, dd_allfaces, actx.zeros_like(tpair.ext) + 1)

        face_data = actx.np.where(is_int_face, 0., -np.inf)

        for tpair in itp:
            face_data = face_data + op.project(
                dcoll, tpair.dd, dd_allfaces, tpair.ext)

            # Make sure MPI communication happens, ugh
            face_data = face_data + (
                0*op.project(dcoll, tpair.dd, dd_allfaces, tpair.int))

        def function(face_data):
            # Reshape from (nelements*nfaces, 1) to (nfaces, nelements, 1)
            # to get per-element data
            node_data_per_group = []
            for igrp, group in enumerate(
                    dcoll.discr_from_dd(dd_vol_fluid).mesh.groups):
                nelements = group.nelements
                nfaces = group.nfaces
                el_face_data = face_data[igrp].reshape(nfaces, nelements,
                                                       face_data[igrp].shape[1])
                if actx.supports_nonscalar_broadcasting:
                    el_data = actx.np.max(el_face_data, axis=0)[:, 0:1]
                    node_data = actx.np.broadcast_to(
                        el_data, dcoll.zeros(actx, dd=dd_vol_fluid)[igrp].shape)
                else:
                    el_data_np = np.max(actx.to_numpy(el_face_data), axis=0)[:, 0:1]
                    node_data_np = np.ascontiguousarray(np.broadcast_to(el_data_np,
                        dcoll.zeros(actx, dd=dd_vol_fluid)[igrp].shape))
                    node_data = actx.from_numpy(node_data_np)

                node_data_per_group.append(node_data)
            return DOFArray(actx, node_data_per_group)

        from arraycontext import rec_map_array_container
        el_data = rec_map_array_container(function, face_data, leaf_class=DOFArray)

        return el_data

    def _neighbor_minimum_cv(cv):

        from grudge.trace_pair import interior_trace_pairs
        itp = interior_trace_pairs(dcoll, cv, volume_dd=dd_vol_fluid,
                                          comm_tag=_FluidAvgCVTag)

        from meshmode.discretization.connection import FACE_RESTR_ALL
        dd_allfaces = dd_vol_fluid.trace(FACE_RESTR_ALL)
        is_int_face = dcoll.zeros(actx, dd=dd_allfaces, dtype=int)

        for tpair in itp:
            is_int_face = is_int_face + op.project(
                dcoll, tpair.dd, dd_allfaces, actx.zeros_like(tpair.ext) + 1)

        face_data = actx.np.where(is_int_face, 0., np.inf)

        for tpair in itp:
            face_data = face_data + op.project(
                dcoll, tpair.dd, dd_allfaces, tpair.ext)

            # Make sure MPI communication happens, ugh
            face_data = face_data + (
                0*op.project(dcoll, tpair.dd, dd_allfaces, tpair.int))

        def function(face_data):
            # Reshape from (nelements*nfaces, 1) to (nfaces, nelements, 1)
            # to get per-element data
            node_data_per_group = []
            for igrp, group in enumerate(
                    dcoll.discr_from_dd(dd_vol_fluid).mesh.groups):
                nelements = group.nelements
                nfaces = group.nfaces
                el_face_data = face_data[igrp].reshape(nfaces, nelements,
                                                       face_data[igrp].shape[1])
                if actx.supports_nonscalar_broadcasting:
                    el_data = actx.np.min(el_face_data, axis=0)[:, 0:1]
                    node_data = actx.np.broadcast_to(
                        el_data, dcoll.zeros(actx, dd=dd_vol_fluid)[igrp].shape)
                else:
                    el_data_np = np.min(actx.to_numpy(el_face_data), axis=0)[:, 0:1]
                    node_data_np = np.ascontiguousarray(np.broadcast_to(el_data_np,
                        dcoll.zeros(actx, dd=dd_vol_fluid)[igrp].shape))
                    node_data = actx.from_numpy(node_data_np)

                node_data_per_group.append(node_data)
            return DOFArray(actx, node_data_per_group)

        from arraycontext import rec_map_array_container
        el_data = rec_map_array_container(function, face_data, leaf_class=DOFArray)

        return el_data

    if soln_filter_cutoff < 0:
        soln_filter_cutoff = int(soln_filter_frac * order)
    if rhs_filter_cutoff < 0:
        rhs_filter_cutoff = int(rhs_filter_frac * order)

    if soln_filter_cutoff >= order and soln_nfilter > 0:
        raise ValueError("Invalid setting for solution filter (cutoff >= order).")
    if rhs_filter_cutoff >= order and use_rhs_filter:
        raise ValueError("Invalid setting for RHS filter (cutoff >= order).")

    from mirgecom.filter import (
        exponential_mode_response_function as xmrfunc,
        filter_modally
    )
    soln_frfunc = partial(xmrfunc, alpha=soln_filter_alpha,
                          filter_order=soln_filter_order)
    rhs_frfunc = partial(xmrfunc, alpha=rhs_filter_alpha,
                         filter_order=rhs_filter_order)

    def filter_cv(cv, filter_dd=dd_vol_fluid):
        return filter_modally(dcoll, soln_filter_cutoff, soln_frfunc, cv,
                              dd=filter_dd)

    def filter_fluid_rhs(rhs):
        return filter_modally(dcoll, rhs_filter_cutoff, rhs_frfunc, rhs,
                              dd=dd_vol_fluid)

    def filter_wall_rhs(rhs):
        return filter_modally(dcoll, rhs_filter_cutoff, rhs_frfunc, rhs,
                              dd=dd_vol_wall)

    filter_cv_compiled = actx.compile(filter_cv)
    filter_rhs_fluid_compiled = actx.compile(filter_fluid_rhs)
    filter_rhs_wall_compiled = actx.compile(filter_wall_rhs)

    if soln_nfilter >= 0 and rank == 0:
        logger.info("Solution filtering settings:")
        logger.info(f" - filter every {soln_nfilter} steps")
        logger.info(f" - filter alpha  = {soln_filter_alpha}")
        logger.info(f" - filter cutoff = {soln_filter_cutoff}")
        logger.info(f" - filter order  = {soln_filter_order}")

    if use_rhs_filter and rank == 0:
        logger.info("RHS filtering settings:")
        logger.info(f" - filter alpha  = {rhs_filter_alpha}")
        logger.info(f" - filter cutoff = {rhs_filter_cutoff}")
        logger.info(f" - filter order  = {rhs_filter_order}")

    if use_species_limiter == 1:
        logger.info("Limiting species mass fractions:")
    elif use_species_limiter == 2:
        logger.info("Positivity-preserving limiter enabled:")

    def my_limiter_func(cv, temperature_seed, gas_model, dd):
        if use_species_limiter == 1:
            limiter_func = limit_fluid_state(
                dcoll, cv, temperature_seed, gas_model, dd)
        elif use_species_limiter == 2:
            limiter_func = limit_fluid_state_lv(
                dcoll, cv, temperature_seed, gas_model,
                dd, limiter_smin=limiter_smin)
        return limiter_func

    limiter_func = None
    if use_species_limiter > 0:
        limiter_func = my_limiter_func

    ########################################
    # Helper functions for building states #
    ########################################

    def _create_fluid_state(cv, temperature_seed, smoothness_mu,
                            smoothness_beta, smoothness_kappa, smoothness_d):
        return make_fluid_state(cv=cv, gas_model=gas_model,
                                temperature_seed=temperature_seed,
                                smoothness_mu=smoothness_mu,
                                smoothness_beta=smoothness_beta,
                                smoothness_kappa=smoothness_kappa,
                                smoothness_d=smoothness_d,
                                limiter_func=limiter_func,
                                limiter_dd=dd_vol_fluid)

    create_fluid_state = actx.compile(_create_fluid_state)

    def update_dv(cv, temperature, smoothness_mu, smoothness_beta,
                  smoothness_kappa, smoothness_d):
        if eos_type == 0:
            return GasDependentVars(
                temperature=temperature,
                pressure=eos.pressure(cv, temperature),
                speed_of_sound=eos.sound_speed(cv, temperature),
                smoothness_mu=smoothness_mu,
                smoothness_beta=smoothness_beta,
                smoothness_kappa=smoothness_kappa,
                smoothness_d=smoothness_d)
        else:
            return MixtureDependentVars(
                temperature=temperature,
                pressure=eos.pressure(cv, temperature),
                speed_of_sound=eos.sound_speed(cv, temperature),
                species_enthalpies=eos.species_enthalpies(cv, temperature),
                smoothness_mu=smoothness_mu,
                smoothness_beta=smoothness_beta,
                smoothness_kappa=smoothness_kappa,
                smoothness_d=smoothness_d)

    def update_tv(cv, dv):
        return gas_model.transport.transport_vars(cv, dv, eos)

    def update_fluid_state(cv, dv, tv):
        from mirgecom.gas_model import ViscousFluidState
        return ViscousFluidState(cv, dv, tv)

    def _create_wall_dependent_vars(wv):
        return wall_model.dependent_vars(wv)

    create_wall_dependent_vars_compiled = actx.compile(
        _create_wall_dependent_vars)

    def get_temperature_update(cv, temperature):
        y = cv.species_mass_fractions
        e = gas_model.eos.internal_energy(cv)/cv.mass
        return actx.np.abs(
            pyro_mech.get_temperature_update_energy(e, temperature, y))

    get_temperature_update_compiled = actx.compile(get_temperature_update)

    if rank == 0:
        logger.info("Smoothness functions processing")

    # smoothness used with av = 1
    def compute_smoothness(cv, dv, grad_cv):

        div_v = np.trace(velocity_gradient(cv, grad_cv))

        gamma = gas_model.eos.gamma(cv=cv, temperature=dv.temperature)
        r = gas_model.eos.gas_const(cv)
        c_star = actx.np.sqrt(gamma*r*(2/(gamma+1)*static_temp))
        href = smoothed_char_length_fluid
        indicator = -gamma_sc*href*div_v/c_star

        smoothness = actx.np.log(
            1 + actx.np.exp(theta_sc*(indicator - beta_sc)))/theta_sc
        return smoothness*gamma_sc*href

    def lmax(s):
        b = 1000
        return (s/np.pi*actx.np.arctan(b*s) +
                0.5*s - 1/np.pi*actx.np.arctan(b) + 0.5)

    def lmin(s):
        return s - lmax(s)

    # smoothness used for beta with av = 2
    def compute_smoothness_mbk(cv, dv, grad_cv, grad_t):

        from mirgecom.fluid import velocity_gradient
        vel_grad = velocity_gradient(cv, grad_cv)
        div_v = np.trace(vel_grad)

        gamma = gas_model.eos.gamma(cv=cv, temperature=dv.temperature)
        # somehow this can be negative ... which is bad
        r = actx.np.abs(gas_model.eos.gas_const(cv))
        c_star = actx.np.sqrt(gamma*r*(2/(gamma+1)*static_temp))
        #c_star = 460
        href = smoothed_char_length_fluid
        indicator = -href*div_v/c_star

        # limit the indicator range
        # multiply by href, since we won't have access to it inside transport
        indicator_max = 2/actx.np.sqrt(gamma - 1)
        #indicator_max = 3.16
        smoothness_beta = (lmin(lmax(indicator - av2_beta_s0) - indicator_max)
                           + indicator_max)*href

        grad_t_mag = actx.np.sqrt(np.dot(grad_t, grad_t))
        indicator = href*grad_t_mag/static_temp

        # limit the indicator range
        # multiply by href, since we won't have access to it inside transport
        #indicator_min = 1.0
        #indicator_min = 0.01
        #indicator_min = 0.000001
        indicator_max = 2
        smoothness_kappa = (lmin(lmax(indicator - av2_kappa_s0) - indicator_max)
                            + indicator_max)*href

        vmax = actx.np.sqrt(np.dot(cv.velocity, cv.velocity) +
                            2*c_star/(gamma - 1))

        # just the determinant
        # scaled_grad = vel_grad/vmax
        #indicator = href*actx.np.abs(scaled_grad[0][1]*scaled_grad[1][0])

        # Frobenius norm
        if dim == 2:
            indicator = href*actx.np.sqrt(vel_grad[0][1]*vel_grad[0][1] +
                                          vel_grad[1][0]*vel_grad[1][0])/vmax
        else:
            indicator = href*actx.np.sqrt(vel_grad[0][1]*vel_grad[0][1] +
                                          vel_grad[0][2]*vel_grad[0][2] +
                                          vel_grad[1][0]*vel_grad[1][0] +
                                          vel_grad[1][2]*vel_grad[1][2] +
                                          vel_grad[2][0]*vel_grad[2][0] +
                                          vel_grad[2][1]*vel_grad[2][1])/vmax

        # limit the indicator range
        # multiply by href, since we won't have access to it inside transport
        #indicator_min = 1.0
        indicator_max = 2
        smoothness_mu = (lmin(lmax(indicator - av2_mu_s0) - indicator_max)
                         + indicator_max)*href

        return make_obj_array([smoothness_mu, smoothness_beta, smoothness_kappa])

    # smoothness used for beta with av = 3
    def compute_smoothness_mbkd(cv, dv, grad_cv, grad_t):

        from mirgecom.fluid import species_mass_fraction_gradient
        y_grad = species_mass_fraction_gradient(cv, grad_cv)

        y_grad_max = y_grad[0]
        """
        y_grad_max = actx.np.max(y_grad)
        for i in range(1, nspecies):
            y_grad_max = actx.np.max(y_grad_max, y_grad[i])
        """
        grad_y_mag = actx.np.sqrt(np.dot(y_grad_max, y_grad_max))

        href = smoothed_char_length_fluid
        indicator = href*grad_y_mag

        # limit the indicator range
        indicator_max = 1.0
        smoothness_d = (lmin(lmax(indicator - av2_d_s0) - indicator_max)
                           + indicator_max)*href

        smoothness_mu, smoothness_beta, smoothness_kappa = \
            compute_smoothness_mbk(cv, dv, grad_cv, grad_t)

        return make_obj_array([smoothness_mu, smoothness_beta,
                               smoothness_kappa, smoothness_d])

    def update_smoothness(state, time):
        cv = state.cv
        tseed = state.tseed
        av_smu = state.av_smu
        av_sbeta = state.av_sbeta
        av_skappa = state.av_skappa
        av_sd = state.av_sd

        fluid_state = make_fluid_state(cv=cv, gas_model=gas_model,
                                       temperature_seed=tseed,
                                       smoothness_mu=av_smu,
                                       smoothness_beta=av_sbeta,
                                       smoothness_kappa=av_skappa,
                                       smoothness_d=av_sd,
                                       limiter_func=limiter_func,
                                       limiter_dd=dd_vol_fluid)
        cv = fluid_state.cv  # reset cv to the limited version
        dv = fluid_state.dv

        wv = None
        if use_wall:
            wv = state.wv
            wdv = wall_model.dependent_vars(wv)

            # update the boundaries and compute the gradients
            # shared by artificial viscosity and the operators
            # this updates the coupling between the fluid and wall
            (updated_fluid_boundaries,
             updated_wall_boundaries,
             fluid_operator_states_quad,
             grad_fluid_cv,
             grad_fluid_t,
             grad_wall_t) = update_coupled_boundaries(
                dcoll=dcoll,
                gas_model=gas_model,
                fluid_dd=dd_vol_fluid, wall_dd=dd_vol_wall,
                fluid_boundaries=uncoupled_fluid_boundaries,
                wall_boundaries=uncoupled_wall_boundaries,
                interface_noslip=noslip,
                fluid_state=fluid_state,
                wall_kappa=wdv.thermal_conductivity,
                wall_temperature=wdv.temperature,
                time=time,
                wall_penalty_amount=wall_penalty_amount,
                quadrature_tag=quadrature_tag,
                limiter_func=limiter_func,
                comm_tag=_InitCommTag)

            # try making sure the stuff that comes back is used
            # even if it's a zero contribution
            fluid_rhs = ns_operator(
                dcoll=dcoll,
                gas_model=gas_model,
                dd=dd_vol_fluid,
                operator_states_quad=fluid_operator_states_quad,
                grad_cv=grad_fluid_cv,
                grad_t=grad_fluid_t,
                boundaries=updated_fluid_boundaries,
                inviscid_numerical_flux_func=inviscid_numerical_flux_func,
                viscous_numerical_flux_func=viscous_numerical_flux_func,
                state=fluid_state,
                time=time,
                quadrature_tag=quadrature_tag,
                comm_tag=(_InitCommTag, _FluidOperatorCommTag))

            wall_energy_rhs = diffusion_operator(
                dcoll=dcoll,
                kappa=wdv.thermal_conductivity,
                boundaries=updated_wall_boundaries,
                u=wdv.temperature,
                quadrature_tag=quadrature_tag,
                dd=dd_vol_wall,
                grad_u=grad_wall_t,
                comm_tag=(_InitCommTag, _WallOperatorCommTag))

            cv = cv + 0.*fluid_rhs

            wall_mass_rhs = actx.np.zeros_like(wv.mass)
            wall_ox_mass_rhs = actx.np.zeros_like(wv.mass)
            wall_rhs = wall_time_scale * WallVars(
                mass=wall_mass_rhs,
                energy=wall_energy_rhs,
                ox_mass=wall_ox_mass_rhs)

            wv = wv + 0.*wall_rhs

        else:
            grad_fluid_cv = grad_cv_operator(
                dcoll=dcoll, gas_model=gas_model, dd=dd_vol_fluid,
                state=fluid_state, boundaries=uncoupled_fluid_boundaries,
                time=time, quadrature_tag=quadrature_tag)

            grad_fluid_t = fluid_grad_t_operator(
                dcoll=dcoll, gas_model=gas_model, dd=dd_vol_fluid,
                state=fluid_state, boundaries=uncoupled_fluid_boundaries,
                time=time, quadrature_tag=quadrature_tag)

        # now compute the smoothness part
        if use_av == 1:
            av_smu = compute_smoothness(cv, dv, grad_fluid_cv)
        elif use_av == 2:
            av_smu, av_sbeta, av_skappa = \
                compute_smoothness_mbk(cv, dv, grad_fluid_cv, grad_fluid_t)
        elif use_av == 3:
            av_smu, av_sbeta, av_skappa, av_sd = \
                compute_smoothness_mbkd(cv, dv, grad_fluid_cv, grad_fluid_t)

        # update the stepper_state
        state = state.replace(cv=cv,
                              av_smu=av_smu,
                              av_sbeta=av_sbeta,
                              av_skappa=av_skappa,
                              av_sd=av_sd)
        if use_wall:
            state = state.replace(wv=wv)

        return state

    # this one gets used in init/viz
    #compute_smoothness_compiled = actx.compile(compute_smoothness_wrapper) # noqa
    compute_smoothness_compiled = actx.compile(compute_smoothness) # noqa
    update_smoothness_compiled = actx.compile(update_smoothness) # noqa

    def get_production_rates(cv, temperature):
        return eos.get_production_rates(cv, temperature)

    compute_production_rates = actx.compile(get_production_rates)

    if rank == 0:
        logger.info("Initial flow conditions processing")

    ##################################
    # Set up flow initial conditions #
    ##################################

    restart_wv = None
    if restart_filename:
        if rank == 0:
            logger.info("Restarting soln.")
        temperature_seed = restart_data["temperature_seed"]
        restart_cv = restart_data["cv"]
        restart_av_smu = restart_data["av_smu"]
        restart_av_sbeta = restart_data["av_sbeta"]
        restart_av_skappa = restart_data["av_skappa"]

        # this is so we can restart from legacy, before use_av=3
        try:
            restart_av_sd = restart_data["av_sd"]
        except (KeyError):
            restart_av_sd = actx.zeros_like(restart_av_smu)
            if rank == 0:
                print("no data for av_sd in restart file")
                print("av_sd will be initialzed to 0 on the mesh")

        if use_wall:
            restart_wv = restart_data["wv"]
        if restart_order != order:
            restart_dcoll = create_discretization_collection(
                actx,
                volume_meshes={
                    vol: mesh
                    for vol, (mesh, _) in volume_to_local_mesh_data.items()},
                order=restart_order, tensor_product_elements=use_tpe)
            from meshmode.discretization.connection import make_same_mesh_connection
            fluid_connection = make_same_mesh_connection(
                actx,
                dcoll.discr_from_dd(dd_vol_fluid),
                restart_dcoll.discr_from_dd(dd_vol_fluid)
            )
            if use_wall:
                wall_connection = make_same_mesh_connection(
                    actx,
                    dcoll.discr_from_dd(dd_vol_wall),
                    restart_dcoll.discr_from_dd(dd_vol_wall)
                )
            restart_cv = fluid_connection(restart_data["cv"])
            restart_av_smu = fluid_connection(restart_data["av_smu"])
            restart_av_sbeta = fluid_connection(restart_data["av_sbeta"])
            restart_av_skappa = fluid_connection(restart_data["av_skappa"])

            # this is so we can restart from legacy, before use_av=3
            try:
                restart_av_sd = fluid_connection(restart_data["av_sd"])
            except (KeyError):
                restart_av_sd = actx.zeros_like(restart_av_smu)
                if rank == 0:
                    print("no data for av_sd in restart file")
                    print("av_sd will be initialzed to 0 on the mesh")

            temperature_seed = fluid_connection(restart_data["temperature_seed"])
            if use_wall:
                restart_wv = wall_connection(restart_data["wv"])

        if restart_nspecies != nspecies:
            if rank == 0:
                print(f"Transitioning restart from {restart_nspecies} to {nspecies}")
                print("Preserving pressure and temperature")

            restart_eos = IdealSingleGas(gamma=gamma, gas_const=r)

            mass = restart_cv.mass
            velocity = restart_cv.momentum/mass
            species_mass_frac_multi = 0.*mass*y

            pressure = restart_eos.pressure(restart_cv)
            temperature = restart_eos.temperature(restart_cv, temperature_seed)

            if nspecies > 2:
                if restart_nspecies == 0:
                    species_mass_frac_multi[i_ox] = mf_o2
                    species_mass_frac_multi[i_di] = (1. - mf_o2)

                if restart_nspecies > 0:
                    species = restart_cv.species_mass_fractions

                    # air is species 0 in scalar sim
                    species_mass_frac_multi[i_ox] = mf_o2*species[0]
                    species_mass_frac_multi[i_di] = (1. - mf_o2)*species[0]

                    # fuel is species 1 in scalar sim
                    species_mass_frac_multi[i_c2h4] = mf_c2h4*species[1]
                    species_mass_frac_multi[i_h2] = mf_h2*species[1]

                internal_energy = eos.get_internal_energy(temperature=temperature,
                    species_mass_fractions=species_mass_frac_multi)

                modified_mass = eos.get_density(pressure, temperature,
                                                species_mass_frac_multi)

                total_energy = modified_mass*(
                    internal_energy + np.dot(velocity, velocity)/(2.0))

                modified_cv = make_conserved(
                    dim,
                    mass=modified_mass,
                    momentum=modified_mass*velocity,
                    energy=total_energy,
                    species_mass=modified_mass*species_mass_frac_multi)
            else:
                modified_cv = make_conserved(
                    dim,
                    mass=restart_cv.mass,
                    momentum=restart_cv.momentum,
                    energy=restart_cv.energy,
                    species_mass=restart_cv.mass*y)

            restart_cv = modified_cv

        restart_fluid_state = create_fluid_state(
            cv=restart_cv, temperature_seed=temperature_seed,
            smoothness_mu=restart_av_smu, smoothness_beta=restart_av_sbeta,
            smoothness_kappa=restart_av_skappa, smoothness_d=restart_av_sd)

        # update current state with injection intialization
        if init_injection:
            if use_injection:
                restart_cv = bulk_init.add_injection(restart_fluid_state.cv,
                                                     restart_fluid_state.pressure,
                                                     restart_fluid_state.temperature,
                                                     eos=eos_init,
                                                     x_vec=fluid_nodes)
                restart_fluid_state = create_fluid_state(
                    cv=restart_cv, temperature_seed=temperature_seed,
                    smoothness_mu=restart_av_smu, smoothness_beta=restart_av_sbeta,
                    smoothness_kappa=restart_av_skappa, smoothness_d=restart_av_sd)
                temperature_seed = restart_fluid_state.temperature

            if use_upstream_injection:
                restart_cv = bulk_init.add_injection_upstream(
                    restart_fluid_state.cv, restart_fluid_state.pressure,
                    restart_fluid_state.temperature, eos=eos_init, x_vec=fluid_nodes)
                restart_fluid_state = create_fluid_state(
                    cv=restart_cv, temperature_seed=temperature_seed,
                    smoothness_mu=restart_av_smu, smoothness_beta=restart_av_sbeta,
                    smoothness_kappa=restart_av_skappa, smoothness_d=restart_av_sd)
                temperature_seed = restart_fluid_state.temperature

        if logmgr:
            logmgr_set_time(logmgr, current_step, current_t)
    else:
        # Set the current state from time 0
        if rank == 0:
            logger.info("Initializing soln.")
        restart_cv = bulk_init(
            dcoll=dcoll, x_vec=fluid_nodes, eos=eos_init,
            time=current_t)

        restart_cv = force_evaluation(actx, restart_cv)

        temperature_seed = actx.np.zeros_like(restart_cv.mass) + init_temperature
        temperature_seed = force_evaluation(actx, temperature_seed)

        restart_av_smu = actx.np.zeros_like(restart_cv.mass)
        restart_av_sbeta = actx.np.zeros_like(restart_cv.mass)
        restart_av_skappa = actx.np.zeros_like(restart_cv.mass)
        restart_av_sd = actx.np.zeros_like(restart_cv.mass)

        # get the initial temperature field to use as a seed
        restart_fluid_state = create_fluid_state(cv=restart_cv,
                                                 temperature_seed=temperature_seed,
                                                 smoothness_mu=restart_av_smu,
                                                 smoothness_beta=restart_av_sbeta,
                                                 smoothness_kappa=restart_av_skappa,
                                                 smoothness_d=restart_av_sd)
        temperature_seed = restart_fluid_state.temperature

        # this is a little funky, need a better way of handling this
        # most of the initializations just create the initial cv and exit
        # but I've started breaking off certain parts to use in other pieces of the
        # driver. See adding injection to an already running simulation (restart)
        # or developing a time-dependent sponge.
        if init_case == "y3prediction_ramp" or init_case == "unstart_ramp":
            restart_cv = bulk_init.add_inlet(
                cv=restart_fluid_state.cv, pressure=restart_fluid_state.pressure,
                temperature=restart_fluid_state.temperature,
                eos=eos_init, x_vec=fluid_nodes, time=current_t)
            restart_fluid_state = create_fluid_state(
                cv=restart_cv, temperature_seed=temperature_seed,
                smoothness_mu=restart_av_smu, smoothness_beta=restart_av_sbeta,
                smoothness_kappa=restart_av_skappa,
                smoothness_d=restart_av_sd)
            temperature_seed = restart_fluid_state.temperature

            restart_cv = bulk_init.add_outlet(
                cv=restart_fluid_state.cv, pressure=restart_fluid_state.pressure,
                temperature=restart_fluid_state.temperature,
                eos=eos_init, x_vec=fluid_nodes, time=current_t)
            restart_fluid_state = create_fluid_state(
                cv=restart_cv, temperature_seed=temperature_seed,
                smoothness_mu=restart_av_smu, smoothness_beta=restart_av_sbeta,
                smoothness_kappa=restart_av_skappa,
                smoothness_d=restart_av_sd)
            temperature_seed = restart_fluid_state.temperature

        # update current state with injection intialization
        if use_injection:
            restart_cv = bulk_init.add_injection(
                cv=restart_fluid_state.cv, pressure=restart_fluid_state.pressure,
                temperature=restart_fluid_state.temperature,
                x_vec=fluid_nodes, eos=eos_init, time=current_t)
            restart_fluid_state = create_fluid_state(
                cv=restart_cv, temperature_seed=temperature_seed,
                smoothness_mu=restart_av_smu, smoothness_beta=restart_av_sbeta,
                smoothness_kappa=restart_av_skappa,
                smoothness_d=restart_av_sd)
            temperature_seed = restart_fluid_state.temperature

        if use_upstream_injection:
            restart_cv = bulk_init.add_injection_upstream(
                cv=restart_fluid_state.cv, pressure=restart_fluid_state.pressure,
                temperature=restart_fluid_state.temperature,
                x_vec=fluid_nodes, eos=eos_init, time=current_t)
            restart_fluid_state = create_fluid_state(
                cv=restart_cv, temperature_seed=temperature_seed,
                smoothness_mu=restart_av_smu, smoothness_beta=restart_av_sbeta,
                smoothness_kappa=restart_av_skappa,
                smoothness_d=restart_av_sd)
            temperature_seed = restart_fluid_state.temperature

        # Ideally we would compute the smoothness variables here,
        # but we need the boundary conditions (and hence the target state) first,
        # so we defer until after those are setup

        # initialize the wall
        if use_wall:
            wall_mass = (
                wall_insert_rho * wall_insert_mask
                + wall_surround_rho * wall_surround_mask)
            wall_cp = (
                wall_insert_cp * wall_insert_mask
                + wall_surround_cp * wall_surround_mask)
            restart_wv = WallVars(
                mass=wall_mass,
                energy=wall_mass * wall_cp * temp_wall,
                ox_mass=actx.np.zeros_like(wall_mass))

    if use_wall:
        restart_wv = force_evaluation(actx, restart_wv)

    ##################################
    # Set up flow target state       #
    ##################################

    if target_filename:
        if rank == 0:
            logger.info("Reading target soln.")
        if target_order != order:
            target_dcoll = create_discretization_collection(
                actx,
                volume_meshes={
                    vol: mesh
                    for vol, (mesh, _) in volume_to_local_mesh_data.items()},
                order=target_order, tensor_product_elements=use_tpe)
            from meshmode.discretization.connection import make_same_mesh_connection
            fluid_connection = make_same_mesh_connection(
                actx,
                dcoll.discr_from_dd(dd_vol_fluid),
                target_dcoll.discr_from_dd(dd_vol_fluid)
            )
            target_cv = fluid_connection(target_data["cv"])
            target_av_smu = fluid_connection(target_data["av_smu"])
            target_av_sbeta = fluid_connection(target_data["av_sbeta"])
            target_av_skappa = fluid_connection(target_data["av_skappa"])
            target_av_sd = fluid_connection(target_data["av_sd"])
        else:
            target_cv = target_data["cv"]
            target_av_smu = target_data["av_smu"]
            target_av_sbeta = target_data["av_sbeta"]
            target_av_skappa = target_data["av_skappa"]
            # this is so we can restart from legacy, before use_av=3
            try:
                target_av_sd = target_data["av_sd"]
            except (KeyError):
                target_av_sd = actx.zeros_like(target_av_smu)
                if rank == 0:
                    print("no data for av_sd in target file")
                    print("av_sd will be initialzed to 0 on the mesh")

        if target_nspecies != nspecies:
            if rank == 0:
                print(f"Transitioning target from {target_nspecies} to {nspecies}")
                print("Preserving pressure and temperature")

            target_eos = IdealSingleGas(gamma=gamma, gas_const=r)

            mass = target_cv.mass
            velocity = target_cv.momentum/mass
            species_mass_frac_multi = 0.*mass*y

            pressure = target_eos.pressure(target_cv)
            temperature = target_eos.temperature(target_cv, temperature_seed)

            if nspecies > 2:
                if target_nspecies == 0:
                    species_mass_frac_multi[i_ox] = mf_o2
                    species_mass_frac_multi[i_di] = (1. - mf_o2)

                if target_nspecies > 0:
                    species = target_cv.species_mass_fractions

                    # air is species 0 in scalar sim
                    species_mass_frac_multi[i_ox] = mf_o2*species[0]
                    species_mass_frac_multi[i_di] = (1. - mf_o2)*species[0]

                    # fuel is species 1 in scalar sim
                    species_mass_frac_multi[i_c2h4] = mf_c2h4*species[1]
                    species_mass_frac_multi[i_h2] = mf_h2*species[1]

                internal_energy = eos.get_internal_energy(temperature=temperature,
                    species_mass_fractions=species_mass_frac_multi)

                modified_mass = eos.get_density(pressure, temperature,
                                                species_mass_frac_multi)

                total_energy = modified_mass*(
                    internal_energy + np.dot(velocity, velocity)/(2.0))

                modified_cv = make_conserved(
                    dim,
                    mass=modified_mass,
                    momentum=modified_mass*velocity,
                    energy=total_energy,
                    species_mass=modified_mass*species_mass_frac_multi)
            else:
                modified_cv = make_conserved(
                    dim,
                    mass=target_cv.mass,
                    momentum=target_cv.momentum,
                    energy=target_cv.energy,
                    species_mass=target_cv.mass*y)

            target_cv = modified_cv

        target_cv = force_evaluation(actx, target_cv)
        target_av_smu = force_evaluation(actx, target_av_smu)
        target_av_sbeta = force_evaluation(actx, target_av_sbeta)
        target_av_skappa = force_evaluation(actx, target_av_skappa)
        target_av_sd = force_evaluation(actx, target_av_sd)

        target_fluid_state = create_fluid_state(cv=target_cv,
                                                temperature_seed=temperature_seed,
                                                smoothness_mu=target_av_smu,
                                                smoothness_beta=target_av_sbeta,
                                                smoothness_kappa=target_av_skappa,
                                                smoothness_d=target_av_sd)

    else:
        # Set the current state from time 0
        target_cv = restart_cv
        target_av_smu = restart_av_smu
        target_av_sbeta = restart_av_sbeta
        target_av_skappa = restart_av_skappa
        target_av_sd = restart_av_sd

        target_fluid_state = restart_fluid_state

    if rank == 0:
        logger.info("More gradient processing")

    def grad_cv_operator_target(fluid_state, time):
        return grad_cv_operator(dcoll=dcoll, gas_model=gas_model,
                                dd=dd_vol_fluid,
                                boundaries=target_boundaries,
                                state=fluid_state,
                                time=time,
                                quadrature_tag=quadrature_tag)

    grad_cv_operator_target_compiled = actx.compile(grad_cv_operator_target) # noqa

    def grad_t_operator_target(fluid_state, time):
        return fluid_grad_t_operator(
            dcoll=dcoll,
            gas_model=gas_model,
            dd=dd_vol_fluid,
            boundaries=target_boundaries,
            state=fluid_state,
            time=time,
            quadrature_tag=quadrature_tag)

    grad_t_operator_target_compiled = actx.compile(grad_t_operator_target)

    # use dummy boundaries to update the smoothness state for the target
    if use_av > 0:
        target_bndry_mapping = bndry_mapping
        target_bndry_mapping["prescribed"] = DummyBoundary()
        target_bndry_mapping["isentropic_pressure_ramp"] = DummyBoundary()

        target_boundaries = {}
        target_boundaries = assign_fluid_boundaries(
            target_boundaries, target_bndry_mapping)

        target_grad_cv = grad_cv_operator_target_compiled(
            target_fluid_state, time=0.)
        # the target is not used along the wall, so we won't jump
        # through all the hoops to get the proper gradient

        if use_av == 1:
            target_av_smu = compute_smoothness(
                cv=target_cv, dv=target_fluid_state.dv, grad_cv=target_grad_cv)
        elif use_av == 2:
            target_grad_t = grad_t_operator_target_compiled(
                target_fluid_state, time=0.)

            target_av_sbeta, target_av_skappa, target_av_smu = \
                compute_smoothness_mbk(
                    cv=target_cv, dv=target_fluid_state.dv,
                    grad_cv=target_grad_cv, grad_t=target_grad_t)

        target_av_smu = force_evaluation(actx, target_av_smu)
        target_av_sbeta = force_evaluation(actx, target_av_sbeta)
        target_av_skappa = force_evaluation(actx, target_av_skappa)
        target_av_sd = force_evaluation(actx, target_av_sd)

        target_fluid_state = create_fluid_state(
            cv=target_cv, temperature_seed=temperature_seed,
            smoothness_mu=target_av_smu, smoothness_beta=target_av_sbeta,
            smoothness_kappa=target_av_skappa,
            smoothness_d=target_av_sd)

    #
    # Setup the wall model
    #
    if use_wall:
        def experimental_kappa(temperature):
            return (
                1.766e-10 * temperature**3
                - 4.828e-7 * temperature**2
                + 6.252e-4 * temperature
                + 6.707e-3)

        def puma_kappa(mass_loss_frac):
            return (
                0.0988 * mass_loss_frac**2
                - 0.2751 * mass_loss_frac
                + 0.201)

        def puma_effective_surface_area(mass_loss_frac):
            # Original fit function: -1.1012e5*x**2 - 0.0646e5*x + 1.1794e5
            # Rescale by x==0 value and rearrange
            return 1.1794e5 * (
                1
                - 0.0547736137 * mass_loss_frac
                - 0.9336950992 * mass_loss_frac**2)

        def _get_wall_kappa_fiber(mass, temperature):
            mass_loss_frac = (
                (wall_insert_rho - mass)/wall_insert_rho
                * wall_insert_mask)
            scaled_insert_kappa = (
                experimental_kappa(temperature)
                * puma_kappa(mass_loss_frac)
                / puma_kappa(0))
            return (
                scaled_insert_kappa * wall_insert_mask
                + wall_surround_kappa * wall_surround_mask)

        def _get_wall_kappa_inert(mass, temperature):
            return (
                wall_insert_kappa * wall_insert_mask
                + wall_surround_kappa * wall_surround_mask)

        def _get_wall_effective_surface_area_fiber(mass):
            mass_loss_frac = (
                (wall_insert_rho - mass)/wall_insert_rho
                * wall_insert_mask)
            return (
                puma_effective_surface_area(mass_loss_frac) * wall_insert_mask)

        def _mass_loss_rate_fiber(mass, ox_mass, temperature, eff_surf_area):
            actx = mass.array_context
            alpha = (
                (0.00143+0.01*actx.np.exp(-1450.0/temperature))
                / (1.0+0.0002*actx.np.exp(13000.0/temperature)))
            k = alpha*actx.np.sqrt(
                (univ_gas_const*temperature)/(2.0*np.pi*mw_o2))
            return (mw_co/mw_o2 + mw_o/mw_o2 - 1)*ox_mass*k*eff_surf_area

        # inert
        if wall_material == 0:
            wall_model = WallModel(
                heat_capacity=(
                    wall_insert_cp * wall_insert_mask
                    + wall_surround_cp * wall_surround_mask),
                thermal_conductivity_func=_get_wall_kappa_inert)
        # non-porous
        elif wall_material == 1:
            wall_model = WallModel(
                heat_capacity=(
                    wall_insert_cp * wall_insert_mask
                    + wall_surround_cp * wall_surround_mask),
                thermal_conductivity_func=_get_wall_kappa_fiber,
                effective_surface_area_func=_get_wall_effective_surface_area_fiber,
                mass_loss_func=_mass_loss_rate_fiber,
                oxygen_diffusivity=wall_insert_ox_diff * wall_insert_mask)
        # porous
        elif wall_material == 2:
            wall_model = WallModel(
                heat_capacity=(
                    wall_insert_cp * wall_insert_mask
                    + wall_surround_cp * wall_surround_mask),
                thermal_conductivity_func=_get_wall_kappa_fiber,
                effective_surface_area_func=_get_wall_effective_surface_area_fiber,
                mass_loss_func=_mass_loss_rate_fiber,
                oxygen_diffusivity=wall_insert_ox_diff * wall_insert_mask)

    ##################################
    # Set up the boundary conditions #
    ##################################

    # pressure ramp function
    # linearly ramp the pressure from beginP to finalP over t_ramp_interval seconds
    # provides an offset to start the ramping after t_ramp_start
    #
    inlet_mach = configurate("inlet_mach", input_data, 0.1)
    ramp_beginP = configurate("ramp_beginP", input_data, 100.0)
    ramp_endP = configurate("ramp_endP", input_data, 1000.0)
    ramp_time_start = configurate("ramp_time_start", input_data, 0.0)
    ramp_time_interval = configurate("ramp_time_interval", input_data, 1.e-4)

    def inflow_ramp_pressure(t):
        return actx.np.where(
            actx.np.greater(t, ramp_time_start),
            actx.np.minimum(
                ramp_endP,
                ramp_beginP + ((t - ramp_time_start) / ramp_time_interval
                    * (ramp_endP - ramp_beginP))),
            ramp_beginP)

    if init_case == "unstart" or init_case == "unstart_ramp":
        normal_dir = np.zeros(shape=(dim,))
        if use_axisymmetric:
            normal_dir[1] = 1
            inflow_state = IsentropicInflow(
                dim=dim,
                temp_wall=temp_wall,
                temp_sigma=temp_sigma,
                vel_sigma=vel_sigma,
                smooth_x0=-0.013,
                smooth_x1=0.013,
                normal_dir=normal_dir,
                gamma=gamma,
                nspecies=nspecies,
                mass_frac=y,
                T0=total_temp_inflow,
                P0=ramp_beginP,
                mach=inlet_mach,
                p_fun=inflow_ramp_pressure)
        else:
            normal_dir[0] = 1
            inflow_state = IsentropicInflow(
                dim=dim,
                temp_wall=temp_wall,
                temp_sigma=temp_sigma,
                vel_sigma=vel_sigma,
                smooth_y0=-0.013,
                smooth_y1=0.013,
                normal_dir=normal_dir,
                gamma=gamma,
                nspecies=nspecies,
                mass_frac=y,
                T0=total_temp_inflow,
                P0=ramp_beginP,
                mach=inlet_mach,
                p_fun=inflow_ramp_pressure)
    else:
        inflow_state = IsentropicInflow(
            dim=dim,
            temp_wall=temp_wall,
            temp_sigma=temp_sigma,
            vel_sigma=vel_sigma,
            smooth_y0=-0.0270645,
            smooth_y1=0.0270645,
            gamma=gamma,
            nspecies=nspecies,
            mass_frac=y,
            T0=total_temp_inflow,
            P0=ramp_beginP,
            mach=inlet_mach,
            p_fun=inflow_ramp_pressure)

    def get_inflow_boundary_solution(dcoll, dd_bdry, gas_model,
                                     state_minus, time, **kwargs):
        actx = state_minus.array_context
        bnd_discr = dcoll.discr_from_dd(dd_bdry)
        nodes = actx.thaw(bnd_discr.nodes())
        tmp = inflow_state(x_vec=nodes, gas_model=gas_model, time=time, **kwargs)
        return tmp

    def get_target_state_on_boundary(btag):
        return project_fluid_state(
            dcoll, dd_vol_fluid,
            dd_vol_fluid.trace(btag).with_discr_tag(quadrature_tag),
            target_fluid_state, gas_model, limiter_func=limiter_func,
            entropy_stable=use_esdg
        )

    # is there a way to generalize this?
    if bndry_config["inflow"] == "isentropic_pressure_ramp":
        prescribed_inflow_boundary = PrescribedFluidBoundary(
            boundary_state_func=get_inflow_boundary_solution)

        bndry_config["inflow"] = "isentropic_pressure_ramp"
        bndry_mapping["isentropic_pressure_ramp"] = prescribed_inflow_boundary

    if bndry_config["flow"] == "prescribed":
        flow_ref_state = \
            get_target_state_on_boundary("flow")

        flow_ref_state = force_evaluation(actx, flow_ref_state)

        def _target_flow_state_func(**kwargs):
            return flow_ref_state

        prescribed_flow_boundary = PrescribedFluidBoundary(
            boundary_state_func=_target_flow_state_func)

        bndry_config["flow"] = "prescribed_flow"
        bndry_mapping["prescribed_flow"] = prescribed_flow_boundary

    if bndry_config["inflow"] == "prescribed":
        inflow_ref_state = \
            get_target_state_on_boundary("inflow")

        inflow_ref_state = force_evaluation(actx, inflow_ref_state)

        def _target_inflow_state_func(**kwargs):
            return inflow_ref_state

        prescribed_inflow_boundary = PrescribedFluidBoundary(
            boundary_state_func=_target_inflow_state_func)

        bndry_config["inflow"] = "prescribed_inflow"
        bndry_mapping["prescribed_inflow"] = prescribed_inflow_boundary

    if bndry_config["outflow"] == "prescribed":
        outflow_ref_state = \
            get_target_state_on_boundary("outflow")

        outflow_ref_state = force_evaluation(actx, outflow_ref_state)

        def _target_outflow_state_func(**kwargs):
            return outflow_ref_state

        prescribed_outflow_boundary = PrescribedFluidBoundary(
            boundary_state_func=_target_outflow_state_func)

        bndry_config["outflow"] = "prescribed_outflow"
        bndry_mapping["prescribed_outflow"] = prescribed_outflow_boundary

    if bndry_config["upstream_injection"] == "prescribed":
        upstream_injection_ref_state = \
            get_target_state_on_boundary("upstream_injection")

        upstream_injection_ref_state = force_evaluation(
            actx, upstream_injection_ref_state)

        def _target_upstream_injection_state_func(**kwargs):
            return upstream_injection_ref_state

        prescribed_upstream_injection_boundary = PrescribedFluidBoundary(
            boundary_state_func=_target_upstream_injection_state_func)

        bndry_config["upstream_injection"] = "prescribed_upstream_injection"
        bndry_mapping["prescribed_upstream_injection"] = \
            prescribed_upstream_injection_boundary

    if bndry_config["injection"] == "prescribed":
        injection_ref_state = \
            get_target_state_on_boundary("injection")

        injection_ref_state = force_evaluation(actx, injection_ref_state)

        def _target_injection_state_func(**kwargs):
            return injection_ref_state

        prescribed_injection_boundary = PrescribedFluidBoundary(
            boundary_state_func=_target_injection_state_func)

        bndry_config["injection"] = "prescribed_injection"
        bndry_mapping["prescribed_injection"] = prescribed_injection_boundary

    if bndry_config["wall_interface"] == "prescribed":
        interface_ref_state = \
            get_target_state_on_boundary("wall_interface")

        interface_ref_state = force_evaluation(actx, interface_ref_state)

        def _target_interface_state_func(**kwargs):
            return interface_ref_state

        prescribed_interface_boundary = PrescribedFluidBoundary(
            boundary_state_func=_target_interface_state_func)

        bndry_config["wall_interface"] = "prescribed_interface"
        bndry_mapping["prescribed_interface"] = prescribed_interface_boundary

    uncoupled_fluid_boundaries = {}
    uncoupled_fluid_boundaries = assign_fluid_boundaries(
        uncoupled_fluid_boundaries, bndry_mapping)

    # check the boundary condition coverage
    #from meshmode.mesh import check_bc_coverage
    try:
        bound_list = []
        for bound in list(uncoupled_fluid_boundaries.keys()):
            bound_list.append(bound.tag)
        #print(f"{uncoupled_fluid_boundaries=}")
        print(f"{bound_list=}")
<<<<<<< HEAD
        #check_bc_coverage(mesh=dcoll.discr_from_dd(dd_vol_fluid).mesh,
                          #boundary_tags=bound_list,
                          #incomplete_ok=False)
=======
        """
        check_bc_coverage(mesh=dcoll.discr_from_dd(dd_vol_fluid).mesh,
                          boundary_tags=bound_list,
                          incomplete_ok=False)
        """
>>>>>>> 35aefcae
    except (ValueError, RuntimeError):
        print(f"{uncoupled_fluid_boundaries=}")
        raise SimulationConfigurationError(
            "Invalid boundary configuration specified"
        )

    if use_wall:
        uncoupled_wall_boundaries = {
            wall_ffld_bnd.domain_tag: wall_farfield  # pylint: disable=no-member
        }

    current_wv = None
    if use_wall:
        current_wv = force_evaluation(actx, restart_wv)

    restart_stepper_state = make_stepper_state(
        cv=restart_cv,
        tseed=temperature_seed,
        wv=restart_wv,
        av_smu=restart_av_smu,
        av_sbeta=restart_av_sbeta,
        av_skappa=restart_av_skappa,
        av_sd=restart_av_sd)

    # finish initializing the smoothness for non-restarts
    if not restart_filename:
        if use_av > 0:
            restart_stepper_state = update_smoothness_compiled(
                state=restart_stepper_state, time=current_t)

    restart_cv = force_evaluation(actx, restart_stepper_state.cv)
    temperature_seed = force_evaluation(actx, temperature_seed)
    restart_av_smu = force_evaluation(actx, restart_stepper_state.av_smu)
    restart_av_sbeta = force_evaluation(actx, restart_stepper_state.av_sbeta)
    restart_av_skappa = force_evaluation(actx, restart_stepper_state.av_skappa)
    restart_av_sd = force_evaluation(actx, restart_stepper_state.av_sd)

    # set the initial data used by the simulation
    current_fluid_state = create_fluid_state(cv=restart_cv,
                                             temperature_seed=temperature_seed,
                                             smoothness_mu=restart_av_smu,
                                             smoothness_beta=restart_av_sbeta,
                                             smoothness_kappa=restart_av_skappa,
                                             smoothness_d=restart_av_sd)

    if use_wall:
        current_wv = force_evaluation(actx, restart_stepper_state.wv)

    stepper_state = make_stepper_state(
        cv=current_fluid_state.cv,
        tseed=temperature_seed,
        wv=current_wv,
        av_smu=current_fluid_state.dv.smoothness_mu,
        av_sbeta=current_fluid_state.dv.smoothness_beta,
        av_skappa=current_fluid_state.dv.smoothness_kappa,
        av_sd=current_fluid_state.dv.smoothness_d)

    ####################
    # Ignition Sources #
    ####################

    # if you divide by 2.355, 50% of the spark is within this diameter
    # if you divide by 6, 99% of the energy is deposited in this time
    #spark_diameter /= 2.355
    spark_diameter /= 6.0697
    spark_duration /= 6.0697

    # gaussian application in time
    def spark_time_func(t):
        expterm = actx.np.exp((-(t - spark_init_time)**2) /
                              (2*spark_duration*spark_duration))
        return expterm

    if use_ignition == 2:
        from y3prediction.utils import HeatSource
        ignition_source = HeatSource(dim=dim, center=spark_center,
                                      amplitude=spark_strength,
                                      amplitude_func=spark_time_func,
                                      width=spark_diameter)
    else:
        from y3prediction.utils import SparkSource
        ignition_source = SparkSource(dim=dim, center=spark_center,
                                      amplitude=spark_strength,
                                      amplitude_func=spark_time_func,
                                      width=spark_diameter)

    # gaussian application in time
    injection_source_diameter /= 6.0697

    def injection_source_time_func(t):
        scaled_time = injection_source_init_time - t
        # this gives about 96% of the change in the requested time
        xtanh = 4*scaled_time/injection_source_ramp_time
        return 0.5*(1.0 - actx.np.tanh(xtanh))

    from y3prediction.utils import StateSource
    source_mass = injection_source_mass
    source_mom = np.zeros(shape=(dim,))
    source_mom[0] = injection_source_mom_x
    source_mom[1] = injection_source_mom_y
    if dim == 3:
        source_mom[2] = injection_source_mom_z
    source_energy = injection_source_energy
    source_y = y_fuel
    injection_source = StateSource(dim=dim, nspecies=nspecies,
                                   center=injection_source_center,
                                   mass_amplitude=source_mass,
                                   mom_amplitude=source_mom,
                                   energy_amplitude=source_energy,
                                   y_amplitude=source_y,
                                   amplitude_func=injection_source_time_func,
                                   #amplitude_func=None,
                                   width=injection_source_diameter)

    if rank == 0:
        logger.info("Sponges processsing")
    ##################
    # Sponge Sources #
    ##################

    # initialize the sponge field
    sponge_amp = sponge_sigma/current_dt/1000
    from y3prediction.utils import InitSponge

    if init_case == "y3prediction" or init_case == "y3prediction_ramp":
        sponge_init_inlet = InitSponge(x0=inlet_sponge_x0,
                                       thickness=inlet_sponge_thickness,
                                       amplitude=sponge_amp,
                                       direction=-1.0)
        sponge_init_outlet = InitSponge(x0=outlet_sponge_x0,
                                        thickness=outlet_sponge_thickness,
                                        amplitude=sponge_amp)
        if use_injection:
            sponge_init_injection =\
                InitSponge(x0=inj_sponge_x0, thickness=inj_sponge_thickness,
                           amplitude=sponge_amp,
                           xmax=0.66, ymax=-0.01)

        #if use_upstream_injection:
            sponge_init_upstream_injection =\
                InitSponge(x0=upstream_inj_sponge_y0,
                           thickness=inj_sponge_thickness,
                           amplitude=sponge_amp,
                           xmin=0.53, xmax=0.535,
                           ymin=-0.02253, direction=-2.0)

        def _sponge_sigma(sponge_field, x_vec):
            sponge_field = sponge_init_outlet(sponge_field=sponge_field, x_vec=x_vec)
            sponge_field = sponge_init_inlet(sponge_field=sponge_field, x_vec=x_vec)
            if use_injection:
                sponge_field = sponge_init_injection(
                    sponge_field=sponge_field, x_vec=x_vec)
            #if use_upstream_injection:
                sponge_field = sponge_init_upstream_injection(
                    sponge_field=sponge_field, x_vec=x_vec)
            return sponge_field

    elif init_case == "shock1d" or init_case == "flame1d":

        inlet_sponge_x0 = 0.015
        inlet_sponge_thickness = 0.015
        outlet_sponge_x0 = 0.085
        outlet_sponge_thickness = 0.015
        sponge_init_inlet = InitSponge(x0=inlet_sponge_x0,
                                       thickness=inlet_sponge_thickness,
                                       amplitude=sponge_amp,
                                       direction=-1.0)
        sponge_init_outlet = InitSponge(x0=outlet_sponge_x0,
                                        thickness=outlet_sponge_thickness,
                                        amplitude=sponge_amp)

        def _sponge_sigma(sponge_field, x_vec):
            sponge_field = sponge_init_outlet(sponge_field=sponge_field, x_vec=x_vec)
            sponge_field = sponge_init_inlet(sponge_field=sponge_field, x_vec=x_vec)
            return sponge_field

    elif init_case == "unstart" or init_case == "unstart_ramp":

        inlet_sponge_x0 = -0.315
        inlet_sponge_thickness = 0.010
        outlet_sponge_x0 = 0.666
        outlet_sponge_thickness = 0.100
        top_sponge_x0 = 0.1
        top_sponge_thickness = 0.100

        sponge_init_inlet = InitSponge(x0=inlet_sponge_x0,
                                       thickness=inlet_sponge_thickness,
                                       amplitude=sponge_amp,
                                       direction=-2)
        sponge_init_outlet = InitSponge(x0=outlet_sponge_x0,
                                        thickness=outlet_sponge_thickness,
                                        amplitude=sponge_amp,
                                        direction=2)
        sponge_init_top = InitSponge(x0=top_sponge_x0,
                                     thickness=top_sponge_thickness,
                                     amplitude=sponge_amp,
                                     direction=1.0)

        def _sponge_sigma(sponge_field, x_vec):
            sponge_field = sponge_init_outlet(sponge_field=sponge_field, x_vec=x_vec)
            sponge_field = sponge_init_inlet(sponge_field=sponge_field, x_vec=x_vec)
            sponge_field = sponge_init_top(sponge_field=sponge_field, x_vec=x_vec)
            return sponge_field

    sponge_sigma = actx.np.zeros_like(restart_cv.mass)
    if use_sponge:
        get_sponge_sigma = actx.compile(_sponge_sigma)
        sponge_sigma = force_evaluation(actx, get_sponge_sigma(sponge_sigma,
                                                               fluid_nodes))

    def _sponge_source(sigma, cv, sponge_cv):
        """Create sponge source."""
        return sigma*(sponge_cv - cv)

    vis_timer = None
    monitor_memory = True
    monitor_performance = 2

    from contextlib import nullcontext
    gc_timer = nullcontext()

    if logmgr:
        logmgr_add_cl_device_info(logmgr, queue)

        vis_timer = IntervalTimer("t_vis", "Time spent visualizing")
        logmgr.add_quantity(vis_timer)

        gc_timer_init = IntervalTimer("t_gc", "Time spent garbage collecting")
        logmgr.add_quantity(gc_timer_init)
        gc_timer = gc_timer_init.get_sub_timer()

        if monitor_performance > 0:
            logmgr.add_watches([
                ("t_step.max", "| Performance:\n| \t walltime: {value:6g} s")
            ])

        if monitor_performance > 1:

            logmgr.add_watches([
                ("t_vis.max", "\n| \t visualization time: {value:6g} s\n"),
                ("t_gc.max", "| \t garbage collection time: {value:6g} s\n"),
                ("t_log.max", "| \t log walltime: {value:6g} s\n")
            ])

        if monitor_memory:
            logmgr_add_device_memory_usage(logmgr, queue)
            logmgr_add_mempool_usage(logmgr, alloc)

            logmgr.add_watches([
                ("memory_usage_python.max",
                 "| Memory:\n| \t python memory: {value:7g} Mb\n")
            ])

            try:
                logmgr.add_watches([
                    ("memory_usage_gpu.max",
                     "| \t gpu memory: {value:7g} Mb\n")
                ])
            except KeyError:
                pass

            logmgr.add_watches([
                ("memory_usage_hwm.max",
                 "| \t memory hwm: {value:7g} Mb\n")])

            from mirgecom.array_context import actx_class_is_numpy

            if not actx_class_is_numpy(actx_class):
                # numpy has no CL mempool
                logmgr.add_watches([
                    ("memory_usage_mempool_managed.max",
                    "| \t mempool total: {value:7g} Mb\n"),
                    ("memory_usage_mempool_active.max",
                    "| \t mempool active: {value:7g} Mb")
                ])

        if use_profiling:
            logmgr.add_watches(["pyopencl_array_time.max"])

    if rank == 0:
        logger.info("Viz & utilities processsing")

    # avoid making a second discretization if viz_order == order
    if viz_order == order:
        fluid_visualizer = make_visualizer(dcoll, volume_dd=dd_vol_fluid)
        if use_wall:
            wall_visualizer = make_visualizer(dcoll, volume_dd=dd_vol_wall)
    else:
        fluid_visualizer = make_visualizer(dcoll, volume_dd=dd_vol_fluid,
                                           vis_order=viz_order)
        if use_wall:
            wall_visualizer = make_visualizer(dcoll, volume_dd=dd_vol_wall,
                                              vis_order=viz_order)

    #    initname = initializer.__class__.__name__
    eosname = eos.__class__.__name__
    init_message = make_init_message(dim=dim, order=order, nelements=local_nelements,
                                     global_nelements=global_nelements,
                                     dt=current_dt, t_final=t_final, nstatus=nstatus,
                                     nviz=nviz, cfl=current_cfl,
                                     constant_cfl=constant_cfl, initname=casename,
                                     eosname=eosname, casename=casename)
    if rank == 0:
        logger.info(init_message)

    # some utility functions
    def vol_min_loc(dd_vol, x):
        from grudge.op import nodal_min_loc
        return actx.to_numpy(nodal_min_loc(dcoll, dd_vol, x,
                                           initial=np.inf))[()]

    def vol_max_loc(dd_vol, x):
        from grudge.op import nodal_max_loc
        return actx.to_numpy(nodal_max_loc(dcoll, dd_vol, x,
                                           initial=-np.inf))[()]

    def vol_min(dd_vol, x):
        return actx.to_numpy(nodal_min(dcoll, dd_vol, x,
                                       initial=np.inf))[()]

    def vol_max(dd_vol, x):
        return actx.to_numpy(nodal_max(dcoll, dd_vol, x,
                                       initial=-np.inf))[()]

    def global_range_check(dd_vol, array, min_val, max_val):
        return global_reduce(
            check_range_local(
                dcoll, dd_vol, array, min_val, max_val), op="lor")

    def my_write_status_lite(step, t, t_wall):
        status_msg = (f"\n--     step {step:9d}:"
                      f"\n----   fluid sim time {t:1.8e}")
        if use_wall:
            status_msg += (f", wall sim time {t_wall:1.8e}")

        if rank == 0:
            logger.info(status_msg)

    def my_write_status_fluid(fluid_state, dt, cfl_fluid):
        cv = fluid_state.cv
        dv = fluid_state.dv

        status_msg = (f"----   dt {dt:1.3e},"
                      f" cfl_fluid {cfl_fluid:1.8f}")

        pmin = vol_min(dd_vol_fluid, dv.pressure)
        pmax = vol_max(dd_vol_fluid, dv.pressure)
        tmin = vol_min(dd_vol_fluid, dv.temperature)
        tmax = vol_max(dd_vol_fluid, dv.temperature)

        from pytools.obj_array import obj_array_vectorize
        y_min = obj_array_vectorize(lambda x: vol_min(dd_vol_fluid, x),
                                      cv.species_mass_fractions)
        y_max = obj_array_vectorize(lambda x: vol_max(dd_vol_fluid, x),
                                      cv.species_mass_fractions)

        dv_status_msg = (
            f"\n------ P       (min, max) (Pa) = ({pmin:1.9e}, {pmax:1.9e})")
        dv_status_msg += (
            f"\n------ T_fluid (min, max) (K)  = ({tmin:7g}, {tmax:7g})")

        if eos_type == 1:
            # check the temperature convergence
            # a single call to get_temperature_update is like taking an additional
            # Newton iteration and gives us a residual
            temp_resid = get_temperature_update_compiled(
                cv, dv.temperature)/dv.temperature
            temp_err_min = vol_min(dd_vol_fluid, temp_resid)
            temp_err_max = vol_max(dd_vol_fluid, temp_resid)
            dv_status_msg += (
                f"\n------ T_resid (min, max)      = "
                f"({temp_err_min:1.5e}, {temp_err_max:1.5e})")

        for i in range(nspecies):
            dv_status_msg += (
                f"\n------ y_{species_names[i]:5s} (min, max)      = "
                f"({y_min[i]:1.3e}, {y_max[i]:1.3e})")
        #dv_status_msg += "\n"
        status_msg += dv_status_msg

        if rank == 0:
            logger.info(status_msg)

    def my_write_status_wall(wall_temperature, dt, cfl_wall):
        status_msg = (f"----   wall dt {dt:1.3e},"
                      f" cfl_wall {cfl_wall:1.8f}")

        twmin = vol_min(dd_vol_wall, wall_temperature)
        twmax = vol_max(dd_vol_wall, wall_temperature)

        status_msg += (
            f"\n------ T_wall  (min, max) (K)  = ({twmin:7g}, {twmax:7g})")

        if rank == 0:
            logger.info(status_msg)

    def compute_viz_fields_coupled(fluid_state, wv, wdv, time):

        cv = fluid_state.cv
        dv = fluid_state.dv

        # update the boundaries and compute the gradients
        # shared by artificial viscosity and the operators
        # this updates the coupling between the fluid and wall
        (updated_fluid_boundaries,
         updated_wall_boundaries,
         fluid_operator_states_quad,
         grad_fluid_cv,
         grad_fluid_t,
         grad_wall_t) = update_coupled_boundaries(
            dcoll=dcoll,
            gas_model=gas_model,
            fluid_dd=dd_vol_fluid, wall_dd=dd_vol_wall,
            fluid_boundaries=uncoupled_fluid_boundaries,
            wall_boundaries=uncoupled_wall_boundaries,
            interface_noslip=noslip,
            fluid_state=fluid_state,
            wall_kappa=wdv.thermal_conductivity,
            wall_temperature=wdv.temperature,
            time=time,
            wall_penalty_amount=wall_penalty_amount,
            quadrature_tag=quadrature_tag,
            limiter_func=limiter_func,
            comm_tag=_InitCommTag)

        # try making sure the stuff that comes back is used
        # even if it's a zero contribution
        fluid_rhs = ns_operator(
            dcoll=dcoll,
            gas_model=gas_model,
            dd=dd_vol_fluid,
            use_esdg=use_esdg,
            operator_states_quad=fluid_operator_states_quad,
            grad_cv=grad_fluid_cv,
            grad_t=grad_fluid_t,
            boundaries=updated_fluid_boundaries,
            inviscid_numerical_flux_func=inviscid_numerical_flux_func,
            viscous_numerical_flux_func=viscous_numerical_flux_func,
            state=fluid_state,
            time=time,
            quadrature_tag=quadrature_tag,
            comm_tag=(_InitCommTag, _FluidOperatorCommTag))

        wall_energy_rhs = diffusion_operator(
            dcoll=dcoll,
            kappa=wdv.thermal_conductivity,
            boundaries=updated_wall_boundaries,
            u=wdv.temperature,
            quadrature_tag=quadrature_tag,
            dd=dd_vol_wall,
            grad_u=grad_wall_t,
            comm_tag=(_InitCommTag, _WallOperatorCommTag))

        cv = cv + 0.*fluid_rhs

        wall_mass_rhs = actx.np.zeros_like(wv.mass)
        wall_ox_mass_rhs = actx.np.zeros_like(wv.mass)
        wall_rhs = wall_time_scale * WallVars(
            mass=wall_mass_rhs,
            energy=wall_energy_rhs,
            ox_mass=wall_ox_mass_rhs)

        wv = wv + 0.*wall_rhs

        av_smu = actx.zeros_like(cv.mass)
        av_sbeta = actx.zeros_like(cv.mass)
        av_skappa = actx.zeros_like(cv.mass)
        av_sd = actx.zeros_like(cv.mass)

        # now compute the smoothness part
        if use_av == 1:
            av_smu = compute_smoothness(cv, dv, grad_fluid_cv)
        elif use_av == 2:
            av_smu, av_sbeta, av_skappa = \
                compute_smoothness_mbk(cv, dv, grad_fluid_cv, grad_fluid_t)
        elif use_av == 3:
            av_smu, av_sbeta, av_skappa, av_sd = \
                compute_smoothness_mbkd(cv, dv, grad_fluid_cv, grad_fluid_t)

        from mirgecom.fluid import (
            velocity_gradient,
            species_mass_fraction_gradient
        )
        grad_v = velocity_gradient(cv, grad_fluid_cv)
        grad_y = species_mass_fraction_gradient(cv, grad_fluid_cv)

        local_fluid_viz_fields = {}
        local_fluid_viz_fields["smoothness_mu"] = [av_smu]
        local_fluid_viz_fields["smoothness_beta"] = [av_sbeta]
        local_fluid_viz_fields["smoothness_kappa"] = [av_skappa]
        local_fluid_viz_fields["smoothness_d"] = [av_sd]

        return make_obj_array([av_smu, av_sbeta, av_skappa, av_sd,
                               grad_v, grad_y, grad_fluid_t, grad_fluid_cv,
                               grad_wall_t])

    compute_viz_fields_coupled_compiled = actx.compile(compute_viz_fields_coupled)

    def compute_viz_fields(fluid_state, time):

        cv = fluid_state.cv
        dv = fluid_state.dv

        grad_fluid_cv = grad_cv_operator(
            dcoll=dcoll, gas_model=gas_model, dd=dd_vol_fluid,
            state=fluid_state, boundaries=uncoupled_fluid_boundaries,
            time=time, quadrature_tag=quadrature_tag)

        grad_fluid_t = fluid_grad_t_operator(
            dcoll=dcoll, gas_model=gas_model, dd=dd_vol_fluid,
            state=fluid_state, boundaries=uncoupled_fluid_boundaries,
            time=time, quadrature_tag=quadrature_tag)

        av_smu = actx.zeros_like(cv.mass)
        av_sbeta = actx.zeros_like(cv.mass)
        av_skappa = actx.zeros_like(cv.mass)
        av_sd = actx.zeros_like(cv.mass)

        # now compute the smoothness part
        if use_av == 1:
            av_smu = compute_smoothness(cv, dv, grad_fluid_cv)
        elif use_av == 2:
            av_smu, av_sbeta, av_skappa = \
                compute_smoothness_mbk(cv, dv, grad_fluid_cv, grad_fluid_t)
        elif use_av == 3:
            av_smu, av_sbeta, av_skappa, av_sd = \
                compute_smoothness_mbkd(cv, dv, grad_fluid_cv, grad_fluid_t)

        from mirgecom.fluid import (
            velocity_gradient,
            species_mass_fraction_gradient
        )
        grad_v = velocity_gradient(cv, grad_fluid_cv)
        grad_y = species_mass_fraction_gradient(cv, grad_fluid_cv)

        local_fluid_viz_fields = {}
        local_fluid_viz_fields["smoothness_mu"] = [av_smu]
        local_fluid_viz_fields["smoothness_beta"] = [av_sbeta]
        local_fluid_viz_fields["smoothness_kappa"] = [av_skappa]
        local_fluid_viz_fields["smoothness_d"] = [av_sd]

        return make_obj_array([av_smu, av_sbeta, av_skappa, av_sd,
                               grad_v, grad_y, grad_fluid_t, grad_fluid_cv])

    compute_viz_fields_compiled = actx.compile(compute_viz_fields)

    def my_write_viz(step, t, t_wall, viz_state, viz_dv,
                     theta_rho, theta_Y, theta_pres,
                     ts_field_fluid, ts_field_wall, dump_number):

        if rank == 0:
            print(f"******** Writing Fluid Visualization File {dump_number}"
                  f" at step {step},"
                  f" sim time {t:1.6e} s ********")

        if use_wall:
            fluid_state = viz_state[0]
            wv = viz_state[1]
            dv = viz_dv[0]
            wdv = viz_dv[1]
        else:
            fluid_state = viz_state
            dv = viz_dv
            wv = None
            wdv = None

        cv = fluid_state.cv

        # basic viz quantities, things here are difficult (or impossible) to compute
        # in post-processing
        fluid_viz_fields = [("cv", cv),
                            ("dv", dv),
                            ("dt" if constant_cfl else "cfl", ts_field_fluid)]

        if use_wall:
            wall_kappa = wdv.thermal_conductivity
            wall_temperature = wdv.temperature

            if rank == 0:
                print(f"******** Writing Wall Visualization File {dump_number}"
                      f" at step {step},"
                      f" sim time {t_wall:1.6e} s ********")

            wall_viz_fields = [
                ("wv", wv),
                ("wall_kappa", wall_kappa),
                ("wall_temperature", wall_temperature),
                ("dt" if constant_cfl else "cfl", ts_field_wall)
            ]

        # extra viz quantities, things here are often used for post-processing
        if viz_level > 0:
            mach = cv.speed / dv.speed_of_sound
            fluid_viz_ext = [("mach", mach),
                             ("velocity", cv.velocity)]
            fluid_viz_fields.extend(fluid_viz_ext)

            internal_energy_density = cv.energy - 0.5*cv.mass*np.dot(
                cv.velocity, cv.velocity)
            internal_energy = internal_energy_density/cv.mass
            enthalpy = internal_energy + dv.pressure/cv.mass

            fluid_viz_ext = [("internal_energy", internal_energy),
                             ("internal_energy_density", internal_energy_density),
                             ("enthalpy", enthalpy)]
            fluid_viz_fields.extend(fluid_viz_ext)

            # species mass fractions
            fluid_viz_fields.extend(
                ("Y_"+species_names[i], cv.species_mass_fractions[i])
                for i in range(nspecies))

            # entropy
            gamma = gas_model.eos.gamma(cv, dv.temperature)
            """
            if eos_type == 1:

                species_entropy = np.zeros(nspecies, dtype=object)
                entropy = actx.zeros_like(cv.mass)
                for i in range(nspecies):
                    species_entropy[i] = \
                        pyro_mech.get_species_entropies_r(dv.temperature)
                    entropy = entropy +\
                        species_entropy[i]*cv.species_mass_fractions[i]
                entropy = entropy*pyro_mech.get_specific_gas_constant(
                    cv.species_mass_fractions)
            else:
                entropy = actx.np.log(dv.pressure/(cv.mass**gamma))
                """
            entropy = actx.np.log(dv.pressure/(cv.mass**gamma))

            fluid_viz_ext = [("entropy", entropy),
                             ("gamma", gamma)]
            fluid_viz_fields.extend(fluid_viz_ext)

            if eos_type == 1:
                temp_resid = get_temperature_update_compiled(
                    cv, dv.temperature)/dv.temperature
                production_rates = compute_production_rates(cv,
                                                            dv.temperature)
                fluid_viz_ext = [("temp_resid", temp_resid),
                                 ("production_rates", production_rates)]
                fluid_viz_fields.extend(fluid_viz_ext)

            # expand to include species diffusivities?
            fluid_viz_ext = [("mu", fluid_state.viscosity),
                             ("beta", fluid_state.bulk_viscosity),
                             ("kappa", fluid_state.thermal_conductivity)]
            fluid_viz_fields.extend(fluid_viz_ext)

            if transport_type > 0:
                fluid_diffusivity = fluid_state.species_diffusivity
                fluid_viz_fields.extend(
                    ("D_"+species_names[i], fluid_diffusivity[i])
                    for i in range(nspecies))

            if nparts > 1:
                fluid_viz_ext = [("rank", rank)]
                fluid_viz_fields.extend(fluid_viz_ext)

            if use_wall:
                wall_viz_ext = [("wall_kappa", wall_kappa)]
                wall_viz_fields.extend(wall_viz_ext)

                if nparts > 1:
                    wall_viz_ext = [("rank", rank)]
                    wall_viz_fields.extend(wall_viz_ext)

        # additional viz quantities, add in some non-dimensional numbers
        if viz_level > 1:
            cell_Re = (cv.mass*cv.speed*char_length_fluid /
                fluid_state.viscosity)
            cp = gas_model.eos.heat_capacity_cp(cv, fluid_state.temperature)
            alpha_heat = fluid_state.thermal_conductivity/cp/cv.mass
            nu = fluid_state.viscosity/fluid_state.mass_density

            cell_Pe_momentum = char_length_fluid*fluid_state.wavespeed/nu

            cell_Pe_thermal = char_length_fluid*fluid_state.wavespeed/alpha_heat

            from mirgecom.viscous import get_local_max_species_diffusivity
            d_alpha_max = \
                get_local_max_species_diffusivity(
                    fluid_state.array_context,
                    fluid_state.species_diffusivity
                )

            cell_Pe_diffusion = char_length_fluid*fluid_state.wavespeed/d_alpha_max

            # these are useful if our transport properties
            # are not constant on the mesh
            # prandtl
            # schmidt_number
            # damkohler_number
            viz_ext = [("Re", cell_Re),
                       ("Pe_momentum", cell_Pe_momentum),
                       ("Pe_thermal", cell_Pe_thermal),
                       ("Pe_diffusion", cell_Pe_diffusion)]
            fluid_viz_fields.extend(viz_ext)
            viz_ext = [("char_length_fluid", char_length_fluid),
                       ("char_length_fluid_smooth", smoothed_char_length_fluid),
                       ("sponge_sigma", sponge_sigma)]
            fluid_viz_fields.extend(viz_ext)

            cfl_fluid_inv = char_length_fluid / (fluid_state.wavespeed)
            cfl_fluid_visc = char_length_fluid**2 / nu
            cfl_fluid_spec_diff = char_length_fluid**2 / d_alpha_max
            cfl_fluid_heat_diff = (char_length_fluid**2 / alpha_heat)

            viz_ext = [
                       ("cfl_fluid_inv", current_dt/cfl_fluid_inv),
                       ("cfl_fluid_visc", current_dt/cfl_fluid_visc),
                       ("cfl_fluid_heat_diff", current_dt/cfl_fluid_heat_diff),
                       ("cfl_fluid_spec_diff", current_dt/cfl_fluid_spec_diff)]
            fluid_viz_fields.extend(viz_ext)

            if use_wall:
                cell_alpha = wall_model.thermal_diffusivity(
                    wv.mass, wall_temperature, wall_kappa)
                viz_ext = [("alpha", cell_alpha)]
                wall_viz_fields.extend(viz_ext)

        # debbuging viz quantities, things here are used for diagnosing run issues
        if viz_level > 2:

            if use_species_limiter:
                viz_ext = [("theta_rho", theta_rho),
                           ("theta_Y", theta_Y),
                           ("theta_pressure", theta_pres)]
                fluid_viz_fields.extend(viz_ext)

            if use_wall:
                viz_stuff = compute_viz_fields_coupled_compiled(
                    fluid_state=fluid_state,
                    wv=wv,
                    wdv=wdv,
                    time=t)
            else:
                viz_stuff = compute_viz_fields_compiled(
                    fluid_state=fluid_state,
                    time=t)

            av_smu = viz_stuff[0]
            av_sbeta = viz_stuff[1]
            av_skappa = viz_stuff[2]
            av_sd = viz_stuff[3]
            grad_v = viz_stuff[4]
            grad_y = viz_stuff[5]
            grad_fluid_t = viz_stuff[6]
            grad_cv = viz_stuff[7]

            if use_wall:
                grad_wall_t = viz_stuff[8]

            viz_ext = [("smoothness_mu", av_smu),
                       ("smoothness_beta", av_sbeta),
                       ("smoothness_kappa", av_skappa),
                       ("smoothness_d", av_sd)]
            fluid_viz_fields.extend(viz_ext)

            if use_drop_order:
                smoothness = smoothness_indicator(dcoll, cv.mass, dd=dd_vol_fluid,
                                                  kappa=kappa_sc, s0=s0_sc)
                viz_ext = [("smoothness", smoothness)]
                fluid_viz_fields.extend(viz_ext)

            # write out grad_cv
            viz_ext = [("grad_rho", grad_cv.mass),
                       ("grad_e", grad_cv.energy),
                       ("grad_rhou", grad_cv.momentum[0]),
                       ("grad_rhov", grad_cv.momentum[1])]
            if dim == 3:
                viz_ext.extend([("grad_rhow", grad_cv.momentum[2])])

            viz_ext.extend(("grad_rhoY_"+species_names[i], grad_cv.species_mass[i])
                           for i in range(nspecies))
            fluid_viz_fields.extend(viz_ext)

            viz_ext = [("grad_temperature", grad_fluid_t),
                       ("grad_v_x", grad_v[0]),
                       ("grad_v_y", grad_v[1])]
            if dim == 3:
                viz_ext.extend([("grad_v_z", grad_v[2])])

            viz_ext.extend(("grad_Y_"+species_names[i], grad_y[i])
                           for i in range(nspecies))
            fluid_viz_fields.extend(viz_ext)

            """
            if use_wall:
                viz_ext = [("grad_temperature_wall", grad_wall_t)]
                wall_viz_fields.extend(viz_ext)
            """

            """
            elem_average = element_average_cv(cv)
            elem_minimum = element_minimum_cv(cv)
            elem_maximum = element_maximum_cv(cv)
            neighbor_min_avg_cv = neighbor_minimum_cv(elem_average)
            neighbor_min_min_cv = neighbor_minimum_cv(elem_minimum)
            neighbor_max_avg_cv = neighbor_maximum_cv(elem_average)
            neighbor_max_max_cv = neighbor_maximum_cv(elem_maximum)

            elem_average_pres = element_average(dcoll, dv.pressure)
            elem_minimum_pres = element_minimum(dcoll, dv.pressure)
            elem_maximum_pres = element_maximum(dcoll, dv.pressure)
            neighbor_min_avg_pres = _neighbor_minimum(elem_average_pres)
            neighbor_min_min_pres = _neighbor_minimum(elem_minimum_pres)
            neighbor_max_avg_pres = _neighbor_maximum(elem_average_pres)
            neighbor_max_max_pres = _neighbor_maximum(elem_maximum_pres)

            viz_ext = [("element_average", elem_average),
                       ("element_minimum", elem_minimum),
                       ("element_maximum", elem_maximum),
                       ("neighbor_min_min_pres", neighbor_min_min_pres),
                       ("neighbor_max_max_pres", neighbor_max_max_pres),
                       ("neighbor_min_avg_pres", neighbor_min_avg_pres),
                       ("neighbor_max_avg_pres", neighbor_max_avg_pres)]
            fluid_viz_fields.extend(viz_ext)
        """

        write_visfile(
            dcoll, fluid_viz_fields, fluid_visualizer,
            vizname=vizname+"-fluid", step=dump_number, t=t,
            overwrite=True, comm=comm, vis_timer=vis_timer)

        if rank == 0:
            print("******** Done Writing Fluid Visualization File ********")

        if use_wall:
            write_visfile(
                dcoll, wall_viz_fields, wall_visualizer,
                vizname=vizname+"-wall", step=dump_number, t=t_wall,
                overwrite=True, comm=comm, vis_timer=vis_timer)

            if rank == 0:
                print("******** Done Writing Wall Visualization File ********")

    def my_write_restart(step, t, t_wall, state):
        if rank == 0:
            print(f"******** Writing Restart File at step {step}, "
                  f"sim time {t:1.6e} s ********")

        restart_fname = restart_pattern.format(cname=casename, step=step, rank=rank)

        if restart_fname != restart_filename:
            restart_data = {
                "volume_to_local_mesh_data": volume_to_local_mesh_data,
                "cv": state.cv,
                "av_smu": state.av_smu,
                "av_sbeta": state.av_sbeta,
                "av_skappa": state.av_skappa,
                "av_sd": state.av_sd,
                "temperature_seed": state.tseed,
                "nspecies": nspecies,
                "t": t,
                "step": step,
                "order": order,
                "last_viz_interval": last_viz_interval,
                "global_nelements": global_nelements,
                "num_parts": nparts
            }

            if use_wall:
                restart_data["wv"] = state.wv
                restart_data["t_wall"] = t_wall

            write_restart_file(actx, restart_data, restart_fname, comm)

        if rank == 0:
            print("******** Done Writing Restart File ********")

    def report_violators(ary, data_min, data_max):

        data = np.ravel(actx.to_numpy(ary)[0])
        nodes_x = np.ravel(actx.to_numpy(fluid_nodes)[0])
        nodes_y = np.ravel(actx.to_numpy(fluid_nodes)[1])
        if dim == 3:
            nodes_z = np.ravel(actx.to_numpy(fluid_nodes)[2])

        mask = (data < data_min) | (data > data_max)

        if np.any(mask):
            guilty_node_x = nodes_x[mask]
            guilty_node_y = nodes_y[mask]
            if dim == 3:
                guilty_node_z = nodes_z[mask]
            guilty_data = data[mask]
            for i in range(len(guilty_data)):
                if dim == 2:
                    logger.info("Violation at nodal location "
                                f"({guilty_node_x[i]}, {guilty_node_y[i]}): "
                                f"data value {guilty_data[i]}")
                else:
                    logger.info("Violation at nodal location "
                                f"({guilty_node_x[i]}, {guilty_node_y[i]}, "
                                f"{guilty_node_z[i]}): "
                                f"data value {guilty_data[i]}")
                if i > 50:
                    logger.info("Violators truncated at 50")
                    break

    def my_health_check(fluid_state, wall_temperature):
        health_error = False
        cv = fluid_state.cv
        dv = fluid_state.dv

        dv_fields = ["temperature",
                     "pressure",
                     "smoothness_mu",
                     "smoothness_kappa",
                     "smoothness_d",
                     "smoothness_beta"]

        for field in dv_fields:
            field_name = field
            field_val = getattr(dv, field_name)
            if check_naninf_local(dcoll, dd_vol_fluid, field_val):
                health_error = True
                logger.info(f"{rank=}: NANs/Infs in {field_name} data.")
                print(f"{rank=}: NANs/Infs in {field_name} data.")

        if use_wall:
            if check_naninf_local(dcoll, dd_vol_wall, wall_temperature):
                health_error = True
                logger.info(f"{rank=}: NANs/Infs in wall temperature data.")
                print(f"{rank=}: NANs/Infs in wall temperature data.")

        # These range checking bits seem oblivious/impervious to NANs
        if global_range_check(dd_vol_fluid, dv.pressure,
                              health_pres_min, health_pres_max):
            health_error = True
            p_min = vol_min(dd_vol_fluid, dv.pressure)
            p_max = vol_max(dd_vol_fluid, dv.pressure)
            p_min_loc = vol_min_loc(dd_vol_fluid, dv.pressure)
            p_max_loc = vol_max_loc(dd_vol_fluid, dv.pressure)

            if rank == 0:
                logger.info("Pressure range violation:\n"
                             "\tSpecified Limits "
                            f"({health_pres_min=}, {health_pres_max=})\n"
                            f"\tGlobal Range     ({p_min:1.9e}, {p_max:1.9e})")
            logger.info(f"{rank=}: "
                        f"Local Range      ({p_min_loc:1.9e}, {p_max_loc:1.9e})")
            print(f"{rank=}: Local Pressure Range "
                  f"({p_min_loc:1.9e}, {p_max_loc:1.9e})")
            report_violators(dv.pressure, health_pres_min, health_pres_max)

        if global_range_check(dd_vol_fluid, dv.temperature,
                              health_temp_min, health_temp_max):
            health_error = True
            t_min = vol_min(dd_vol_fluid, dv.temperature)
            t_max = vol_max(dd_vol_fluid, dv.temperature)
            t_min_loc = vol_min_loc(dd_vol_fluid, dv.temperature)
            t_max_loc = vol_max_loc(dd_vol_fluid, dv.temperature)
            if rank == 0:
                logger.info("Temperature range violation:\n"
                             "\tSpecified Limits "
                            f"({health_temp_min=}, {health_temp_max=})\n"
                            f"\tGlobal Range     ({t_min:7g}, {t_max:7g})")
            logger.info(f"{rank=}: "
                        f"Local Range      ({t_min_loc:7g}, {t_max_loc:7g})")
            print(f"{rank=}: Local Temperature Range "
                  f"({t_min_loc:1.9e}, {t_max_loc:1.9e})")
            report_violators(dv.temperature, health_temp_min, health_temp_max)

        if use_wall:
            if global_range_check(dd_vol_wall, wall_temperature,
                                  health_temp_min, health_temp_max):
                health_error = True
                t_min = vol_min(dd_vol_wall, wall_temperature)
                t_max = vol_max(dd_vol_wall, wall_temperature)
                logger.info(
                    f"{rank=}:"
                    "Wall temperature range violation: "
                    f"Simulation Range ({t_min=}, {t_max=}) "
                    f"Specified Limits ({health_temp_min=}, {health_temp_max=})")
                t_min_loc = vol_min(dd_vol_wall, wall_temperature)
                t_max_loc = vol_max(dd_vol_wall, wall_temperature)
                print(f"{rank=}: Local Wall Temperature Range "
                      f"({t_min_loc:1.9e}, {t_max_loc:1.9e})")

        for i in range(nspecies):
            if global_range_check(dd_vol_fluid, cv.species_mass_fractions[i],
                                  health_mass_frac_min, health_mass_frac_max):
                health_error = True
                y_min = vol_min(dd_vol_fluid, cv.species_mass_fractions[i])
                y_max = vol_max(dd_vol_fluid, cv.species_mass_fractions[i])
                y_min_loc = vol_min_loc(dd_vol_fluid, cv.species_mass_fractions[i])
                y_max_loc = vol_max_loc(dd_vol_fluid, cv.species_mass_fractions[i])
                if rank == 0:
                    logger.info("Species mass fraction range violation:\n"
                                 "\tSpecified Limits "
                                f"({health_mass_frac_min=}, "
                                f"{health_mass_frac_max=})\n"
                                f"\tGlobal Range     {species_names[i]}:"
                                f"({y_min:1.3e}, {y_max:1.3e})")
                logger.info(f"{rank=}: "
                            f"Local Range      {species_names[i]}: "
                            f"({y_min_loc:1.3e}, {y_max_loc:1.3e})")
                print(f"{rank=}: "
                      f"Local Range      {species_names[i]}: "
                      f"({y_min_loc:1.3e}, {y_max_loc:1.3e})")
                report_violators(cv.species_mass_fractions[i],
                                 health_mass_frac_min, health_mass_frac_max)

        if eos_type == 1:
            # check the temperature convergence
            # a single call to get_temperature_update is like taking an additional
            # Newton iteration and gives us a residual
            temp_resid = get_temperature_update_compiled(
                cv, dv.temperature)/dv.temperature
            temp_err = vol_max(dd_vol_fluid, temp_resid)
            temp_err_loc = vol_max_loc(dd_vol_fluid, temp_resid)
            if temp_err > pyro_temp_tol:
                health_error = True
                logger.info(f"{rank=}:"
                             "Temperature is not converged "
                            f"{temp_err=} > {pyro_temp_tol}.")
                logger.info(f"{rank=}: Temperature is not converged."
                            f" Local Residual {temp_err_loc:7g} > {pyro_temp_tol}")
                print(f"{rank=}: Local Temperature Residual ({temp_err_loc:1.9e})")

        return health_error

    def my_get_viscous_timestep(dcoll, fluid_state):

        nu = 0
        d_alpha_max = 0

        if fluid_state.is_viscous:
            from mirgecom.viscous import get_local_max_species_diffusivity
            nu = fluid_state.viscosity/fluid_state.mass_density
            d_alpha_max = \
                get_local_max_species_diffusivity(
                    fluid_state.array_context,
                    fluid_state.species_diffusivity
                )

        return (
            char_length_fluid / (fluid_state.wavespeed
            + ((nu + d_alpha_max) / char_length_fluid))
        )

    if use_wall:
        def my_get_wall_timestep(dcoll, wv, wall_kappa, wall_temperature):

            return (
                char_length_wall*char_length_wall
                / (
                    wall_time_scale
                    * actx.np.maximum(
                        wall_model.thermal_diffusivity(
                            wv.mass, wall_temperature, wall_kappa),
                        wall_model.oxygen_diffusivity)))

        def _my_get_timestep_wall(
                dcoll, wv, wall_kappa, wall_temperature, t, dt, cfl, t_final,
                constant_cfl=False, wall_dd=DD_VOLUME_ALL):

            actx = wall_kappa.array_context
            mydt = dt
            if constant_cfl:
                from grudge.op import nodal_min
                ts_field = cfl*my_get_wall_timestep(
                    dcoll=dcoll, wv=wv, wall_kappa=wall_kappa,
                    wall_temperature=wall_temperature)
                mydt = actx.to_numpy(
                    nodal_min(
                        dcoll, wall_dd, ts_field, initial=np.inf))[()]
            else:
                from grudge.op import nodal_max
                ts_field = mydt/my_get_wall_timestep(
                    dcoll=dcoll, wv=wv, wall_kappa=wall_kappa,
                    wall_temperature=wall_temperature)
                cfl = actx.to_numpy(
                    nodal_max(
                        dcoll, wall_dd, ts_field, initial=0.))[()]

            return ts_field, cfl, mydt

    #my_get_timestep = actx.compile(_my_get_timestep)
    if use_wall:
        my_get_timestep_wall = _my_get_timestep_wall

    def _my_get_timestep(
            dcoll, fluid_state, t, dt, cfl, t_final, constant_cfl=False,
            fluid_dd=DD_VOLUME_ALL):

        mydt = dt
        if constant_cfl:
            from grudge.op import nodal_min
            ts_field = cfl*my_get_viscous_timestep(
                dcoll=dcoll, fluid_state=fluid_state)
            mydt = fluid_state.array_context.to_numpy(nodal_min(
                    dcoll, fluid_dd, ts_field, initial=np.inf))[()]
        else:
            from grudge.op import nodal_max
            ts_field = mydt/my_get_viscous_timestep(
                dcoll=dcoll, fluid_state=fluid_state)
            cfl = fluid_state.array_context.to_numpy(nodal_max(
                    dcoll, fluid_dd, ts_field, initial=0.))[()]

        return ts_field, cfl, mydt

    #my_get_timestep = actx.compile(_my_get_timestep)
    my_get_timestep = _my_get_timestep

    def _check_time(time, dt, interval, interval_type):
        toler = 1.e-6
        status = False

        dumps_so_far = math.floor((time-t_start)/interval)

        # dump if we just passed a dump interval
        if interval_type == 2:
            time_till_next = (dumps_so_far + 1)*interval - time
            steps_till_next = math.floor(time_till_next/dt)

            # reduce the timestep going into a dump to avoid a big variation in dt
            if steps_till_next < 5:
                dt_new = dt
                extra_time = time_till_next - steps_till_next*dt
                #if actx.np.abs(extra_time/dt) > toler:
                if abs(extra_time/dt) > toler:
                    dt_new = time_till_next/(steps_till_next + 1)

                if steps_till_next < 1:
                    dt_new = time_till_next

                dt = dt_new

            time_from_last = time - t_start - (dumps_so_far)*interval
            if abs(time_from_last/dt) < toler:
                status = True
        else:
            time_from_last = time - t_start - (dumps_so_far)*interval
            if time_from_last < dt:
                status = True

        return status, dt, dumps_so_far + last_viz_interval

    #check_time = _check_time

    def my_pre_step(step, t, dt, state):

        # I don't think this should be needed, but shouldn't hurt anything
        #state = force_evaluation(actx, state)

        stepper_state = make_stepper_state_obj(state)

        if check_step(step=step, interval=ngarbage):
            with gc_timer:
                from warnings import warn
                warn("Running gc.collect() to work around memory growth issue "
                     "https://github.com/illinois-ceesd/mirgecom/issues/839")
                import gc
                gc.collect()

        # Filter *first* because this will be most straightfwd to
        # understand and move. For this to work, this routine
        # must pass back the filtered CV in the state.
        if check_step(step=step, interval=soln_nfilter):
            #cv, tseed, av_smu, av_sbeta, av_skappa, wv = state
            cv = filter_cv_compiled(stepper_state.cv)
            stepper_state = stepper_state.replace(cv=cv)

        if use_drop_order:
            # this limits the solution at the shock front,
            smoothness = smoothness_indicator(dcoll, stepper_state.cv.mass,
                                              dd=dd_vol_fluid,
                                              kappa=kappa_sc, s0=s0_sc)
            #smoothness = actx.zeros_like(stepper_state.cv.mass) + 1.0
            cv = drop_order_cv(stepper_state.cv, smoothness, drop_order_strength)
            stepper_state = stepper_state.replace(cv=cv)

        # we can't get the limited viz data back from create_fluid_state
        # so call the limiter directly first, basically doing the limiting twice
        theta_rho = actx.np.zeros_like(stepper_state.cv.mass)
        theta_Y = actx.np.zeros_like(stepper_state.cv.mass)
        theta_pres = actx.np.zeros_like(stepper_state.cv.mass)
        if viz_level == 3 and use_species_limiter == 2:
            cv_lim, theta_rho, theta_Y, theta_pres = \
                limit_fluid_state_lv(
                    dcoll, cv=stepper_state.cv, gas_model=gas_model,
                    temperature_seed=stepper_state.tseed,
                    dd=dd_vol_fluid, viz_theta=True)

        fluid_state = create_fluid_state(cv=stepper_state.cv,
                                         temperature_seed=stepper_state.tseed,
                                         smoothness_mu=stepper_state.av_smu,
                                         smoothness_beta=stepper_state.av_sbeta,
                                         smoothness_kappa=stepper_state.av_skappa,
                                         smoothness_d=stepper_state.av_sd)

        if use_wall:
            wdv = create_wall_dependent_vars_compiled(stepper_state.wv)
        cv = fluid_state.cv  # reset cv to limited version
        tseed = fluid_state.temperature

        # This re-creation of the state resets *tseed* to current temp and forces the
        # limited cv into state
        stepper_state = stepper_state.replace(cv=cv, tseed=tseed)

        try:
            if logmgr:
                logmgr.tick_before()

            # disable non-constant dt timestepping for now
            # re-enable when we're ready

            do_viz = check_step(step=step, interval=nviz)
            do_restart = check_step(step=step, interval=nrestart)
            do_health = check_step(step=step, interval=nhealth)
            do_status = check_step(step=step, interval=nstatus)
            next_dump_number = step

            if any([do_viz, do_restart, do_health, do_status]):
                if not force_eval:
                    fluid_state = force_evaluation(actx, fluid_state)
                    #state = force_evaluation(actx, state)
                    if use_wall:
                        wv = force_evaluation(actx, stepper_state.wv)
                elif use_wall:
                    wv = stepper_state.wv  # pylint: disable=no-member

                dv = fluid_state.dv

                ts_field_fluid, cfl_fluid, dt_fluid = my_get_timestep(
                    dcoll=dcoll, fluid_state=fluid_state,
                    t=t, dt=dt, cfl=current_cfl, t_final=t_final,
                    constant_cfl=constant_cfl, fluid_dd=dd_vol_fluid)

                ts_field_wall = None
                if use_wall:
                    ts_field_wall, cfl_wall, dt_wall = my_get_timestep_wall(
                        dcoll=dcoll, wv=wv, wall_kappa=wdv.thermal_conductivity,
                        wall_temperature=wdv.temperature, t=t, dt=dt,
                        cfl=current_cfl, t_final=t_final, constant_cfl=constant_cfl,
                        wall_dd=dd_vol_wall)
                else:
                    cfl_wall = cfl_fluid

            """
            # adjust time for constant cfl, use the smallest timescale
            dt_const_cfl = 100.
            if constant_cfl:
                dt_const_cfl = np.minimum(dt_fluid, dt_wall)

            # adjust time to hit the final requested time
            t_remaining = max(0, t_final - t)

            if viz_interval_type == 0:
                dt = np.minimum(t_remaining, current_dt)
            else:
                dt = np.minimum(t_remaining, dt_const_cfl)

            # update our I/O quantities
            cfl_fluid = dt*cfl_fluid/dt_fluid
            cfl_wall = dt*cfl_wall/dt_wall
            ts_field_fluid = dt*ts_field_fluid/dt_fluid
            ts_field_wall = dt*ts_field_wall/dt_wall

            if viz_interval_type == 1:
                do_viz, dt, next_dump_number = check_time(
                    time=t, dt=dt, interval=t_viz_interval,
                    interval_type=viz_interval_type)
            elif viz_interval_type == 2:
                dt_sav = dt
                do_viz, dt, next_dump_number = check_time(
                    time=t, dt=dt, interval=t_viz_interval,
                    interval_type=viz_interval_type)

                # adjust cfl by dt
                cfl_fluid = dt*cfl_fluid/dt_sav
                cfl_wall = dt*cfl_wall/dt_sav
            else:
                do_viz = check_step(step=step, interval=nviz)
                next_dump_number = step
            """

            t_wall = t_wall_start + (step - first_step)*dt*wall_time_scale
            my_write_status_lite(step=step, t=t, t_wall=t_wall)

            # these status updates require global reductions on state data
            if do_status:
                my_write_status_fluid(fluid_state, dt=dt, cfl_fluid=cfl_fluid)
                if use_wall:
                    my_write_status_wall(wall_temperature=wdv.temperature,
                                         dt=dt*wall_time_scale, cfl_wall=cfl_wall)

            if do_health:
                wall_temptr = wdv.temperature if use_wall else None
                health_errors = global_reduce(
                    my_health_check(fluid_state, wall_temperature=wall_temptr),
                    op="lor")
                if health_errors:
                    if rank == 0:
                        logger.info("Solution failed health check.")
                    logger.info(f"{rank=}: Solution failed health check. Logger")
                    print(f"{rank=}:Solution failed health check. Print.")
                    comm.Barrier()  # make msg before any rank raises
                    raise MyRuntimeError("Failed simulation health check.")

            if do_restart:
                my_write_restart(step=step, t=t, t_wall=t_wall, state=stepper_state)

            if do_viz:
                # pack things up
                if use_wall:
                    viz_state = make_obj_array([fluid_state, wv])
                    viz_dv = make_obj_array([dv, wdv])
                else:
                    viz_state = fluid_state
                    viz_dv = dv

                my_write_viz(
                    step=step, t=t, t_wall=t_wall,
                    viz_state=viz_state, viz_dv=viz_dv,
                    ts_field_fluid=ts_field_fluid,
                    ts_field_wall=ts_field_wall,
                    theta_rho=theta_rho,
                    theta_Y=theta_Y,
                    theta_pres=theta_pres,
                    dump_number=next_dump_number)

        except MyRuntimeError:
            if rank == 0:
                logger.error("Errors detected; attempting graceful exit.")

            if viz_interval_type == 0:
                dump_number = step
            else:
                dump_number = (math.floor((t-t_start)/t_viz_interval) +
                    last_viz_interval)

            # pack things up
            if use_wall:
                viz_state = make_obj_array([fluid_state, wv])
                viz_dv = make_obj_array([dv, wdv])
            else:
                viz_state = fluid_state
                viz_dv = dv

            my_write_viz(
                step=step, t=t, t_wall=t_wall,
                viz_state=viz_state, viz_dv=viz_dv,
                ts_field_fluid=ts_field_fluid,
                ts_field_wall=ts_field_wall,
                theta_rho=theta_rho,
                theta_Y=theta_Y,
                theta_pres=theta_pres,
                dump_number=dump_number)

            my_write_restart(step=step, t=t, t_wall=t_wall, state=stepper_state)
            comm.Barrier()  # cross and dot t's and i's (sync point)
            raise

        return stepper_state.get_obj_array(), dt

    def my_post_step(step, t, dt, state):

        if step == first_step+2:
            with gc_timer:
                import gc
                gc.collect()
                # Freeze the objects that are still alive so they will not
                # be considered in future gc collections.
                logger.info("Freezing GC objects to reduce overhead of "
                            "future GC collections")
                gc.freeze()

        if logmgr:
            set_dt(logmgr, dt)
            logmgr.tick_after()

        return state, dt

    from arraycontext import outer
    from grudge.trace_pair import interior_trace_pairs, tracepair_with_discr_tag
    from meshmode.discretization.connection import FACE_RESTR_ALL
    from mirgecom.flux import num_flux_central

    def my_derivative_function(dcoll, field, field_bounds, dd_vol,
                               bnd_cond, comm_tag):

        dd_vol_quad = dd_vol.with_discr_tag(quadrature_tag)
        dd_allfaces_quad = dd_vol_quad.trace(FACE_RESTR_ALL)

        interp_to_surf_quad = partial(
            tracepair_with_discr_tag, dcoll, quadrature_tag)

        def interior_flux(field_tpair):
            dd_trace_quad = field_tpair.dd.with_discr_tag(quadrature_tag)
            #normal_quad = actx.thaw(dcoll.normal(dd_trace_quad))
            normal_quad = normal_vector(actx, dcoll, dd_trace_quad)
            bnd_tpair_quad = interp_to_surf_quad(field_tpair)
            flux_int = outer(
                num_flux_central(bnd_tpair_quad.int, bnd_tpair_quad.ext),
                normal_quad)

            return op.project(dcoll, dd_trace_quad, dd_allfaces_quad, flux_int)

        def boundary_flux(bdtag, bdry):
            dd_bdry_quad = dd_vol_quad.with_domain_tag(bdtag)
            #normal_quad = actx.thaw(dcoll.normal(dd_bdry_quad))
            normal_quad = normal_vector(actx, dcoll, dd_bdry_quad)
            int_soln_quad = op.project(dcoll, dd_vol, dd_bdry_quad, field)

            # MJA, not sure about this
            if bnd_cond == "symmetry" and bdtag == "symmetry":
                ext_soln_quad = 0.0*int_soln_quad
            else:
                ext_soln_quad = 1.0*int_soln_quad

            bnd_tpair = TracePair(bdtag, interior=int_soln_quad,
                                  exterior=ext_soln_quad)
            flux_bnd = outer(
                num_flux_central(bnd_tpair.int, bnd_tpair.ext), normal_quad)

            return op.project(dcoll, dd_bdry_quad, dd_allfaces_quad, flux_bnd)

        return -1.0*op.inverse_mass(
            dcoll, dd_vol,
            op.weak_local_grad(dcoll, dd_vol, field)
            -  # noqa: W504
            op.face_mass(
                dcoll, dd_allfaces_quad,
                sum(
                    interior_flux(u_tpair) for u_tpair in interior_trace_pairs(
                        dcoll, field, volume_dd=dd_vol, comm_tag=comm_tag))
                + sum(
                     boundary_flux(bdtag, bdry)
                     for bdtag, bdry in field_bounds.items())
            )
        )

    off_axis_x = 1e-7
    fluid_nodes_are_off_axis = actx.np.greater(fluid_nodes[0], off_axis_x)
    if use_wall:
        wall_nodes_are_off_axis = actx.np.greater(wall_nodes[0], off_axis_x)

    def axisym_source_fluid(dcoll, fluid_state, boundaries, grad_cv, grad_t):
        cv = fluid_state.cv
        dv = fluid_state.dv

        mu = fluid_state.tv.viscosity
        beta = gas_model.transport.volume_viscosity(cv, dv, eos)
        kappa = fluid_state.tv.thermal_conductivity
        d_ij = fluid_state.tv.species_diffusivity

        grad_v = velocity_gradient(cv, grad_cv)
        grad_y = species_mass_fraction_gradient(cv, grad_cv)

        u = cv.velocity[0]
        v = cv.velocity[1]

        dudr = grad_v[0][0]
        dudy = grad_v[0][1]
        dvdr = grad_v[1][0]
        dvdy = grad_v[1][1]

        drhoudr = (grad_cv.momentum[0])[0]

        #d2udr2 = my_derivative_function(dcoll,  dudr, boundaries, dd_vol_fluid,
        #                                "replicate", comm_tag=_MyGradTag1)[0]
        d2vdr2 = my_derivative_function(dcoll, dvdr, boundaries, dd_vol_fluid,
                                        "replicate", comm_tag=_MyGradTag2)[0]
        d2udrdy = my_derivative_function(dcoll, dudy, boundaries, dd_vol_fluid,
                                         "replicate", comm_tag=_MyGradTag3)[0]
        dmudr = my_derivative_function(dcoll, mu, boundaries, dd_vol_fluid,
                                       "replicate", comm_tag=_MyGradTag4)[0]
        dbetadr = my_derivative_function(dcoll, beta, boundaries, dd_vol_fluid,
                                         "replicate", comm_tag=_MyGradTag5)[0]
        dbetady = my_derivative_function(dcoll, beta, boundaries, dd_vol_fluid,
                                         "replicate", comm_tag=_MyGradTag6)[1]

        qr = -(kappa*grad_t)[0]
        dqrdr = 0.0

        dyidr = grad_y[:, 0]
        #dyi2dr2 = my_derivative_function(dcoll, dyidr, 'replicate')[:,0]

        tau_ry = 1.0*mu*(dudy + dvdr)
        tau_rr = 2.0*mu*dudr + beta*(dudr + dvdy)
        #tau_yy = 2.0*mu*dvdy + beta*(dudr + dvdy)
        tau_tt = beta*(dudr + dvdy) + 2.0*mu*actx.np.where(
            fluid_nodes_are_off_axis, u/fluid_nodes[0], dudr)

        dtaurydr = dmudr*dudy + mu*d2udrdy + dmudr*dvdr + mu*d2vdr2

        source_mass_dom = - cv.momentum[0]

        source_rhoU_dom = - cv.momentum[0]*u \
                          + tau_rr - tau_tt \
                          + u*dbetadr + beta*dudr \
                          + beta*actx.np.where(
                              fluid_nodes_are_off_axis, -u/fluid_nodes[0], -dudr)

        source_rhoV_dom = - cv.momentum[0]*v \
                          + tau_ry \
                          + u*dbetady + beta*dudy

        # FIXME add species diffusion term
        source_rhoE_dom = -((cv.energy+dv.pressure)*u + qr) \
                          + u*tau_rr + v*tau_ry \
                          + u**2*dbetadr + beta*2.0*u*dudr \
                          + u*v*dbetady + u*beta*dvdy + v*beta*dudy

        source_spec_dom = - cv.species_mass*u + cv.mass*d_ij*dyidr

        source_mass_sng = - drhoudr
        source_rhoU_sng = 0.0
        source_rhoV_sng = - v*drhoudr + dtaurydr + beta*d2udrdy + dudr*dbetady
        source_rhoE_sng = -((cv.energy + dv.pressure)*dudr + dqrdr) \
                                + tau_rr*dudr + v*dtaurydr \
                                + 2.0*beta*dudr**2 \
                                + beta*dudr*dvdy \
                                + v*dudr*dbetady \
                                + v*beta*d2udrdy
        #source_spec_sng = - cv.species_mass*dudr + d_ij*dyidr
        source_spec_sng = - cv.species_mass*dudr

        source_mass = actx.np.where(
            fluid_nodes_are_off_axis, source_mass_dom/fluid_nodes[0],
            source_mass_sng)
        source_rhoU = actx.np.where(
            fluid_nodes_are_off_axis, source_rhoU_dom/fluid_nodes[0],
            source_rhoU_sng)
        source_rhoV = actx.np.where(
            fluid_nodes_are_off_axis, source_rhoV_dom/fluid_nodes[0],
            source_rhoV_sng)
        source_rhoE = actx.np.where(
            fluid_nodes_are_off_axis, source_rhoE_dom/fluid_nodes[0],
            source_rhoE_sng)

        source_spec = make_obj_array([
                      actx.np.where(
                          fluid_nodes_are_off_axis,
                          source_spec_dom[i]/fluid_nodes[0],
                          source_spec_sng[i])
                      for i in range(nspecies)])

        return make_conserved(dim=2, mass=source_mass, energy=source_rhoE,
                       momentum=make_obj_array([source_rhoU, source_rhoV]),
                       species_mass=source_spec)

    def axisym_source_wall(dcoll, wv, wdv,  boundaries, grad_t):
        #dkappadr = 0.0*wall_nodes[0]

        kappa = wdv.thermal_conductivity
        qr = - (kappa*grad_t)[0]
        #d2Tdr2  = my_derivative_function(dcoll, grad_t[0], boundaries,
        #                                 dd_vol_wall, "symmetry")[0]
        #dqrdr = - (dkappadr*grad_t[0] + kappa*d2Tdr2)

        source_mass = wv.mass*0.0

        source_rhoE_dom = - qr
        source_rhoE_sng = 0.0
        source_rhoE = actx.np.where(
            wall_nodes_are_off_axis, source_rhoE_dom/wall_nodes[0], source_rhoE_sng)

        return WallVars(mass=source_mass, energy=source_rhoE,
                        ox_mass=source_mass)

    def rhs_precompute(t, state):

        stepper_state = make_stepper_state_obj(state)
        cv = stepper_state.cv
        tseed = stepper_state.tseed
        av_smu = stepper_state.av_smu
        av_sbeta = stepper_state.av_sbeta
        av_skappa = stepper_state.av_skappa
        av_sd = stepper_state.av_sd

        # don't really want to do this twice
        if use_drop_order:
            smoothness = smoothness_indicator(dcoll, cv.mass, dd=dd_vol_fluid,
                                              kappa=kappa_sc, s0=s0_sc)
            #smoothness = actx.zeros_like(cv.mass) + 1.0
            cv = _drop_order_cv(cv, smoothness, drop_order_strength)

        fluid_state = make_fluid_state(cv=cv, gas_model=gas_model,
                                       temperature_seed=tseed,
                                       smoothness_mu=av_smu,
                                       smoothness_beta=av_sbeta,
                                       smoothness_kappa=av_skappa,
                                       smoothness_d=av_sd,
                                       limiter_func=limiter_func,
                                       limiter_dd=dd_vol_fluid)

        cv = fluid_state.cv  # reset cv to the limited version

        # update wall model
        if use_wall:
            wv = stepper_state.wv
            wdv = wall_model.dependent_vars(wv)

            # update the boundaries and compute the gradients
            # shared by artificial viscosity and the operators
            # this updates the coupling between the fluid and wall
            (updated_fluid_boundaries,
             updated_wall_boundaries,
             fluid_operator_states_quad,
             grad_fluid_cv,
             grad_fluid_t,
             grad_wall_t) = update_coupled_boundaries(
                dcoll=dcoll,
                gas_model=gas_model,
                fluid_dd=dd_vol_fluid, wall_dd=dd_vol_wall,
                fluid_boundaries=uncoupled_fluid_boundaries,
                wall_boundaries=uncoupled_wall_boundaries,
                interface_noslip=noslip,
                fluid_state=fluid_state,
                wall_kappa=wdv.thermal_conductivity,
                wall_temperature=wdv.temperature,
                time=t,
                wall_penalty_amount=wall_penalty_amount,
                quadrature_tag=quadrature_tag,
                limiter_func=limiter_func,
                comm_tag=_UpdateCoupledBoundariesCommTag)
        else:
            updated_fluid_boundaries = uncoupled_fluid_boundaries

            # Get the operator fluid states
            fluid_operator_states_quad = make_operator_fluid_states(
                dcoll, fluid_state, gas_model, updated_fluid_boundaries,
                quadrature_tag, dd=dd_vol_fluid, limiter_func=limiter_func)

            grad_fluid_cv = grad_cv_operator(
                dcoll, gas_model, updated_fluid_boundaries, fluid_state,
                dd=dd_vol_fluid, operator_states_quad=fluid_operator_states_quad,
                time=t, quadrature_tag=quadrature_tag)

            grad_fluid_t = fluid_grad_t_operator(
                dcoll=dcoll, gas_model=gas_model,
                boundaries=updated_fluid_boundaries, state=fluid_state,
                dd=dd_vol_fluid, operator_states_quad=fluid_operator_states_quad,
                time=t, quadrature_tag=quadrature_tag)

        if use_wall:
            return make_obj_array([
                cv,
                fluid_operator_states_quad,
                grad_fluid_cv,
                grad_fluid_t,
                grad_wall_t])
        else:
            return make_obj_array([
                cv,
                fluid_operator_states_quad,
                grad_fluid_cv,
                grad_fluid_t])

    #rhs_precompute_compiled = actx.compile(rhs_precompute)

    def rhs_no_grad(t, state, precompute):

        stepper_state = make_stepper_state_obj(state)
        #cv = stepper_state.cv
        tseed = stepper_state.tseed
        av_smu = stepper_state.av_smu
        av_sbeta = stepper_state.av_sbeta
        av_skappa = stepper_state.av_skappa
        av_sd = stepper_state.av_sd

        cv = precompute[0]
        fluid_operator_states_quad = precompute[1]
        grad_fluid_cv = precompute[2]
        grad_fluid_t = precompute[3]
        if use_wall:
            grad_wall_t = precompute[4]

        # call this without the limiter, it was already limited in precompute
        fluid_state = make_fluid_state(cv=cv, gas_model=gas_model,
                                       temperature_seed=tseed,
                                       smoothness_mu=av_smu,
                                       smoothness_beta=av_sbeta,
                                       smoothness_kappa=av_skappa,
                                       smoothness_d=av_sd,
                                       limiter_func=None)

        # update wall model
        if use_wall:
            wv = stepper_state.wv
            wdv = wall_model.dependent_vars(wv)

        # Insert boundaries for the fluid-wall interface, now with the temperature
        # gradient
        if use_wall:
            updated_fluid_boundaries, updated_wall_boundaries = \
                add_interface_boundaries(
                    dcoll=dcoll,
                    gas_model=gas_model,
                    fluid_dd=dd_vol_fluid, wall_dd=dd_vol_wall,
                    fluid_grad_temperature=grad_fluid_t,
                    wall_grad_temperature=grad_wall_t,
                    fluid_boundaries=uncoupled_fluid_boundaries,
                    wall_boundaries=uncoupled_wall_boundaries,
                    interface_noslip=noslip,
                    fluid_state=fluid_state,
                    wall_kappa=wdv.thermal_conductivity,
                    wall_temperature=wdv.temperature,
                    wall_penalty_amount=wall_penalty_amount,
                    quadrature_tag=quadrature_tag)
        else:
            updated_fluid_boundaries = uncoupled_fluid_boundaries

        if use_av == 1:
            smoothness_mu = compute_smoothness(
                cv=cv, dv=fluid_state.dv, grad_cv=grad_fluid_cv)
        elif use_av == 2:
            [smoothness_mu, smoothness_beta, smoothness_kappa] = \
                compute_smoothness_mbk(cv=cv, dv=fluid_state.dv,
                                       grad_cv=grad_fluid_cv,
                                       grad_t=grad_fluid_t)
        elif use_av == 3:
            [smoothness_mu, smoothness_beta, smoothness_kappa, smoothness_d] = \
                compute_smoothness_mbkd(cv=cv, dv=fluid_state.dv,
                                       grad_cv=grad_fluid_cv,
                                       grad_t=grad_fluid_t)

        tseed_rhs = actx.np.zeros_like(fluid_state.temperature)

        # have all the gradients and states, compute the rhs sources
        fluid_rhs = ns_operator(
            dcoll=dcoll,
            gas_model=gas_model,
            use_esdg=use_esdg,
            dd=dd_vol_fluid,
            operator_states_quad=fluid_operator_states_quad,
            grad_cv=grad_fluid_cv,
            grad_t=grad_fluid_t,
            boundaries=updated_fluid_boundaries,
            inviscid_numerical_flux_func=inviscid_numerical_flux_func,
            viscous_numerical_flux_func=viscous_numerical_flux_func,
            state=fluid_state,
            time=t,
            quadrature_tag=quadrature_tag,
            comm_tag=_FluidOperatorCommTag)

        wall_rhs = None
        if use_wall:
            wall_energy_rhs = diffusion_operator(
                dcoll=dcoll,
                kappa=wdv.thermal_conductivity,
                boundaries=updated_wall_boundaries,
                u=wdv.temperature,
                quadrature_tag=quadrature_tag,
                dd=dd_vol_wall,
                grad_u=grad_wall_t,
                comm_tag=_WallOperatorCommTag
                )

            if use_axisymmetric:
                wall_energy_rhs = wall_energy_rhs + \
                    axisym_source_wall(dcoll, wv, wdv,
                                       updated_fluid_boundaries,
                                       grad_wall_t)

        if use_combustion:
            fluid_rhs = fluid_rhs + \
                eos.get_species_source_terms(cv, temperature=fluid_state.temperature)

        if use_injection_source is True:
            fluid_rhs = fluid_rhs + \
                injection_source(x_vec=fluid_nodes, cv=cv,
                                 eos=gas_model.eos, time=t)/current_dt

        if use_ignition > 0:
            fluid_rhs = fluid_rhs + \
                ignition_source(x_vec=fluid_nodes, state=fluid_state,
                                eos=gas_model.eos, time=t)/current_dt

        if use_axisymmetric:
            fluid_rhs = fluid_rhs + \
                axisym_source_fluid(dcoll, fluid_state,
                                    updated_fluid_boundaries,
                                    grad_fluid_cv, grad_fluid_t)

        av_smu_rhs = actx.np.zeros_like(cv.mass)
        av_sbeta_rhs = actx.np.zeros_like(cv.mass)
        av_skappa_rhs = actx.np.zeros_like(cv.mass)
        av_sd_rhs = actx.np.zeros_like(cv.mass)
        # work good for shock 1d

        tau = current_dt/smoothness_tau
        epsilon_diff = smoothness_alpha*smoothed_char_length_fluid**2/current_dt

        if use_av > 0:
            # regular boundaries for smoothness mu
            smooth_neumann = NeumannDiffusionBoundary(0)
            fluid_av_boundaries = {}
            for bnd_name in bndry_config:
                if bndry_config[bnd_name] != "none":
                    fluid_av_boundaries[bndry_elements[bnd_name]] = smooth_neumann

            if use_wall:
                from grudge.discretization import filter_part_boundaries
                fluid_av_boundaries.update({
                     dd_bdry.domain_tag: NeumannDiffusionBoundary(0)
                     for dd_bdry in filter_part_boundaries(
                         dcoll, volume_dd=dd_vol_fluid,
                         neighbor_volume_dd=dd_vol_wall)})

            # av mu
            av_smu_rhs = (
                diffusion_operator(
                    dcoll, epsilon_diff, fluid_av_boundaries, av_smu,
                    quadrature_tag=quadrature_tag, dd=dd_vol_fluid,
                    comm_tag=_MuDiffFluidCommTag
                ) + 1/tau * (smoothness_mu - av_smu)
            )

            if use_av >= 2:
                av_sbeta_rhs = (
                    diffusion_operator(
                        dcoll, epsilon_diff, fluid_av_boundaries, av_sbeta,
                        quadrature_tag=quadrature_tag, dd=dd_vol_fluid,
                        comm_tag=_BetaDiffFluidCommTag
                    ) + 1/tau * (smoothness_beta - av_sbeta)
                )

                av_skappa_rhs = (
                    diffusion_operator(
                        dcoll, epsilon_diff, fluid_av_boundaries, av_skappa,
                        quadrature_tag=quadrature_tag, dd=dd_vol_fluid,
                        comm_tag=_KappaDiffFluidCommTag
                    ) + 1/tau * (smoothness_kappa - av_skappa)
                )

            if use_av == 3:
                av_sd_rhs = (
                    diffusion_operator(
                        dcoll, epsilon_diff, fluid_av_boundaries, av_sd,
                        quadrature_tag=quadrature_tag, dd=dd_vol_fluid,
                        comm_tag=_DDiffFluidCommTag
                    ) + 1/tau * (smoothness_d - av_sd)
                )

        if use_sponge:
            sponge_cv = cv
            if use_time_dependent_sponge:
                # as long as these pieces only operate on a non-overlapping subset
                # of the domain, we don't need to call make_fluid_state
                # in between each additive call to recompute temperature/pressure
                sponge_cv = bulk_init.add_inlet(cv=sponge_cv,
                                                pressure=fluid_state.pressure,
                                                temperature=fluid_state.temperature,
                                                x_vec=fluid_nodes,
                                                eos=eos, time=t)
                sponge_cv = bulk_init.add_outlet(cv=sponge_cv,
                                                pressure=fluid_state.pressure,
                                                temperature=fluid_state.temperature,
                                                x_vec=fluid_nodes,
                                                eos=eos, time=t)

                if use_injection:
                    sponge_cv = bulk_init.add_injection(
                        cv=sponge_cv, pressure=fluid_state.pressure,
                        temperature=fluid_state.temperature, eos=eos_init,
                        x_vec=fluid_nodes)

                if use_upstream_injection:
                    sponge_cv = bulk_init.add_injection_upstream(
                        cv=sponge_cv, pressure=fluid_state.pressure,
                        temperature=fluid_state.temperature,
                        eos=eos_init, x_vec=fluid_nodes)
            else:
                sponge_cv = target_fluid_state.cv

            fluid_rhs = fluid_rhs + _sponge_source(sigma=sponge_sigma,
                                                   cv=cv,
                                                   sponge_cv=sponge_cv)

        if use_wall:
            # wall mass loss
            wall_mass_rhs = actx.np.zeros_like(wv.mass)
            if use_wall_mass:
                wall_mass_rhs = -wall_model.mass_loss_rate(
                    mass=wv.mass, ox_mass=wv.ox_mass,
                    temperature=wdv.temperature)

            # wall oxygen diffusion
            wall_ox_mass_rhs = actx.np.zeros_like(wv.mass)
            if use_wall_ox:
                if nspecies == 0:
                    fluid_ox_mass = mf_o2 + actx.np.zeros_like(cv.mass)
                elif nspecies > 3:
                    fluid_ox_mass = cv.species_mass[i_ox]
                else:
                    fluid_ox_mass = mf_o2*cv.species_mass[0]
                pairwise_ox = {
                    (dd_vol_fluid, dd_vol_wall):
                        (fluid_ox_mass, wv.ox_mass)}
                pairwise_ox_tpairs = inter_volume_trace_pairs(
                    dcoll, pairwise_ox, comm_tag=_OxCommTag)
                ox_tpairs = pairwise_ox_tpairs[dd_vol_fluid, dd_vol_wall]
                wall_ox_boundaries = {
                    wall_ffld_bnd.domain_tag:  # pylint: disable=no-member
                    DirichletDiffusionBoundary(0)}

                wall_ox_boundaries.update({
                    tpair.dd.domain_tag:
                    DirichletDiffusionBoundary(
                        op.project(dcoll, tpair.dd,
                                   tpair.dd.with_discr_tag(quadrature_tag),
                                   tpair.ext))
                    for tpair in ox_tpairs})

                wall_ox_mass_rhs = diffusion_operator(
                    dcoll, wall_model.oxygen_diffusivity,
                    wall_ox_boundaries, wv.ox_mass,
                    penalty_amount=wall_penalty_amount,
                    quadrature_tag=quadrature_tag, dd=dd_vol_wall,
                    comm_tag=_WallOxDiffCommTag)

            wall_rhs = wall_time_scale * WallVars(
                mass=wall_mass_rhs,
                energy=wall_energy_rhs,
                ox_mass=wall_ox_mass_rhs)

            if use_wall_ox:
                # Solve a diffusion equation in the fluid too just to ensure all MPI
                # sends/recvs from inter_volume_trace_pairs are in DAG
                # FIXME: this is dumb
                reverse_ox_tpairs = pairwise_ox_tpairs[dd_vol_wall, dd_vol_fluid]
                fluid_ox_boundaries = {
                    bdtag: DirichletDiffusionBoundary(0)
                    for bdtag in uncoupled_fluid_boundaries}
                fluid_ox_boundaries.update({
                    tpair.dd.domain_tag:
                    DirichletDiffusionBoundary(
                        op.project(dcoll, tpair.dd,
                                   tpair.dd.with_discr_tag(quadrature_tag),
                                   tpair.ext))
                    for tpair in reverse_ox_tpairs})

                fluid_dummy_ox_mass_rhs = diffusion_operator(
                    dcoll, 0, fluid_ox_boundaries, fluid_ox_mass,
                    quadrature_tag=quadrature_tag, dd=dd_vol_fluid,
                    comm_tag=_FluidOxDiffCommTag)

                fluid_rhs = fluid_rhs + 0*fluid_dummy_ox_mass_rhs

        rhs_stepper_state = make_stepper_state(
            cv=fluid_rhs,
            tseed=tseed_rhs,
            wv=wall_rhs,
            av_smu=av_smu_rhs,
            av_sbeta=av_sbeta_rhs,
            av_skappa=av_skappa_rhs,
            av_sd=av_sd_rhs)

        return rhs_stepper_state.get_obj_array()

    #rhs_no_grad_compiled = actx.compile(rhs_no_grad)

    def unfiltered_rhs(t, state):

        stepper_state = make_stepper_state_obj(state)
        cv = stepper_state.cv
        tseed = stepper_state.tseed
        av_smu = stepper_state.av_smu
        av_sbeta = stepper_state.av_sbeta
        av_skappa = stepper_state.av_skappa
        av_sd = stepper_state.av_sd

        if use_drop_order:
            smoothness = smoothness_indicator(dcoll, cv.mass, dd=dd_vol_fluid,
                                              kappa=kappa_sc, s0=s0_sc)
            #smoothness = actx.zeros_like(cv.mass) + 1.0
            cv = _drop_order_cv(cv, smoothness, drop_order_strength)

        fluid_state = make_fluid_state(cv=cv, gas_model=gas_model,
                                       temperature_seed=tseed,
                                       smoothness_mu=av_smu,
                                       smoothness_beta=av_sbeta,
                                       smoothness_kappa=av_skappa,
                                       smoothness_d=av_sd,
                                       limiter_func=limiter_func,
                                       limiter_dd=dd_vol_fluid)

        cv = fluid_state.cv  # reset cv to the limited version

        # update wall model
        if use_wall:
            wv = stepper_state.wv
            wdv = wall_model.dependent_vars(wv)

            # update the boundaries and compute the gradients
            # shared by artificial viscosity and the operators
            # this updates the coupling between the fluid and wall
            (updated_fluid_boundaries,
             updated_wall_boundaries,
             fluid_operator_states_quad,
             grad_fluid_cv,
             grad_fluid_t,
             grad_wall_t) = update_coupled_boundaries(
                dcoll=dcoll,
                gas_model=gas_model,
                fluid_dd=dd_vol_fluid, wall_dd=dd_vol_wall,
                fluid_boundaries=uncoupled_fluid_boundaries,
                wall_boundaries=uncoupled_wall_boundaries,
                interface_noslip=noslip,
                fluid_state=fluid_state,
                wall_kappa=wdv.thermal_conductivity,
                wall_temperature=wdv.temperature,
                time=t,
                wall_penalty_amount=wall_penalty_amount,
                quadrature_tag=quadrature_tag,
                limiter_func=limiter_func,
                comm_tag=_UpdateCoupledBoundariesCommTag)
        else:
            updated_fluid_boundaries = uncoupled_fluid_boundaries

            # Get the operator fluid states
            fluid_operator_states_quad = make_operator_fluid_states(
                dcoll, fluid_state, gas_model, updated_fluid_boundaries,
                quadrature_tag, dd=dd_vol_fluid, limiter_func=limiter_func)

            grad_fluid_cv = grad_cv_operator(
                dcoll, gas_model, updated_fluid_boundaries, fluid_state,
                dd=dd_vol_fluid, operator_states_quad=fluid_operator_states_quad,
                time=t, quadrature_tag=quadrature_tag)

            grad_fluid_t = fluid_grad_t_operator(
                dcoll=dcoll, gas_model=gas_model,
                boundaries=updated_fluid_boundaries, state=fluid_state,
                dd=dd_vol_fluid, operator_states_quad=fluid_operator_states_quad,
                time=t, quadrature_tag=quadrature_tag)

        if use_av == 1:
            smoothness_mu = compute_smoothness(
                cv=cv, dv=fluid_state.dv, grad_cv=grad_fluid_cv)
        elif use_av == 2:
            [smoothness_mu, smoothness_beta, smoothness_kappa] = \
                compute_smoothness_mbk(cv=cv, dv=fluid_state.dv,
                                       grad_cv=grad_fluid_cv,
                                       grad_t=grad_fluid_t)
        elif use_av == 3:
            [smoothness_mu, smoothness_beta, smoothness_kappa, smoothness_d] = \
                compute_smoothness_mbkd(cv=cv, dv=fluid_state.dv,
                                       grad_cv=grad_fluid_cv,
                                       grad_t=grad_fluid_t)

        tseed_rhs = actx.np.zeros_like(fluid_state.temperature)

        # have all the gradients and states, compute the rhs sources
        fluid_rhs = ns_operator(
            dcoll=dcoll,
            gas_model=gas_model,
            use_esdg=use_esdg,
            dd=dd_vol_fluid,
            operator_states_quad=fluid_operator_states_quad,
            grad_cv=grad_fluid_cv,
            grad_t=grad_fluid_t,
            boundaries=updated_fluid_boundaries,
            inviscid_numerical_flux_func=inviscid_numerical_flux_func,
            viscous_numerical_flux_func=viscous_numerical_flux_func,
            state=fluid_state,
            time=t,
            quadrature_tag=quadrature_tag,
            comm_tag=_FluidOperatorCommTag)

        wall_rhs = None
        if use_wall:
            wall_energy_rhs = diffusion_operator(
                dcoll=dcoll,
                kappa=wdv.thermal_conductivity,
                boundaries=updated_wall_boundaries,
                u=wdv.temperature,
                quadrature_tag=quadrature_tag,
                dd=dd_vol_wall,
                grad_u=grad_wall_t,
                comm_tag=_WallOperatorCommTag
                )

            if use_axisymmetric:
                wall_energy_rhs = wall_energy_rhs + \
                    axisym_source_wall(dcoll, wv, wdv,
                                       updated_fluid_boundaries,
                                       grad_wall_t)

        if use_combustion:
            fluid_rhs = fluid_rhs + \
                eos.get_species_source_terms(cv, temperature=fluid_state.temperature)

        if use_injection_source is True:
            fluid_rhs = fluid_rhs + \
                injection_source(x_vec=fluid_nodes, cv=cv,
                                 eos=gas_model.eos, time=t)

        if use_ignition > 0:
            fluid_rhs = fluid_rhs + \
                ignition_source(x_vec=fluid_nodes, state=fluid_state,
                                eos=gas_model.eos, time=t)/current_dt

        if use_axisymmetric:
            fluid_rhs = fluid_rhs + \
                axisym_source_fluid(dcoll, fluid_state,
                                    updated_fluid_boundaries,
                                    grad_fluid_cv, grad_fluid_t)

        av_smu_rhs = actx.np.zeros_like(cv.mass)
        av_sbeta_rhs = actx.np.zeros_like(cv.mass)
        av_skappa_rhs = actx.np.zeros_like(cv.mass)
        av_sd_rhs = actx.np.zeros_like(cv.mass)
        # work good for shock 1d

        tau = current_dt/smoothness_tau
        epsilon_diff = smoothness_alpha*smoothed_char_length_fluid**2/current_dt

        if use_av > 0:
            # regular boundaries for smoothness mu
            smooth_neumann = NeumannDiffusionBoundary(0)
            fluid_av_boundaries = {}
            for bnd_name in bndry_config:
                if bndry_config[bnd_name] != "none":
                    fluid_av_boundaries[bndry_elements[bnd_name]] = smooth_neumann

            if use_wall:
                from grudge.discretization import filter_part_boundaries
                fluid_av_boundaries.update({
                     dd_bdry.domain_tag: NeumannDiffusionBoundary(0)
                     for dd_bdry in filter_part_boundaries(
                         dcoll, volume_dd=dd_vol_fluid,
                         neighbor_volume_dd=dd_vol_wall)})

            # av mu
            av_smu_rhs = (
                diffusion_operator(
                    dcoll, epsilon_diff, fluid_av_boundaries, av_smu,
                    quadrature_tag=quadrature_tag, dd=dd_vol_fluid,
                    comm_tag=_MuDiffFluidCommTag
                ) + 1/tau * (smoothness_mu - av_smu)
            )

            if use_av >= 2:
                av_sbeta_rhs = (
                    diffusion_operator(
                        dcoll, epsilon_diff, fluid_av_boundaries, av_sbeta,
                        quadrature_tag=quadrature_tag, dd=dd_vol_fluid,
                        comm_tag=_BetaDiffFluidCommTag
                    ) + 1/tau * (smoothness_beta - av_sbeta)
                )

                av_skappa_rhs = (
                    diffusion_operator(
                        dcoll, epsilon_diff, fluid_av_boundaries, av_skappa,
                        quadrature_tag=quadrature_tag, dd=dd_vol_fluid,
                        comm_tag=_KappaDiffFluidCommTag
                    ) + 1/tau * (smoothness_kappa - av_skappa)
                )

            if use_av == 3:
                av_sd_rhs = (
                    diffusion_operator(
                        dcoll, epsilon_diff, fluid_av_boundaries, av_sd,
                        quadrature_tag=quadrature_tag, dd=dd_vol_fluid,
                        comm_tag=_DDiffFluidCommTag
                    ) + 1/tau * (smoothness_d - av_sd)
                )

        if use_sponge:
            sponge_cv = cv
            if use_time_dependent_sponge:
                # as long as these pieces only operate on a non-overlapping subset
                # of the domain, we don't need to call make_fluid_state
                # in between each additive call to recompute temperature/pressure
                sponge_cv = bulk_init.add_inlet(cv=sponge_cv,
                                                pressure=fluid_state.pressure,
                                                temperature=fluid_state.temperature,
                                                x_vec=fluid_nodes,
                                                eos=eos, time=t)
                sponge_cv = bulk_init.add_outlet(cv=sponge_cv,
                                                pressure=fluid_state.pressure,
                                                temperature=fluid_state.temperature,
                                                x_vec=fluid_nodes,
                                                eos=eos, time=t)

                if use_injection:
                    sponge_cv = bulk_init.add_injection(
                        cv=sponge_cv, pressure=fluid_state.pressure,
                        temperature=fluid_state.temperature, eos=eos_init,
                        x_vec=fluid_nodes)

                if use_upstream_injection:
                    sponge_cv = bulk_init.add_injection_upstream(
                        cv=sponge_cv, pressure=fluid_state.pressure,
                        temperature=fluid_state.temperature,
                        eos=eos_init, x_vec=fluid_nodes)
            else:
                sponge_cv = target_fluid_state.cv
<<<<<<< HEAD

=======
>>>>>>> 35aefcae

            fluid_rhs = fluid_rhs + _sponge_source(sigma=sponge_sigma,
                                                   cv=cv,
                                                   sponge_cv=sponge_cv)

        if use_wall:
            # wall mass loss
            wall_mass_rhs = actx.np.zeros_like(wv.mass)
            if use_wall_mass:
                wall_mass_rhs = -wall_model.mass_loss_rate(
                    mass=wv.mass, ox_mass=wv.ox_mass,
                    temperature=wdv.temperature)

            # wall oxygen diffusion
            wall_ox_mass_rhs = actx.np.zeros_like(wv.mass)
            if use_wall_ox:
                if nspecies == 0:
                    fluid_ox_mass = mf_o2 + actx.np.zeros_like(cv.mass)
                elif nspecies > 3:
                    fluid_ox_mass = cv.species_mass[i_ox]
                else:
                    fluid_ox_mass = mf_o2*cv.species_mass[0]
                pairwise_ox = {
                    (dd_vol_fluid, dd_vol_wall):
                        (fluid_ox_mass, wv.ox_mass)}
                pairwise_ox_tpairs = inter_volume_trace_pairs(
                    dcoll, pairwise_ox, comm_tag=_OxCommTag)
                ox_tpairs = pairwise_ox_tpairs[dd_vol_fluid, dd_vol_wall]
                wall_ox_boundaries = {
                    wall_ffld_bnd.domain_tag:  # pylint: disable=no-member
                    DirichletDiffusionBoundary(0)}

                wall_ox_boundaries.update({
                    tpair.dd.domain_tag:
                    DirichletDiffusionBoundary(
                        op.project(dcoll, tpair.dd,
                                   tpair.dd.with_discr_tag(quadrature_tag),
                                   tpair.ext))
                    for tpair in ox_tpairs})

                wall_ox_mass_rhs = diffusion_operator(
                    dcoll, wall_model.oxygen_diffusivity,
                    wall_ox_boundaries, wv.ox_mass,
                    penalty_amount=wall_penalty_amount,
                    quadrature_tag=quadrature_tag, dd=dd_vol_wall,
                    comm_tag=_WallOxDiffCommTag)

            wall_rhs = wall_time_scale * WallVars(
                mass=wall_mass_rhs,
                energy=wall_energy_rhs,
                ox_mass=wall_ox_mass_rhs)

            if use_wall_ox:
                # Solve a diffusion equation in the fluid too just to ensure all MPI
                # sends/recvs from inter_volume_trace_pairs are in DAG
                # FIXME: this is dumb
                reverse_ox_tpairs = pairwise_ox_tpairs[dd_vol_wall, dd_vol_fluid]
                fluid_ox_boundaries = {
                    bdtag: DirichletDiffusionBoundary(0)
                    for bdtag in uncoupled_fluid_boundaries}
                fluid_ox_boundaries.update({
                    tpair.dd.domain_tag:
                    DirichletDiffusionBoundary(
                        op.project(dcoll, tpair.dd,
                                   tpair.dd.with_discr_tag(quadrature_tag),
                                   tpair.ext))
                    for tpair in reverse_ox_tpairs})

                fluid_dummy_ox_mass_rhs = diffusion_operator(
                    dcoll, 0, fluid_ox_boundaries, fluid_ox_mass,
                    quadrature_tag=quadrature_tag, dd=dd_vol_fluid,
                    comm_tag=_FluidOxDiffCommTag)

                fluid_rhs = fluid_rhs + 0*fluid_dummy_ox_mass_rhs

        rhs_stepper_state = make_stepper_state(
            cv=fluid_rhs,
            tseed=tseed_rhs,
            wv=wall_rhs,
            av_smu=av_smu_rhs,
            av_sbeta=av_sbeta_rhs,
            av_skappa=av_skappa_rhs,
            av_sd=av_sd_rhs)

        return rhs_stepper_state.get_obj_array()

    unfiltered_rhs_compiled = actx.compile(unfiltered_rhs)

    def my_rhs(t, state):

        # precludes a pre-compiled timestepper
        # don't know if we should do this
        #state = force_evaluation(actx, state)

        # Work around long compile issue by computing and filtering RHS in separate
        # compiled functions
        rhs_state = unfiltered_rhs_compiled(t, state)
        #precompute = rhs_precompute_compiled(t, state)
        #rhs_state = rhs_no_grad_compiled(t, state, precompute)

        # Use a spectral filter on the RHS
        if use_rhs_filter:
            rhs_state_filtered = make_stepper_state_obj(rhs_state)
            rhs_state_filtered = rhs_state_filtered.replace(
                cv=filter_rhs_fluid_compiled(rhs_state_filtered.cv))
            if use_wall:
                # pylint: disable=no-member
                rhs_state_filtered = rhs_state_filtered.replace(
                    wv=filter_rhs_wall_compiled(rhs_state_filtered.wv))
                # pylint: enable=no-member

            rhs_state = rhs_state_filtered.get_obj_array()

        return rhs_state

    """
    current_dt = get_sim_timestep(dcoll, current_state, current_t, current_dt,
                                  current_cfl, t_final, constant_cfl)
    """

    if advance_time:
        current_step, current_t, current_stepper_state_obj = \
            advance_state(rhs=my_rhs, timestepper=timestepper,
                          pre_step_callback=my_pre_step,
                          #pre_step_callback=None,
                          post_step_callback=my_post_step,
                          istep=current_step, dt=current_dt,
                          t=current_t, t_final=t_final,
                          force_eval=force_eval,
                          state=stepper_state.get_obj_array(),
                          compile_rhs=False)
        current_stepper_state = make_stepper_state_obj(current_stepper_state_obj)
    else:
        current_stepper_state = stepper_state

    current_cv = current_stepper_state.cv
    tseed = current_stepper_state.tseed
    current_av_smu = current_stepper_state.av_smu
    current_av_sbeta = current_stepper_state.av_sbeta
    current_av_skappa = current_stepper_state.av_skappa
    current_av_sd = current_stepper_state.av_sd

    # we can't get the limited viz data back from create_fluid_state
    # so call the limiter directly first, basically doing the limiting twice
    theta_rho = actx.np.zeros_like(current_cv.mass)
    theta_Y = actx.np.zeros_like(current_cv.mass)
    theta_pres = actx.np.zeros_like(current_cv.mass)
    if viz_level == 3 and use_species_limiter == 2:
        cv_lim, theta_rho, theta_Y, theta_pres = \
            limit_fluid_state_lv(
                dcoll, cv=current_cv, gas_model=gas_model,
                temperature_seed=tseed,
                dd=dd_vol_fluid, viz_theta=True)

    current_fluid_state = create_fluid_state(current_cv, tseed,
                                             smoothness_mu=current_av_smu,
                                             smoothness_beta=current_av_sbeta,
                                             smoothness_kappa=current_av_skappa,
                                             smoothness_d=current_av_sd)
    if use_wall:
        current_wv = current_stepper_state.wv
        current_wdv = create_wall_dependent_vars_compiled(current_wv)

    # Dump the final data
    if rank == 0:
        logger.info("Checkpointing final state ...")

    ts_field_fluid, cfl, dt = my_get_timestep(dcoll=dcoll,
        fluid_state=current_fluid_state,
        t=current_t, dt=current_dt, cfl=current_cfl,
        t_final=t_final, constant_cfl=constant_cfl, fluid_dd=dd_vol_fluid)

    ts_field_wall = None
    if use_wall:
        ts_field_wall, cfl_wall, dt_wall = my_get_timestep_wall(dcoll=dcoll,
            wv=current_wv, wall_kappa=current_wdv.thermal_conductivity,
            wall_temperature=current_wdv.temperature, t=current_t, dt=current_dt,
            cfl=current_cfl, t_final=t_final, constant_cfl=constant_cfl,
            wall_dd=dd_vol_wall)
    current_t_wall = t_wall_start + (current_step - first_step)*dt*wall_time_scale

    my_write_status_lite(step=current_step, t=current_t,
                         t_wall=current_t_wall)

    my_write_status_fluid(fluid_state=current_fluid_state, dt=dt, cfl_fluid=cfl)
    if use_wall:
        my_write_status_wall(wall_temperature=current_wdv.temperature,
                             dt=dt*wall_time_scale, cfl_wall=cfl_wall)

    if viz_interval_type == 0:
        dump_number = current_step
    else:
        dump_number = (math.floor((current_t - t_start)/t_viz_interval) +
            last_viz_interval)

    if nviz > 0:
        # pack things up
        if use_wall:
            viz_state = make_obj_array([current_fluid_state, current_wv])
            viz_dv = make_obj_array([current_fluid_state.dv, current_wdv])
        else:
            viz_state = current_fluid_state
            viz_dv = current_fluid_state.dv

        my_write_viz(
            step=current_step, t=current_t, t_wall=current_t_wall,
            viz_state=viz_state, viz_dv=viz_dv,
            ts_field_fluid=ts_field_fluid,
            ts_field_wall=ts_field_wall,
            theta_rho=theta_rho,
            theta_Y=theta_Y,
            theta_pres=theta_pres,
            dump_number=dump_number)

    if nrestart > 0:
        my_write_restart(step=current_step, t=current_t, t_wall=current_t_wall,
                         state=current_stepper_state)

    if logmgr:
        logmgr.close()
    elif use_profiling:
        print(actx.tabulate_profiling_data())

    finish_tol = 2*current_dt
    assert np.abs(current_t - t_final) < finish_tol

# vim: foldmethod=marker<|MERGE_RESOLUTION|>--- conflicted
+++ resolved
@@ -1035,10 +1035,6 @@
         pressure_final = gas_model.eos.pressure(
             cv=cv_lim, temperature=temperature_final)
 
-<<<<<<< HEAD
-        temp_resid = get_temperature_updated(
-            cv_lim, temperature_final)/temperature_final
-=======
         def get_temperature_update_limit(cv, temperature):
             y = cv.species_mass_fractions
             e = gas_model.eos.internal_energy(cv)/cv.mass
@@ -1067,18 +1063,13 @@
                 print(f"iter {_=}: {data_t_i=}, {data_t_resid=}")
 
         #do_temperature_iter(cv_lim, temperature_seed)
->>>>>>> 35aefcae
         # initial state
         print(f"{theta_rho=}")
         #print(f"{theta_pressure=}")
-<<<<<<< HEAD
-        print(f"{temp_resid=}")
-=======
         #print(f"{theta_spec=}")
         #print(f"{cv_lim.species_mass_fractions=}")
         print(f"{temperature_final}")
         #print(f"{temp_resid=}")
->>>>>>> 35aefcae
         print("All done limiting")
         data = actx.to_numpy(temp_resid)
         print(f"temp_resid \n {data[0][index]}")
@@ -5070,17 +5061,11 @@
             bound_list.append(bound.tag)
         #print(f"{uncoupled_fluid_boundaries=}")
         print(f"{bound_list=}")
-<<<<<<< HEAD
-        #check_bc_coverage(mesh=dcoll.discr_from_dd(dd_vol_fluid).mesh,
-                          #boundary_tags=bound_list,
-                          #incomplete_ok=False)
-=======
         """
         check_bc_coverage(mesh=dcoll.discr_from_dd(dd_vol_fluid).mesh,
                           boundary_tags=bound_list,
                           incomplete_ok=False)
         """
->>>>>>> 35aefcae
     except (ValueError, RuntimeError):
         print(f"{uncoupled_fluid_boundaries=}")
         raise SimulationConfigurationError(
@@ -7276,10 +7261,6 @@
                         eos=eos_init, x_vec=fluid_nodes)
             else:
                 sponge_cv = target_fluid_state.cv
-<<<<<<< HEAD
-
-=======
->>>>>>> 35aefcae
 
             fluid_rhs = fluid_rhs + _sponge_source(sigma=sponge_sigma,
                                                    cv=cv,
