"""mirgecom driver for the Y2 prediction."""

__copyright__ = """
Copyright (C) 2020 University of Illinois Board of Trustees
"""

__license__ = """
Permission is hereby granted, free of charge, to any person obtaining a copy
of this software and associated documentation files (the "Software"), to deal
in the Software without restriction, including without limitation the rights
to use, copy, modify, merge, publish, distribute, sublicense, and/or sell
copies of the Software, and to permit persons to whom the Software is
furnished to do so, subject to the following conditions:

The above copyright notice and this permission notice shall be included in
all copies or substantial portions of the Software.

THE SOFTWARE IS PROVIDED "AS IS", WITHOUT WARRANTY OF ANY KIND, EXPRESS OR
IMPLIED, INCLUDING BUT NOT LIMITED TO THE WARRANTIES OF MERCHANTABILITY,
FITNESS FOR A PARTICULAR PURPOSE AND NONINFRINGEMENT. IN NO EVENT SHALL THE
AUTHORS OR COPYRIGHT HOLDERS BE LIABLE FOR ANY CLAIM, DAMAGES OR OTHER
LIABILITY, WHETHER IN AN ACTION OF CONTRACT, TORT OR OTHERWISE, ARISING FROM,
OUT OF OR IN CONNECTION WITH THE SOFTWARE OR THE USE OR OTHER DEALINGS IN
THE SOFTWARE.
"""
import logging
import sys
import pickle
import os
import numpy as np
import numpy.linalg as la  # noqa
import pyopencl.array as cla  # noqa
import math
import grudge.op as op
from pytools.obj_array import make_obj_array
from functools import partial
from mirgecom.discretization import create_discretization_collection

from meshmode.mesh import BTAG_ALL, BTAG_REALLY_ALL, BTAG_NONE  # noqa
from grudge.shortcuts import make_visualizer
from grudge.dof_desc import VolumeDomainTag, DOFDesc, DISCR_TAG_BASE, DD_VOLUME_ALL
from grudge.op import nodal_max, nodal_min
from grudge.trace_pair import inter_volume_trace_pairs
from grudge.discretization import filter_part_boundaries
from grudge.trace_pair import TracePair
from grudge.geometry.metrics import normal as normal_vector
from logpyle import IntervalTimer, set_dt
from mirgecom.logging_quantities import (
    initialize_logmgr,
    logmgr_add_cl_device_info,
    logmgr_set_time,
    logmgr_add_device_memory_usage,
    logmgr_add_mempool_usage,
)

from mirgecom.simutil import (
    SimulationConfigurationError,
    check_step,
    distribute_mesh,
    write_visfile,
    check_naninf_local,
    check_range_local,
)
from mirgecom.utils import force_evaluation
from mirgecom.restart import write_restart_file
from mirgecom.io import make_init_message
from mirgecom.mpi import mpi_entry_point
from mirgecom.integrators import (rk4_step, lsrk54_step, lsrk144_step,
                                  euler_step, ssprk43_step)
from mirgecom.inviscid import (inviscid_facial_flux_rusanov,
                               inviscid_facial_flux_hll)
from mirgecom.viscous import (viscous_facial_flux_central,
                              viscous_facial_flux_harmonic)
from grudge.shortcuts import compiled_lsrk45_step

from mirgecom.fluid import (
    make_conserved,
    velocity_gradient,
    species_mass_fraction_gradient
)
from mirgecom.limiter import (bound_preserving_limiter)
from mirgecom.steppers import advance_state
from mirgecom.boundary import (
    PrescribedFluidBoundary,
    IsothermalWallBoundary,
    AdiabaticSlipBoundary,
    AdiabaticNoslipWallBoundary,
    PressureOutflowBoundary,
    DummyBoundary
)
from mirgecom.diffusion import (
    diffusion_operator,
    grad_operator as wall_grad_t_operator,
    DirichletDiffusionBoundary,
    NeumannDiffusionBoundary
)
from mirgecom.initializers import Uniform, MulticomponentLump
from mirgecom.eos import (
    IdealSingleGas, PyrometheusMixture,
    MixtureDependentVars, GasDependentVars
)
from mirgecom.transport import (SimpleTransport,
                                PowerLawTransport,
                                ArtificialViscosityTransportDiv,
                                ArtificialViscosityTransportDiv2,
                                ArtificialViscosityTransportDiv3)
from mirgecom.gas_model import (
    GasModel,
    make_fluid_state,
    make_operator_fluid_states,
    project_fluid_state
)
from mirgecom.multiphysics.thermally_coupled_fluid_wall import (
    add_interface_boundaries_no_grad,
    add_interface_boundaries
)
from mirgecom.navierstokes import (
    grad_cv_operator,
    grad_t_operator as fluid_grad_t_operator,
    ns_operator
)
from mirgecom.artificial_viscosity import smoothness_indicator
# driver specific utilties
from y3prediction.utils import (
    IsentropicInflow,
    getIsentropicPressure,
    getIsentropicTemperature,
    getMachFromAreaRatio
)
from y3prediction.wall import (
    mask_from_elements,
    WallVars,
    WallModel,
)
from y3prediction.shock1d import PlanarDiscontinuityMulti

from dataclasses import dataclass
from arraycontext import (
    dataclass_array_container,
    with_container_arithmetic
)
from mirgecom.fluid import ConservedVars
from meshmode.dof_array import DOFArray  # noqa
from grudge.dof_desc import DISCR_TAG_MODAL
from meshmode.transform_metadata import FirstAxisIsElementsTag


@with_container_arithmetic(bcast_obj_array=False,
                           bcast_container_types=(DOFArray, np.ndarray),
                           rel_comparison=True)
@dataclass_array_container
@dataclass(frozen=True)
class StepperState:
    r"""Store quantities to advance in time.

    Store the quanitites that should be evolved in time by an advancer
    """

    cv: ConservedVars
    tseed: DOFArray
    av_smu: DOFArray
    av_sbeta: DOFArray
    av_skappa: DOFArray
    av_sd: DOFArray

    def replace(self, **kwargs):
        """Return a copy of *self* with the attributes in *kwargs* replaced."""
        from dataclasses import replace
        return replace(self, **kwargs)

    def get_obj_array(self):
        """Return an object array containing all the stored quantitines."""
        return make_obj_array([self.cv, self.tseed,
                               self.av_smu, self.av_sbeta,
                               self.av_skappa, self.av_sd])


@with_container_arithmetic(bcast_obj_array=False,
                           bcast_container_types=(DOFArray, np.ndarray),
                           rel_comparison=True)
@dataclass_array_container
@dataclass(frozen=True)
class WallStepperState(StepperState):
    r"""Store quantities to advance in time.

    Store the quanitites that should be evolved in time by an advancer
    Adding WallVars
    """

    wv: WallVars

    def get_obj_array(self):
        """Return an object array containing all the stored quantitines."""
        return make_obj_array([self.cv, self.tseed,
                               self.av_smu, self.av_sbeta,
                               self.av_skappa, self.av_sd,
                               self.wv])


def make_stepper_state(cv, tseed, av_smu, av_sbeta, av_skappa, av_sd, wv=None):
    if wv is not None:
        return WallStepperState(cv=cv, tseed=tseed, av_smu=av_smu,
                                av_sbeta=av_sbeta, av_skappa=av_skappa,
                                av_sd=av_sd, wv=wv)
    else:
        return StepperState(cv=cv, tseed=tseed, av_smu=av_smu,
                            av_sbeta=av_sbeta, av_skappa=av_skappa,
                            av_sd=av_sd)


def make_stepper_state_obj(ary):
    if ary.size > 6:
        return WallStepperState(cv=ary[0], tseed=ary[1], av_smu=ary[2],
                                av_sbeta=ary[3], av_skappa=ary[4],
                                av_sd=ary[5], wv=ary[6])
    else:
        return StepperState(cv=ary[0], tseed=ary[1], av_smu=ary[2],
                            av_sbeta=ary[3], av_skappa=ary[4],
                            av_sd=ary[5])


class SingleLevelFilter(logging.Filter):
    def __init__(self, passlevel, reject):
        self.passlevel = passlevel
        self.reject = reject

    def filter(self, record):
        if self.reject:
            return (record.levelno != self.passlevel)
        else:
            return (record.levelno == self.passlevel)


class MyRuntimeError(RuntimeError):
    """Simple exception to kill the simulation."""

    pass


class _FluidAvgCVTag:
    pass


class _InitCommTag:
    pass


class _SmoothnessCVGradCommTag:
    pass


class _OxCommTag:
    pass


class _FluidOxDiffCommTag:
    pass


class _WallOxDiffCommTag:
    pass


class _SmoothDiffCommTag:
    pass


class _SmoothCharDiffCommTag:
    pass


class _SmoothCharDiffFluidCommTag:
    pass


class _SmoothCharDiffWallCommTag:
    pass


class _BetaDiffCommTag:
    pass


class _BetaDiffWallCommTag:
    pass


class _BetaDiffFluidCommTag:
    pass


class _KappaDiffCommTag:
    pass


class _KappaDiffWallCommTag:
    pass


class _KappaDiffFluidCommTag:
    pass


class _MuDiffCommTag:
    pass


class _DDiffFluidCommTag:
    pass


class _MuDiffWallCommTag:
    pass


class _MuDiffFluidCommTag:
    pass


class _WallOperatorCommTag:
    pass


class _FluidOperatorCommTag:
    pass


class _UpdateCoupledBoundariesCommTag:
    pass


class _FluidOpStatesCommTag:
    pass


class _MyGradTag1:
    pass


class _MyGradTag2:
    pass


class _MyGradTag3:
    pass


class _MyGradTag4:
    pass


class _MyGradTag5:
    pass


class _MyGradTag6:
    pass


def update_coupled_boundaries(
        dcoll,
        gas_model,
        fluid_dd, wall_dd,
        fluid_boundaries, wall_boundaries,
        fluid_state, wall_kappa, wall_temperature,
        *,
        time=0.,
        interface_noslip=True,
        wall_penalty_amount=None,
        quadrature_tag=DISCR_TAG_BASE,
        limiter_func=None,
        comm_tag=None):
    r"""
    Update the fluid and wall subdomain boundaries.

    Augments *fluid_boundaries* and *wall_boundaries* with the boundaries for the
    fluid-wall interface that are needed to enforce continuity of temperature and
    heat flux.
    """

    # Insert the interface boundaries for computing the gradient
    fluid_all_boundaries_no_grad, wall_all_boundaries_no_grad = \
        add_interface_boundaries_no_grad(
            dcoll=dcoll,
            gas_model=gas_model,
            fluid_dd=fluid_dd,
            wall_dd=wall_dd,
            fluid_state=fluid_state,
            wall_kappa=wall_kappa,
            wall_temperature=wall_temperature,
            fluid_boundaries=fluid_boundaries,
            wall_boundaries=wall_boundaries,
            interface_noslip=interface_noslip,
            #interface_radiation,
            quadrature_tag=quadrature_tag,
            comm_tag=comm_tag)

    # Get the operator fluid states
    fluid_operator_states_quad = make_operator_fluid_states(
        dcoll, fluid_state, gas_model, fluid_all_boundaries_no_grad,
        quadrature_tag, dd=fluid_dd, limiter_func=limiter_func,
        comm_tag=(comm_tag, _FluidOpStatesCommTag))

    # Compute the temperature gradient for both subdomains
    fluid_grad_temperature = fluid_grad_t_operator(
        dcoll, gas_model, fluid_all_boundaries_no_grad, fluid_state,
        time=time, quadrature_tag=quadrature_tag,
        dd=fluid_dd, operator_states_quad=fluid_operator_states_quad)
    wall_grad_temperature = wall_grad_t_operator(
        dcoll, wall_kappa, wall_all_boundaries_no_grad, wall_temperature,
        quadrature_tag=quadrature_tag, dd=wall_dd)

    # Insert boundaries for the fluid-wall interface, now with the temperature
    # gradient
    fluid_all_boundaries, wall_all_boundaries = \
        add_interface_boundaries(
            dcoll=dcoll,
            gas_model=gas_model,
            fluid_dd=fluid_dd, wall_dd=wall_dd,
            fluid_state=fluid_state,
            wall_kappa=wall_kappa,
            wall_temperature=wall_temperature,
            fluid_grad_temperature=fluid_grad_temperature,
            wall_grad_temperature=wall_grad_temperature,
            fluid_boundaries=fluid_boundaries,
            wall_boundaries=wall_boundaries,
            interface_noslip=interface_noslip,
            wall_penalty_amount=wall_penalty_amount,
            quadrature_tag=quadrature_tag,
            comm_tag=comm_tag)

    # Get the operator fluid states
    fluid_operator_states_quad = make_operator_fluid_states(
        dcoll, fluid_state, gas_model, fluid_all_boundaries,
        quadrature_tag, dd=fluid_dd, limiter_func=limiter_func,
        comm_tag=(comm_tag, _FluidOpStatesCommTag))

    fluid_grad_cv = grad_cv_operator(
        dcoll, gas_model, fluid_all_boundaries, fluid_state,
        dd=fluid_dd, time=time, quadrature_tag=quadrature_tag,
        operator_states_quad=fluid_operator_states_quad,
        comm_tag=comm_tag)

    return (fluid_all_boundaries, wall_all_boundaries,
            fluid_operator_states_quad,
            fluid_grad_cv,
            fluid_grad_temperature,
            wall_grad_temperature)


def limit_fluid_state(dcoll, cv, temperature_seed, gas_model, dd):

    actx = cv.array_context
    nspecies = cv.nspecies
    dim = cv.dim

    temperature = gas_model.eos.temperature(
        cv=cv, temperature_seed=temperature_seed)
    pressure = gas_model.eos.pressure(cv=cv, temperature=temperature)

    spec_lim = make_obj_array([
        bound_preserving_limiter(dcoll=dcoll, dd=dd,
                                 field=cv.species_mass_fractions[i],
                                 mmin=0.0, mmax=1.0, modify_average=True)
        for i in range(nspecies)
    ])

    # limit the sum to 1.0
    aux = actx.np.zeros_like(cv.mass)
    for i in range(0, nspecies):
        aux = aux + spec_lim[i]
    spec_lim = spec_lim/aux

    kin_energy = 0.5*np.dot(cv.velocity, cv.velocity)

    mass_lim = gas_model.eos.get_density(
        pressure=pressure, temperature=temperature,
        species_mass_fractions=cv.species_mass_fractions)
    energy_lim = mass_lim*(
        gas_model.eos.get_internal_energy(
            temperature, species_mass_fractions=spec_lim)
        + kin_energy
    )
    mom_lim = mass_lim*cv.velocity

    cv_lim = make_conserved(dim=dim, mass=mass_lim, energy=energy_lim,
                            momentum=mom_lim,
                            species_mass=mass_lim*spec_lim)

    return make_obj_array([cv_lim, pressure, temperature])


def element_average(dcoll, field, dd,
                    positivity_preserving=False):
    # Compute cell averages of the state

    actx = field.array_context

    def cancel_polynomials(grp):
        return actx.from_numpy(
            np.asarray([1 if sum(mode_id) == 0
                        else 0 for mode_id in grp.mode_ids()]))

    dd_nodal = dd
    dd_modal = dd_nodal.with_discr_tag(DISCR_TAG_MODAL)

    modal_map = dcoll.connection_from_dds(dd_nodal, dd_modal)
    nodal_map = dcoll.connection_from_dds(dd_modal, dd_nodal)

    modal_discr = dcoll.discr_from_dd(dd_modal)
    modal_field = modal_map(field)

    # cancel the ``high-order"" polynomials p > 0 and keep the average
    filtered_modal_field = DOFArray(
        actx,
        tuple(actx.einsum("ej,j->ej",
                          vec_i,
                          cancel_polynomials(grp),
                          arg_names=("vec", "filter"),
                          tagged=(FirstAxisIsElementsTag(),))
              for grp, vec_i in zip(modal_discr.groups, modal_field))
    )

    # convert back to nodal to have the average at all points
    cell_avgs = nodal_map(filtered_modal_field)

    return cell_avgs


def _element_average_cv(dcoll, cv, dd):

    nspecies = cv.nspecies
    dim = cv.dim

    density = element_average(dcoll, cv.mass, dd)
    momentum = make_obj_array([
        element_average(dcoll, cv.momentum[i], dd)
        for i in range(dim)])
    energy = element_average(dcoll, cv.energy, dd)

    species_mass = None
    if nspecies > 0:
        species_mass = make_obj_array([
            element_average(dcoll, cv.species_mass[i], dd)
            for i in range(0, nspecies)])

    # make a new CV with the limited variables
    return make_conserved(dim=dim, mass=density, energy=energy,
                          momentum=momentum, species_mass=species_mass)


def limit_fluid_state_liu(dcoll, cv, temperature_seed, gas_model, dd):
    r"""Element average positivity preserving limiter

    Follows loosely the implementation outline in Liu, et. al.
    Limits the density and mass fractions based on global minima
    then computes an average fluid state and uses the averge pressure
    to limit the entire cv in regions with very small pressures
    """

    actx = cv.array_context
    nspecies = cv.nspecies
    dim = cv.dim

    rho_lim = 1.e-10
    pres_lim = 1.0

    elem_avg_cv = _element_average_cv(dcoll, cv, dd)

    # 1.0 limit the density
    theta_rho = actx.np.abs((elem_avg_cv.mass - rho_lim) /
                            (elem_avg_cv.mass - cv.mass + 1.e-13))

    # only apply limiting when theta < 1
    mass_lim = actx.np.where(actx.np.less(theta_rho, 1.0),
        theta_rho*cv.mass + (1 - theta_rho)*elem_avg_cv.mass, cv.mass)

    # 2.0 limit the species mass fractions
    spec_mass_lim = cv.species_mass
    theta_rhoY = actx.zeros_like(cv.species_mass)
    for i in range(0, nspecies):
        theta_rhoY[i] = actx.np.abs(
            (elem_avg_cv.species_mass) /
            (elem_avg_cv.species_mass - cv.species_mass + 1.e-13))

        # only apply limiting when theta < 1
        spec_mass_lim = actx.np.where(
            actx.np.less(theta_rhoY, 1.0),
            theta_rho*cv.species_mass + (1 - theta_rho)*elem_avg_cv.mass,
            cv.species_mass)

    # 3.0 reconstruct cv and find the average element cv and pressure
    #
    # Question:
    # we don't update the energy or the momentum here
    # so if the density is reduced it results in a
    #    net decrease in the pressure and increase in velocity?
    cv_updated = make_conserved(dim=dim, mass=mass_lim, energy=cv.energy,
                                momentum=cv.momentum,
                                species_mass=spec_mass_lim)
    temperature_updated = gas_model.eos.temperature(
        cv=cv_updated, temperature_seed=temperature_seed)
    pressure_updated = gas_model.eos.pressure(cv=cv_updated,
                                              temperature=temperature_updated)

    elem_avg_temp = gas_model.eos.temperature(
        cv=elem_avg_cv, temperature_seed=temperature_updated)
    elem_avg_pres = gas_model.eos.pressure(
        cv=elem_avg_cv, temperature=elem_avg_temp)

    mmin_i = op.elementwise_min(dcoll, dd, pressure_updated)
    mmin = pres_lim

    _theta = actx.np.minimum(
        1.0, actx.np.where(actx.np.less(mmin_i, mmin),
        abs((mmin-elem_avg_pres)/(mmin_i-elem_avg_pres+1e-13)), 1.0)
    )

    # 4.0 limit cv where the pressure is negative
    #     this is turn keeps the pressure positive

    mass_lim = (_theta*(cv_updated.mass - elem_avg_cv.mass)
        + elem_avg_cv.mass)
    mom_lim = make_obj_array([
        (_theta*(cv_updated.momentum[i] - elem_avg_cv.momentum[i])
         + elem_avg_cv.momentum[i])
        for i in range(dim)
    ])
    energy_lim = (_theta*(cv_updated.energy - elem_avg_cv.energy)
        + elem_avg_cv.energy)
    spec_lim = make_obj_array([
        (_theta*(cv_updated.species_mass[i] - elem_avg_cv.species_mass[i])
         + elem_avg_cv.species_mass[i])
        for i in range(0, nspecies)
    ])

    cv_lim = make_conserved(dim=dim, mass=mass_lim, energy=energy_lim,
                            momentum=mom_lim,
                            species_mass=spec_lim)

    return cv_lim


def limit_fluid_state_lv(dcoll, cv, temperature_seed, gas_model, dd,
                         viz_theta=False, limiter_smin=10):
    r"""Entropy-based positivity preserving limiter

    Follows loosely the implementation outline in Lv, et. al.
    Limits the density, entropy, and mass fractions locally
    based on average states.
    """

    actx = cv.array_context
    nspecies = cv.nspecies
    dim = cv.dim
    toler = 1.e-13

    print_stuff = False
    index = 118

    if print_stuff and isinstance(dd.domain_tag, VolumeDomainTag):
        np.set_printoptions(threshold=sys.maxsize, precision=16)

        print("Start of limiting")
        temperature_initial = gas_model.eos.temperature(
            cv=cv, temperature_seed=temperature_seed)
        pressure_initial = gas_model.eos.pressure(
            cv=cv, temperature=temperature_initial)
        # initial state
        data = actx.to_numpy(cv.mass)
        print(f"cv.mass \n {data[0][index]}")
        data = actx.to_numpy(temperature_initial)
        print(f"temperature_initial \n {data[0][index]}")
        data = actx.to_numpy(pressure_initial)
        print(f"pressure_initial \n {data[0][index]}")
        for i in range(0, nspecies):
            data = actx.to_numpy(cv.species_mass_fractions)
            print(f"Y_initial[{i}] \n {data[i][0][index]}")

    #print(f"inside limiter")

    ##################
    # 1.0 limit the density to be above 0.
    ##################
    #elem_avg_cv = _element_average_cv(dcoll, cv, dd)
    #rho_lim = elem_avg_cv.mass*0.1
    rho_lim = 1.e-6

    cell_avgs = element_average(dcoll, cv.mass, dd)
    #cell_avgs = elem_avg_cv.mass
    #print(f"rho_avg {cell_avgs}")

    mmin_i = op.elementwise_min(dcoll, dd, cv.mass)
    #mmin = actx.np.max(rho_lim, 0.1*cell_avgs)
    mmin = actx.np.where(actx.np.greater(cell_avgs, rho_lim), 0.1*cell_avgs, rho_lim)
    #mmin = rho_lim

    cell_avgs = actx.np.where(
        actx.np.greater(cell_avgs, rho_lim), cell_avgs, rho_lim)
    #print(f"modified rho_avg {cell_avgs}")

    theta_rho = actx.np.maximum(0.,
        actx.np.where(actx.np.less(mmin_i + toler, mmin),
                      (mmin-mmin_i)/(cell_avgs - mmin_i),
                      0.)
    )
    #print(f"{theta_rho=}")

    mass_lim = (cv.mass + theta_rho*(cell_avgs - cv.mass))

    # tseed is the best guess at a reasonable temperature after the limiting
    # assume that whatever pressure and temperature that was computed was bogus
    #if temperature_seed is not None:
    if 0:
        # preserve internal energy, velocity, and mass fractions,
        # keeps pressure/temperature constant
        mom_lim = mass_lim*cv.velocity
        kin_energy = 0.5*np.dot(cv.velocity, cv.velocity)
        int_energy = cv.energy - cv.mass*kin_energy
        energy_lim = (int_energy/cv.mass + kin_energy)*mass_lim
        spec_lim = cv.species_mass_fractions

        temperature_guess = gas_model.eos.temperature(
            cv=cv, temperature_seed=temperature_seed)
        safe_temperature = actx.np.where(actx.np.greater(theta_rho, toler),
                                         temperature_seed, temperature_guess)
        energy_lim = mass_lim*(gas_model.eos.get_internal_energy(safe_temperature,
                               species_mass_fractions=spec_lim) + kin_energy)
    else:
        # if tseed is not available, don't mess with the temperature
        #mom_lim = cv.momentum/cv.mass*mass_lim
        #energy_lim = cv.energy/cv.mass*mass_lim
        #spec_lim = cv.species_mass_fractions/cv.mass*mass_lim
        mom_lim = mass_lim*cv.velocity
        kin_energy = 0.5*np.dot(cv.velocity, cv.velocity)
        int_energy = cv.energy - cv.mass*kin_energy
        energy_lim = (int_energy/cv.mass + kin_energy)*mass_lim
        spec_lim = cv.species_mass_fractions

    cv_update_rho = make_conserved(dim=dim, mass=mass_lim, energy=energy_lim,
                                   momentum=mom_lim,
                                   species_mass=mass_lim*spec_lim)

    if print_stuff and isinstance(dd.domain_tag, VolumeDomainTag):
        np.set_printoptions(threshold=sys.maxsize, precision=16)
        # initial state
        #print(f"{theta_rho=}")
        #print(f"{theta_pressure=}")
        print("After rho limit")
        data = actx.to_numpy(theta_rho)
        print(f"theta_rho \n {data[0][index]}")
        data = actx.to_numpy(cell_avgs)
        print(f"cell_avgs \n {data[0][index]}")
        temperature_rho = gas_model.eos.temperature(
            cv=cv_update_rho, temperature_seed=temperature_seed)
        pressure_rho = gas_model.eos.pressure(
            cv=cv_update_rho, temperature=temperature_rho)
        # initial state
        data = actx.to_numpy(cv_update_rho.mass)
        print(f"cv.mass \n {data[0][index]}")
        data = actx.to_numpy(temperature_rho)
        print(f"temperature_rho \n {data[0][index]}")
        data = actx.to_numpy(pressure_rho)
        print(f"pressure_rho \n {data[0][index]}")
        data = actx.to_numpy(temperature_seed)
        print(f"temperature_seed \n {data[0][index]}")

    ##################
    # 2.0 limit the species mass fractions
    ##################
    theta_spec = actx.np.zeros_like(cv.species_mass_fractions)
    if nspecies > 0:
        # find theta for all the species
        for i in range(0, nspecies):
            mmin_i = op.elementwise_min(dcoll, dd,
                                        cv_update_rho.species_mass_fractions[i])
            mmin = 0.

            #cell_avgs = elem_avg_cv.species_mass_fractions[i]
            cell_avgs = element_average(dcoll,
                                        cv_update_rho.species_mass_fractions[i], dd)
            cell_avgs = actx.np.where(actx.np.greater(cell_avgs, mmin), cell_avgs,
                                      mmin)

            _theta = actx.np.maximum(0.,
                actx.np.where(actx.np.less(mmin_i + toler, mmin),
                              (mmin-mmin_i)/(cell_avgs - mmin_i),
                              0.)
            )

            mmax_i = op.elementwise_max(dcoll, dd,
                                        cv_update_rho.species_mass_fractions[i])
            mmax = 1.0
            cell_avgs = actx.np.where(actx.np.less(cell_avgs, mmax), cell_avgs, mmax)
            _theta = actx.np.maximum(_theta,
                actx.np.where(actx.np.greater(mmax_i - toler, mmax),
                              (mmax_i - mmax)/(mmax_i - cell_avgs),
                              0.)
            )

            theta_spec[i] = _theta

            #print(f"species {i}, {_theta=}")

            # apply the limiting to all species equally
            spec_lim[i] = (cv_update_rho.species_mass_fractions[i] +
                           theta_spec[i]*(
                               cell_avgs - cv_update_rho.species_mass_fractions[i]))

        # limit the species mass fraction sum to 1.0
        aux = actx.np.zeros_like(cv_update_rho.mass)
        sum_theta_y = actx.np.zeros_like(cv_update_rho.mass)
        for i in range(0, nspecies):
            aux = aux + spec_lim[i]
            sum_theta_y = sum_theta_y + actx.np.abs(spec_lim[i])
        spec_lim = spec_lim/aux

        # tseed is the best guess at a reasonable temperature after the limiting
        # assume that whatever pressure and temperature that was computed was bogus
        #if temperature_seed is not None:
        if 0:
            # preserve internal energy, velocity, and mass fractions,
            # keeps pressure/temperature constant
            mass_lim = cv_update_rho.mass
            mom_lim = mass_lim*cv_update_rho.velocity
            kin_energy = 0.5*np.dot(cv_update_rho.velocity, cv_update_rho.velocity)
            int_energy = cv_update_rho.energy - mass_lim*kin_energy
            energy_lim = (int_energy/mass_lim + kin_energy)*mass_lim

            temperature_guess = gas_model.eos.temperature(
                cv=cv_update_rho, temperature_seed=temperature_seed)
            safe_temperature = actx.np.where(actx.np.greater(sum_theta_y, toler),
                                             temperature_seed, temperature_guess)
            energy_lim = mass_lim*(
                gas_model.eos.get_internal_energy(
                    safe_temperature, species_mass_fractions=spec_lim) + kin_energy)
        else:
            mass_lim = cv_update_rho.mass
            mom_lim = mass_lim*cv_update_rho.velocity
            kin_energy = 0.5*np.dot(cv_update_rho.velocity, cv_update_rho.velocity)
            int_energy = cv_update_rho.energy - mass_lim*kin_energy
            energy_lim = (int_energy/mass_lim + kin_energy)*mass_lim

            # modify Temperature (energy) maintain pressure equilibrium
            temperature_update_rho = gas_model.eos.temperature(
                cv=cv_update_rho, temperature_seed=temperature_seed)
            pressure_update_rho = gas_model.eos.pressure(
                cv=cv_update_rho, temperature=temperature_update_rho)

            kin_energy = 0.5*np.dot(cv_update_rho.velocity, cv_update_rho.velocity)
            positive_pressure = actx.np.greater(pressure_update_rho, 1.e-12)

            update_dv = positive_pressure

            r = gas_model.eos.gas_const(species_mass_fractions=spec_lim)
            temperature_update_y = pressure_update_rho/r/mass_lim

            energy_lim = actx.np.where(
                update_dv,
                mass_lim*(gas_model.eos.get_internal_energy(temperature_update_y,
                          #species_mass_fractions=spec_lim/mass_lim)
                          species_mass_fractions=spec_lim)
                          + kin_energy),
                cv_update_rho.energy
            )
        """
        # modify Temperature (energy) maintain pressure equilibrium
        kin_energy = 0.5*np.dot(cv_update_rho.velocity, cv_update_rho.velocity)
        positive_pressure = actx.np.greater(pressure_update_rho, 1.e-12)
        r = gas_model.eos.gas_const(species_mass_fractions=spec_lim)
        temperature_update_y = pressure_update_rho/r/mass_lim

        energy_lim = actx.np.where(
            positive_pressure,
            mass_lim*(gas_model.eos.get_internal_energy(temperature_update_y,
                      #species_mass_fractions=spec_lim/mass_lim)
                      species_mass_fractions=spec_lim)
                      + kin_energy),
            cv_update_rho.energy
        )
        """

        """
        # where species limiting was done, reset the temperature back to tseed
        limit_y = actx.np.zeros_like(cv.mass)
        for i in range(0, nspecies):
            limit_y += actx.np.abs(theta_spec[i])

        temperature_update_y = actx.np.where(actx.np.greater(limit_y, 0.),
                      temperature_seed, -1.)

        energy_lim = actx.np.where(actx.np.greater(temperature_update_y, 0.),
            mass_lim*(gas_model.eos.get_internal_energy(temperature_update_y,
                      species_mass_fractions=spec_lim)
                      + kin_energy),
            cv_update_rho.energy
        )
        """

        cv_update_y = make_conserved(dim=dim,
                                     mass=cv_update_rho.mass,
                                     energy=cv_update_rho.energy,
                                     momentum=cv_update_rho.momentum,
                                     species_mass=cv_update_rho.mass*spec_lim)
    else:
        cv_update_y = cv_update_rho

    if print_stuff and isinstance(dd.domain_tag, VolumeDomainTag):
        np.set_printoptions(threshold=sys.maxsize, precision=16)

        print("After mass fraction limiting")
        temperature_update_y = gas_model.eos.temperature(
            cv=cv_update_y, temperature_seed=temperature_seed)
        pressure_update_y = gas_model.eos.pressure(
            cv=cv_update_y, temperature=temperature_update_y)
        data = actx.to_numpy(temperature_update_y)
        print(f"temperature_update_y \n {data[0][index]}")
        data = actx.to_numpy(pressure_update_y)
        print(f"pressure_update_y \n {data[0][index]}")
        for i in range(0, nspecies):
            data = actx.to_numpy(cv_update_y.species_mass_fractions)
            print(f"Y_update_y[{i}] \n {data[i][0][index]}")

    ##################
    # 3.0 find the average element cv and pressure
    ##################
    cv_updated = cv_update_y
    temperature_updated = gas_model.eos.temperature(
        cv=cv_updated, temperature_seed=temperature_seed)
    pressure_updated = gas_model.eos.pressure(
        cv=cv_updated, temperature=temperature_updated)

    #print(f"{pressure_updated=}")
    #entropy = actx.np.log(pressure_updated/cv_updated.mass**1.4)
    #print(f"{entropy=}")

    elem_avg_cv = _element_average_cv(dcoll, cv_updated, dd)
    elem_avg_temp = gas_model.eos.temperature(
        cv=elem_avg_cv, temperature_seed=temperature_seed)
    elem_avg_pres = gas_model.eos.pressure(
        cv=elem_avg_cv, temperature=elem_avg_temp)

    #print(f"{elem_avg_pres=}")
    #avg_entropy = actx.np.log(elem_avg_pres/elem_avg_cv.mass**1.4)
    #print(f"{avg_entropy=}")

    # use an entropy function to keep pressure positive and entropy
    # above some minimum value
    # not sure which gamma to use here? the average state?
    gamma = gas_model.eos.gamma(cv_updated, temperature_updated)
    gamma_avg = gas_model.eos.gamma(elem_avg_cv, elem_avg_temp)
    mmin = 1.e-12
    theta_smin = (pressure_updated -
                  math.exp(limiter_smin)*cv_updated.mass**gamma)
    theta_smin_i = op.elementwise_min(dcoll, dd, theta_smin)

    # in some cases, the average pressure is too small, we need to satisfy
    # elem_avg_pres > math.exp(limiter_smin)*elem_avg_cv.mass**gamma
    # compute a safe pressure such that this is always true and use it to compute
    # a safe average energy
    safe_pressure = math.exp(limiter_smin)*elem_avg_cv.mass**gamma_avg - toler
    r_avg = gas_model.eos.gas_const(
        species_mass_fractions=elem_avg_cv.species_mass_fractions)
    safe_temperature = safe_pressure/elem_avg_cv.mass/r_avg
    kin_energy = 0.5*np.dot(elem_avg_cv.velocity, elem_avg_cv.velocity)
    safe_energy = elem_avg_cv.mass*(
        gas_model.eos.get_internal_energy(
            safe_temperature,
            species_mass_fractions=elem_avg_cv.species_mass_fractions)
        + kin_energy)

    #print(f"{safe_energy=}")
    safe_energy = actx.np.where(
        actx.np.less(math.exp(limiter_smin)*elem_avg_cv.mass**gamma_avg,
                     elem_avg_pres),
        elem_avg_cv.energy, safe_energy)

    #print(f"{safe_pressure=}")
    #print(f"{safe_energy=}")
    #print(f"{elem_avg_cv.energy=}")
    theta_savg = actx.np.maximum(
        elem_avg_pres, safe_pressure) -\
        math.exp(limiter_smin)*elem_avg_cv.mass**gamma_avg
    elem_avg_cv_safe = elem_avg_cv.replace(energy=safe_energy)

    """
    check_temperature_updated = gas_model.eos.temperature(
        cv=elem_avg_cv_safe, temperature_seed=temperature_seed)
    check_pressure_updated = gas_model.eos.pressure(
        cv=elem_avg_cv_safe, temperature=check_temperature_updated)
    check_entropy_updated = actx.np.log(check_pressure_updated/elem_avg_cv.mass**1.4)

    print(f"{check_temperature_updated=}")
    print(f"{check_pressure_updated=}")
    print(f"{check_entropy_updated=}")

    print(f"{theta_savg=}")
    """

    theta_pressure = actx.np.maximum(0.,
        actx.np.where(actx.np.less(theta_smin_i + toler, mmin),
                      (mmin-theta_smin_i)/(theta_savg - theta_smin_i),
                      0.)
    )

    #print(f"{theta_pressure=}")

    ##################
    # 4.0 limit cv where the entropy minimum function is violated
    #     this in turn keeps the pressure positive
    ##################
    mass_lim = cv_updated.mass + theta_pressure*(
        elem_avg_cv_safe.mass - cv_updated.mass)
    mom_lim = make_obj_array([cv_updated.momentum[i] +
        theta_pressure*(elem_avg_cv_safe.momentum[i] - cv_updated.momentum[i])
        for i in range(dim)
    ])
    energy_lim = (cv_updated.energy +
                  theta_pressure*(elem_avg_cv_safe.energy - cv_updated.energy))
    spec_lim = make_obj_array([cv_updated.species_mass[i] +
        theta_pressure*(elem_avg_cv_safe.species_mass[i] -
                        cv_updated.species_mass[i])
        for i in range(0, nspecies)
    ])

    cv_lim = make_conserved(dim=dim, mass=mass_lim, energy=energy_lim,
                            momentum=mom_lim,
                            species_mass=spec_lim)

    if print_stuff and isinstance(dd.domain_tag, VolumeDomainTag):
        np.set_printoptions(threshold=sys.maxsize, precision=16)

        temperature_final = gas_model.eos.temperature(
            cv=cv_lim, temperature_seed=temperature_seed)
        pressure_final = gas_model.eos.pressure(
            cv=cv_lim, temperature=temperature_final)

        def get_temperature_update_limit(cv, temperature):
            y = cv.species_mass_fractions
            e = gas_model.eos.internal_energy(cv)/cv.mass
            return actx.np.abs(
                gas_model.eos._pyrometheus_mech.get_temperature_update_energy(
                    e, temperature, y))

        temp_resid = get_temperature_update_limit(
            cv_lim, temperature_final)/temperature_final

        # run through a temperature solve manually, print out the updates

        num_iter = 20

        def do_temperature_iter(cv, tseed):
            y = cv.species_mass_fractions
            t_i = temperature_seed
            print(f" First: {actx.to_numpy(t_i)[0][index]=}")
            e = gas_model.eos.internal_energy(cv)/cv.mass
            for _ in range(num_iter):
                t_resid = (gas_model.eos._pyrometheus_mech.
                    get_temperature_update_energy(e, t_i, y))
                t_i = t_i + t_resid
                data_t_i = actx.to_numpy(t_i)[0][index]
                data_t_resid = actx.to_numpy(t_resid)[0][index]
                print(f"iter {_=}: {data_t_i=}, {data_t_resid=}")

        #do_temperature_iter(cv_lim, temperature_seed)
        # initial state
        print(f"{theta_rho=}")
        #print(f"{theta_pressure=}")
        #print(f"{theta_spec=}")
        #print(f"{cv_lim.species_mass_fractions=}")
        print(f"{temperature_final}")
        #print(f"{temp_resid=}")
        print("All done limiting")
        data = actx.to_numpy(temp_resid)
        print(f"temp_resid \n {data[0][index]}")
        data = actx.to_numpy(theta_rho)
        print(f"theta_rho \n {data[0][index]}")
        data = actx.to_numpy(theta_pressure)
        print(f"theta_pressure \n {data[0][index]}")
        for i in range(0, nspecies):
            data = actx.to_numpy(theta_spec)
            print(f"theta_Y[{i}] \n {data[i][0][index]}")
        data = actx.to_numpy(cv_lim.mass)
        print(f"cv_lim.mass \n {data[0][index]}")
        data = actx.to_numpy(temperature_final)
        print(f"temperature_final \n {data[0][index]}")
        data = actx.to_numpy(pressure_final)
        print(f"pressure_final \n {data[0][index]}")

    if viz_theta:
        return make_obj_array([cv_lim, theta_rho,
                               theta_spec, theta_pressure])
    else:
        return cv_lim
        #return cv_update_rho


@mpi_entry_point
def main(actx_class, restart_filename=None, target_filename=None,
         user_input_file=None, use_overintegration=False,
         casename=None, log_path="log_data", use_esdg=False,
         disable_fallbacks=False):

    allow_fallbacks = not disable_fallbacks
    # control log messages
    logger = logging.getLogger(__name__)
    logger.propagate = False

    if (logger.hasHandlers()):
        logger.handlers.clear()

    # send info level messages to stdout
    h1 = logging.StreamHandler(sys.stdout)
    f1 = SingleLevelFilter(logging.INFO, False)
    h1.addFilter(f1)
    logger.addHandler(h1)

    # send everything else to stderr
    h2 = logging.StreamHandler(sys.stderr)
    f2 = SingleLevelFilter(logging.INFO, True)
    h2.addFilter(f2)
    logger.addHandler(h2)

    from mpi4py import MPI
    comm = MPI.COMM_WORLD
    rank = comm.Get_rank()
    nparts = comm.Get_size()

    from mirgecom.simutil import global_reduce as _global_reduce
    global_reduce = partial(_global_reduce, comm=comm)

    if casename is None:
        casename = "mirgecom"

    # logging and profiling
    logname = log_path + "/" + casename + ".sqlite"

    if rank == 0:
        log_dir = os.path.dirname(logname)
        if log_dir and not os.path.exists(log_dir):
            os.makedirs(log_dir)
    comm.Barrier()

    logmgr = initialize_logmgr(True,
        filename=logname, mode="wu", mpi_comm=comm)

    # set up driver parameters
    from mirgecom.simutil import configurate
    from mirgecom.io import read_and_distribute_yaml_data
    input_data = read_and_distribute_yaml_data(comm, user_input_file)

    use_gmsh = configurate("use_gmsh", input_data, True)
    from mirgecom.array_context import initialize_actx, actx_class_is_profiling
    use_tpe = configurate("use_tensor_product_elements", input_data, False)

    actx = initialize_actx(actx_class, comm,
                           use_axis_tag_inference_fallback=allow_fallbacks,
                           use_einsum_inference_fallback=allow_fallbacks)
    queue = getattr(actx, "queue", None)
    use_profiling = actx_class_is_profiling(actx_class)
    alloc = getattr(actx, "allocator", None)

    # i/o frequencies
    nviz = configurate("nviz", input_data, 500)
    nrestart = configurate("nrestart", input_data, 5000)
    nhealth = configurate("nhealth", input_data, 1)
    nstatus = configurate("nstatus", input_data, 1)

    # garbage collection frequency
    ngarbage = configurate("ngarbage", input_data, 10)

    # verbosity for what gets written to viz dumps, increase for more stuff
    viz_level = configurate("viz_level", input_data, 1)
    # control the time interval for writing viz dumps
    viz_interval_type = configurate("viz_interval_type", input_data, 0)

    # default timestepping control
    advance_time = configurate("advance_time", input_data, True)
    integrator = configurate("integrator", input_data, "rk4")
    current_dt = configurate("current_dt", input_data, 1.e-8)
    t_final = configurate("t_final", input_data, 1.e-7)
    t_viz_interval = configurate("t_viz_interval", input_data, 1.e-8)
    current_cfl = configurate("current_cfl", input_data, 1.0)
    constant_cfl = configurate("constant_cfl", input_data, False)

    # these are modified below for a restart
    current_t = 0
    t_start = 0.
    t_wall_start = 0.
    current_step = 0
    first_step = 0
    last_viz_interval = 0
    force_eval = True

    # default health status bounds
    health_pres_min = configurate("health_pres_min", input_data, 0.1)
    health_pres_max = configurate("health_pres_max", input_data, 2.e6)
    health_temp_min = configurate("health_temp_min", input_data, 1.0)
    health_temp_max = configurate("health_temp_max", input_data, 5000.)
    health_mass_frac_min = configurate("health_mass_frac_min", input_data, -1.0)
    health_mass_frac_max = configurate("health_mass_frac_max", input_data, 2.0)

    # discretization and model control
    order = configurate("order", input_data, 2)
    viz_order = configurate("viz_order", input_data, order)
    quadrature_order = configurate("quadrature_order", input_data, -1)
    alpha_sc = configurate("alpha_sc", input_data, 0.3)
    kappa_sc = configurate("kappa_sc", input_data, 0.5)
    s0_sc = configurate("s0_sc", input_data, -5.0)

    drop_order_strength = configurate("drop_order_strength", input_data, 0.)
    use_drop_order = False
    if drop_order_strength > 0.:
        use_drop_order = True

    av2_mu0 = configurate("av2_mu0", input_data, 0.1)
    av2_beta0 = configurate("av2_beta0", input_data, 6.0)
    av2_kappa0 = configurate("av2_kappa0", input_data, 1.0)
    av2_d0 = configurate("av2_d0", input_data, 0.1)
    av2_prandtl0 = configurate("av2_prandtl0", input_data, 0.9)
    av2_mu_s0 = configurate("av2_mu_s0", input_data, 0.)
    av2_kappa_s0 = configurate("av2_kappa_s0", input_data, 0.)
    av2_beta_s0 = configurate("av2_beta_s0", input_data, 0.01)
    av2_d_s0 = configurate("av2_d_s0", input_data, 0.)
    smooth_char_length = configurate("smooth_char_length", input_data, 5)
    smooth_char_length_alpha = configurate("smooth_char_length_alpha",
                                           input_data, 0.025)
    use_smoothed_char_length = False
    if smooth_char_length > 0:
        use_smoothed_char_length = True

    smoothness_alpha = configurate("smoothness_alpha", input_data, 0.1)
    smoothness_tau = configurate("smoothness_tau", input_data, 0.01)

    dim = configurate("dimen", input_data, 2)
    inv_num_flux = configurate("inv_num_flux", input_data, "rusanov")
    mesh_filename = configurate("mesh_filename", input_data, "data/actii_2d.msh")
    generate_mesh = configurate("generate_mesh", input_data, True)
    mesh_partition_prefix = configurate("mesh_partition_prefix",
                                        input_data, "actii_2d")
    noslip = configurate("noslip", input_data, True)
    use_1d_part = configurate("use_1d_part", input_data, True)

    # setting these to none in the input file toggles the check for that
    # boundary off provides support for legacy runs only where you could
    # specify boundary tags that were unused in certain cases
    use_outflow_boundary = configurate(
        "use_outflow_boundary", input_data, "none")
    use_inflow_boundary = configurate(
        "use_inflow_boundary", input_data, "none")
    use_flow_boundary = configurate(
        "use_flow_boundary", input_data, "prescribed")
    use_injection_boundary = configurate(
        "use_injection_boundary", input_data, "none")
    use_upstream_injection_boundary = configurate(
        "use_upstream_injection_boundary", input_data, "none")
    use_wall_boundary = configurate(
        "use_wall_boundary", input_data, "isothermal_noslip")
    use_interface_boundary = configurate(
        "use_interface_boundary", input_data, "none")
    use_symmetry_boundary = configurate(
        "use_symmetry_boundary", input_data, "none")
    use_slip_wall_boundary = configurate(
        "use_slip_wall_boundary", input_data, "none")
    use_noslip_wall_boundary = configurate(
        "use_noslip_wall_boundary", input_data, "none")

    outflow_pressure = configurate("outflow_pressure", input_data, 100.0)
    ramp_beginP = configurate("ramp_beginP", input_data, 100.0)
    ramp_endP = configurate("ramp_endP", input_data, 1000.0)
    ramp_time_start = configurate("ramp_time_start", input_data, 0.0)
    ramp_time_interval = configurate("ramp_time_interval", input_data, 1.e-4)

    # for each tagged boundary surface, what are they assigned to be
    # isothermal wall -> wall when current running simulation support is not needed
    #
    # wall_interface is automatically generated from a shared fluid/solid volume
    # interface and only when the solid volume is turned off by use_wall
    bndry_config = {"outflow": use_outflow_boundary,
                    "inflow": use_inflow_boundary,
                    "flow": use_flow_boundary,
                    "injection": use_injection_boundary,
                    "upstream_injection": use_upstream_injection_boundary,
                    "isothermal_wall": use_wall_boundary,
                    "wall": use_wall_boundary,
                    "slip_wall": use_slip_wall_boundary,
                    "noslip_wall": use_noslip_wall_boundary,
                    "symmetry": use_symmetry_boundary,
                    "wall_interface": use_interface_boundary}

    # list of strings that are allowed to defined boundary conditions
    allowed_boundary_types = [
        "none",
        "isothermal_noslip",
        "isothermal_slip",
        "adiabatic_noslip",
        "adiabatic_slip",
        "pressure_outflow",
        "riemann_outflow",
        "prescribed",
        "isentropic_pressure_ramp"
    ]

    # boundary sanity check
    def boundary_type_sanity(boundary, boundary_type):
        if boundary_type not in allowed_boundary_types:
            error_message = ("Invalid boundary specification "
                             f"{boundary_type} for {boundary}")
            if rank == 0:
                raise RuntimeError(error_message)

    for bnd in bndry_config:
        boundary_type_sanity(bnd, bndry_config[bnd])

    # material properties and models options
    gas_mat_prop = configurate("gas_mat_prop", input_data, 0)
    nspecies = configurate("nspecies", input_data, 0)

    spec_diff = configurate("spec_diff", input_data, 1.e-4)
    eos_type = configurate("eos", input_data, 0)
    transport_type = configurate("transport", input_data, 0)
    use_lewis_transport = configurate("use_lewis_transport", input_data, False)
    # for pyrometheus, number of newton iterations
    pyro_temp_iter = configurate("pyro_temp_iter", input_data, 3)
    # for pyrometheus, toleranace for temperature residual
    pyro_temp_tol = configurate("pyro_temp_tol", input_data, 1.e-4)

    # for overwriting the default fluid material properties
    fluid_gamma = configurate("fluid_gamma", input_data, -1.)
    fluid_mw = configurate("fluid_mw", input_data, -1.)
    fluid_kappa = configurate("fluid_kappa", input_data, -1.)
    fluid_mu = configurate("mu", input_data, -1.)

    # rhs control
    use_axisymmetric = configurate("use_axisymmetric", input_data, False)
    use_combustion = configurate("use_combustion", input_data, True)
    use_wall = configurate("use_wall", input_data, True)
    use_wall_ox = configurate("use_wall_ox", input_data, True)
    use_wall_mass = configurate("use_wall_mass", input_data, True)
    use_ignition = configurate("use_ignition", input_data, 0)
    use_injection_source = configurate("use_injection_source", input_data, True)
    use_injection = configurate("use_injection", input_data, True)
    init_injection = configurate("init_injection", input_data, False)
    use_upstream_injection = configurate("use_upstream_injection", input_data, False)

    # outflow sponge location and strength
    use_sponge = configurate("use_sponge", input_data, True)
    use_time_dependent_sponge = configurate("use_time_dependent_sponge",
                                            input_data, False)
    sponge_sigma = configurate("sponge_sigma", input_data, 1.0)

    # artificial viscosity control
    #    0 - none
    #    1 - physical viscosity based, div(velocity) indicator
    #    2 - physical viscosity based, indicators and diffusion for all transport
    use_av = configurate("use_av", input_data, 0)

    # species limiter
    #    0 - none
    #    1 - limit in on call to make_fluid_state
    use_species_limiter = configurate("use_species_limiter", input_data, 0)
    limiter_smin = configurate("limiter_smin", input_data, 10)

    # Filtering is implemented according to HW Sec. 5.3
    # The modal response function is e^-(alpha * eta ^ 2s), where
    # - alpha is a user parameter (defaulted like HW's)
    # - eta := (mode - N_c)/(N - N_c)
    # - N_c := cutoff mode ( = *filter_frac* x order)
    # - s := order of the filter (divided by 2)
    # Modes below N_c are unfiltered. Modes above Nc are weighted
    # by the modal response function described above.
    #
    # Two different filters can be used with the prediction driver.
    # 1) Solution filtering: filters the solution every *soln_nfilter* steps
    # 2) RHS filtering: filters the RHS every substep
    #
    # Turn on SOLUTION filtering by setting soln_nfilter > 0
    # Turn on RHS filtering by setting use_rhs_filter = 1.
    #
    # --- Filtering settings ---
    # ------ Solution filtering
    # filter every *nfilter* steps (-1 = no filtering)
    soln_nfilter = configurate("soln_nfilter", input_data, -1)
    soln_filter_frac = configurate("soln_filter_frac", input_data, 0.5)
    soln_filter_cutoff = configurate("soln_filter_cutoff", input_data, -1)
    soln_filter_order = configurate("soln_filter_order", input_data, 8)

    # Alpha value suggested by:
    # JSH/TW Nodal DG Methods, Section 5.3
    # DOI: 10.1007/978-0-387-72067-8
    soln_filter_alpha_default = -1.0*np.log(np.finfo(float).eps)
    soln_filter_alpha = configurate("soln_filter_alpha", input_data,
                                    soln_filter_alpha_default)
    # ------ RHS filtering
    use_rhs_filter = configurate("use_rhs_filter", input_data, False)
    rhs_filter_frac = configurate("rhs_filter_frac", input_data, 0.5)
    rhs_filter_cutoff = configurate("rhs_filter_cutoff", input_data, -1)
    rhs_filter_order = configurate("rhs_filter_order", input_data, 8)
    rhs_filter_alpha = configurate("rhs_filter_alpha", input_data,
                                   soln_filter_alpha_default)

    # initialization configuration
    init_case = configurate("init_case", input_data, "y3prediction")
    actii_init_case = configurate("actii_init_case", input_data, "cav5")

    # Shock 1D flow properties
    pres_bkrnd = configurate("pres_bkrnd", input_data, 100.)
    temp_bkrnd = configurate("temp_bkrnd", input_data, 300.)
    mach = configurate("mach", input_data, 2.0)
    shock_loc_x = configurate("shock_loc_x", input_data, 0.05)
    fuel_loc_x = configurate("fuel_loc_x", input_data, 0.07)

    # Shock 1D mesh properties
    mesh_size = configurate("mesh_size", input_data, 0.001)
    bl_ratio = configurate("bl_ratio", input_data, 3)
    interface_ratio = configurate("interface_ratio", input_data, 2)
    transfinite = configurate("transfinite", input_data, False)
    mesh_angle = configurate("mesh_angle", input_data, 0.)

    # mixing layer flow properties
    vorticity_thickness = configurate("vorticity_thickness", input_data, 0.32e-3)

    # ACTII flow properties
    total_pres_inflow = configurate("total_pres_inflow", input_data, 2.745e5)
    total_temp_inflow = configurate("total_temp_inflow", input_data, 2076.43)
    mf_o2 = configurate("mass_fraction_o2", input_data, 0.273)

    # injection flow properties
    total_pres_inj = configurate("total_pres_inj", input_data, 50400.)
    total_temp_inj = configurate("total_temp_inj", input_data, 300.)
    total_pres_inj_upstream = configurate("total_pres_inj_upstream",
                                          input_data, total_pres_inj)
    total_temp_inj_upstream = configurate("total_temp_inj_upstream",
                                          input_data, total_temp_inj)
    mach_inj = configurate("mach_inj", input_data, 1.0)

    # parameters to adjust the shape of the initialization
    vel_sigma = configurate("vel_sigma", input_data, 1000)
    temp_sigma = configurate("temp_sigma", input_data, 1250)
    # adjusted to match the mass flow rate
    vel_sigma_inj = configurate("vel_sigma_inj", input_data, 5000)
    temp_sigma_inj = configurate("temp_sigma_inj", input_data, 5000)
    temp_wall = 300

    # wall stuff
    wall_penalty_amount = configurate("wall_penalty_amount", input_data, 0)
    wall_time_scale = configurate("wall_time_scale", input_data, 1)
    wall_material = configurate("wall_material", input_data, 0)

    # use fluid average diffusivity by default
    wall_insert_ox_diff = spec_diff

    # Averaging from https://www.azom.com/article.aspx?ArticleID=1630
    # for graphite
    wall_insert_rho = configurate("wall_insert_rho", input_data, 1625)
    wall_insert_cp = configurate("wall_insert_cp", input_data, 770)
    wall_insert_kappa = configurate("wall_insert_kappa", input_data, 247.5)

    # Averaging from http://www.matweb.com/search/datasheet.aspx?bassnum=MS0001
    # for steel
    wall_surround_rho = configurate("wall_surround_rho", input_data, 7.9e3)
    wall_surround_cp = configurate("wall_surround_cp", input_data, 470)
    wall_surround_kappa = configurate("wall_surround_kappa", input_data, 48)

    # initialize the ignition spark
    spark_init_time = configurate("ignition_init_time", input_data, 999999999.)
    spark_strength = configurate("ignition_strength", input_data, 2.e7)
    spark_duration = configurate("ignition_duration", input_data, 1.e-8)
    spark_diameter = configurate("ignition_diameter", input_data, 0.0025)
    spark_init_loc_x = configurate("ignition_init_loc_x", input_data, 0.677)
    spark_init_loc_y = configurate("ignition_init_loc_y", input_data, -0.021)
    spark_init_loc_z = configurate("ignition_init_loc_z", input_data, 0.0)

    # initialize the injection source
    injection_source_init_time = configurate("injection_source_init_time",
                                             input_data, 999999999.)
    injection_source_ramp_time = configurate("injection_source_ramp_time",
                                             input_data, 1.e-4)
    injection_source_mass = configurate("injection_source_mass",
                                        input_data, 2.)
    injection_source_mom_x = configurate("injection_source_mom_x",
                                         input_data, 3.)
    injection_source_mom_y = configurate("injection_source_mom_y",
                                         input_data, 3.)
    injection_source_mom_z = configurate("injection_source_mom_z",
                                         input_data, 0.)
    injection_source_energy = configurate("injection_source_energy",
                                          input_data, 1.e3)
    injection_source_diameter = configurate("injection_source_diameter",
                                            input_data, 0.0025)
    injection_source_loc_x = configurate("injection_source_loc_x",
                                              input_data, 0.677)
    injection_source_loc_y = configurate("injection_source_loc_y",
                                         input_data, -0.021)
    injection_source_loc_z = configurate("injection_source_loc_z",
                                         input_data, 0.0)

    # initialization for the sponge
    inlet_sponge_x0 = configurate("inlet_sponge_x0", input_data, 0.225)
    inlet_sponge_thickness = configurate("inlet_sponge_thickness", input_data, 0.015)
    outlet_sponge_x0 = configurate("outlet_sponge_x0", input_data, 0.89)
    outlet_sponge_thickness = configurate("outlet_sponge_thickness",
                                          input_data, 0.04)
    inj_sponge_x0 = configurate("inj_sponge_x0", input_data, 0.645)
    inj_sponge_thickness = configurate("inj_sponge_thickness", input_data, 0.005)
    upstream_inj_sponge_y0 = configurate("upstream_inj_sponge_y0",
                                         input_data, -0.01753)

    # param sanity check
    allowed_integrators = ["rk4", "euler", "lsrk54", "lsrk144",
                           "compiled_lsrk54", "ssprk43"]
    if integrator not in allowed_integrators:
        error_message = "Invalid time integrator: {}".format(integrator)
        raise RuntimeError(error_message)

    if integrator == "compiled_lsrk54":
        if rank == 0:
            print("Setting force_eval = False for pre-compiled time integration")
        force_eval = False

    if viz_interval_type > 2:
        error_message = "Invalid value for viz_interval_type [0-2]"
        raise RuntimeError(error_message)

    s0_sc = np.log10(1.0e-4 / np.power(order, 4))
    if rank == 0:
        print(f"Shock capturing parameters: alpha {alpha_sc}, "
              f"s0 {s0_sc}, kappa {kappa_sc}")

    # use_av=1 specific parameters
    # flow stagnation temperature
    static_temp = 2076.43
    # steepness of the smoothed function
    theta_sc = 100
    # cutoff, smoothness below this value is ignored
    beta_sc = 0.01
    gamma_sc = 1.5

    if rank == 0:
        if use_smoothed_char_length:
            print("Smoothing characteristic length for use in artificial viscosity")
            print(f"smoothing_alpha {smooth_char_length_alpha}")

        if use_av > 0:
            print(f"Artificial viscosity {smoothness_alpha=}")
            print(f"Artificial viscosity {smoothness_tau=}")

        if use_av == 0:
            print("Artificial viscosity disabled")
        elif use_av == 1:
            print("Artificial viscosity using modified physical viscosity")
            print("Using velocity divergence indicator")
            print(f"Shock capturing parameters: alpha {alpha_sc}, "
                  f"gamma_sc {gamma_sc}"
                  f"theta_sc {theta_sc}, beta_sc {beta_sc}, Pr 0.75, "
                  f"stagnation temperature {static_temp}")
        elif use_av == 2:
            print("Artificial viscosity using modified transport properties")
            print("\t mu, beta, kappa")
            # MJA update this
            print(f"Shock capturing parameters:"
                  f"\n\tav_mu {av2_mu0}"
                  f"\n\tav_beta {av2_beta0}"
                  f"\n\tav_kappa {av2_kappa0}"
                  f"\n\tav_prantdl {av2_prandtl0}"
                  f"\nstagnation temperature {static_temp}")
        elif use_av == 3:
            print("Artificial viscosity using modified transport properties")
            print("\t mu, beta, kappa, D")
            print(f"Shock capturing parameters:"
                  f"\tav_mu {av2_mu0}"
                  f"\tav_beta {av2_beta0}"
                  f"\tav_kappa {av2_kappa0}"
                  f"\tav_d {av2_d0}"
                  f"\tav_prantdl {av2_prandtl0}"
                  f"stagnation temperature {static_temp}")
        else:
            error_message = "Unknown artifical viscosity model {}".format(use_av)
            raise RuntimeError(error_message)

    if rank == 0:
        print("\n#### Simluation control data: ####")
        print(f"\tnrestart = {nrestart}")
        print(f"\tnhealth = {nhealth}")
        print(f"\tnstatus = {nstatus}")
        if constant_cfl == 1:
            print(f"\tConstant cfl mode, current_cfl = {current_cfl}")
        else:
            print(f"\tConstant dt mode, current_dt = {current_dt}")
        print(f"\tt_final = {t_final}")
        print(f"\torder = {order}")
        print(f"\tdimension = {dim}")
        print(f"\tTime integration {integrator}")
        print("   Boundary Conditions:")
        bnd_msg = ""
        for bname, bsetting in bndry_config.items():
            msg_action = "Checking for" if bsetting else "Ignoring"
            bnd_msg = bnd_msg + f"\t{msg_action} {bname} boundary in mesh.\n"
        if rank == 0:
            print(bnd_msg)

        if noslip:
            print("\tInterface wall boundary conditions are noslip for velocity")
        else:
            print("\tInterface wall boundary conditions are slip for velocity")

        print("#### Simluation control data: ####\n")

    if rank == 0:
        print("\n#### Visualization setup: ####")
        if viz_level >= 0:
            print("\tBasic visualization output enabled.")
            print("\t(cv, dv, cfl)")
        if viz_level >= 1:
            print("\tExtra visualization output enabled for derived quantities.")
            print("\t(velocity, mass_fractions, etc.)")
        if viz_level >= 2:
            print("\tNon-dimensional parameter visualization output enabled.")
            print("\t(Re, Pr, etc.)")
        if viz_level >= 3:
            print("\tDebug visualization output enabled.")
            print("\t(rhs, grad_cv, etc.)")
        if viz_interval_type == 0:
            print(f"\tWriting viz data every {nviz} steps.")
        if viz_interval_type == 1:
            print(f"\tWriting viz data roughly every {t_viz_interval} seconds.")
        if viz_interval_type == 2:
            print(f"\tWriting viz data exactly every {t_viz_interval} seconds.")
        print("#### Visualization setup: ####")

    if rank == 0:
        print("\n#### Simluation initialization data: ####")
        if init_case == "y3prediction" or init_case == "y3prediction_ramp":
            print("\tInitializing flow to y3prediction")
            print(f"\tInflow stagnation pressure {total_pres_inflow}")
            print(f"\tInflow stagnation temperature {total_temp_inflow}")
            print(f"\tInjection stagnation pressure {total_pres_inj}")
            print(f"\tInjection stagnation temperature {total_temp_inj}")
            print("\tUpstream injection stagnation pressure"
                  f"{total_pres_inj_upstream}")
            print("\tUpstream injection stagnation temperature"
                  f"{total_temp_inj_upstream}")
        elif init_case == "shock1d":
            print("\tInitializing flow to shock1d")
            print(f"Shock Mach number {mach}")
            print(f"Ambient pressure {pres_bkrnd}")
            print(f"Ambient temperature {temp_bkrnd}")
        elif init_case == "mixing_layer":
            print("\tInitializing flow to mixing_layer")
            print(f"Vorticity thickness {vorticity_thickness}")
            print(f"Ambient pressure {pres_bkrnd}")
        elif init_case == "flame1d":
            print("\tInitializing flow to flame1d")
            print(f"Ambient pressure {pres_bkrnd}")
            print(f"Ambient temperature {temp_bkrnd}")
        elif init_case == "species_diffusion":
            print("\tInitializing flow to species diffusion")
            print(f"Ambient pressure {pres_bkrnd}")
            print(f"Ambient temperature {temp_bkrnd}")
        elif init_case == "wedge":
            print("\tInitializing flow to wedge")
            print(f"Shock Mach number {mach}")
            print(f"Ambient pressure {pres_bkrnd}")
            print(f"Ambient temperature {temp_bkrnd}")
        elif init_case == "unstart":
            print("\tInitializing flow to unstart")
            print(f"\tInflow stagnation pressure {total_pres_inflow}")
            print(f"\tInflow stagnation temperature {total_temp_inflow}")
            print(f"Ambient pressure {pres_bkrnd}")
            print(f"Ambient temperature {temp_bkrnd}")
        else:
            raise SimulationConfigurationError(
                "Invalid initialization configuration specified"
                "Currently supported options are: "
                "\t y3prediction"
                "\t unstart"
                "\t shock1d"
                "\t flame1d"
                "\t wedge"
                "\t mixing_layer"
                "\t species_diffusion"
            )
        print("#### Simluation initialization data: ####")

        print("\n#### Simluation setup data: ####")
        print(f"\tvel_sigma = {vel_sigma}")
        print(f"\ttemp_sigma = {temp_sigma}")
        print(f"\tvel_sigma_injection = {vel_sigma_inj}")
        print(f"\ttemp_sigma_injection = {temp_sigma_inj}")
        print("#### Simluation setup data: ####")

    # spark ignition
    spark_center = np.zeros(shape=(dim,))
    spark_center[0] = spark_init_loc_x
    spark_center[1] = spark_init_loc_y
    if dim == 3:
        spark_center[2] = spark_init_loc_z
    if rank == 0 and use_ignition > 0:
        print("\n#### Ignition control parameters ####")
        print(f"spark center ({spark_center[0]},{spark_center[1]})")
        print(f"spark FWHM {spark_diameter}")
        print(f"spark strength {spark_strength}")
        print(f"ignition time {spark_init_time}")
        print(f"ignition duration {spark_duration}")
        if use_ignition == 1:
            print("spark ignition")
        elif use_ignition == 2:
            print("heat source ignition")
        print("#### Ignition control parameters ####\n")

    # injection mass source
    injection_source_center = np.zeros(shape=(dim,))
    injection_source_center[0] = injection_source_loc_x
    injection_source_center[1] = injection_source_loc_y
    if dim == 3:
        injection_source_center[2] = injection_source_loc_z
    if rank == 0 and use_injection_source is True:
        print("\n#### Injection source control parameters ####")
        print("injection source center ("
              f"{injection_source_center[0]},"
              f"{injection_source_center[1]})")
        if dim == 2:
            print("injection source center ("
                  f"{injection_source_center[0]},"
                  f"{injection_source_center[1]})")
        else:
            print("injection source center ("
                  f"{injection_source_center[0]},"
                  f"{injection_source_center[1]},"
                  f"{injection_source_center[2]})")
        print(f"injection source FWHM {injection_source_diameter}")
        print(f"injection source mass {injection_source_mass}")
        print(f"injection source energy {injection_source_energy}")
        if dim == 2:
            print("injection source mom ("
                  f"{injection_source_mom_x}",
                  f"{injection_source_mom_y}")
        else:
            print("injection source mom ("
                  f"{injection_source_mom_x}",
                  f"{injection_source_mom_y}",
                  f"{injection_source_mom_z}")
        print(f"injection source start time {injection_source_init_time}")
        print("#### Injection source control parameters ####\n")

    def _compiled_stepper_wrapper(state, t, dt, rhs):
        return compiled_lsrk45_step(actx, state, t, dt, rhs)

    timestepper = rk4_step
    if integrator == "euler":
        timestepper = euler_step
    if integrator == "ssprk43":
        timestepper = ssprk43_step
    if integrator == "lsrk54":
        timestepper = lsrk54_step
    if integrator == "lsrk144":
        timestepper = lsrk144_step
    if integrator == "compiled_lsrk54":
        timestepper = _compiled_stepper_wrapper

    flux_msg = "\nSetting inviscid numerical flux to: "
    if use_esdg:
        try:
            from mirgecom.inviscid import entropy_stable_inviscid_facial_flux_rusanov
        except ImportError:
            raise SimulationConfigurationError(
                "ESDG option specified, but MIRGE-Com "
                "is installed without ESDG support. "
                "Try switching your MIRGE-Com branch to "
                "mirgecom@production."
            )
        inviscid_numerical_flux_func = entropy_stable_inviscid_facial_flux_rusanov
        flux_msg = flux_msg + "ESDG/Rusanov with EC/"
        if nspecies == 7:  # FIXME: Add support for 7 passive species?
            inv_flux_type = "Renac for mixtures.\n"
        else:
            inv_flux_type = "Chandrashekar for single gas or passive species.\n"
        flux_msg = flux_msg + inv_flux_type
    else:
        if inv_num_flux == "rusanov":
            inviscid_numerical_flux_func = inviscid_facial_flux_rusanov
            flux_msg = flux_msg + "Rusanov\n"
        elif inv_num_flux == "hll":
            inviscid_numerical_flux_func = inviscid_facial_flux_hll
            flux_msg = flux_msg + "HLL\n"

    flux_msg = flux_msg + "Setting viscous numerical flux to: "
    if use_wall:
        viscous_numerical_flux_func = viscous_facial_flux_harmonic
        flux_msg = flux_msg + "Harmonic\n"
    else:
        viscous_numerical_flux_func = viscous_facial_flux_central
        flux_msg = flux_msg + "Central\n"

    if rank == 0:
        print(flux_msg)

    # }}}

    # constants
    mw_o = 15.999
    mw_o2 = mw_o*2
    mw_co = 28.010
    mw_n2 = 14.0067*2
    mw_c2h4 = 28.05
    mw_h2 = 1.00784*2
    mw_ar = 39.948
    univ_gas_const = 8314.59

    if gas_mat_prop == 0:
        # working gas: O2/N2 #
        #   O2 mass fraction 0.273
        #   gamma = 1.4
        #   cp = 37.135 J/mol-K,
        #   rho= 1.977 kg/m^3 @298K
        gamma = 1.4
        mw = mw_o2*mf_o2 + mw_n2*(1.0 - mf_o2)
    if gas_mat_prop == 1:
        # working gas: Ar #
        #   O2 mass fraction 0.273
        #   gamma = 1.4
        #   cp = 37.135 J/mol-K,
        #   rho= 1.977 kg/m^3 @298K
        gamma = 5/3
        mw = mw_ar

    if fluid_gamma > 0:
        gamma = fluid_gamma

    mf_c2h4 = mw_c2h4/(mw_c2h4 + mw_h2)
    mf_h2 = 1 - mf_c2h4

    # user can reset the mw to whatever they want
    if fluid_mw > 0:
        mw = fluid_mw

    r = univ_gas_const/mw
    cp = r*gamma/(gamma - 1)
    Pr = 0.75

    # viscosity @ 400C, Pa-s
    if gas_mat_prop == 0:
        # working gas: O2/N2 #
        mu_o2 = 3.76e-5
        mu_n2 = 3.19e-5
        mu = mu_o2*mf_o2 + mu_n2*(1-mu_o2)  # 3.3456e-5
    if gas_mat_prop == 1:
        # working gas: Ar #
        mu_ar = 4.22e-5
        mu = mu_ar
    if not fluid_mu < 0:
        mu = fluid_mu

    kappa = cp*mu/Pr
    if fluid_kappa > 0:
        kappa = fluid_kappa
    init_temperature = 300.0

    # don't allow limiting on flows without species
    if nspecies == 0:
        use_injection = False
        use_upstream_injection = False

    # Turn off combustion unless EOS supports it
    if nspecies < 3:
        use_combustion = False

    if nspecies > 3:
        eos_type = 1

    pyro_mech_name = configurate("pyro_mech", input_data, "uiuc_sharp")
    pyro_mech_name_full = f"y3prediction.pyro_mechs.{pyro_mech_name}"

    import importlib
    pyromechlib = importlib.import_module(pyro_mech_name_full)

    if rank == 0:
        print("\n#### Simluation material properties: ####")
        print("#### Fluid domain: ####")
        print(f"\tmu = {mu}")
        print(f"\tkappa = {kappa}")
        print(f"\tPrandtl Number  = {Pr}")
        print(f"\tnspecies = {nspecies}")
        if nspecies == 0:
            print("\tno passive scalars, uniform species mixture")
            if gas_mat_prop == 0:
                print("\tO2/N2 mix material properties.")
            else:
                print("\tAr material properties.")
        elif nspecies <= 3:
            print("\tpassive scalars to track air/fuel/inert mixture, ideal gas eos")
        elif nspecies == 5:
            print("\tfull multi-species initialization with pyrometheus eos")
            print("\tno combustion source terms")
        else:
            print("\tfull multi-species initialization with pyrometheus eos")
            print("\tcombustion source terms enabled")

        if eos_type == 0:
            print("\tIdeal Gas EOS")
        elif eos_type == 1:
            print("\tPyrometheus EOS")
            print(f"\tPyro mechanism {pyro_mech_name}")

        if use_species_limiter == 1:
            print("\nSpecies mass fractions limited to [0:1]")

        if use_wall:
            print("#### Wall domain: ####")

            if wall_material == 0:
                print("\tNon-reactive wall model")
            elif wall_material == 1:
                print("\tReactive wall model for non-porous media")
            elif wall_material == 2:
                print("\tReactive wall model for porous media")
            else:
                error_message = "Unknown wall_material {}".format(wall_material)
                raise RuntimeError(error_message)

            if use_wall_ox:
                print("\tWall oxidizer transport enabled")
            else:
                print("\tWall oxidizer transport disabled")

            if use_wall_mass:
                print("\t Wall mass loss enabled")
            else:
                print("\t Wall mass loss disabled")

            print(f"\tWall density = {wall_insert_rho}")
            print(f"\tWall cp = {wall_insert_cp}")
            print(f"\tWall O2 diff = {wall_insert_ox_diff}")
            print(f"\tWall surround density = {wall_surround_rho}")
            print(f"\tWall surround cp = {wall_surround_cp}")
            print(f"\tWall surround kappa = {wall_surround_kappa}")
            print(f"\tWall time scale = {wall_time_scale}")
            print(f"\tWall penalty = {wall_penalty_amount}")
        else:
            print("\tWall model disabled")
            use_wall_ox = False
            use_wall_mass = False

        print("#### Simluation material properties: ####")

    chem_source_tol = 1.e-10
    # make the eos
    if eos_type == 0:
        eos = IdealSingleGas(gamma=gamma, gas_const=r)
        eos_init = eos
    else:
        from mirgecom.thermochemistry import get_pyrometheus_wrapper_class
        pyro_mech = get_pyrometheus_wrapper_class(
            pyro_class=pyromechlib.Thermochemistry, temperature_niter=pyro_temp_iter,
            zero_level=chem_source_tol)(actx.np)
        eos = PyrometheusMixture(pyro_mech, temperature_guess=init_temperature)
        # seperate gas model for initialization,
        # just to make sure we get converged temperature
        pyro_mech_init = get_pyrometheus_wrapper_class(
            pyro_class=pyromechlib.Thermochemistry, temperature_niter=5,
            zero_level=chem_source_tol)(actx.np)
        eos_init = PyrometheusMixture(pyro_mech_init,
                                      temperature_guess=init_temperature)

    # set the species names
    if eos_type == 0:
        if nspecies == 0:
            species_names = ["inert"]
        elif nspecies == 2:
            species_names = ["air", "fuel"]
        elif nspecies == 3:
            species_names = ["air", "fuel", "inert"]
    else:
        species_names = pyro_mech.species_names

    print(f"{species_names=}")

    # initialize eos and species mass fractions
    y = np.zeros(nspecies)
    y_fuel = np.zeros(nspecies)
    if nspecies == 2:
        y[0] = 1
        y_fuel[1] = 1
    elif nspecies > 4:
        # find name species indicies
        i_c2h4 = -1
        i_h2 = -1
        i_ox = -1
        i_di = -1
        for i in range(nspecies):
            try:
                if species_names[i] == "C2H4":
                    i_c2h4 = i
                if species_names[i] == "H2":
                    i_h2 = i
                if species_names[i] == "O2":
                    i_ox = i
                if species_names[i] == "N2":
                    i_di = i
            except IndexError:
                continue

        # Set the species mass fractions to the free-stream flow
        y[i_ox] = mf_o2
        y[i_di] = 1. - mf_o2
        # Set the species mass fractions to the free-stream flow
        y_fuel[i_c2h4] = mf_c2h4
        y_fuel[i_h2] = mf_h2

    # initialize the transport model
    transport_alpha = 0.6
    transport_beta = 4.093e-7
    transport_sigma = 2.0
    transport_n = 0.666

    # use the species names to populate the default species diffusivities
    default_species_diffusivity = {}
    for species in species_names:
        default_species_diffusivity[species] = spec_diff

    input_species_diffusivity = configurate(
        "species_diffusivity", input_data, default_species_diffusivity)

    # now read the diffusivities from input
    print(f"{input_species_diffusivity}")

    species_diffusivity = spec_diff * np.ones(nspecies)
    for i in range(nspecies):
        species_diffusivity[i] = input_species_diffusivity[species_names[i]]

    transport_le = None
    if use_lewis_transport:
        transport_le = np.ones(nspecies,)

        if nspecies > 4:
            transport_le[i_h2] = 0.2

    if rank == 0:
        if transport_type == 0:
            print("\t Simple transport model:")
            print("\t\t constant viscosity, species diffusivity")
            print(f"\tmu = {mu}")
            print(f"\tkappa = {kappa}")
            print(f"\tspecies diffusivity = {spec_diff}")
        elif transport_type == 1:
            print("\t Power law transport model:")
            print("\t\t temperature dependent viscosity, species diffusivity")
            print(f"\ttransport_alpha = {transport_alpha}")
            print(f"\ttransport_beta = {transport_beta}")
            print(f"\ttransport_sigma = {transport_sigma}")
            print(f"\ttransport_n = {transport_n}")
            if use_lewis_transport:
                print(f"\ttransport Lewis Number = {transport_le}")
            else:
                print(f"\tspecies diffusivity = {species_diffusivity}")
        elif transport_type == 2:
            print("\t Pyrometheus transport model:")
            print("\t\t temperature/mass fraction dependence")
        else:
            error_message = "Unknown transport_type {}".format(transport_type)
            raise RuntimeError(error_message)

    if transport_type == 0:
        physical_transport_model = SimpleTransport(
            viscosity=mu, thermal_conductivity=kappa,
            species_diffusivity=species_diffusivity)
    if transport_type == 1:
        physical_transport_model = PowerLawTransport(
            alpha=transport_alpha, beta=transport_beta,
            sigma=transport_sigma, n=transport_n,
            lewis=transport_le,
            species_diffusivity=species_diffusivity)

    transport_model = physical_transport_model
    if use_av == 1:
        transport_model = ArtificialViscosityTransportDiv(
            physical_transport=physical_transport_model,
            av_mu=alpha_sc, av_prandtl=0.75)
    elif use_av == 2:
        transport_model = ArtificialViscosityTransportDiv2(
            physical_transport=physical_transport_model,
            av_mu=av2_mu0, av_beta=av2_beta0, av_kappa=av2_kappa0,
            av_prandtl=av2_prandtl0)
    elif use_av == 3:
        transport_model = ArtificialViscosityTransportDiv3(
            physical_transport=physical_transport_model,
            av_mu=av2_mu0, av_beta=av2_beta0,
            av_kappa=av2_kappa0, av_d=av2_d0,
            av_prandtl=av2_prandtl0)

    # with transport and eos sorted out, build the gas model
    gas_model = GasModel(eos=eos, transport=transport_model)

    # select the initialization case
    if init_case == "shock1d":

        # init params
        disc_location = np.zeros(shape=(dim,))
        fuel_location = np.zeros(shape=(dim,))

        disc_location[0] = shock_loc_x
        fuel_location[0] = fuel_loc_x

        # parameters to adjust the shape of the initialization
        temp_wall = 300

        # normal shock properties for a calorically perfect gas
        # state 1: pre-shock
        # state 2: post-shock
        rho_bkrnd = pres_bkrnd/r/temp_bkrnd
        c_bkrnd = math.sqrt(gamma*pres_bkrnd/rho_bkrnd)
        velocity1 = -mach*c_bkrnd

        gamma1 = gamma
        gamma2 = gamma

        rho1 = rho_bkrnd
        pressure1 = pres_bkrnd
        temperature1 = temp_bkrnd

        pressure_ratio = (2.*gamma*mach*mach-(gamma-1.))/(gamma+1.)
        density_ratio = (gamma+1.)*mach*mach/((gamma-1.)*mach*mach+2.)

        rho2 = rho1*density_ratio
        pressure2 = pressure1*pressure_ratio
        temperature2 = pressure2/rho2/r
        # shock stationary frame
        velocity2 = velocity1*(1/density_ratio)
        temp_wall = temperature1

        # for non-calorically perfect gas, we iterate on the density ratio,
        # until we converge
        if eos_type > 0:
            if shock_loc_x < fuel_loc_x:
                y1 = y
                y2 = y
            else:
                y1 = y_fuel
                y2 = y_fuel

            rho1 = pyro_mech.get_density(pressure1, temperature1, y1)

            # guess a density ratio (rho1/rho2)
            density_ratio = 0.1
            rho2 = rho1/density_ratio
            enthalpy1 = gas_model.eos.get_internal_energy(
                temperature1, y1) + pressure1/rho1
            # iteratively solve the shock hugoniot
            error = 100
            while error > 1e-8:
                pressure2 = pressure1 + rho1*velocity1**2*(1 - density_ratio)
                enthalpy2 = enthalpy1 + 0.5*velocity1**2*(1 - (density_ratio)**2)

                # find temperature from new energy and get an updated density
                energy2 = enthalpy2 - pressure2/rho2
                temperature2 = pyro_mech.get_temperature(energy2, temperature2, y2)
                rho2_old = rho2
                rho2 = pyro_mech.get_density(pressure2, temperature2, y2)

                # compute the error in density and form a new density ratio
                error = np.abs((rho2 - rho2_old)/rho2_old)
                density_ratio = rho1/rho2
                velocity2 = velocity1*(density_ratio)

            gamma1 = (pyro_mech.get_mixture_specific_heat_cp_mass(temperature1, y1) /
                      pyro_mech.get_mixture_specific_heat_cv_mass(temperature1, y1))
            gamma2 = (pyro_mech.get_mixture_specific_heat_cp_mass(temperature2, y1) /
                      pyro_mech.get_mixture_specific_heat_cv_mass(temperature2, y1))

        # convert to shock moving frame
        velocity2 = velocity2 - velocity1
        velocity1 = 0.

        vel_left = np.zeros(shape=(dim,))
        vel_right = np.zeros(shape=(dim,))
        vel_cross = np.zeros(shape=(dim,))
        vel_cross[1] = 0

        plane_normal = np.zeros(shape=(dim,))
        theta = mesh_angle/180.*np.pi
        plane_normal[0] = np.cos(theta)
        plane_normal[1] = np.sin(theta)
        plane_normal = plane_normal/np.linalg.norm(plane_normal)

        vel_left = (velocity2 - velocity1)*plane_normal

        pressure1_total = pres_bkrnd*(1 + (gamma-1)/2*mach**2)**(gamma/(gamma-1))
        temperature1_total = temp_bkrnd*(1 + (gamma-1)/2*mach**2)

        mach2 = vel_left[0]/np.sqrt(gamma2*pressure2/rho2)
        pressure2_total = pressure2*(1 + (gamma-1)/2*mach2**2)**(gamma/(gamma-1))
        temperature2_total = temperature2*(1 + (gamma-1)/2*mach2**2)

        if rank == 0:
            print("#### Simluation initialization data: ####")
            print(f"\tshock Mach number {mach}")
            print(f"\tpre-shock gamma {gamma1}")
            print(f"\tpre-shock temperature {temperature1}")
            print(f"\tpre-shock pressure {pressure1}")
            print(f"\tpre-shock rho {rho1}")
            print(f"\tpre-shock velocity {velocity1}")
            print(f"\tpre-shock total pressure {pressure1_total}")
            print(f"\tpre-shock total temperature {temperature1_total}")

            print(f"\tpost-shock gamma {gamma2}")
            print(f"\tpost-shock temperature {temperature2}")
            print(f"\tpost-shock pressure {pressure2}")
            print(f"\tpost-shock rho {rho2}")
            print(f"\tpost-shock velocity {velocity2}")
            print(f"\tpost-shock total pressure {pressure2_total}")
            print(f"\tpost-shock total temperature {temperature2_total}")
            print(f"\tpost-shock mach {mach2}")

        bulk_init = PlanarDiscontinuityMulti(
            dim=dim,
            nspecies=nspecies,
            disc_location=disc_location,
            disc_location_species=fuel_location,
            normal_dir=plane_normal,
            sigma=0.001,
            pressure_left=pressure2,
            pressure_right=pressure1,
            temperature_left=temperature2,
            temperature_right=temperature1,
            velocity_left=vel_left,
            velocity_right=vel_right,
            velocity_cross=vel_cross,
            species_mass_left=y,
            species_mass_right=y_fuel,
            temp_wall=temp_bkrnd,
            vel_sigma=vel_sigma,
            temp_sigma=temp_sigma)
    if init_case == "mixing_layer":
        temperature = 300.
        pressure = 101325.

        y_mix_air = np.zeros(nspecies, dtype=object)
        y_mix_fuel = np.zeros(nspecies, dtype=object)

        y_mix_fuel[0] = 1
        y_mix_air[2] = 0.232
        y_mix_air[8] = 1 - 0.232

        from y3prediction.mixing_layer import MixingLayerCold
        bulk_init = MixingLayerCold(
            dim=dim, nspecies=nspecies,
            mach_fuel=0.3, mach_air=0.1,
            temp_fuel=500, temp_air=300,
            y_fuel=y_mix_fuel, y_air=y_mix_air,
            vorticity_thickness=vorticity_thickness,
            pressure=pres_bkrnd
        )
    if init_case == "flame1d":

        # init params
        disc_location = np.zeros(shape=(dim,))
        fuel_location = np.zeros(shape=(dim,))

        # the init is set up to keep species constant across the shock, so put the
        # fuel and shock discontinuities on top of each other
        disc_location[0] = shock_loc_x
        fuel_location[0] = shock_loc_x

        # parameters to adjust the shape of the initialization
        temp_wall = 300

        #mech_data = get_mechanism_input("uiuc_updated")
        mech_file = (f"{pyro_mech_name}.yaml")

        print(f"{mech_file=}")
        import cantera
        cantera_soln = cantera.Solution(f"{mech_file}", "gas")

        # Initial temperature, pressure, and mixutre mole fractions are needed to
        # set up the initial state in Cantera.
        temp_unburned = 300.0
        temp_ignition = 2000.0
        # Parameters for calculating the amounts of fuel, oxidizer, and inert species
        # for pure C2H4
        stoich_ratio = 3.0
        equiv_ratio = 1.0
        ox_di_ratio = 0.21
        # Grab the array indices for specific species
        i_fu = cantera_soln.species_index("C2H4")
        i_ox = cantera_soln.species_index("O2")
        i_di = cantera_soln.species_index("N2")
        x = np.zeros(nspecies)
        # Set the species mole fractions according to our desired fuel/air mixture
        x[i_fu] = (ox_di_ratio*equiv_ratio)/(stoich_ratio+ox_di_ratio*equiv_ratio)
        x[i_ox] = stoich_ratio*x[i_fu]/equiv_ratio
        x[i_di] = (1.0-ox_di_ratio)*x[i_ox]/ox_di_ratio
        pres_unburned = 101325.0

        # Let the user know about how Cantera is being initilized
        print(f"Input state (T,P,X) = ({temp_unburned}, {pres_unburned}, {x}")
        # Set Cantera internal gas temperature, pressure, and mole fractios
        cantera_soln.TPX = temp_unburned, pres_unburned, x
        # Pull temperature, total density, mass fractions, and pressure from Cantera
        # We need total density, and mass fractions to initialize the state.
        y_unburned = np.zeros(nspecies)
        can_t, rho_unburned, y_unburned = cantera_soln.TDY

        # *can_t*, *can_p* should not differ (significantly) from user's initial data
        # but we want to use exactly the same starting point as Cantera,
        # so we use Cantera's version of these data.

        # now find the conditions for the burned gas
        cantera_soln.TP = temp_ignition, pres_unburned
        cantera_soln.equilibrate("TP")
        temp_burned, rho_burned, y_burned = cantera_soln.TDY
        pres_burned = cantera_soln.P

        if rank == 0:
            print("#### Simluation initialization data: ####")
            #print(f"\tflame speed {mach}")
            #print(f"\tunburned gamma {gamma1}")
            print(f"\tunburned temperature {temp_unburned}")
            print(f"\tunburned pressure {pres_burned}")
            print(f"\tunburned rho {rho_unburned}")
            for i in range(nspecies):
                print(f"\tunburned Y[{species_names[i]}] {y_unburned[i]}")

            #print(f"\tburned gamma {gamma2}")
            print(f"\tburned temperature {temp_burned}")
            print(f"\tburned pressure {pres_burned}")
            print(f"\tburned rho {rho_burned}")
            for i in range(nspecies):
                print(f"\tburned Y[{species_names[i]}] {y_burned[i]}")

        vel_burned = np.zeros(shape=(dim,))
        vel_unburned = np.zeros(shape=(dim,))
        plane_normal = np.zeros(shape=(dim,))
        plane_normal[0] = 1

        #return;

        bulk_init = PlanarDiscontinuityMulti(
            dim=dim,
            nspecies=nspecies,
            disc_location=disc_location,
            disc_location_species=fuel_location,
            normal_dir=plane_normal,
            sigma=0.001,
            pressure_left=pres_unburned,
            pressure_right=pres_burned,
            temperature_left=temp_unburned,
            temperature_right=temp_burned,
            velocity_left=vel_unburned,
            velocity_right=vel_burned,
            species_mass_left=y_unburned,
            species_mass_right=y_burned,
            temp_wall=temp_bkrnd,
            vel_sigma=vel_sigma,
            temp_sigma=temp_sigma)
    elif init_case == "species_diffusion":

        velocity = np.zeros(shape=(dim,))
        pressure = pres_bkrnd
        temperature = temp_bkrnd
        rho = pressure/r/temperature

        centers = make_obj_array([np.zeros(shape=(dim,)) for i in range(nspecies)])
        spec_y0s = np.zeros(shape=(nspecies,))
        spec_amplitudes = .5*np.ones(shape=(nspecies,))

        if rank == 0:
            print("#### Simluation initialization data: ####")
            print(f"\ttemperature {temperature}")
            print(f"\tpressure {pressure}")
            print(f"\trho {rho}")
            print(f"\tvelocity {velocity}")

        bulk_init = MulticomponentLump(
            dim=dim, nspecies=nspecies,
            rho0=rho, p0=pressure, velocity=velocity,
            spec_centers=centers,
            spec_y0s=spec_y0s,
            spec_amplitudes=spec_amplitudes,
            sigma=0.1
        )

    elif init_case == "wedge":

        velocity = np.zeros(shape=(dim,))
        temperature = 300.
        pressure = 100000.
        rho = pressure/r/temperature
        c = np.sqrt(gamma*pressure/rho)
        velocity[1] = c*mach

        if rank == 0:
            print("#### Simluation initialization data: ####")
            print(f"\tshock Mach number {mach}")
            print(f"\ttemperature {temperature}")
            print(f"\tpressure {pressure}")
            print(f"\trho {rho}")
            print(f"\tvelocity {velocity}")

        bulk_init = Uniform(
            dim=dim,
            velocity=velocity,
            pressure=pressure,
            temperature=temperature
        )

    if init_case == "unstart":

        # init params
        disc_location = np.zeros(shape=(dim,))
        fuel_location = np.zeros(shape=(dim,))
        disc_location[1] = shock_loc_x
        fuel_location[1] = 10000.
        plane_normal = np.zeros(shape=(dim,))

        # parameters to adjust the shape of the initialization
        temp_wall = 300

        #
        # isentropic expansion based on the area ratios between the
        # inlet (r=54e-3m) and the throat (r=3.167e-3)
        #
        vel_inflow = np.zeros(shape=(dim,))
        vel_outflow = np.zeros(shape=(dim,))

        throat_height = 6.3028e-3
        inlet_height = 13.0e-3
        inlet_area_ratio = inlet_height/throat_height
        if use_axisymmetric:
            inlet_area_ratio *= inlet_area_ratio

        inlet_mach = getMachFromAreaRatio(area_ratio=inlet_area_ratio,
                                          gamma=gamma,
                                          mach_guess=0.01)
        pres_inflow = getIsentropicPressure(mach=inlet_mach,
                                            P0=total_pres_inflow,
                                            gamma=gamma)
        temp_inflow = getIsentropicTemperature(mach=inlet_mach,
                                               T0=total_temp_inflow,
                                               gamma=gamma)

        if eos_type == 0:
            rho_inflow = pres_inflow/temp_inflow/r
            sos = math.sqrt(gamma*pres_inflow/rho_inflow)
            inlet_gamma = gamma
        else:
            rho_inflow = pyro_mech.get_density(p=pres_inflow,
                                              temperature=temp_inflow,
                                              mass_fractions=y)
            inlet_gamma = (
                pyro_mech.get_mixture_specific_heat_cp_mass(temp_inflow, y) /
                pyro_mech.get_mixture_specific_heat_cv_mass(temp_inflow, y))

            gamma_error = (gamma - inlet_gamma)
            gamma_guess = inlet_gamma
            toler = 1.e-6
            # iterate over the gamma/mach since gamma = gamma(T)
            while gamma_error > toler:

                inlet_mach = getMachFromAreaRatio(area_ratio=inlet_area_ratio,
                                                  gamma=gamma_guess,
                                                  mach_guess=0.01)
                pres_inflow = getIsentropicPressure(mach=inlet_mach,
                                                    P0=total_pres_inflow,
                                                    gamma=gamma_guess)
                temp_inflow = getIsentropicTemperature(mach=inlet_mach,
                                                       T0=total_temp_inflow,
                                                       gamma=gamma_guess)

                rho_inflow = pyro_mech.get_density(p=pres_inflow,
                                                  temperature=temp_inflow,
                                                  mass_fractions=y)
                inlet_gamma = \
                    (pyro_mech.get_mixture_specific_heat_cp_mass(temp_inflow, y) /
                     pyro_mech.get_mixture_specific_heat_cv_mass(temp_inflow, y))
                gamma_error = (gamma_guess - inlet_gamma)
                gamma_guess = inlet_gamma

            sos = math.sqrt(inlet_gamma*pres_inflow/rho_inflow)

        vel_inflow[1] = inlet_mach*sos
        plane_normal = np.zeros(shape=(dim,))
        theta = np.pi/2.
        plane_normal[0] = np.cos(theta)
        plane_normal[1] = np.sin(theta)
        plane_normal = plane_normal/np.linalg.norm(plane_normal)

        if rank == 0:
            print("#### Simluation initialization data: ####")
            print(f"\tinlet Mach number {inlet_mach}")
            print(f"\tinlet gamma {inlet_gamma}")
            print(f"\tinlet temperature {temp_inflow}")
            print(f"\tinlet pressure {pres_inflow}")
            print(f"\tinlet rho {rho_inflow}")
            print(f"\tinlet velocity {vel_inflow[1]}")
            #print(f"final inlet pressure {pres_inflow_final}")

        bulk_init = PlanarDiscontinuityMulti(
            dim=dim,
            nspecies=nspecies,
            disc_location=disc_location,
            disc_location_species=fuel_location,
            normal_dir=plane_normal,
            sigma=0.002,
            pressure_left=pres_inflow,
            pressure_right=pres_bkrnd,
            temperature_left=temp_inflow,
            temperature_right=temp_bkrnd,
            velocity_left=vel_inflow,
            velocity_right=vel_outflow,
            velocity_cross=vel_outflow,
            species_mass_left=y,
            species_mass_right=y_fuel,
            temp_wall=temp_bkrnd,
            y_top=0.013,
            y_bottom=-0.013,
            vel_sigma=vel_sigma,
            temp_sigma=temp_sigma)

    elif init_case == "y3prediction_ramp":

        # parameters to adjust the shape of the initialization
        temp_wall = 300

        #
        # isentropic expansion based on the area ratios between the
        # inlet (r=54e-3m) and the throat (r=3.167e-3)
        #
        vel_inflow = np.zeros(shape=(dim,))
        vel_outflow = np.zeros(shape=(dim,))
        vel_injection = np.zeros(shape=(dim,))
        vel_injection_upstream = np.zeros(shape=(dim,))

        throat_height = 3.61909e-3
        inlet_height = 54.129e-3
        inlet_area_ratio = inlet_height/throat_height

        inlet_mach = getMachFromAreaRatio(area_ratio=inlet_area_ratio,
                                          gamma=gamma,
                                          mach_guess=0.01)
        temp_inflow = getIsentropicTemperature(mach=inlet_mach,
                                               T0=total_temp_inflow,
                                               gamma=gamma)

        # MJA
        # this is better than the way Isentropic Inflow does things,
        # i've removed teh repeated computation of the Isentropic Properties
        # since I know the ramp values at the start, I can just hard code
        # them into the pressure ramp function
        # go back and update the boundary conditions to do the same thing
        #
        # also extend this to be a class so I can have one for each boundary
        inlet_ramp_beginP = getIsentropicPressure(mach=inlet_mach,
                                                  P0=ramp_beginP,
                                                  gamma=gamma)
        inlet_ramp_endP = getIsentropicPressure(mach=inlet_mach,
                                                  P0=ramp_endP,
                                                  gamma=gamma)

        def inlet_ramp_pressure(t):
            return actx.np.where(
                actx.np.greater(t, ramp_time_start),
                actx.np.minimum(
                    inlet_ramp_endP,
                    inlet_ramp_beginP + ((t - ramp_time_start) / ramp_time_interval
                        * (inlet_ramp_endP - inlet_ramp_beginP))),
                inlet_ramp_beginP)

        pres_inflow = inlet_ramp_pressure(current_t)

        # only the eos_type == 0 side of this is being exercised right now
        # we need to think more carefully about what to do when gamma
        # is variable, and how to pass that in
        if eos_type == 0:
            rho_inflow = pres_inflow/temp_inflow/r
            sos = math.sqrt(gamma*pres_inflow/rho_inflow)
            inlet_gamma = gamma
        else:
            rho_inflow = pyro_mech.get_density(p=pres_inflow,
                                              temperature=temp_inflow,
                                              mass_fractions=y)
            inlet_gamma = (
                pyro_mech.get_mixture_specific_heat_cp_mass(temp_inflow, y) /
                pyro_mech.get_mixture_specific_heat_cv_mass(temp_inflow, y))

            gamma_error = (gamma - inlet_gamma)
            gamma_guess = inlet_gamma
            toler = 1.e-6
            # iterate over the gamma/mach since gamma = gamma(T)
            while gamma_error > toler:

                inlet_mach = getMachFromAreaRatio(area_ratio=inlet_area_ratio,
                                                  gamma=gamma_guess,
                                                  mach_guess=0.01)
                pres_inflow = getIsentropicPressure(mach=inlet_mach,
                                                    P0=total_pres_inflow,
                                                    gamma=gamma_guess)
                temp_inflow = getIsentropicTemperature(mach=inlet_mach,
                                                       T0=total_temp_inflow,
                                                       gamma=gamma_guess)

                rho_inflow = pyro_mech.get_density(p=pres_inflow,
                                                  temperature=temp_inflow,
                                                  mass_fractions=y)
                inlet_gamma = \
                    (pyro_mech.get_mixture_specific_heat_cp_mass(temp_inflow, y) /
                     pyro_mech.get_mixture_specific_heat_cv_mass(temp_inflow, y))
                gamma_error = (gamma_guess - inlet_gamma)
                gamma_guess = inlet_gamma

            sos = math.sqrt(inlet_gamma*pres_inflow/rho_inflow)

        vel_inflow[0] = inlet_mach*sos

        if rank == 0:
            print("#### Simluation initialization data: ####")
            print(f"\tinlet Mach number {inlet_mach}")
            print(f"\tinlet gamma {inlet_gamma}")
            print(f"\tinlet temperature {temp_inflow}")
            print(f"\tinlet pressure {pres_inflow}")
            print(f"\tinlet pressure begin {inlet_ramp_beginP}")
            print(f"\tinlet pressure end {inlet_ramp_endP}")
            print(f"\tinlet rho {rho_inflow}")
            print(f"\tinlet velocity {vel_inflow[0]}")
            #print(f"final inlet pressure {pres_inflow_final}")

        """
        #MJA not yet, need to figure out what to do here
        injection_ramp_beginP = getIsentropicPressure(mach=inlet_mach,
                                                      P0=injection_ramp_beginP,
                                                      gamma=gamma)
        injection_ramp_endP = getIsentropicPressure(mach=inlet_mach,
                                                    P0=injection_ramp_endP,
                                                    gamma=gamma)

        def injection_ramp_pressure(t):
            return actx.np.where(
                actx.np.greater(t, ramp_time_start),
                actx.np.minimum(
                    injection_ramp_endP,
                    injection_ramp_beginP +
                    ((t - injection_ramp_time_start) / injection_ramp_time_interval
                        * (injection_ramp_endP - injection_ramp_beginP))),
                injection_ramp_beginP)

        pres_injection = injection_ramp_pressure(current_t)
        """

        gamma_injection = gamma
        mach_inj = 1.0
        if eos_type == 0:
            gamma_injection = gamma
        else:
            #MJA: Todo, get the gamma from cantera to get the correct
            # inflow properties
            # needs to be iterative with the call below
            gamma_injection = 0.5*(1.24 + 1.4)

        pres_injection = getIsentropicPressure(mach=mach_inj,
                                               P0=total_pres_inj,
                                               gamma=gamma_injection)
        temp_injection = getIsentropicTemperature(mach=mach_inj,
                                                  T0=total_temp_inj,
                                                  gamma=gamma_injection)

        if eos_type == 0:
            rho_injection = pres_injection/temp_injection/r
            sos = math.sqrt(gamma_injection*pres_injection/rho_injection)
        else:
            rho_injection = pyro_mech.get_density(p=pres_injection,
                                                  temperature=temp_injection,
                                                  mass_fractions=y_fuel)
            gamma_guess = \
                (pyro_mech.get_mixture_specific_heat_cp_mass(
                    temp_injection, y_fuel) /
                 pyro_mech.get_mixture_specific_heat_cv_mass(
                    temp_injection, y_fuel))

            gamma_error = np.abs(gamma_guess - gamma_injection)
            toler = 1.e-6
        # iterate over the gamma/mach since gamma = gamma(T)
            while gamma_error > toler:

                pres_injection = getIsentropicPressure(mach=mach_inj,
                                                       P0=total_pres_inj,
                                                       gamma=gamma_guess)
                temp_injection = getIsentropicTemperature(mach=mach_inj,
                                                          T0=total_temp_inj,
                                                          gamma=gamma_guess)
                rho_injection = pyro_mech.get_density(p=pres_injection,
                                                      temperature=temp_injection,
                                                      mass_fractions=y_fuel)
                gamma_injection = \
                    (pyro_mech.get_mixture_specific_heat_cp_mass(
                        temp_injection, y_fuel) /
                     pyro_mech.get_mixture_specific_heat_cv_mass(
                         temp_injection, y_fuel))
                gamma_error = np.abs(gamma_guess - gamma_injection)
                gamma_guess = gamma_injection

            sos = math.sqrt(gamma_injection*pres_injection/rho_injection)

        vel_injection[0] = -mach_inj*sos

        if rank == 0:
            print("\t********")
            print(f"\tinjector Mach number {mach_inj}")
            print(f"\tinjector gamma {gamma_injection}")
            print(f"\tinjector temperature {temp_injection}")
            print(f"\tinjector pressure {pres_injection}")
            print(f"\tinjector rho {rho_injection}")
            print(f"\tinjector velocity {vel_injection[0]}")

        # upstream injection
        gamma_injection_upstream = gamma_injection
        # injection mach number
        pres_injection_upstream = \
            getIsentropicPressure(mach=mach_inj,
                                  P0=total_pres_inj_upstream,
                                  gamma=gamma_injection_upstream)
        temp_injection_upstream = \
            getIsentropicTemperature(mach=mach_inj,
                                     T0=total_temp_inj_upstream,
                                     gamma=gamma_injection_upstream)

        if eos_type == 0:
            rho_injection_upstream = \
                pres_injection_upstream/temp_injection_upstream/r
            sos_upstream = math.sqrt(
                gamma_injection_upstream *
                pres_injection_upstream/rho_injection_upstream)
        else:
            rho_injection_upstream = \
                pyro_mech.get_density(
                    p=pres_injection_upstream,
                    temperature=temp_injection_upstream,
                    mass_fractions=y_fuel)
            gamma_guess = \
                (pyro_mech.get_mixture_specific_heat_cp_mass(
                    temp_injection_upstream, y_fuel) /
                 pyro_mech.get_mixture_specific_heat_cv_mass(
                    temp_injection_upstream, y_fuel))

            gamma_error = np.abs(gamma_guess - gamma_injection_upstream)
            toler = 1.e-6
            # iterate over the gamma/mach since gamma = gamma(T)
            while gamma_error > toler:

                pres_injection_upstream = \
                    getIsentropicPressure(mach=mach_inj,
                                          P0=total_pres_inj_upstream,
                                          gamma=gamma_guess)
                temp_injection_upstream = \
                    getIsentropicTemperature(mach=mach_inj,
                                             T0=total_temp_inj_upstream,
                                             gamma=gamma_guess)
                rho_injection_upstream = \
                    pyro_mech.get_density(
                        p=pres_injection_upstream,
                        temperature=temp_injection_upstream,
                        mass_fractions=y_fuel)
                gamma_injection_upstream = \
                    (pyro_mech.get_mixture_specific_heat_cp_mass(
                        temp_injection_upstream, y_fuel) /
                     pyro_mech.get_mixture_specific_heat_cv_mass(
                        temp_injection_upstream, y_fuel))
                gamma_error = np.abs(gamma_guess -
                                       gamma_injection_upstream)
                gamma_guess = gamma_injection_upstream

            sos_upstream = math.sqrt(
                gamma_injection_upstream*pres_injection_upstream /
                rho_injection_upstream)

        vel_injection_upstream[1] = mach_inj*sos_upstream

        if rank == 0:
            print("\t********")
            print(f"\tUpstream injector Mach number {mach_inj}")
            print("\tUpstream injector gamma "
                  f"{gamma_injection_upstream}")
            print("\tUpstream injector temperature "
                  f"{temp_injection_upstream}")
            print("\tUpstream injector pressure "
                  f"{pres_injection_upstream}")
            print(f"\tUpstream injector rho {rho_injection_upstream}")
            print("\tUpstream injector velocity "
                  f"{vel_injection_upstream[1]}")
            print("#### Simluation initialization data: ####\n")

        if actii_init_case == "cav8":
            from y3prediction.actii_y3_cav8 import InitACTIIRamp
        else:
            error_message = "Ramping init not fully implemented for cav5 config"

        bulk_init = InitACTIIRamp(
            dim=dim,
            nspecies=nspecies,
            disc_sigma=500.,
            pressure_bulk=pres_bkrnd,
            temperature_bulk=temp_bkrnd,
            velocity_bulk=vel_outflow,
            mass_frac_bulk=y,
            pressure_inlet=pres_inflow,
            temperature_inlet=temp_inflow,
            velocity_inlet=vel_inflow,
            mass_frac_inlet=y,
            pressure_outlet=pres_bkrnd,
            temperature_outlet=temp_bkrnd,
            velocity_outlet=vel_outflow,
            mass_frac_outlet=y,
            pressure_injection=pres_injection,
            temperature_injection=temp_injection,
            velocity_injection=vel_injection,
            mass_frac_injection=y_fuel,
            pressure_injection_upstream=pres_injection_upstream,
            temperature_injection_upstream=temp_injection_upstream,
            velocity_injection_upstream=vel_injection_upstream,
            mass_frac_injection_upstream=y_fuel,
            inlet_pressure_func=inlet_ramp_pressure,
            temp_wall=temp_bkrnd,
            temp_sigma_injection=temp_sigma_inj,
            vel_sigma_injection=vel_sigma_inj,
            vel_sigma=vel_sigma,
            temp_sigma=temp_sigma)

    elif init_case == "y3prediction":
        #
        # stagnation tempertuare 2076.43 K
        # stagnation pressure 2.745e5 Pa
        #
        # isentropic expansion based on the area ratios between the
        # inlet (r=54e-3m) and the throat (r=3.167e-3)
        #
        vel_inflow = np.zeros(shape=(dim,))
        vel_outflow = np.zeros(shape=(dim,))
        vel_injection = np.zeros(shape=(dim,))
        vel_injection_upstream = np.zeros(shape=(dim,))

        throat_height = 3.61909e-3
        inlet_height = 54.129e-3
        outlet_height = 34.5e-3
        inlet_area_ratio = inlet_height/throat_height
        outlet_area_ratio = outlet_height/throat_height

        inlet_mach = getMachFromAreaRatio(area_ratio=inlet_area_ratio,
                                          gamma=gamma,
                                          mach_guess=0.01)
        pres_inflow = getIsentropicPressure(mach=inlet_mach,
                                            P0=total_pres_inflow,
                                            gamma=gamma)
        temp_inflow = getIsentropicTemperature(mach=inlet_mach,
                                               T0=total_temp_inflow,
                                               gamma=gamma)

        if eos_type == 0:
            rho_inflow = pres_inflow/temp_inflow/r
            sos = math.sqrt(gamma*pres_inflow/rho_inflow)
            inlet_gamma = gamma
        else:
            rho_inflow = pyro_mech.get_density(p=pres_inflow,
                                              temperature=temp_inflow,
                                              mass_fractions=y)
            inlet_gamma = (
                pyro_mech.get_mixture_specific_heat_cp_mass(temp_inflow, y) /
                pyro_mech.get_mixture_specific_heat_cv_mass(temp_inflow, y))

            gamma_error = (gamma - inlet_gamma)
            gamma_guess = inlet_gamma
            toler = 1.e-6
            # iterate over the gamma/mach since gamma = gamma(T)
            while gamma_error > toler:

                inlet_mach = getMachFromAreaRatio(area_ratio=inlet_area_ratio,
                                                  gamma=gamma_guess,
                                                  mach_guess=0.01)
                pres_inflow = getIsentropicPressure(mach=inlet_mach,
                                                    P0=total_pres_inflow,
                                                    gamma=gamma_guess)
                temp_inflow = getIsentropicTemperature(mach=inlet_mach,
                                                       T0=total_temp_inflow,
                                                       gamma=gamma_guess)

                rho_inflow = pyro_mech.get_density(p=pres_inflow,
                                                  temperature=temp_inflow,
                                                  mass_fractions=y)
                inlet_gamma = \
                    (pyro_mech.get_mixture_specific_heat_cp_mass(temp_inflow, y) /
                     pyro_mech.get_mixture_specific_heat_cv_mass(temp_inflow, y))
                gamma_error = (gamma_guess - inlet_gamma)
                gamma_guess = inlet_gamma

            sos = math.sqrt(inlet_gamma*pres_inflow/rho_inflow)

        vel_inflow[0] = inlet_mach*sos

        if rank == 0:
            print("#### Simluation initialization data: ####")
            print(f"\tinlet Mach number {inlet_mach}")
            print(f"\tinlet gamma {inlet_gamma}")
            print(f"\tinlet temperature {temp_inflow}")
            print(f"\tinlet pressure {pres_inflow}")
            print(f"\tinlet rho {rho_inflow}")
            print(f"\tinlet velocity {vel_inflow[0]}")
            #print(f"final inlet pressure {pres_inflow_final}")

        outlet_mach = getMachFromAreaRatio(area_ratio=outlet_area_ratio,
                                           gamma=gamma,
                                           mach_guess=1.1)
        pres_outflow = getIsentropicPressure(mach=outlet_mach,
                                             P0=total_pres_inflow,
                                             gamma=gamma)
        temp_outflow = getIsentropicTemperature(mach=outlet_mach,
                                                T0=total_temp_inflow,
                                                gamma=gamma)

        if eos_type == 0:
            rho_outflow = pres_outflow/temp_outflow/r
            sos = math.sqrt(gamma*pres_outflow/rho_outflow)
            outlet_gamma = gamma
        else:
            rho_outflow = pyro_mech.get_density(p=pres_outflow,
                                                temperature=temp_outflow,
                                                mass_fractions=y)
            outlet_gamma = \
                (pyro_mech.get_mixture_specific_heat_cp_mass(temp_outflow, y) /
                 pyro_mech.get_mixture_specific_heat_cv_mass(temp_outflow, y))

            gamma_error = (gamma - outlet_gamma)
            gamma_guess = outlet_gamma
            toler = 1.e-6
            # iterate over the gamma/mach since gamma = gamma(T)
            while gamma_error > toler:

                outlet_mach = getMachFromAreaRatio(area_ratio=outlet_area_ratio,
                                                  gamma=gamma_guess,
                                                  mach_guess=1.1)
                pres_outflow = getIsentropicPressure(mach=outlet_mach,
                                                    P0=total_pres_inflow,
                                                    gamma=gamma_guess)
                temp_outflow = getIsentropicTemperature(mach=outlet_mach,
                                                       T0=total_temp_inflow,
                                                       gamma=gamma_guess)
                rho_outflow = pyro_mech.get_density(p=pres_outflow,
                                                    temperature=temp_outflow,
                                                    mass_fractions=y)
                outlet_gamma = \
                    (pyro_mech.get_mixture_specific_heat_cp_mass(temp_outflow, y) /
                     pyro_mech.get_mixture_specific_heat_cv_mass(temp_outflow, y))
                gamma_error = (gamma_guess - outlet_gamma)
                gamma_guess = outlet_gamma

        vel_outflow[0] = outlet_mach*math.sqrt(gamma*pres_outflow/rho_outflow)

        if rank == 0:
            print("\t********")
            print(f"\toutlet Mach number {outlet_mach}")
            print(f"\toutlet gamma {outlet_gamma}")
            print(f"\toutlet temperature {temp_outflow}")
            print(f"\toutlet pressure {pres_outflow}")
            print(f"\toutlet rho {rho_outflow}")
            print(f"\toutlet velocity {vel_outflow[0]}")

        gamma_injection = gamma
        if nspecies > 0:
            # injection mach number
            if eos_type == 0:
                gamma_injection = gamma
            else:
                #MJA: Todo, get the gamma from cantera to get the correct
                # inflow properties
                # needs to be iterative with the call below
                gamma_injection = 0.5*(1.24 + 1.4)

            pres_injection = getIsentropicPressure(mach=mach_inj,
                                                   P0=total_pres_inj,
                                                   gamma=gamma_injection)
            temp_injection = getIsentropicTemperature(mach=mach_inj,
                                                      T0=total_temp_inj,
                                                      gamma=gamma_injection)

            if eos_type == 0:
                rho_injection = pres_injection/temp_injection/r
                sos = math.sqrt(gamma_injection*pres_injection/rho_injection)
            else:
                rho_injection = pyro_mech.get_density(p=pres_injection,
                                                      temperature=temp_injection,
                                                      mass_fractions=y_fuel)
                gamma_guess = \
                    (pyro_mech.get_mixture_specific_heat_cp_mass(
                        temp_injection, y_fuel) /
                     pyro_mech.get_mixture_specific_heat_cv_mass(
                        temp_injection, y_fuel))

                gamma_error = np.abs(gamma_guess - gamma_injection)
                toler = 1.e-6
                # iterate over the gamma/mach since gamma = gamma(T)
                while gamma_error > toler:

                    pres_injection = getIsentropicPressure(mach=mach_inj,
                                                           P0=total_pres_inj,
                                                           gamma=gamma_guess)
                    temp_injection = getIsentropicTemperature(mach=mach_inj,
                                                              T0=total_temp_inj,
                                                              gamma=gamma_guess)
                    rho_injection = pyro_mech.get_density(p=pres_injection,
                                                          temperature=temp_injection,
                                                          mass_fractions=y_fuel)
                    gamma_injection = \
                        (pyro_mech.get_mixture_specific_heat_cp_mass(
                            temp_injection, y_fuel) /
                         pyro_mech.get_mixture_specific_heat_cv_mass(
                             temp_injection, y_fuel))
                    gamma_error = np.abs(gamma_guess - gamma_injection)
                    gamma_guess = gamma_injection

                sos = math.sqrt(gamma_injection*pres_injection/rho_injection)

            vel_injection[0] = -mach_inj*sos

            if rank == 0:
                print("\t********")
                print(f"\tinjector Mach number {mach_inj}")
                print(f"\tinjector gamma {gamma_injection}")
                print(f"\tinjector temperature {temp_injection}")
                print(f"\tinjector pressure {pres_injection}")
                print(f"\tinjector rho {rho_injection}")
                print(f"\tinjector velocity {vel_injection[0]}")

            # upstream injection
            if use_upstream_injection:
                gamma_injection_upstream = gamma_injection
                if nspecies > 0:
                    # injection mach number
                    pres_injection_upstream = \
                        getIsentropicPressure(mach=mach_inj,
                                              P0=total_pres_inj_upstream,
                                              gamma=gamma_injection_upstream)
                    temp_injection_upstream = \
                        getIsentropicTemperature(mach=mach_inj,
                                                 T0=total_temp_inj_upstream,
                                                 gamma=gamma_injection_upstream)

                    if eos_type == 0:
                        rho_injection_upstream = \
                            pres_injection_upstream/temp_injection_upstream/r
                        sos_upstream = math.sqrt(
                            gamma_injection_upstream *
                            pres_injection_upstream/rho_injection_upstream)
                    else:
                        rho_injection_upstream = \
                            pyro_mech.get_density(
                                p=pres_injection_upstream,
                                temperature=temp_injection_upstream,
                                mass_fractions=y_fuel)
                        gamma_guess = \
                            (pyro_mech.get_mixture_specific_heat_cp_mass(
                                temp_injection_upstream, y_fuel) /
                             pyro_mech.get_mixture_specific_heat_cv_mass(
                                temp_injection_upstream, y_fuel))

                        gamma_error = np.abs(gamma_guess - gamma_injection_upstream)
                        toler = 1.e-6
                        # iterate over the gamma/mach since gamma = gamma(T)
                        while gamma_error > toler:

                            pres_injection_upstream = \
                                getIsentropicPressure(mach=mach_inj,
                                                      P0=total_pres_inj_upstream,
                                                      gamma=gamma_guess)
                            temp_injection_upstream = \
                                getIsentropicTemperature(mach=mach_inj,
                                                         T0=total_temp_inj_upstream,
                                                         gamma=gamma_guess)
                            rho_injection_upstream = \
                                pyro_mech.get_density(
                                    p=pres_injection_upstream,
                                    temperature=temp_injection_upstream,
                                    mass_fractions=y_fuel)
                            gamma_injection_upstream = \
                                (pyro_mech.get_mixture_specific_heat_cp_mass(
                                    temp_injection_upstream, y_fuel) /
                                 pyro_mech.get_mixture_specific_heat_cv_mass(
                                    temp_injection_upstream, y_fuel))
                            gamma_error = np.abs(gamma_guess -
                                                   gamma_injection_upstream)
                            gamma_guess = gamma_injection_upstream

                        sos_upstream = math.sqrt(
                            gamma_injection_upstream*pres_injection_upstream /
                            rho_injection_upstream)

                    vel_injection_upstream[1] = mach_inj*sos_upstream

                    if rank == 0:
                        print("\t********")
                        print(f"\tUpstream injector Mach number {mach_inj}")
                        print("\tUpstream injector gamma "
                              f"{gamma_injection_upstream}")
                        print("\tUpstream injector temperature "
                              f"{temp_injection_upstream}")
                        print("\tUpstream injector pressure "
                              f"{pres_injection_upstream}")
                        print(f"\tUpstream injector rho {rho_injection_upstream}")
                        print("\tUpstream injector velocity "
                              f"{vel_injection_upstream[1]}")
                        print("#### Simluation initialization data: ####\n")

        else:
            if rank == 0:
                print("\t********")
                print("\tnspecies=0, injection disabled")

        # read geometry files
        geometry_bottom = None
        geometry_top = None
        if rank == 0:
            from numpy import loadtxt
            geometry_bottom = loadtxt("data/nozzleBottom.dat",
                                      comments="#", unpack=False)
            geometry_top = loadtxt("data/nozzleTop.dat",
                                   comments="#", unpack=False)
        geometry_bottom = comm.bcast(geometry_bottom, root=0)
        geometry_top = comm.bcast(geometry_top, root=0)

        inj_ymin = -0.0243245
        inj_ymax = -0.0227345

        if actii_init_case == "cav8":
            from y3prediction.actii_y3_cav8 import InitACTII
        else:
            from y3prediction.actii_y3_cav5 import InitACTII

        bulk_init = InitACTII(dim=dim,
                              geom_top=geometry_top, geom_bottom=geometry_bottom,
                              P0=total_pres_inflow, T0=total_temp_inflow,
                              temp_wall=temp_wall, temp_sigma=temp_sigma,
                              vel_sigma=vel_sigma, nspecies=nspecies,
                              mass_frac=y, gamma_guess=inlet_gamma,
                              inj_gamma_guess=gamma_injection,
                              inj_pres=total_pres_inj,
                              inj_temp=total_temp_inj,
                              inj_vel=vel_injection,
                              inj_pres_u=total_pres_inj_upstream,
                              inj_temp_u=total_temp_inj_upstream,
                              inj_vel_u=vel_injection_upstream,
                              inj_mass_frac=y_fuel,
                              inj_temp_sigma=temp_sigma_inj,
                              inj_vel_sigma=vel_sigma_inj,
                              inj_ytop=inj_ymax, inj_ybottom=inj_ymin,
                              inj_mach=mach_inj, injection=use_injection)

    viz_path = "viz_data/"
    vizname = viz_path + casename
    restart_path = "restart_data/"
    restart_pattern = (
        restart_path + "{cname}-{step:09d}-{rank:04d}.pkl"
    )

    if restart_filename:  # read the grid from restart data
        restart_filename = f"{restart_filename}-{rank:04d}.pkl"

        from mirgecom.restart import read_restart_data
        restart_data = read_restart_data(actx, restart_filename)
        current_step = restart_data["step"]
        first_step = current_step
        current_t = restart_data["t"]
        last_viz_interval = restart_data["last_viz_interval"]
        t_start = current_t
        if use_wall:
            t_wall_start = restart_data["t_wall"]
        volume_to_local_mesh_data = restart_data["volume_to_local_mesh_data"]
        global_nelements = restart_data["global_nelements"]
        restart_order = int(restart_data["order"])

        restart_nspecies = restart_data["nspecies"]
        #assert restart_data["nparts"] == nparts

        restart_nparts = restart_data["num_parts"]
        if restart_nparts != nparts:
            error_message = \
                "Incorrect number or ranks in target: {}".format(restart_nparts)
            raise RuntimeError(error_message)

    else:  # generate the grid from scratch

        # eventually encapsulate these inside a class for the respective inits
        if init_case == "shock1d" or init_case == "flame1d":

            def get_mesh_data():
                print(f"{generate_mesh=}")
                if generate_mesh is True:
                    if rank == 0:
                        print("Generating mesh from scratch")
                    from y3prediction.shock1d import get_mesh
                    mesh, tag_to_elements = get_mesh(
                        dim=dim, angle=0.*mesh_angle, size=mesh_size,
                        bl_ratio=bl_ratio, interface_ratio=interface_ratio,
                        transfinite=transfinite, use_wall=use_wall,
                        use_quads=use_tpe, use_gmsh=use_gmsh)()
                    from meshmode.mesh.io import read_gmsh
                else:
                    if rank == 0:
                        print("Reading mesh")
                    from meshmode.mesh.io import read_gmsh
                    mesh, tag_to_elements = read_gmsh(
                        mesh_filename, force_ambient_dim=dim,
                        return_tag_to_elements_map=True)

                volume_to_tags = {"fluid": ["fluid"]}
                if use_wall:
                    volume_to_tags["wall"] = ["wall_insert"]
                else:
                    from mirgecom.simutil import extract_volumes
                    mesh, tag_to_elements = extract_volumes(
                        mesh, tag_to_elements, volume_to_tags["fluid"],
                        "wall_interface")

                import sys
                import numpy
                numpy.set_printoptions(threshold=sys.maxsize)
                #print(f"{mesh=}")

                """
                # apply periodicity
                if periodic:

                    from meshmode.mesh.processing import (
                        glue_mesh_boundaries, BoundaryPairMapping)

                    from meshmode import AffineMap
                    bdry_pair_mappings_and_tols = []
                    offset = [0., 0.02]
                    bdry_pair_mappings_and_tols.append((
                        BoundaryPairMapping(
                            "fluid_wall_bottom",
                            "fluid_wall_top",
                            AffineMap(offset=offset)),
                        1e-12))

                    if use_wall:
                        bdry_pair_mappings_and_tols.append((
                            BoundaryPairMapping(
                                "solid_wall_bottom",
                                "solid_wall_top",
                                AffineMap(offset=offset)),
                            1e-12))

                    mesh = glue_mesh_boundaries(mesh, bdry_pair_mappings_and_tols)
                    """
                # print(f"{mesh=}")
                from meshmode.mesh.processing import rotate_mesh_around_axis
                if mesh_angle > 0:
                    mesh = rotate_mesh_around_axis(mesh, theta=theta)

                return mesh, tag_to_elements, volume_to_tags
        elif init_case == "mixing_layer":
            if rank == 0:
                print("Generating mesh from scratch")

            def get_mesh_data():
                from y3prediction.mixing_layer import get_mesh
                mesh, tag_to_elements = get_mesh(
                    dim=dim, size=mesh_size, layer_ratio=bl_ratio,
                    vorticity_thickness=vorticity_thickness,
                    transfinite=transfinite,
                    use_quads=use_tpe)()
                volume_to_tags = {"fluid": ["fluid"]}
                return mesh, tag_to_elements, volume_to_tags

        elif init_case == "wedge":
            if rank == 0:
                print("Generating mesh from scratch")

            def get_mesh_data():
                from y3prediction.wedge import get_mesh
                mesh, tag_to_elements = get_mesh(
                    dim=dim, size=mesh_size, bl_ratio=bl_ratio,
                    transfinite=transfinite, use_wall=use_wall,
                    use_quads=use_tpe, use_gmsh=use_gmsh)()

                volume_to_tags = {"fluid": ["fluid"]}
                if use_wall:
                    volume_to_tags["wall"] = ["wall_insert"]
                else:
                    from mirgecom.simutil import extract_volumes
                    mesh, tag_to_elements = extract_volumes(
                        mesh, tag_to_elements, volume_to_tags["fluid"],
                        "wall_interface")

                return mesh, tag_to_elements, volume_to_tags
        elif init_case == "species_diffusion":
            if rank == 0:
                print("Generating mesh from scratch")

            def get_mesh_data():
                from y3prediction.species_diffusion import get_mesh
                mesh, tag_to_elements = get_mesh(
                    dim=dim, size=mesh_size,
                    transfinite=transfinite,
                    use_quads=use_tpe)()

                volume_to_tags = {"fluid": ["fluid"]}
                return mesh, tag_to_elements, volume_to_tags
        else:
            if rank == 0:
                print(f"Reading mesh from {mesh_filename}")

            def get_mesh_data():
                from meshmode.mesh.io import read_gmsh
                mesh, tag_to_elements = read_gmsh(
                    mesh_filename, force_ambient_dim=dim,
                    return_tag_to_elements_map=True)
                volume_to_tags = {
                    "fluid": ["fluid"]}
                if use_wall:
                    volume_to_tags["wall"] = ["wall_insert", "wall_surround"]
                else:
                    from mirgecom.simutil import extract_volumes
                    mesh, tag_to_elements = extract_volumes(
                        mesh, tag_to_elements, volume_to_tags["fluid"],
                        "wall_interface")
                return mesh, tag_to_elements, volume_to_tags

        # use a pre-partitioned mesh
        if os.path.isdir(mesh_filename):
            pkl_filename = (mesh_filename + "/" + mesh_partition_prefix
                            + f"_mesh_np{nparts}_rank{rank}.pkl")
            if rank == 0:
                print("Reading mesh from pkl files in directory"
                      f" {mesh_filename}.")
            if not os.path.exists(pkl_filename):
                raise RuntimeError(f"Mesh pkl file ({pkl_filename})"
                                   " not found.")
            with open(pkl_filename, "rb") as pkl_file:
                global_nelements, volume_to_local_mesh_data = \
                    pickle.load(pkl_file)

        else:
            def my_partitioner(mesh, tag_to_elements, num_ranks):
                from mirgecom.simutil import geometric_mesh_partitioner
                return geometric_mesh_partitioner(
                    mesh, num_ranks, auto_balance=True, debug=False)

            part_func = my_partitioner if use_1d_part else None
            volume_to_local_mesh_data, global_nelements = distribute_mesh(
                comm, get_mesh_data, partition_generator_func=part_func)

    local_nelements = volume_to_local_mesh_data["fluid"][0].nelements
    if use_wall:
        local_nelements += volume_to_local_mesh_data["wall"][0].nelements

    # target data, used for sponge and prescribed boundary condtitions
    if target_filename:  # read the grid from restart data
        target_filename = f"{target_filename}-{rank:04d}.pkl"

        from mirgecom.restart import read_restart_data
        target_data = read_restart_data(actx, target_filename)
        global_nelements = target_data["global_nelements"]
        target_order = int(target_data["order"])

        target_nparts = target_data["num_parts"]
        if target_nparts != nparts:
            error_message = \
                "Incorrect number or ranks in target: {}".format(target_nparts)
            raise RuntimeError(error_message)

        target_nspecies = target_data["nspecies"]
        """
        if target_nspecies != nspecies:
            error_message = \
                "Incorrect number of species in target: {}".format(target_nspecies)
            raise RuntimeError(error_message)
        """

        target_nelements = target_data["global_nelements"]
        if target_nelements != global_nelements:
            error_message = \
                "Incorrect number of elements in target: {}".format(target_nelements)
            raise RuntimeError(error_message)
    else:
        logger.warning("No target file specied, using restart as target")

    disc_msg = f"Making {dim}D order {order} discretization"
    if use_overintegration:
        disc_msg = disc_msg + f" with quadrature order {quadrature_order}"
    disc_msg = disc_msg + "."
    if rank == 0:
        logger.info(disc_msg)

    dcoll = create_discretization_collection(
        actx,
        volume_meshes={
            vol: mesh
            for vol, (mesh, _) in volume_to_local_mesh_data.items()},
        order=order,
        quadrature_order=quadrature_order,
        tensor_product_elements=use_tpe)

    from grudge.dof_desc import DISCR_TAG_BASE, DISCR_TAG_QUAD
    if use_overintegration:
        quadrature_tag = DISCR_TAG_QUAD
    else:
        quadrature_tag = DISCR_TAG_BASE

    if rank == 0:
        logger.info("Done making discretization")

    dd_vol_fluid = DOFDesc(VolumeDomainTag("fluid"), DISCR_TAG_BASE)
    fluid_nodes = force_evaluation(actx, actx.thaw(dcoll.nodes(dd_vol_fluid)))

    def check_boundary(boundary, name):

        #print(f"check_boundary {boundary=} {name=}")
        try:
            force_evaluation(actx, actx.thaw(dcoll.nodes(boundary)))
        except ValueError:
            if rank == 0:
                print(f"Could not find boundary named {name} in fluid domain,",
                       "boundary type will be unused")
            return False

        if rank == 0:
            print(f"Found boundary named {name} in fluid domain")
        return True

    # setup element boundary assignments
    bndry_elements = {}
    for bnd_name in bndry_config:
        # skip disabled boundaries
        if bndry_config[bnd_name] != "none":
            # check to see if any elements are assigned to this named boundary,
            # if not, disabled it
            bndry_elements[bnd_name] = dd_vol_fluid.trace(bnd_name)
            bnd_exists = check_boundary(bndry_elements[bnd_name], bnd_name)
            if not bnd_exists:
                bndry_config[bnd_name] = "none"

    if rank == 0:
        print("### Boundary Condition Summary ###")
        print("The following boundary conditions are enabled:")
        for bnd_name in bndry_config:
            if bndry_config[bnd_name] != "none":
                print(f"\t{bnd_name} = {bndry_config[bnd_name]}")

        print("The following boundary conditions are unused:")
        for bnd_name in bndry_config:
            if bndry_config[bnd_name] == "none":
                print(f"\t{bnd_name}")

        print("### Boundary Condition Summary ###")

    bndry_mapping = {
        "isothermal_noslip": IsothermalWallBoundary(temp_wall),
        "adiabatic_noslip": AdiabaticNoslipWallBoundary(),
        "adiabatic_slip": AdiabaticSlipBoundary(),
        "pressure_outflow": PressureOutflowBoundary(outflow_pressure)
    }

    wall_farfield = DirichletDiffusionBoundary(temp_wall)

    def assign_fluid_boundaries(all_boundaries, bndry_mapping):

        for bnd_name in bndry_config:
            bndry_type = bndry_config[bnd_name]
            if bndry_type != "none":
                all_boundaries[bndry_elements[bnd_name].domain_tag] \
                    = bndry_mapping[bndry_type]
        return all_boundaries

    if use_wall:
        dd_vol_wall = DOFDesc(VolumeDomainTag("wall"), DISCR_TAG_BASE)
        wall_nodes = force_evaluation(actx, actx.thaw(dcoll.nodes(dd_vol_wall)))

        wall_vol_discr = dcoll.discr_from_dd(dd_vol_wall)
        wall_tag_to_elements = volume_to_local_mesh_data["wall"][1]

        try:
            wall_insert_mask = mask_from_elements(
                wall_vol_discr, actx, wall_tag_to_elements["wall_insert"])
        except KeyError:
            wall_insert_mask = 0
            if rank == 0:
                print("No elements matching wall_insert")
                #wall_insert_mask = actx.np.zeros_like(wall_tag_to_elements)

        try:
            wall_surround_mask = mask_from_elements(
                wall_vol_discr, actx, wall_tag_to_elements["wall_surround"])
        except KeyError:
            wall_surround_mask = 0
            if rank == 0:
                print("No elements matching wall_surround")
                #wall_surround_mask = actx.np.zeros_like(wall_tag_to_elements)

        wall_ffld_bnd = dd_vol_wall.trace("wall_farfield")

    from grudge.dt_utils import characteristic_lengthscales
    char_length_fluid = force_evaluation(actx,
        characteristic_lengthscales(actx, dcoll, dd=dd_vol_fluid))

    # put the lengths on the nodes vs elements
    xpos_fluid = fluid_nodes[0]
    char_length_fluid = char_length_fluid + actx.np.zeros_like(xpos_fluid)

    smoothness_diffusivity = \
        smooth_char_length_alpha*char_length_fluid**2/current_dt

    if use_wall:
        xpos_wall = wall_nodes[0]
        char_length_wall = force_evaluation(actx,
            characteristic_lengthscales(actx, dcoll, dd=dd_vol_wall))
        xpos_wall = wall_nodes[0]
        char_length_wall = char_length_wall + actx.np.zeros_like(xpos_wall)
        """
        smoothness_diffusivity_wall = \
            smooth_char_length_alpha*char_length_wall**2/current_dt
        """

    def compute_smoothed_char_length(href_fluid, comm_ind):
        # regular boundaries

        smooth_neumann = NeumannDiffusionBoundary(0)
        fluid_smoothness_boundaries = {}
        for bnd_name in bndry_config:
            if bndry_config[bnd_name] != "none":
                fluid_smoothness_boundaries[bndry_elements[bnd_name]] =\
                    smooth_neumann

        """
        fluid_smoothness_boundaries = assign_fluid_boundaries(
            outflow=smooth_neumann,
            inflow=smooth_neumann,
            injection=smooth_neumann,
            flow=smooth_neumann,
            wall=smooth_neumann,
            interface=smooth_neumann)
        """

        if use_wall:
            fluid_smoothness_boundaries.update({
                 dd_bdry.domain_tag: NeumannDiffusionBoundary(0)
                 for dd_bdry in filter_part_boundaries(
                     dcoll, volume_dd=dd_vol_fluid, neighbor_volume_dd=dd_vol_wall)})

        smooth_href_fluid_rhs = diffusion_operator(
            dcoll, smoothness_diffusivity, fluid_smoothness_boundaries,
            href_fluid,
            quadrature_tag=quadrature_tag, dd=dd_vol_fluid,
            comm_tag=(_SmoothCharDiffFluidCommTag, comm_ind))*current_dt

        return smooth_href_fluid_rhs

    compute_smoothed_char_length_compiled = \
        actx.compile(compute_smoothed_char_length)

    """
    def compute_smoothed_char_length_wall(href_wall, comm_ind):
        smooth_neumann = NeumannDiffusionBoundary(0)
        wall_smoothness_boundaries = {
            wall_ffld_bnd.domain_tag: smooth_neumann,
        }

        wall_smoothness_boundaries.update({
             dd_bdry.domain_tag: NeumannDiffusionBoundary(0)
             for dd_bdry in filter_part_boundaries(
                 dcoll, volume_dd=dd_vol_wall, neighbor_volume_dd=dd_vol_fluid)})

        smooth_href_wall_rhs = diffusion_operator(
                dcoll, smoothness_diffusivity_wall, wall_smoothness_boundaries,
                href_wall,
                quadrature_tag=quadrature_tag, dd=dd_vol_wall,
                comm_tag=(_SmoothCharDiffWallCommTag, comm_ind))*current_dt

        return smooth_href_wall_rhs

    if use_wall:
        compute_smoothed_char_length_wall_compiled = \
            actx.compile(compute_smoothed_char_length_wall)
    """

    smoothed_char_length_fluid = char_length_fluid

    if use_smoothed_char_length:
        for i in range(smooth_char_length):
            smoothed_char_length_fluid_rhs = \
                compute_smoothed_char_length_compiled(smoothed_char_length_fluid, i)
            smoothed_char_length_fluid = smoothed_char_length_fluid + \
                                         smoothed_char_length_fluid_rhs

        """
        if use_wall:
            smoothed_char_length_wall = char_length_wall
            for i in range(smooth_char_length):
                smoothed_char_length_wall_rhs = \
                    compute_smoothed_char_length_wall_compiled(
                        smoothed_char_length_wall, i)
                smoothed_char_length_wall = smoothed_char_length_wall + \
                                            smoothed_char_length_wall_rhs
        """

        smoothed_char_length_fluid = force_evaluation(actx,
                                                      smoothed_char_length_fluid)

        """
        if use_wall:
            smoothed_char_length_wall = force_evaluation(actx,
                                                         smoothed_char_length_wall)
        """

    if rank == 0:
        logger.info("Before restart/init")

    #########################
    # Convenience Functions #
    #########################
    def drop_order(dcoll, field, theta, dd=dd_vol_fluid,
                   positivity_preserving=False):
        # Compute cell averages of the state
        def cancel_polynomials(grp):
            return actx.from_numpy(
                np.asarray([1 if sum(mode_id) == 0
                            else 0 for mode_id in grp.mode_ids()]))

        dd_nodal = dd
        dd_modal = dd_nodal.with_discr_tag(DISCR_TAG_MODAL)

        modal_map = dcoll.connection_from_dds(dd_nodal, dd_modal)
        nodal_map = dcoll.connection_from_dds(dd_modal, dd_nodal)

        modal_discr = dcoll.discr_from_dd(dd_modal)
        modal_field = modal_map(field)

        # cancel the ``high-order"" polynomials p > 0 and keep the average
        filtered_modal_field = DOFArray(
            actx,
            tuple(actx.einsum("ej,j->ej",
                              vec_i,
                              cancel_polynomials(grp),
                              arg_names=("vec", "filter"),
                              tagged=(FirstAxisIsElementsTag(),))
                  for grp, vec_i in zip(modal_discr.groups, modal_field))
        )

        # convert back to nodal to have the average at all points
        cell_avgs = nodal_map(filtered_modal_field)

        if positivity_preserving:
            cell_avgs = actx.np.where(actx.np.greater(cell_avgs, 1e-5),
                                                      cell_avgs, 1e-5)

        return theta*(field - cell_avgs) + cell_avgs

    def _drop_order_cv(cv, flipped_smoothness, theta_factor, dd=None):

        smoothness = 1.0 - theta_factor*flipped_smoothness

        density_lim = drop_order(dcoll, cv.mass, smoothness)
        momentum_lim = make_obj_array([
            drop_order(dcoll, cv.momentum[0], smoothness),
            drop_order(dcoll, cv.momentum[1], smoothness)])
        energy_lim = drop_order(dcoll, cv.energy, smoothness)

        # make a new CV with the limited variables
        return make_conserved(dim=dim, mass=density_lim, energy=energy_lim,
                              momentum=momentum_lim, species_mass=cv.species_mass)

    drop_order_cv = actx.compile(_drop_order_cv)

    def element_minimum(dcoll, field, dd=dd_vol_fluid,
                        positivity_preserving=False):

        # convert back to nodal to have the average at all points
        cell_min = op.elementwise_min(dcoll, dd, field)

        return cell_min

    def element_maximum(dcoll, field, dd=dd_vol_fluid,
                        positivity_preserving=False):

        # convert back to nodal to have the average at all points
        cell_max = op.elementwise_max(dcoll, dd, field)

        return cell_max

    def _neighbor_maximum(field):

        from grudge.trace_pair import interior_trace_pairs
        itp = interior_trace_pairs(dcoll, field, volume_dd=dd_vol_fluid,
                                   comm_tag=_FluidAvgCVTag)

        from meshmode.discretization.connection import FACE_RESTR_ALL
        dd_allfaces = dd_vol_fluid.trace(FACE_RESTR_ALL)
        is_int_face = dcoll.zeros(actx, dd=dd_allfaces, dtype=int)

        for tpair in itp:
            is_int_face = is_int_face + op.project(
                dcoll, tpair.dd, dd_allfaces, actx.zeros_like(tpair.ext) + 1)

        face_data = actx.np.where(is_int_face, 0., -np.inf)

        for tpair in itp:
            face_data = face_data + op.project(
                dcoll, tpair.dd, dd_allfaces, tpair.ext)

            # Make sure MPI communication happens, ugh
            face_data = face_data + (
                0*op.project(dcoll, tpair.dd, dd_allfaces, tpair.int))

        def function(face_data):
            # Reshape from (nelements*nfaces, 1) to (nfaces, nelements, 1)
            # to get per-element data
            node_data_per_group = []
            for igrp, group in enumerate(
                    dcoll.discr_from_dd(dd_vol_fluid).mesh.groups):
                nelements = group.nelements
                nfaces = group.nfaces
                el_face_data = face_data[igrp].reshape(nfaces, nelements,
                                                       face_data[igrp].shape[1])
                if actx.supports_nonscalar_broadcasting:
                    el_data = actx.np.max(el_face_data, axis=0)[:, 0:1]
                    node_data = actx.np.broadcast_to(
                        el_data, dcoll.zeros(actx, dd=dd_vol_fluid)[igrp].shape)
                else:
                    el_data_np = np.max(actx.to_numpy(el_face_data), axis=0)[:, 0:1]
                    node_data_np = np.ascontiguousarray(np.broadcast_to(el_data_np,
                        dcoll.zeros(actx, dd=dd_vol_fluid)[igrp].shape))
                    node_data = actx.from_numpy(node_data_np)

                node_data_per_group.append(node_data)
            return DOFArray(actx, node_data_per_group)

        from arraycontext import rec_map_array_container
        el_data = rec_map_array_container(function, face_data, leaf_class=DOFArray)

        return el_data

    def _neighbor_minimum(field):

        from grudge.trace_pair import interior_trace_pairs
        itp = interior_trace_pairs(dcoll, field, volume_dd=dd_vol_fluid,
                                          comm_tag=_FluidAvgCVTag)

        from meshmode.discretization.connection import FACE_RESTR_ALL
        dd_allfaces = dd_vol_fluid.trace(FACE_RESTR_ALL)
        is_int_face = dcoll.zeros(actx, dd=dd_allfaces, dtype=int)

        for tpair in itp:
            is_int_face = is_int_face + op.project(
                dcoll, tpair.dd, dd_allfaces, actx.zeros_like(tpair.ext) + 1)

        face_data = actx.np.where(is_int_face, 0., np.inf)

        for tpair in itp:
            face_data = face_data + op.project(
                dcoll, tpair.dd, dd_allfaces, tpair.ext)

            # Make sure MPI communication happens, ugh
            face_data = face_data + (
                0*op.project(dcoll, tpair.dd, dd_allfaces, tpair.int))

        def function(face_data):
            # Reshape from (nelements*nfaces, 1) to (nfaces, nelements, 1)
            # to get per-element data
            node_data_per_group = []
            for igrp, group in enumerate(
                    dcoll.discr_from_dd(dd_vol_fluid).mesh.groups):
                nelements = group.nelements
                nfaces = group.nfaces
                el_face_data = face_data[igrp].reshape(nfaces, nelements,
                                                       face_data[igrp].shape[1])
                if actx.supports_nonscalar_broadcasting:
                    el_data = actx.np.min(el_face_data, axis=0)[:, 0:1]
                    node_data = actx.np.broadcast_to(
                        el_data, dcoll.zeros(actx, dd=dd_vol_fluid)[igrp].shape)
                else:
                    el_data_np = np.min(actx.to_numpy(el_face_data), axis=0)[:, 0:1]
                    node_data_np = np.ascontiguousarray(np.broadcast_to(el_data_np,
                        dcoll.zeros(actx, dd=dd_vol_fluid)[igrp].shape))
                    node_data = actx.from_numpy(node_data_np)

                node_data_per_group.append(node_data)
            return DOFArray(actx, node_data_per_group)

        from arraycontext import rec_map_array_container
        el_data = rec_map_array_container(function, face_data, leaf_class=DOFArray)

        return el_data

    def _neighbor_maximum_cv(cv):

        from grudge.trace_pair import interior_trace_pairs
        itp = interior_trace_pairs(dcoll, cv, volume_dd=dd_vol_fluid,
                                   comm_tag=_FluidAvgCVTag)

        from meshmode.discretization.connection import FACE_RESTR_ALL
        dd_allfaces = dd_vol_fluid.trace(FACE_RESTR_ALL)
        is_int_face = dcoll.zeros(actx, dd=dd_allfaces, dtype=int)

        for tpair in itp:
            is_int_face = is_int_face + op.project(
                dcoll, tpair.dd, dd_allfaces, actx.zeros_like(tpair.ext) + 1)

        face_data = actx.np.where(is_int_face, 0., -np.inf)

        for tpair in itp:
            face_data = face_data + op.project(
                dcoll, tpair.dd, dd_allfaces, tpair.ext)

            # Make sure MPI communication happens, ugh
            face_data = face_data + (
                0*op.project(dcoll, tpair.dd, dd_allfaces, tpair.int))

        def function(face_data):
            # Reshape from (nelements*nfaces, 1) to (nfaces, nelements, 1)
            # to get per-element data
            node_data_per_group = []
            for igrp, group in enumerate(
                    dcoll.discr_from_dd(dd_vol_fluid).mesh.groups):
                nelements = group.nelements
                nfaces = group.nfaces
                el_face_data = face_data[igrp].reshape(nfaces, nelements,
                                                       face_data[igrp].shape[1])
                if actx.supports_nonscalar_broadcasting:
                    el_data = actx.np.max(el_face_data, axis=0)[:, 0:1]
                    node_data = actx.np.broadcast_to(
                        el_data, dcoll.zeros(actx, dd=dd_vol_fluid)[igrp].shape)
                else:
                    el_data_np = np.max(actx.to_numpy(el_face_data), axis=0)[:, 0:1]
                    node_data_np = np.ascontiguousarray(np.broadcast_to(el_data_np,
                        dcoll.zeros(actx, dd=dd_vol_fluid)[igrp].shape))
                    node_data = actx.from_numpy(node_data_np)

                node_data_per_group.append(node_data)
            return DOFArray(actx, node_data_per_group)

        from arraycontext import rec_map_array_container
        el_data = rec_map_array_container(function, face_data, leaf_class=DOFArray)

        return el_data

    def _neighbor_minimum_cv(cv):

        from grudge.trace_pair import interior_trace_pairs
        itp = interior_trace_pairs(dcoll, cv, volume_dd=dd_vol_fluid,
                                          comm_tag=_FluidAvgCVTag)

        from meshmode.discretization.connection import FACE_RESTR_ALL
        dd_allfaces = dd_vol_fluid.trace(FACE_RESTR_ALL)
        is_int_face = dcoll.zeros(actx, dd=dd_allfaces, dtype=int)

        for tpair in itp:
            is_int_face = is_int_face + op.project(
                dcoll, tpair.dd, dd_allfaces, actx.zeros_like(tpair.ext) + 1)

        face_data = actx.np.where(is_int_face, 0., np.inf)

        for tpair in itp:
            face_data = face_data + op.project(
                dcoll, tpair.dd, dd_allfaces, tpair.ext)

            # Make sure MPI communication happens, ugh
            face_data = face_data + (
                0*op.project(dcoll, tpair.dd, dd_allfaces, tpair.int))

        def function(face_data):
            # Reshape from (nelements*nfaces, 1) to (nfaces, nelements, 1)
            # to get per-element data
            node_data_per_group = []
            for igrp, group in enumerate(
                    dcoll.discr_from_dd(dd_vol_fluid).mesh.groups):
                nelements = group.nelements
                nfaces = group.nfaces
                el_face_data = face_data[igrp].reshape(nfaces, nelements,
                                                       face_data[igrp].shape[1])
                if actx.supports_nonscalar_broadcasting:
                    el_data = actx.np.min(el_face_data, axis=0)[:, 0:1]
                    node_data = actx.np.broadcast_to(
                        el_data, dcoll.zeros(actx, dd=dd_vol_fluid)[igrp].shape)
                else:
                    el_data_np = np.min(actx.to_numpy(el_face_data), axis=0)[:, 0:1]
                    node_data_np = np.ascontiguousarray(np.broadcast_to(el_data_np,
                        dcoll.zeros(actx, dd=dd_vol_fluid)[igrp].shape))
                    node_data = actx.from_numpy(node_data_np)

                node_data_per_group.append(node_data)
            return DOFArray(actx, node_data_per_group)

        from arraycontext import rec_map_array_container
        el_data = rec_map_array_container(function, face_data, leaf_class=DOFArray)

        return el_data

    if soln_filter_cutoff < 0:
        soln_filter_cutoff = int(soln_filter_frac * order)
    if rhs_filter_cutoff < 0:
        rhs_filter_cutoff = int(rhs_filter_frac * order)

    if soln_filter_cutoff >= order and soln_nfilter > 0:
        raise ValueError("Invalid setting for solution filter (cutoff >= order).")
    if rhs_filter_cutoff >= order and use_rhs_filter:
        raise ValueError("Invalid setting for RHS filter (cutoff >= order).")

    from mirgecom.filter import (
        exponential_mode_response_function as xmrfunc,
        filter_modally
    )
    soln_frfunc = partial(xmrfunc, alpha=soln_filter_alpha,
                          filter_order=soln_filter_order)
    rhs_frfunc = partial(xmrfunc, alpha=rhs_filter_alpha,
                         filter_order=rhs_filter_order)

    def filter_cv(cv, filter_dd=dd_vol_fluid):
        return filter_modally(dcoll, soln_filter_cutoff, soln_frfunc, cv,
                              dd=filter_dd)

    def filter_fluid_rhs(rhs):
        return filter_modally(dcoll, rhs_filter_cutoff, rhs_frfunc, rhs,
                              dd=dd_vol_fluid)

    def filter_wall_rhs(rhs):
        return filter_modally(dcoll, rhs_filter_cutoff, rhs_frfunc, rhs,
                              dd=dd_vol_wall)

    filter_cv_compiled = actx.compile(filter_cv)
    filter_rhs_fluid_compiled = actx.compile(filter_fluid_rhs)
    filter_rhs_wall_compiled = actx.compile(filter_wall_rhs)

    if soln_nfilter >= 0 and rank == 0:
        logger.info("Solution filtering settings:")
        logger.info(f" - filter every {soln_nfilter} steps")
        logger.info(f" - filter alpha  = {soln_filter_alpha}")
        logger.info(f" - filter cutoff = {soln_filter_cutoff}")
        logger.info(f" - filter order  = {soln_filter_order}")

    if use_rhs_filter and rank == 0:
        logger.info("RHS filtering settings:")
        logger.info(f" - filter alpha  = {rhs_filter_alpha}")
        logger.info(f" - filter cutoff = {rhs_filter_cutoff}")
        logger.info(f" - filter order  = {rhs_filter_order}")

    if use_species_limiter == 1:
        logger.info("Limiting species mass fractions:")
    elif use_species_limiter == 2:
        logger.info("Positivity-preserving limiter enabled:")

    def my_limiter_func(cv, temperature_seed, gas_model, dd):
        if use_species_limiter == 1:
            limiter_func = limit_fluid_state(
                dcoll, cv, temperature_seed, gas_model, dd)
        elif use_species_limiter == 2:
            limiter_func = limit_fluid_state_lv(
                dcoll, cv, temperature_seed, gas_model,
                dd, limiter_smin=limiter_smin)
        return limiter_func

    limiter_func = None
    if use_species_limiter > 0:
        limiter_func = my_limiter_func

    ########################################
    # Helper functions for building states #
    ########################################

    def _create_fluid_state(cv, temperature_seed, smoothness_mu,
                            smoothness_beta, smoothness_kappa, smoothness_d):
        return make_fluid_state(cv=cv, gas_model=gas_model,
                                temperature_seed=temperature_seed,
                                smoothness_mu=smoothness_mu,
                                smoothness_beta=smoothness_beta,
                                smoothness_kappa=smoothness_kappa,
                                smoothness_d=smoothness_d,
                                limiter_func=limiter_func,
                                limiter_dd=dd_vol_fluid)

    create_fluid_state = actx.compile(_create_fluid_state)

    def update_dv(cv, temperature, smoothness_mu, smoothness_beta,
                  smoothness_kappa, smoothness_d):
        if eos_type == 0:
            return GasDependentVars(
                temperature=temperature,
                pressure=eos.pressure(cv, temperature),
                speed_of_sound=eos.sound_speed(cv, temperature),
                smoothness_mu=smoothness_mu,
                smoothness_beta=smoothness_beta,
                smoothness_kappa=smoothness_kappa,
                smoothness_d=smoothness_d)
        else:
            return MixtureDependentVars(
                temperature=temperature,
                pressure=eos.pressure(cv, temperature),
                speed_of_sound=eos.sound_speed(cv, temperature),
                species_enthalpies=eos.species_enthalpies(cv, temperature),
                smoothness_mu=smoothness_mu,
                smoothness_beta=smoothness_beta,
                smoothness_kappa=smoothness_kappa,
                smoothness_d=smoothness_d)

    def update_tv(cv, dv):
        return gas_model.transport.transport_vars(cv, dv, eos)

    def update_fluid_state(cv, dv, tv):
        from mirgecom.gas_model import ViscousFluidState
        return ViscousFluidState(cv, dv, tv)

    def _create_wall_dependent_vars(wv):
        return wall_model.dependent_vars(wv)

    create_wall_dependent_vars_compiled = actx.compile(
        _create_wall_dependent_vars)

    def get_temperature_update(cv, temperature):
        y = cv.species_mass_fractions
        e = gas_model.eos.internal_energy(cv)/cv.mass
        return actx.np.abs(
            pyro_mech.get_temperature_update_energy(e, temperature, y))

    get_temperature_update_compiled = actx.compile(get_temperature_update)

    if rank == 0:
        logger.info("Smoothness functions processing")

    # smoothness used with av = 1
    def compute_smoothness(cv, dv, grad_cv):

        div_v = np.trace(velocity_gradient(cv, grad_cv))

        gamma = gas_model.eos.gamma(cv=cv, temperature=dv.temperature)
        r = gas_model.eos.gas_const(cv)
        c_star = actx.np.sqrt(gamma*r*(2/(gamma+1)*static_temp))
        href = smoothed_char_length_fluid
        indicator = -gamma_sc*href*div_v/c_star

        smoothness = actx.np.log(
            1 + actx.np.exp(theta_sc*(indicator - beta_sc)))/theta_sc
        return smoothness*gamma_sc*href

    def lmax(s):
        b = 1000
        return (s/np.pi*actx.np.arctan(b*s) +
                0.5*s - 1/np.pi*actx.np.arctan(b) + 0.5)

    def lmin(s):
        return s - lmax(s)

    # smoothness used for beta with av = 2
    def compute_smoothness_mbk(cv, dv, grad_cv, grad_t):

        from mirgecom.fluid import velocity_gradient
        vel_grad = velocity_gradient(cv, grad_cv)
        div_v = np.trace(vel_grad)

        gamma = gas_model.eos.gamma(cv=cv, temperature=dv.temperature)
        # somehow this can be negative ... which is bad
        r = actx.np.abs(gas_model.eos.gas_const(cv))
        c_star = actx.np.sqrt(gamma*r*(2/(gamma+1)*static_temp))
        #c_star = 460
        href = smoothed_char_length_fluid
        indicator = -href*div_v/c_star

        # limit the indicator range
        # multiply by href, since we won't have access to it inside transport
        indicator_max = 2/actx.np.sqrt(gamma - 1)
        #indicator_max = 3.16
        smoothness_beta = (lmin(lmax(indicator - av2_beta_s0) - indicator_max)
                           + indicator_max)*href

        grad_t_mag = actx.np.sqrt(np.dot(grad_t, grad_t))
        indicator = href*grad_t_mag/static_temp

        # limit the indicator range
        # multiply by href, since we won't have access to it inside transport
        #indicator_min = 1.0
        #indicator_min = 0.01
        #indicator_min = 0.000001
        indicator_max = 2
        smoothness_kappa = (lmin(lmax(indicator - av2_kappa_s0) - indicator_max)
                            + indicator_max)*href

        vmax = actx.np.sqrt(np.dot(cv.velocity, cv.velocity) +
                            2*c_star/(gamma - 1))

        # just the determinant
        # scaled_grad = vel_grad/vmax
        #indicator = href*actx.np.abs(scaled_grad[0][1]*scaled_grad[1][0])

        # Frobenius norm
        if dim == 2:
            indicator = href*actx.np.sqrt(vel_grad[0][1]*vel_grad[0][1] +
                                          vel_grad[1][0]*vel_grad[1][0])/vmax
        else:
            indicator = href*actx.np.sqrt(vel_grad[0][1]*vel_grad[0][1] +
                                          vel_grad[0][2]*vel_grad[0][2] +
                                          vel_grad[1][0]*vel_grad[1][0] +
                                          vel_grad[1][2]*vel_grad[1][2] +
                                          vel_grad[2][0]*vel_grad[2][0] +
                                          vel_grad[2][1]*vel_grad[2][1])/vmax

        # limit the indicator range
        # multiply by href, since we won't have access to it inside transport
        #indicator_min = 1.0
        indicator_max = 2
        smoothness_mu = (lmin(lmax(indicator - av2_mu_s0) - indicator_max)
                         + indicator_max)*href

        return make_obj_array([smoothness_mu, smoothness_beta, smoothness_kappa])

    # smoothness used for beta with av = 3
    def compute_smoothness_mbkd(cv, dv, grad_cv, grad_t):

        from mirgecom.fluid import species_mass_fraction_gradient
        y_grad = species_mass_fraction_gradient(cv, grad_cv)

        y_grad_max = y_grad[0]
        """
        y_grad_max = actx.np.max(y_grad)
        for i in range(1, nspecies):
            y_grad_max = actx.np.max(y_grad_max, y_grad[i])
        """
        grad_y_mag = actx.np.sqrt(np.dot(y_grad_max, y_grad_max))

        href = smoothed_char_length_fluid
        indicator = href*grad_y_mag

        # limit the indicator range
        indicator_max = 1.0
        smoothness_d = (lmin(lmax(indicator - av2_d_s0) - indicator_max)
                           + indicator_max)*href

        smoothness_mu, smoothness_beta, smoothness_kappa = \
            compute_smoothness_mbk(cv, dv, grad_cv, grad_t)

        return make_obj_array([smoothness_mu, smoothness_beta,
                               smoothness_kappa, smoothness_d])

    def update_smoothness(state, time):
        cv = state.cv
        tseed = state.tseed
        av_smu = state.av_smu
        av_sbeta = state.av_sbeta
        av_skappa = state.av_skappa
        av_sd = state.av_sd

        fluid_state = make_fluid_state(cv=cv, gas_model=gas_model,
                                       temperature_seed=tseed,
                                       smoothness_mu=av_smu,
                                       smoothness_beta=av_sbeta,
                                       smoothness_kappa=av_skappa,
                                       smoothness_d=av_sd,
                                       limiter_func=limiter_func,
                                       limiter_dd=dd_vol_fluid)
        cv = fluid_state.cv  # reset cv to the limited version
        dv = fluid_state.dv

        wv = None
        if use_wall:
            wv = state.wv
            wdv = wall_model.dependent_vars(wv)

            # update the boundaries and compute the gradients
            # shared by artificial viscosity and the operators
            # this updates the coupling between the fluid and wall
            (updated_fluid_boundaries,
             updated_wall_boundaries,
             fluid_operator_states_quad,
             grad_fluid_cv,
             grad_fluid_t,
             grad_wall_t) = update_coupled_boundaries(
                dcoll=dcoll,
                gas_model=gas_model,
                fluid_dd=dd_vol_fluid, wall_dd=dd_vol_wall,
                fluid_boundaries=uncoupled_fluid_boundaries,
                wall_boundaries=uncoupled_wall_boundaries,
                interface_noslip=noslip,
                fluid_state=fluid_state,
                wall_kappa=wdv.thermal_conductivity,
                wall_temperature=wdv.temperature,
                time=time,
                wall_penalty_amount=wall_penalty_amount,
                quadrature_tag=quadrature_tag,
                limiter_func=limiter_func,
                comm_tag=_InitCommTag)

            # try making sure the stuff that comes back is used
            # even if it's a zero contribution
            fluid_rhs = ns_operator(
                dcoll=dcoll,
                gas_model=gas_model,
                dd=dd_vol_fluid,
                operator_states_quad=fluid_operator_states_quad,
                grad_cv=grad_fluid_cv,
                grad_t=grad_fluid_t,
                boundaries=updated_fluid_boundaries,
                inviscid_numerical_flux_func=inviscid_numerical_flux_func,
                viscous_numerical_flux_func=viscous_numerical_flux_func,
                state=fluid_state,
                time=time,
                quadrature_tag=quadrature_tag,
                comm_tag=(_InitCommTag, _FluidOperatorCommTag))

            wall_energy_rhs = diffusion_operator(
                dcoll=dcoll,
                kappa=wdv.thermal_conductivity,
                boundaries=updated_wall_boundaries,
                u=wdv.temperature,
                quadrature_tag=quadrature_tag,
                dd=dd_vol_wall,
                grad_u=grad_wall_t,
                comm_tag=(_InitCommTag, _WallOperatorCommTag))

            cv = cv + 0.*fluid_rhs

            wall_mass_rhs = actx.np.zeros_like(wv.mass)
            wall_ox_mass_rhs = actx.np.zeros_like(wv.mass)
            wall_rhs = wall_time_scale * WallVars(
                mass=wall_mass_rhs,
                energy=wall_energy_rhs,
                ox_mass=wall_ox_mass_rhs)

            wv = wv + 0.*wall_rhs

        else:
            grad_fluid_cv = grad_cv_operator(
                dcoll=dcoll, gas_model=gas_model, dd=dd_vol_fluid,
                state=fluid_state, boundaries=uncoupled_fluid_boundaries,
                time=time, quadrature_tag=quadrature_tag)

            grad_fluid_t = fluid_grad_t_operator(
                dcoll=dcoll, gas_model=gas_model, dd=dd_vol_fluid,
                state=fluid_state, boundaries=uncoupled_fluid_boundaries,
                time=time, quadrature_tag=quadrature_tag)

        # now compute the smoothness part
        if use_av == 1:
            av_smu = compute_smoothness(cv, dv, grad_fluid_cv)
        elif use_av == 2:
            av_smu, av_sbeta, av_skappa = \
                compute_smoothness_mbk(cv, dv, grad_fluid_cv, grad_fluid_t)
        elif use_av == 3:
            av_smu, av_sbeta, av_skappa, av_sd = \
                compute_smoothness_mbkd(cv, dv, grad_fluid_cv, grad_fluid_t)

        # update the stepper_state
        state = state.replace(cv=cv,
                              av_smu=av_smu,
                              av_sbeta=av_sbeta,
                              av_skappa=av_skappa,
                              av_sd=av_sd)
        if use_wall:
            state = state.replace(wv=wv)

        return state

    # this one gets used in init/viz
    #compute_smoothness_compiled = actx.compile(compute_smoothness_wrapper) # noqa
    compute_smoothness_compiled = actx.compile(compute_smoothness) # noqa
    update_smoothness_compiled = actx.compile(update_smoothness) # noqa

    def get_production_rates(cv, temperature):
        return eos.get_production_rates(cv, temperature)

    compute_production_rates = actx.compile(get_production_rates)

    if rank == 0:
        logger.info("Initial flow conditions processing")

    ##################################
    # Set up flow initial conditions #
    ##################################

    restart_wv = None
    if restart_filename:
        if rank == 0:
            logger.info("Restarting soln.")
        temperature_seed = restart_data["temperature_seed"]
        restart_cv = restart_data["cv"]
        restart_av_smu = restart_data["av_smu"]
        restart_av_sbeta = restart_data["av_sbeta"]
        restart_av_skappa = restart_data["av_skappa"]

        # this is so we can restart from legacy, before use_av=3
        try:
            restart_av_sd = restart_data["av_sd"]
        except (KeyError):
            restart_av_sd = actx.zeros_like(restart_av_smu)
            if rank == 0:
                print("no data for av_sd in restart file")
                print("av_sd will be initialzed to 0 on the mesh")

        if use_wall:
            restart_wv = restart_data["wv"]
        if restart_order != order:
            restart_dcoll = create_discretization_collection(
                actx,
                volume_meshes={
                    vol: mesh
                    for vol, (mesh, _) in volume_to_local_mesh_data.items()},
                order=restart_order, tensor_product_elements=use_tpe)
            from meshmode.discretization.connection import make_same_mesh_connection
            fluid_connection = make_same_mesh_connection(
                actx,
                dcoll.discr_from_dd(dd_vol_fluid),
                restart_dcoll.discr_from_dd(dd_vol_fluid)
            )
            if use_wall:
                wall_connection = make_same_mesh_connection(
                    actx,
                    dcoll.discr_from_dd(dd_vol_wall),
                    restart_dcoll.discr_from_dd(dd_vol_wall)
                )
            restart_cv = fluid_connection(restart_data["cv"])
            restart_av_smu = fluid_connection(restart_data["av_smu"])
            restart_av_sbeta = fluid_connection(restart_data["av_sbeta"])
            restart_av_skappa = fluid_connection(restart_data["av_skappa"])

            # this is so we can restart from legacy, before use_av=3
            try:
                restart_av_sd = fluid_connection(restart_data["av_sd"])
            except (KeyError):
                restart_av_sd = actx.zeros_like(restart_av_smu)
                if rank == 0:
                    print("no data for av_sd in restart file")
                    print("av_sd will be initialzed to 0 on the mesh")

            temperature_seed = fluid_connection(restart_data["temperature_seed"])
            if use_wall:
                restart_wv = wall_connection(restart_data["wv"])

        if restart_nspecies != nspecies:
            if rank == 0:
                print(f"Transitioning restart from {restart_nspecies} to {nspecies}")
                print("Preserving pressure and temperature")

            restart_eos = IdealSingleGas(gamma=gamma, gas_const=r)

            mass = restart_cv.mass
            velocity = restart_cv.momentum/mass
            species_mass_frac_multi = 0.*mass*y

            pressure = restart_eos.pressure(restart_cv)
            temperature = restart_eos.temperature(restart_cv, temperature_seed)

            if nspecies > 2:
                if restart_nspecies == 0:
                    species_mass_frac_multi[i_ox] = mf_o2
                    species_mass_frac_multi[i_di] = (1. - mf_o2)

                if restart_nspecies > 0:
                    species = restart_cv.species_mass_fractions

                    # air is species 0 in scalar sim
                    species_mass_frac_multi[i_ox] = mf_o2*species[0]
                    species_mass_frac_multi[i_di] = (1. - mf_o2)*species[0]

                    # fuel is species 1 in scalar sim
                    species_mass_frac_multi[i_c2h4] = mf_c2h4*species[1]
                    species_mass_frac_multi[i_h2] = mf_h2*species[1]

                internal_energy = eos.get_internal_energy(temperature=temperature,
                    species_mass_fractions=species_mass_frac_multi)

                modified_mass = eos.get_density(pressure, temperature,
                                                species_mass_frac_multi)

                total_energy = modified_mass*(
                    internal_energy + np.dot(velocity, velocity)/(2.0))

                modified_cv = make_conserved(
                    dim,
                    mass=modified_mass,
                    momentum=modified_mass*velocity,
                    energy=total_energy,
                    species_mass=modified_mass*species_mass_frac_multi)
            else:
                modified_cv = make_conserved(
                    dim,
                    mass=restart_cv.mass,
                    momentum=restart_cv.momentum,
                    energy=restart_cv.energy,
                    species_mass=restart_cv.mass*y)

            restart_cv = modified_cv

        restart_fluid_state = create_fluid_state(
            cv=restart_cv, temperature_seed=temperature_seed,
            smoothness_mu=restart_av_smu, smoothness_beta=restart_av_sbeta,
            smoothness_kappa=restart_av_skappa, smoothness_d=restart_av_sd)

        # update current state with injection intialization
        if init_injection:
            if use_injection:
                restart_cv = bulk_init.add_injection(restart_fluid_state.cv,
                                                     restart_fluid_state.pressure,
                                                     restart_fluid_state.temperature,
                                                     eos=eos_init,
                                                     x_vec=fluid_nodes)
                restart_fluid_state = create_fluid_state(
                    cv=restart_cv, temperature_seed=temperature_seed,
                    smoothness_mu=restart_av_smu, smoothness_beta=restart_av_sbeta,
                    smoothness_kappa=restart_av_skappa, smoothness_d=restart_av_sd)
                temperature_seed = restart_fluid_state.temperature

            if use_upstream_injection:
                restart_cv = bulk_init.add_injection_upstream(
                    restart_fluid_state.cv, restart_fluid_state.pressure,
                    restart_fluid_state.temperature, eos=eos_init, x_vec=fluid_nodes)
                restart_fluid_state = create_fluid_state(
                    cv=restart_cv, temperature_seed=temperature_seed,
                    smoothness_mu=restart_av_smu, smoothness_beta=restart_av_sbeta,
                    smoothness_kappa=restart_av_skappa, smoothness_d=restart_av_sd)
                temperature_seed = restart_fluid_state.temperature

        if logmgr:
            logmgr_set_time(logmgr, current_step, current_t)
    else:
        # Set the current state from time 0
        if rank == 0:
            logger.info("Initializing soln.")
        restart_cv = bulk_init(
            dcoll=dcoll, x_vec=fluid_nodes, eos=eos_init,
            time=0)

        restart_cv = force_evaluation(actx, restart_cv)

        temperature_seed = actx.np.zeros_like(restart_cv.mass) + init_temperature
        temperature_seed = force_evaluation(actx, temperature_seed)

        restart_av_smu = actx.np.zeros_like(restart_cv.mass)
        restart_av_sbeta = actx.np.zeros_like(restart_cv.mass)
        restart_av_skappa = actx.np.zeros_like(restart_cv.mass)
        restart_av_sd = actx.np.zeros_like(restart_cv.mass)

        # get the initial temperature field to use as a seed
        restart_fluid_state = create_fluid_state(cv=restart_cv,
                                                 temperature_seed=temperature_seed,
                                                 smoothness_mu=restart_av_smu,
                                                 smoothness_beta=restart_av_sbeta,
                                                 smoothness_kappa=restart_av_skappa,
                                                 smoothness_d=restart_av_sd)
        temperature_seed = restart_fluid_state.temperature

        # this is a little funky, need a better way of handling this
        # most of the initializations just create the initial cv and exit
        # but I've started breaking off certain parts to use in other pieces of the
        # driver. See adding injection to an already running simulation (restart)
        # or developing a time-dependent sponge.
        if init_case == "y3prediction_ramp":
            restart_cv = bulk_init.add_inlet(
                cv=restart_fluid_state.cv, pressure=restart_fluid_state.pressure,
                temperature=restart_fluid_state.temperature,
                eos=eos_init, x_vec=fluid_nodes)
            restart_fluid_state = create_fluid_state(
                cv=restart_cv, temperature_seed=temperature_seed,
                smoothness_mu=restart_av_smu, smoothness_beta=restart_av_sbeta,
                smoothness_kappa=restart_av_skappa,
                smoothness_d=restart_av_sd)
            temperature_seed = restart_fluid_state.temperature

            restart_cv = bulk_init.add_outlet(
                cv=restart_fluid_state.cv, pressure=restart_fluid_state.pressure,
                temperature=restart_fluid_state.temperature,
                eos=eos_init, x_vec=fluid_nodes)
            restart_fluid_state = create_fluid_state(
                cv=restart_cv, temperature_seed=temperature_seed,
                smoothness_mu=restart_av_smu, smoothness_beta=restart_av_sbeta,
                smoothness_kappa=restart_av_skappa,
                smoothness_d=restart_av_sd)
            temperature_seed = restart_fluid_state.temperature

        # update current state with injection intialization
        if use_injection:
            restart_cv = bulk_init.add_injection(
                cv=restart_fluid_state.cv, pressure=restart_fluid_state.pressure,
                temperature=restart_fluid_state.temperature,
                x_vec=fluid_nodes, eos=eos_init)
            restart_fluid_state = create_fluid_state(
                cv=restart_cv, temperature_seed=temperature_seed,
                smoothness_mu=restart_av_smu, smoothness_beta=restart_av_sbeta,
                smoothness_kappa=restart_av_skappa,
                smoothness_d=restart_av_sd)
            temperature_seed = restart_fluid_state.temperature

        if use_upstream_injection:
            restart_cv = bulk_init.add_injection_upstream(
                cv=restart_fluid_state.cv, pressure=restart_fluid_state.pressure,
                temperature=restart_fluid_state.temperature,
                x_vec=fluid_nodes, eos=eos_init)
            restart_fluid_state = create_fluid_state(
                cv=restart_cv, temperature_seed=temperature_seed,
                smoothness_mu=restart_av_smu, smoothness_beta=restart_av_sbeta,
                smoothness_kappa=restart_av_skappa,
                smoothness_d=restart_av_sd)
            temperature_seed = restart_fluid_state.temperature

        # Ideally we would compute the smoothness variables here,
        # but we need the boundary conditions (and hence the target state) first,
        # so we defer until after those are setup

        # initialize the wall
        if use_wall:
            wall_mass = (
                wall_insert_rho * wall_insert_mask
                + wall_surround_rho * wall_surround_mask)
            wall_cp = (
                wall_insert_cp * wall_insert_mask
                + wall_surround_cp * wall_surround_mask)
            restart_wv = WallVars(
                mass=wall_mass,
                energy=wall_mass * wall_cp * temp_wall,
                ox_mass=actx.np.zeros_like(wall_mass))

    if use_wall:
        restart_wv = force_evaluation(actx, restart_wv)

    ##################################
    # Set up flow target state       #
    ##################################

    if target_filename:
        if rank == 0:
            logger.info("Reading target soln.")
        if target_order != order:
            target_dcoll = create_discretization_collection(
                actx,
                volume_meshes={
                    vol: mesh
                    for vol, (mesh, _) in volume_to_local_mesh_data.items()},
                order=target_order, tensor_product_elements=use_tpe)
            from meshmode.discretization.connection import make_same_mesh_connection
            fluid_connection = make_same_mesh_connection(
                actx,
                dcoll.discr_from_dd(dd_vol_fluid),
                target_dcoll.discr_from_dd(dd_vol_fluid)
            )
            target_cv = fluid_connection(target_data["cv"])
            target_av_smu = fluid_connection(target_data["av_smu"])
            target_av_sbeta = fluid_connection(target_data["av_sbeta"])
            target_av_skappa = fluid_connection(target_data["av_skappa"])
            target_av_sd = fluid_connection(target_data["av_sd"])
        else:
            target_cv = target_data["cv"]
            target_av_smu = target_data["av_smu"]
            target_av_sbeta = target_data["av_sbeta"]
            target_av_skappa = target_data["av_skappa"]
            # this is so we can restart from legacy, before use_av=3
            try:
                target_av_sd = target_data["av_sd"]
            except (KeyError):
                target_av_sd = actx.zeros_like(target_av_smu)
                if rank == 0:
                    print("no data for av_sd in target file")
                    print("av_sd will be initialzed to 0 on the mesh")

        if target_nspecies != nspecies:
            if rank == 0:
                print(f"Transitioning target from {target_nspecies} to {nspecies}")
                print("Preserving pressure and temperature")

            target_eos = IdealSingleGas(gamma=gamma, gas_const=r)

            mass = target_cv.mass
            velocity = target_cv.momentum/mass
            species_mass_frac_multi = 0.*mass*y

            pressure = target_eos.pressure(target_cv)
            temperature = target_eos.temperature(target_cv, temperature_seed)

            if nspecies > 2:
                if target_nspecies == 0:
                    species_mass_frac_multi[i_ox] = mf_o2
                    species_mass_frac_multi[i_di] = (1. - mf_o2)

                if target_nspecies > 0:
                    species = target_cv.species_mass_fractions

                    # air is species 0 in scalar sim
                    species_mass_frac_multi[i_ox] = mf_o2*species[0]
                    species_mass_frac_multi[i_di] = (1. - mf_o2)*species[0]

                    # fuel is species 1 in scalar sim
                    species_mass_frac_multi[i_c2h4] = mf_c2h4*species[1]
                    species_mass_frac_multi[i_h2] = mf_h2*species[1]

                internal_energy = eos.get_internal_energy(temperature=temperature,
                    species_mass_fractions=species_mass_frac_multi)

                modified_mass = eos.get_density(pressure, temperature,
                                                species_mass_frac_multi)

                total_energy = modified_mass*(
                    internal_energy + np.dot(velocity, velocity)/(2.0))

                modified_cv = make_conserved(
                    dim,
                    mass=modified_mass,
                    momentum=modified_mass*velocity,
                    energy=total_energy,
                    species_mass=modified_mass*species_mass_frac_multi)
            else:
                modified_cv = make_conserved(
                    dim,
                    mass=target_cv.mass,
                    momentum=target_cv.momentum,
                    energy=target_cv.energy,
                    species_mass=target_cv.mass*y)

            target_cv = modified_cv

        target_cv = force_evaluation(actx, target_cv)
        target_av_smu = force_evaluation(actx, target_av_smu)
        target_av_sbeta = force_evaluation(actx, target_av_sbeta)
        target_av_skappa = force_evaluation(actx, target_av_skappa)
        target_av_sd = force_evaluation(actx, target_av_sd)

        target_fluid_state = create_fluid_state(cv=target_cv,
                                                temperature_seed=temperature_seed,
                                                smoothness_mu=target_av_smu,
                                                smoothness_beta=target_av_sbeta,
                                                smoothness_kappa=target_av_skappa,
                                                smoothness_d=target_av_sd)

    else:
        # Set the current state from time 0
        target_cv = restart_cv
        target_av_smu = restart_av_smu
        target_av_sbeta = restart_av_sbeta
        target_av_skappa = restart_av_skappa
        target_av_sd = restart_av_sd

        target_fluid_state = restart_fluid_state

    if rank == 0:
        logger.info("More gradient processing")

    def grad_cv_operator_target(fluid_state, time):
        return grad_cv_operator(dcoll=dcoll, gas_model=gas_model,
                                dd=dd_vol_fluid,
                                boundaries=target_boundaries,
                                state=fluid_state,
                                time=time,
                                quadrature_tag=quadrature_tag)

    grad_cv_operator_target_compiled = actx.compile(grad_cv_operator_target) # noqa

    def grad_t_operator_target(fluid_state, time):
        return fluid_grad_t_operator(
            dcoll=dcoll,
            gas_model=gas_model,
            dd=dd_vol_fluid,
            boundaries=target_boundaries,
            state=fluid_state,
            time=time,
            quadrature_tag=quadrature_tag)

    grad_t_operator_target_compiled = actx.compile(grad_t_operator_target)

    # use dummy boundaries to update the smoothness state for the target
    if use_av > 0:
        target_bndry_mapping = bndry_mapping
        target_bndry_mapping["prescribed"] = DummyBoundary()
        target_bndry_mapping["isentropic_pressure_ramp"] = DummyBoundary()

        target_boundaries = {}
        target_boundaries = assign_fluid_boundaries(
            target_boundaries, target_bndry_mapping)

        target_grad_cv = grad_cv_operator_target_compiled(
            target_fluid_state, time=0.)
        # the target is not used along the wall, so we won't jump
        # through all the hoops to get the proper gradient

        if use_av == 1:
            target_av_smu = compute_smoothness(
                cv=target_cv, dv=target_fluid_state.dv, grad_cv=target_grad_cv)
        elif use_av == 2:
            target_grad_t = grad_t_operator_target_compiled(
                target_fluid_state, time=0.)

            target_av_sbeta, target_av_skappa, target_av_smu = \
                compute_smoothness_mbk(
                    cv=target_cv, dv=target_fluid_state.dv,
                    grad_cv=target_grad_cv, grad_t=target_grad_t)

        target_av_smu = force_evaluation(actx, target_av_smu)
        target_av_sbeta = force_evaluation(actx, target_av_sbeta)
        target_av_skappa = force_evaluation(actx, target_av_skappa)
        target_av_sd = force_evaluation(actx, target_av_sd)

        target_fluid_state = create_fluid_state(
            cv=target_cv, temperature_seed=temperature_seed,
            smoothness_mu=target_av_smu, smoothness_beta=target_av_sbeta,
            smoothness_kappa=target_av_skappa,
            smoothness_d=target_av_sd)

    #
    # Setup the wall model
    #
    if use_wall:
        def experimental_kappa(temperature):
            return (
                1.766e-10 * temperature**3
                - 4.828e-7 * temperature**2
                + 6.252e-4 * temperature
                + 6.707e-3)

        def puma_kappa(mass_loss_frac):
            return (
                0.0988 * mass_loss_frac**2
                - 0.2751 * mass_loss_frac
                + 0.201)

        def puma_effective_surface_area(mass_loss_frac):
            # Original fit function: -1.1012e5*x**2 - 0.0646e5*x + 1.1794e5
            # Rescale by x==0 value and rearrange
            return 1.1794e5 * (
                1
                - 0.0547736137 * mass_loss_frac
                - 0.9336950992 * mass_loss_frac**2)

        def _get_wall_kappa_fiber(mass, temperature):
            mass_loss_frac = (
                (wall_insert_rho - mass)/wall_insert_rho
                * wall_insert_mask)
            scaled_insert_kappa = (
                experimental_kappa(temperature)
                * puma_kappa(mass_loss_frac)
                / puma_kappa(0))
            return (
                scaled_insert_kappa * wall_insert_mask
                + wall_surround_kappa * wall_surround_mask)

        def _get_wall_kappa_inert(mass, temperature):
            return (
                wall_insert_kappa * wall_insert_mask
                + wall_surround_kappa * wall_surround_mask)

        def _get_wall_effective_surface_area_fiber(mass):
            mass_loss_frac = (
                (wall_insert_rho - mass)/wall_insert_rho
                * wall_insert_mask)
            return (
                puma_effective_surface_area(mass_loss_frac) * wall_insert_mask)

        def _mass_loss_rate_fiber(mass, ox_mass, temperature, eff_surf_area):
            actx = mass.array_context
            alpha = (
                (0.00143+0.01*actx.np.exp(-1450.0/temperature))
                / (1.0+0.0002*actx.np.exp(13000.0/temperature)))
            k = alpha*actx.np.sqrt(
                (univ_gas_const*temperature)/(2.0*np.pi*mw_o2))
            return (mw_co/mw_o2 + mw_o/mw_o2 - 1)*ox_mass*k*eff_surf_area

        # inert
        if wall_material == 0:
            wall_model = WallModel(
                heat_capacity=(
                    wall_insert_cp * wall_insert_mask
                    + wall_surround_cp * wall_surround_mask),
                thermal_conductivity_func=_get_wall_kappa_inert)
        # non-porous
        elif wall_material == 1:
            wall_model = WallModel(
                heat_capacity=(
                    wall_insert_cp * wall_insert_mask
                    + wall_surround_cp * wall_surround_mask),
                thermal_conductivity_func=_get_wall_kappa_fiber,
                effective_surface_area_func=_get_wall_effective_surface_area_fiber,
                mass_loss_func=_mass_loss_rate_fiber,
                oxygen_diffusivity=wall_insert_ox_diff * wall_insert_mask)
        # porous
        elif wall_material == 2:
            wall_model = WallModel(
                heat_capacity=(
                    wall_insert_cp * wall_insert_mask
                    + wall_surround_cp * wall_surround_mask),
                thermal_conductivity_func=_get_wall_kappa_fiber,
                effective_surface_area_func=_get_wall_effective_surface_area_fiber,
                mass_loss_func=_mass_loss_rate_fiber,
                oxygen_diffusivity=wall_insert_ox_diff * wall_insert_mask)

    ##################################
    # Set up the boundary conditions #
    ##################################

    # pressure ramp function
    # linearly ramp the pressure from beginP to finalP over t_ramp_interval seconds
    # provides an offset to start the ramping after t_ramp_start
    #
    inlet_mach = configurate("inlet_mach", input_data, 0.1)
    ramp_beginP = configurate("ramp_beginP", input_data, 100.0)
    ramp_endP = configurate("ramp_endP", input_data, 1000.0)
    ramp_time_start = configurate("ramp_time_start", input_data, 0.0)
    ramp_time_interval = configurate("ramp_time_interval", input_data, 1.e-4)

    def inflow_ramp_pressure(t):
        return actx.np.where(
            actx.np.greater(t, ramp_time_start),
            actx.np.minimum(
                ramp_endP,
                ramp_beginP + ((t - ramp_time_start) / ramp_time_interval
                    * (ramp_endP - ramp_beginP))),
            ramp_beginP)

    if init_case == "unstart":
        normal_dir = np.zeros(shape=(dim,))
        if use_axisymmetric:
            normal_dir[1] = 1
            inflow_state = IsentropicInflow(
                dim=dim,
                temp_wall=temp_wall,
                temp_sigma=temp_sigma,
                vel_sigma=vel_sigma,
                smooth_x0=-0.013,
                smooth_x1=0.013,
                normal_dir=normal_dir,
                gamma=gamma,
                nspecies=nspecies,
                mass_frac=y,
                T0=total_temp_inflow,
                P0=ramp_beginP,
                mach=inlet_mach,
                p_fun=inflow_ramp_pressure)
        else:
            normal_dir[0] = 1
            inflow_state = IsentropicInflow(
                dim=dim,
                temp_wall=temp_wall,
                temp_sigma=temp_sigma,
                vel_sigma=vel_sigma,
                smooth_y0=-0.013,
                smooth_y1=0.013,
                normal_dir=normal_dir,
                gamma=gamma,
                nspecies=nspecies,
                mass_frac=y,
                T0=total_temp_inflow,
                P0=ramp_beginP,
                mach=inlet_mach,
                p_fun=inflow_ramp_pressure)
    else:
        inflow_state = IsentropicInflow(
            dim=dim,
            temp_wall=temp_wall,
            temp_sigma=temp_sigma,
            vel_sigma=vel_sigma,
            smooth_y0=-0.0270645,
            smooth_y1=0.0270645,
            gamma=gamma,
            nspecies=nspecies,
            mass_frac=y,
            T0=total_temp_inflow,
            P0=ramp_beginP,
            mach=inlet_mach,
            p_fun=inflow_ramp_pressure)

    def get_inflow_boundary_solution(dcoll, dd_bdry, gas_model,
                                     state_minus, time, **kwargs):
        actx = state_minus.array_context
        bnd_discr = dcoll.discr_from_dd(dd_bdry)
        nodes = actx.thaw(bnd_discr.nodes())
        tmp = inflow_state(x_vec=nodes, gas_model=gas_model, time=time, **kwargs)
        return tmp

    def get_target_state_on_boundary(btag):
        return project_fluid_state(
            dcoll, dd_vol_fluid,
            dd_vol_fluid.trace(btag).with_discr_tag(quadrature_tag),
            target_fluid_state, gas_model, limiter_func=limiter_func,
            entropy_stable=use_esdg
        )

    # is there a way to generalize this?
    if bndry_config["inflow"] == "isentropic_pressure_ramp":
        prescribed_inflow_boundary = PrescribedFluidBoundary(
            boundary_state_func=get_inflow_boundary_solution)

        bndry_config["inflow"] = "isentropic_pressure_ramp"
        bndry_mapping["isentropic_pressure_ramp"] = prescribed_inflow_boundary

    if bndry_config["flow"] == "prescribed":
        flow_ref_state = \
            get_target_state_on_boundary("flow")

        flow_ref_state = force_evaluation(actx, flow_ref_state)

        def _target_flow_state_func(**kwargs):
            return flow_ref_state

        prescribed_flow_boundary = PrescribedFluidBoundary(
            boundary_state_func=_target_flow_state_func)

        bndry_config["flow"] = "prescribed_flow"
        bndry_mapping["prescribed_flow"] = prescribed_flow_boundary

    if bndry_config["inflow"] == "prescribed":
        inflow_ref_state = \
            get_target_state_on_boundary("inflow")

        inflow_ref_state = force_evaluation(actx, inflow_ref_state)

        def _target_inflow_state_func(**kwargs):
            return inflow_ref_state

        prescribed_inflow_boundary = PrescribedFluidBoundary(
            boundary_state_func=_target_inflow_state_func)

        bndry_config["inflow"] = "prescribed_inflow"
        bndry_mapping["prescribed_inflow"] = prescribed_inflow_boundary

    if bndry_config["outflow"] == "prescribed":
        outflow_ref_state = \
            get_target_state_on_boundary("outflow")

        outflow_ref_state = force_evaluation(actx, outflow_ref_state)

        def _target_outflow_state_func(**kwargs):
            return outflow_ref_state

        prescribed_outflow_boundary = PrescribedFluidBoundary(
            boundary_state_func=_target_outflow_state_func)

        bndry_config["outflow"] = "prescribed_outflow"
        bndry_mapping["prescribed_outflow"] = prescribed_outflow_boundary

    if bndry_config["upstream_injection"] == "prescribed":
        upstream_injection_ref_state = \
            get_target_state_on_boundary("upstream_injection")

        upstream_injection_ref_state = force_evaluation(
            actx, upstream_injection_ref_state)

        def _target_upstream_injection_state_func(**kwargs):
            return upstream_injection_ref_state

        prescribed_upstream_injection_boundary = PrescribedFluidBoundary(
            boundary_state_func=_target_upstream_injection_state_func)

        bndry_config["upstream_injection"] = "prescribed_upstream_injection"
        bndry_mapping["prescribed_upstream_injection"] = \
            prescribed_upstream_injection_boundary

    if bndry_config["injection"] == "prescribed":
        injection_ref_state = \
            get_target_state_on_boundary("injection")

        injection_ref_state = force_evaluation(actx, injection_ref_state)

        def _target_injection_state_func(**kwargs):
            return injection_ref_state

        prescribed_injection_boundary = PrescribedFluidBoundary(
            boundary_state_func=_target_injection_state_func)

        bndry_config["injection"] = "prescribed_injection"
        bndry_mapping["prescribed_injection"] = prescribed_injection_boundary

    if bndry_config["wall_interface"] == "prescribed":
        interface_ref_state = \
            get_target_state_on_boundary("wall_interface")

        interface_ref_state = force_evaluation(actx, interface_ref_state)

        def _target_interface_state_func(**kwargs):
            return interface_ref_state

        prescribed_interface_boundary = PrescribedFluidBoundary(
            boundary_state_func=_target_interface_state_func)

        bndry_config["wall_interface"] = "prescribed_interface"
        bndry_mapping["prescribed_interface"] = prescribed_interface_boundary

    uncoupled_fluid_boundaries = {}
    uncoupled_fluid_boundaries = assign_fluid_boundaries(
        uncoupled_fluid_boundaries, bndry_mapping)

    # check the boundary condition coverage
    #from meshmode.mesh import check_bc_coverage
<<<<<<< HEAD
    #print(f"{uncoupled_fluid_boundaries=}")
=======
>>>>>>> 931dd17f
    try:
        bound_list = []
        for bound in list(uncoupled_fluid_boundaries.keys()):
            bound_list.append(bound.tag)
        #print(f"{uncoupled_fluid_boundaries=}")
        print(f"{bound_list=}")
        """
        check_bc_coverage(mesh=dcoll.discr_from_dd(dd_vol_fluid).mesh,
                          boundary_tags=bound_list,
                          incomplete_ok=False)
        """
    except (ValueError, RuntimeError):
        print(f"{uncoupled_fluid_boundaries=}")
        raise SimulationConfigurationError(
            "Invalid boundary configuration specified"
        )

    if use_wall:
        uncoupled_wall_boundaries = {
            wall_ffld_bnd.domain_tag: wall_farfield  # pylint: disable=no-member
        }

    current_wv = None
    if use_wall:
        current_wv = force_evaluation(actx, restart_wv)

    restart_stepper_state = make_stepper_state(
        cv=restart_cv,
        tseed=temperature_seed,
        wv=restart_wv,
        av_smu=restart_av_smu,
        av_sbeta=restart_av_sbeta,
        av_skappa=restart_av_skappa,
        av_sd=restart_av_sd)

    # finish initializing the smoothness for non-restarts
    if not restart_filename:
        if use_av > 0:
            restart_stepper_state = update_smoothness_compiled(
                state=restart_stepper_state, time=current_t)

    restart_cv = force_evaluation(actx, restart_stepper_state.cv)
    temperature_seed = force_evaluation(actx, temperature_seed)
    restart_av_smu = force_evaluation(actx, restart_stepper_state.av_smu)
    restart_av_sbeta = force_evaluation(actx, restart_stepper_state.av_sbeta)
    restart_av_skappa = force_evaluation(actx, restart_stepper_state.av_skappa)
    restart_av_sd = force_evaluation(actx, restart_stepper_state.av_sd)

    # set the initial data used by the simulation
    current_fluid_state = create_fluid_state(cv=restart_cv,
                                             temperature_seed=temperature_seed,
                                             smoothness_mu=restart_av_smu,
                                             smoothness_beta=restart_av_sbeta,
                                             smoothness_kappa=restart_av_skappa,
                                             smoothness_d=restart_av_sd)

    if use_wall:
        current_wv = force_evaluation(actx, restart_stepper_state.wv)

    stepper_state = make_stepper_state(
        cv=current_fluid_state.cv,
        tseed=temperature_seed,
        wv=current_wv,
        av_smu=current_fluid_state.dv.smoothness_mu,
        av_sbeta=current_fluid_state.dv.smoothness_beta,
        av_skappa=current_fluid_state.dv.smoothness_kappa,
        av_sd=current_fluid_state.dv.smoothness_d)

    ####################
    # Ignition Sources #
    ####################

    # if you divide by 2.355, 50% of the spark is within this diameter
    # if you divide by 6, 99% of the energy is deposited in this time
    #spark_diameter /= 2.355
    spark_diameter /= 6.0697
    spark_duration /= 6.0697

    # gaussian application in time
    def spark_time_func(t):
        expterm = actx.np.exp((-(t - spark_init_time)**2) /
                              (2*spark_duration*spark_duration))
        return expterm

    if use_ignition == 2:
        from y3prediction.utils import HeatSource
        ignition_source = HeatSource(dim=dim, center=spark_center,
                                      amplitude=spark_strength,
                                      amplitude_func=spark_time_func,
                                      width=spark_diameter)
    else:
        from y3prediction.utils import SparkSource
        ignition_source = SparkSource(dim=dim, center=spark_center,
                                      amplitude=spark_strength,
                                      amplitude_func=spark_time_func,
                                      width=spark_diameter)

    # gaussian application in time
    injection_source_diameter /= 6.0697

    def injection_source_time_func(t):
        scaled_time = injection_source_init_time - t
        # this gives about 96% of the change in the requested time
        xtanh = 4*scaled_time/injection_source_ramp_time
        return 0.5*(1.0 - actx.np.tanh(xtanh))

    from y3prediction.utils import StateSource
    source_mass = injection_source_mass
    source_mom = np.zeros(shape=(dim,))
    source_mom[0] = injection_source_mom_x
    source_mom[1] = injection_source_mom_y
    if dim == 3:
        source_mom[2] = injection_source_mom_z
    source_energy = injection_source_energy
    source_y = y_fuel
    injection_source = StateSource(dim=dim, nspecies=nspecies,
                                   center=injection_source_center,
                                   mass_amplitude=source_mass,
                                   mom_amplitude=source_mom,
                                   energy_amplitude=source_energy,
                                   y_amplitude=source_y,
                                   amplitude_func=injection_source_time_func,
                                   #amplitude_func=None,
                                   width=injection_source_diameter)

    if rank == 0:
        logger.info("Sponges processsing")
    ##################
    # Sponge Sources #
    ##################

    # initialize the sponge field
    sponge_amp = sponge_sigma/current_dt/1000
    from y3prediction.utils import InitSponge

    if init_case == "y3prediction" or init_case == "y3prediction_ramp":
        sponge_init_inlet = InitSponge(x0=inlet_sponge_x0,
                                       thickness=inlet_sponge_thickness,
                                       amplitude=sponge_amp,
                                       direction=-1.0)
        sponge_init_outlet = InitSponge(x0=outlet_sponge_x0,
                                        thickness=outlet_sponge_thickness,
                                        amplitude=sponge_amp)
        if use_injection:
            sponge_init_injection =\
                InitSponge(x0=inj_sponge_x0, thickness=inj_sponge_thickness,
                           amplitude=sponge_amp,
                           xmax=0.66, ymax=-0.01)

        #if use_upstream_injection:
            sponge_init_upstream_injection =\
                InitSponge(x0=upstream_inj_sponge_y0,
                           thickness=inj_sponge_thickness,
                           amplitude=sponge_amp,
                           xmin=0.53, xmax=0.535,
                           ymin=-0.02253, direction=-2.0)

        def _sponge_sigma(sponge_field, x_vec):
            sponge_field = sponge_init_outlet(sponge_field=sponge_field, x_vec=x_vec)
            sponge_field = sponge_init_inlet(sponge_field=sponge_field, x_vec=x_vec)
            if use_injection:
                sponge_field = sponge_init_injection(
                    sponge_field=sponge_field, x_vec=x_vec)
            #if use_upstream_injection:
                sponge_field = sponge_init_upstream_injection(
                    sponge_field=sponge_field, x_vec=x_vec)
            return sponge_field

    elif init_case == "shock1d" or init_case == "flame1d":

        inlet_sponge_x0 = 0.015
        inlet_sponge_thickness = 0.015
        outlet_sponge_x0 = 0.085
        outlet_sponge_thickness = 0.015
        sponge_init_inlet = InitSponge(x0=inlet_sponge_x0,
                                       thickness=inlet_sponge_thickness,
                                       amplitude=sponge_amp,
                                       direction=-1.0)
        sponge_init_outlet = InitSponge(x0=outlet_sponge_x0,
                                        thickness=outlet_sponge_thickness,
                                        amplitude=sponge_amp)

        def _sponge_sigma(sponge_field, x_vec):
            sponge_field = sponge_init_outlet(sponge_field=sponge_field, x_vec=x_vec)
            sponge_field = sponge_init_inlet(sponge_field=sponge_field, x_vec=x_vec)
            return sponge_field

    elif init_case == "unstart":

        inlet_sponge_x0 = -0.315
        inlet_sponge_thickness = 0.010
        outlet_sponge_x0 = 0.666
        outlet_sponge_thickness = 0.100
        top_sponge_x0 = 0.1
        top_sponge_thickness = 0.100

        """
        sponge_init_inlet = InitSponge(x0=inlet_sponge_x0,
                                       thickness=inlet_sponge_thickness,
                                       amplitude=sponge_amp,
                                       direction=-2)
        """
        sponge_init_outlet = InitSponge(x0=outlet_sponge_x0,
                                        thickness=outlet_sponge_thickness,
                                        amplitude=sponge_amp,
                                        direction=2)
        sponge_init_top = InitSponge(x0=top_sponge_x0,
                                     thickness=top_sponge_thickness,
                                     amplitude=sponge_amp,
                                     direction=1.0)

        def _sponge_sigma(sponge_field, x_vec):
            sponge_field = sponge_init_outlet(sponge_field=sponge_field, x_vec=x_vec)
            #sponge_field = sponge_init_inlet(sponge_field=sponge_field, x_vec=x_vec)
            sponge_field = sponge_init_top(sponge_field=sponge_field, x_vec=x_vec)
            return sponge_field

    sponge_sigma = actx.np.zeros_like(restart_cv.mass)
    if use_sponge:
        get_sponge_sigma = actx.compile(_sponge_sigma)
        sponge_sigma = force_evaluation(actx, get_sponge_sigma(sponge_sigma,
                                                               fluid_nodes))

    def _sponge_source(sigma, cv, sponge_cv):
        """Create sponge source."""
        return sigma*(sponge_cv - cv)

    vis_timer = None
    monitor_memory = True
    monitor_performance = 2

    from contextlib import nullcontext
    gc_timer = nullcontext()

    if logmgr:
        logmgr_add_cl_device_info(logmgr, queue)

        vis_timer = IntervalTimer("t_vis", "Time spent visualizing")
        logmgr.add_quantity(vis_timer)

        gc_timer_init = IntervalTimer("t_gc", "Time spent garbage collecting")
        logmgr.add_quantity(gc_timer_init)
        gc_timer = gc_timer_init.get_sub_timer()

        if monitor_performance > 0:
            logmgr.add_watches([
                ("t_step.max", "| Performance:\n| \t walltime: {value:6g} s")
            ])

        if monitor_performance > 1:

            logmgr.add_watches([
                ("t_vis.max", "\n| \t visualization time: {value:6g} s\n"),
                ("t_gc.max", "| \t garbage collection time: {value:6g} s\n"),
                ("t_log.max", "| \t log walltime: {value:6g} s\n")
            ])

        if monitor_memory:
            logmgr_add_device_memory_usage(logmgr, queue)
            logmgr_add_mempool_usage(logmgr, alloc)

            logmgr.add_watches([
                ("memory_usage_python.max",
                 "| Memory:\n| \t python memory: {value:7g} Mb\n")
            ])

            try:
                logmgr.add_watches([
                    ("memory_usage_gpu.max",
                     "| \t gpu memory: {value:7g} Mb\n")
                ])
            except KeyError:
                pass

            logmgr.add_watches([
                ("memory_usage_hwm.max",
                 "| \t memory hwm: {value:7g} Mb\n")])

            from mirgecom.array_context import actx_class_is_numpy

            if not actx_class_is_numpy(actx_class):
                # numpy has no CL mempool
                logmgr.add_watches([
                    ("memory_usage_mempool_managed.max",
                    "| \t mempool total: {value:7g} Mb\n"),
                    ("memory_usage_mempool_active.max",
                    "| \t mempool active: {value:7g} Mb")
                ])

        if use_profiling:
            logmgr.add_watches(["pyopencl_array_time.max"])

    if rank == 0:
        logger.info("Viz & utilities processsing")

    # avoid making a second discretization if viz_order == order
    if viz_order == order:
        fluid_visualizer = make_visualizer(dcoll, volume_dd=dd_vol_fluid)
        if use_wall:
            wall_visualizer = make_visualizer(dcoll, volume_dd=dd_vol_wall)
    else:
        fluid_visualizer = make_visualizer(dcoll, volume_dd=dd_vol_fluid,
                                           vis_order=viz_order)
        if use_wall:
            wall_visualizer = make_visualizer(dcoll, volume_dd=dd_vol_wall,
                                              vis_order=viz_order)

    #    initname = initializer.__class__.__name__
    eosname = eos.__class__.__name__
    init_message = make_init_message(dim=dim, order=order, nelements=local_nelements,
                                     global_nelements=global_nelements,
                                     dt=current_dt, t_final=t_final, nstatus=nstatus,
                                     nviz=nviz, cfl=current_cfl,
                                     constant_cfl=constant_cfl, initname=casename,
                                     eosname=eosname, casename=casename)
    if rank == 0:
        logger.info(init_message)

    # some utility functions
    def vol_min_loc(dd_vol, x):
        from grudge.op import nodal_min_loc
        return actx.to_numpy(nodal_min_loc(dcoll, dd_vol, x,
                                           initial=np.inf))[()]

    def vol_max_loc(dd_vol, x):
        from grudge.op import nodal_max_loc
        return actx.to_numpy(nodal_max_loc(dcoll, dd_vol, x,
                                           initial=-np.inf))[()]

    def vol_min(dd_vol, x):
        return actx.to_numpy(nodal_min(dcoll, dd_vol, x,
                                       initial=np.inf))[()]

    def vol_max(dd_vol, x):
        return actx.to_numpy(nodal_max(dcoll, dd_vol, x,
                                       initial=-np.inf))[()]

    def global_range_check(dd_vol, array, min_val, max_val):
        return global_reduce(
            check_range_local(
                dcoll, dd_vol, array, min_val, max_val), op="lor")

    def my_write_status_lite(step, t, t_wall):
        status_msg = (f"\n--     step {step:9d}:"
                      f"\n----   fluid sim time {t:1.8e}")
        if use_wall:
            status_msg += (f", wall sim time {t_wall:1.8e}")

        if rank == 0:
            logger.info(status_msg)

    def my_write_status_fluid(fluid_state, dt, cfl_fluid):
        cv = fluid_state.cv
        dv = fluid_state.dv

        status_msg = (f"----   dt {dt:1.3e},"
                      f" cfl_fluid {cfl_fluid:1.8f}")

        pmin = vol_min(dd_vol_fluid, dv.pressure)
        pmax = vol_max(dd_vol_fluid, dv.pressure)
        tmin = vol_min(dd_vol_fluid, dv.temperature)
        tmax = vol_max(dd_vol_fluid, dv.temperature)

        from pytools.obj_array import obj_array_vectorize
        y_min = obj_array_vectorize(lambda x: vol_min(dd_vol_fluid, x),
                                      cv.species_mass_fractions)
        y_max = obj_array_vectorize(lambda x: vol_max(dd_vol_fluid, x),
                                      cv.species_mass_fractions)

        dv_status_msg = (
            f"\n------ P       (min, max) (Pa) = ({pmin:1.9e}, {pmax:1.9e})")
        dv_status_msg += (
            f"\n------ T_fluid (min, max) (K)  = ({tmin:7g}, {tmax:7g})")

        if eos_type == 1:
            # check the temperature convergence
            # a single call to get_temperature_update is like taking an additional
            # Newton iteration and gives us a residual
            temp_resid = get_temperature_update_compiled(
                cv, dv.temperature)/dv.temperature
            temp_err_min = vol_min(dd_vol_fluid, temp_resid)
            temp_err_max = vol_max(dd_vol_fluid, temp_resid)
            dv_status_msg += (
                f"\n------ T_resid (min, max)      = "
                f"({temp_err_min:1.5e}, {temp_err_max:1.5e})")

        for i in range(nspecies):
            dv_status_msg += (
                f"\n------ y_{species_names[i]:5s} (min, max)      = "
                f"({y_min[i]:1.3e}, {y_max[i]:1.3e})")
        #dv_status_msg += "\n"
        status_msg += dv_status_msg

        if rank == 0:
            logger.info(status_msg)

    def my_write_status_wall(wall_temperature, dt, cfl_wall):
        status_msg = (f"----   wall dt {dt:1.3e},"
                      f" cfl_wall {cfl_wall:1.8f}")

        twmin = vol_min(dd_vol_wall, wall_temperature)
        twmax = vol_max(dd_vol_wall, wall_temperature)

        status_msg += (
            f"\n------ T_wall  (min, max) (K)  = ({twmin:7g}, {twmax:7g})")

        if rank == 0:
            logger.info(status_msg)

    def compute_viz_fields_coupled(fluid_state, wv, wdv, time):

        cv = fluid_state.cv
        dv = fluid_state.dv

        # update the boundaries and compute the gradients
        # shared by artificial viscosity and the operators
        # this updates the coupling between the fluid and wall
        (updated_fluid_boundaries,
         updated_wall_boundaries,
         fluid_operator_states_quad,
         grad_fluid_cv,
         grad_fluid_t,
         grad_wall_t) = update_coupled_boundaries(
            dcoll=dcoll,
            gas_model=gas_model,
            fluid_dd=dd_vol_fluid, wall_dd=dd_vol_wall,
            fluid_boundaries=uncoupled_fluid_boundaries,
            wall_boundaries=uncoupled_wall_boundaries,
            interface_noslip=noslip,
            fluid_state=fluid_state,
            wall_kappa=wdv.thermal_conductivity,
            wall_temperature=wdv.temperature,
            time=time,
            wall_penalty_amount=wall_penalty_amount,
            quadrature_tag=quadrature_tag,
            limiter_func=limiter_func,
            comm_tag=_InitCommTag)

        # try making sure the stuff that comes back is used
        # even if it's a zero contribution
        fluid_rhs = ns_operator(
            dcoll=dcoll,
            gas_model=gas_model,
            dd=dd_vol_fluid,
            use_esdg=use_esdg,
            operator_states_quad=fluid_operator_states_quad,
            grad_cv=grad_fluid_cv,
            grad_t=grad_fluid_t,
            boundaries=updated_fluid_boundaries,
            inviscid_numerical_flux_func=inviscid_numerical_flux_func,
            viscous_numerical_flux_func=viscous_numerical_flux_func,
            state=fluid_state,
            time=time,
            quadrature_tag=quadrature_tag,
            comm_tag=(_InitCommTag, _FluidOperatorCommTag))

        wall_energy_rhs = diffusion_operator(
            dcoll=dcoll,
            kappa=wdv.thermal_conductivity,
            boundaries=updated_wall_boundaries,
            u=wdv.temperature,
            quadrature_tag=quadrature_tag,
            dd=dd_vol_wall,
            grad_u=grad_wall_t,
            comm_tag=(_InitCommTag, _WallOperatorCommTag))

        cv = cv + 0.*fluid_rhs

        wall_mass_rhs = actx.np.zeros_like(wv.mass)
        wall_ox_mass_rhs = actx.np.zeros_like(wv.mass)
        wall_rhs = wall_time_scale * WallVars(
            mass=wall_mass_rhs,
            energy=wall_energy_rhs,
            ox_mass=wall_ox_mass_rhs)

        wv = wv + 0.*wall_rhs

        av_smu = actx.zeros_like(cv.mass)
        av_sbeta = actx.zeros_like(cv.mass)
        av_skappa = actx.zeros_like(cv.mass)
        av_sd = actx.zeros_like(cv.mass)

        # now compute the smoothness part
        if use_av == 1:
            av_smu = compute_smoothness(cv, dv, grad_fluid_cv)
        elif use_av == 2:
            av_smu, av_sbeta, av_skappa = \
                compute_smoothness_mbk(cv, dv, grad_fluid_cv, grad_fluid_t)
        elif use_av == 3:
            av_smu, av_sbeta, av_skappa, av_sd = \
                compute_smoothness_mbkd(cv, dv, grad_fluid_cv, grad_fluid_t)

        from mirgecom.fluid import (
            velocity_gradient,
            species_mass_fraction_gradient
        )
        grad_v = velocity_gradient(cv, grad_fluid_cv)
        grad_y = species_mass_fraction_gradient(cv, grad_fluid_cv)

        local_fluid_viz_fields = {}
        local_fluid_viz_fields["smoothness_mu"] = [av_smu]
        local_fluid_viz_fields["smoothness_beta"] = [av_sbeta]
        local_fluid_viz_fields["smoothness_kappa"] = [av_skappa]
        local_fluid_viz_fields["smoothness_d"] = [av_sd]

        return make_obj_array([av_smu, av_sbeta, av_skappa, av_sd,
                               grad_v, grad_y, grad_fluid_t, grad_fluid_cv,
                               grad_wall_t])

    compute_viz_fields_coupled_compiled = actx.compile(compute_viz_fields_coupled)

    def compute_viz_fields(fluid_state, time):

        cv = fluid_state.cv
        dv = fluid_state.dv

        grad_fluid_cv = grad_cv_operator(
            dcoll=dcoll, gas_model=gas_model, dd=dd_vol_fluid,
            state=fluid_state, boundaries=uncoupled_fluid_boundaries,
            time=time, quadrature_tag=quadrature_tag)

        grad_fluid_t = fluid_grad_t_operator(
            dcoll=dcoll, gas_model=gas_model, dd=dd_vol_fluid,
            state=fluid_state, boundaries=uncoupled_fluid_boundaries,
            time=time, quadrature_tag=quadrature_tag)

        av_smu = actx.zeros_like(cv.mass)
        av_sbeta = actx.zeros_like(cv.mass)
        av_skappa = actx.zeros_like(cv.mass)
        av_sd = actx.zeros_like(cv.mass)

        # now compute the smoothness part
        if use_av == 1:
            av_smu = compute_smoothness(cv, dv, grad_fluid_cv)
        elif use_av == 2:
            av_smu, av_sbeta, av_skappa = \
                compute_smoothness_mbk(cv, dv, grad_fluid_cv, grad_fluid_t)
        elif use_av == 3:
            av_smu, av_sbeta, av_skappa, av_sd = \
                compute_smoothness_mbkd(cv, dv, grad_fluid_cv, grad_fluid_t)

        from mirgecom.fluid import (
            velocity_gradient,
            species_mass_fraction_gradient
        )
        grad_v = velocity_gradient(cv, grad_fluid_cv)
        grad_y = species_mass_fraction_gradient(cv, grad_fluid_cv)

        local_fluid_viz_fields = {}
        local_fluid_viz_fields["smoothness_mu"] = [av_smu]
        local_fluid_viz_fields["smoothness_beta"] = [av_sbeta]
        local_fluid_viz_fields["smoothness_kappa"] = [av_skappa]
        local_fluid_viz_fields["smoothness_d"] = [av_sd]

        return make_obj_array([av_smu, av_sbeta, av_skappa, av_sd,
                               grad_v, grad_y, grad_fluid_t, grad_fluid_cv])

    compute_viz_fields_compiled = actx.compile(compute_viz_fields)

    def my_write_viz(step, t, t_wall, viz_state, viz_dv,
                     theta_rho, theta_Y, theta_pres,
                     ts_field_fluid, ts_field_wall, dump_number):

        if rank == 0:
            print(f"******** Writing Fluid Visualization File {dump_number}"
                  f" at step {step},"
                  f" sim time {t:1.6e} s ********")

        if use_wall:
            fluid_state = viz_state[0]
            wv = viz_state[1]
            dv = viz_dv[0]
            wdv = viz_dv[1]
        else:
            fluid_state = viz_state
            dv = viz_dv
            wv = None
            wdv = None

        cv = fluid_state.cv

        # basic viz quantities, things here are difficult (or impossible) to compute
        # in post-processing
        fluid_viz_fields = [("cv", cv),
                            ("dv", dv),
                            ("dt" if constant_cfl else "cfl", ts_field_fluid)]

        if use_wall:
            wall_kappa = wdv.thermal_conductivity
            wall_temperature = wdv.temperature

            if rank == 0:
                print(f"******** Writing Wall Visualization File {dump_number}"
                      f" at step {step},"
                      f" sim time {t_wall:1.6e} s ********")

            wall_viz_fields = [
                ("wv", wv),
                ("wall_kappa", wall_kappa),
                ("wall_temperature", wall_temperature),
                ("dt" if constant_cfl else "cfl", ts_field_wall)
            ]

        # extra viz quantities, things here are often used for post-processing
        if viz_level > 0:
            mach = cv.speed / dv.speed_of_sound
            fluid_viz_ext = [("mach", mach),
                             ("velocity", cv.velocity)]
            fluid_viz_fields.extend(fluid_viz_ext)

            internal_energy_density = cv.energy - 0.5*cv.mass*np.dot(
                cv.velocity, cv.velocity)
            internal_energy = internal_energy_density/cv.mass
            enthalpy = internal_energy + dv.pressure/cv.mass

            fluid_viz_ext = [("internal_energy", internal_energy),
                             ("internal_energy_density", internal_energy_density),
                             ("enthalpy", enthalpy)]
            fluid_viz_fields.extend(fluid_viz_ext)

            # species mass fractions
            fluid_viz_fields.extend(
                ("Y_"+species_names[i], cv.species_mass_fractions[i])
                for i in range(nspecies))

            # entropy
            gamma = gas_model.eos.gamma(cv, dv.temperature)
            """
            if eos_type == 1:

                species_entropy = np.zeros(nspecies, dtype=object)
                entropy = actx.zeros_like(cv.mass)
                for i in range(nspecies):
                    species_entropy[i] = \
                        pyro_mech.get_species_entropies_r(dv.temperature)
                    entropy = entropy +\
                        species_entropy[i]*cv.species_mass_fractions[i]
                entropy = entropy*pyro_mech.get_specific_gas_constant(
                    cv.species_mass_fractions)
            else:
                entropy = actx.np.log(dv.pressure/(cv.mass**gamma))
                """
            entropy = actx.np.log(dv.pressure/(cv.mass**gamma))

            fluid_viz_ext = [("entropy", entropy),
                             ("gamma", gamma)]
            fluid_viz_fields.extend(fluid_viz_ext)

            if eos_type == 1:
                temp_resid = get_temperature_update_compiled(
                    cv, dv.temperature)/dv.temperature
                production_rates = compute_production_rates(cv,
                                                            dv.temperature)
                fluid_viz_ext = [("temp_resid", temp_resid),
                                 ("production_rates", production_rates)]
                fluid_viz_fields.extend(fluid_viz_ext)

            # expand to include species diffusivities?
            fluid_viz_ext = [("mu", fluid_state.viscosity),
                             ("beta", fluid_state.bulk_viscosity),
                             ("kappa", fluid_state.thermal_conductivity)]
            fluid_viz_fields.extend(fluid_viz_ext)

            if transport_type > 0:
                fluid_diffusivity = fluid_state.species_diffusivity
                fluid_viz_fields.extend(
                    ("D_"+species_names[i], fluid_diffusivity[i])
                    for i in range(nspecies))

            if nparts > 1:
                fluid_viz_ext = [("rank", rank)]
                fluid_viz_fields.extend(fluid_viz_ext)

            if use_wall:
                wall_viz_ext = [("wall_kappa", wall_kappa)]
                wall_viz_fields.extend(wall_viz_ext)

                if nparts > 1:
                    wall_viz_ext = [("rank", rank)]
                    wall_viz_fields.extend(wall_viz_ext)

        # additional viz quantities, add in some non-dimensional numbers
        if viz_level > 1:
            cell_Re = (cv.mass*cv.speed*char_length_fluid /
                fluid_state.viscosity)
            cp = gas_model.eos.heat_capacity_cp(cv, fluid_state.temperature)
            alpha_heat = fluid_state.thermal_conductivity/cp/cv.mass
            nu = fluid_state.viscosity/fluid_state.mass_density

            cell_Pe_momentum = char_length_fluid*fluid_state.wavespeed/nu

            cell_Pe_thermal = char_length_fluid*fluid_state.wavespeed/alpha_heat

            from mirgecom.viscous import get_local_max_species_diffusivity
            d_alpha_max = \
                get_local_max_species_diffusivity(
                    fluid_state.array_context,
                    fluid_state.species_diffusivity
                )

            cell_Pe_diffusion = char_length_fluid*fluid_state.wavespeed/d_alpha_max

            # these are useful if our transport properties
            # are not constant on the mesh
            # prandtl
            # schmidt_number
            # damkohler_number
            viz_ext = [("Re", cell_Re),
                       ("Pe_momentum", cell_Pe_momentum),
                       ("Pe_thermal", cell_Pe_thermal),
                       ("Pe_diffusion", cell_Pe_diffusion)]
            fluid_viz_fields.extend(viz_ext)
            viz_ext = [("char_length_fluid", char_length_fluid),
                       ("char_length_fluid_smooth", smoothed_char_length_fluid),
                       ("sponge_sigma", sponge_sigma)]
            fluid_viz_fields.extend(viz_ext)

            cfl_fluid_inv = char_length_fluid / (fluid_state.wavespeed)
            cfl_fluid_visc = char_length_fluid**2 / nu
            cfl_fluid_spec_diff = char_length_fluid**2 / d_alpha_max
            cfl_fluid_heat_diff = (char_length_fluid**2 / alpha_heat)

            viz_ext = [
                       ("cfl_fluid_inv", current_dt/cfl_fluid_inv),
                       ("cfl_fluid_visc", current_dt/cfl_fluid_visc),
                       ("cfl_fluid_heat_diff", current_dt/cfl_fluid_heat_diff),
                       ("cfl_fluid_spec_diff", current_dt/cfl_fluid_spec_diff)]
            fluid_viz_fields.extend(viz_ext)

            if use_wall:
                cell_alpha = wall_model.thermal_diffusivity(
                    wv.mass, wall_temperature, wall_kappa)
                viz_ext = [("alpha", cell_alpha)]
                wall_viz_fields.extend(viz_ext)

        # debbuging viz quantities, things here are used for diagnosing run issues
        if viz_level > 2:

            if use_species_limiter:
                viz_ext = [("theta_rho", theta_rho),
                           ("theta_Y", theta_Y),
                           ("theta_pressure", theta_pres)]
                fluid_viz_fields.extend(viz_ext)

            if use_wall:
                viz_stuff = compute_viz_fields_coupled_compiled(
                    fluid_state=fluid_state,
                    wv=wv,
                    wdv=wdv,
                    time=t)
            else:
                viz_stuff = compute_viz_fields_compiled(
                    fluid_state=fluid_state,
                    time=t)

            av_smu = viz_stuff[0]
            av_sbeta = viz_stuff[1]
            av_skappa = viz_stuff[2]
            av_sd = viz_stuff[3]
            grad_v = viz_stuff[4]
            grad_y = viz_stuff[5]
            grad_fluid_t = viz_stuff[6]
            grad_cv = viz_stuff[7]

            if use_wall:
                grad_wall_t = viz_stuff[8]

            viz_ext = [("smoothness_mu", av_smu),
                       ("smoothness_beta", av_sbeta),
                       ("smoothness_kappa", av_skappa),
                       ("smoothness_d", av_sd)]
            fluid_viz_fields.extend(viz_ext)

            if use_drop_order:
                smoothness = smoothness_indicator(dcoll, cv.mass, dd=dd_vol_fluid,
                                                  kappa=kappa_sc, s0=s0_sc)
                viz_ext = [("smoothness", smoothness)]
                fluid_viz_fields.extend(viz_ext)

            # write out grad_cv
            viz_ext = [("grad_rho", grad_cv.mass),
                       ("grad_e", grad_cv.energy),
                       ("grad_rhou", grad_cv.momentum[0]),
                       ("grad_rhov", grad_cv.momentum[1])]
            if dim == 3:
                viz_ext.extend([("grad_rhow", grad_cv.momentum[2])])

            viz_ext.extend(("grad_rhoY_"+species_names[i], grad_cv.species_mass[i])
                           for i in range(nspecies))
            fluid_viz_fields.extend(viz_ext)

            viz_ext = [("grad_temperature", grad_fluid_t),
                       ("grad_v_x", grad_v[0]),
                       ("grad_v_y", grad_v[1])]
            if dim == 3:
                viz_ext.extend([("grad_v_z", grad_v[2])])

            viz_ext.extend(("grad_Y_"+species_names[i], grad_y[i])
                           for i in range(nspecies))
            fluid_viz_fields.extend(viz_ext)

            if use_wall:
                viz_ext = [("grad_temperature_wall", grad_wall_t)]
                wall_viz_fields.extend(viz_ext)

            """
            elem_average = element_average_cv(cv)
            elem_minimum = element_minimum_cv(cv)
            elem_maximum = element_maximum_cv(cv)
            neighbor_min_avg_cv = neighbor_minimum_cv(elem_average)
            neighbor_min_min_cv = neighbor_minimum_cv(elem_minimum)
            neighbor_max_avg_cv = neighbor_maximum_cv(elem_average)
            neighbor_max_max_cv = neighbor_maximum_cv(elem_maximum)

            elem_average_pres = element_average(dcoll, dv.pressure)
            elem_minimum_pres = element_minimum(dcoll, dv.pressure)
            elem_maximum_pres = element_maximum(dcoll, dv.pressure)
            neighbor_min_avg_pres = _neighbor_minimum(elem_average_pres)
            neighbor_min_min_pres = _neighbor_minimum(elem_minimum_pres)
            neighbor_max_avg_pres = _neighbor_maximum(elem_average_pres)
            neighbor_max_max_pres = _neighbor_maximum(elem_maximum_pres)

            viz_ext = [("element_average", elem_average),
                       ("element_minimum", elem_minimum),
                       ("element_maximum", elem_maximum),
                       ("neighbor_min_min_pres", neighbor_min_min_pres),
                       ("neighbor_max_max_pres", neighbor_max_max_pres),
                       ("neighbor_min_avg_pres", neighbor_min_avg_pres),
                       ("neighbor_max_avg_pres", neighbor_max_avg_pres)]
            fluid_viz_fields.extend(viz_ext)
        """

        write_visfile(
            dcoll, fluid_viz_fields, fluid_visualizer,
            vizname=vizname+"-fluid", step=dump_number, t=t,
            overwrite=True, comm=comm, vis_timer=vis_timer)

        if rank == 0:
            print("******** Done Writing Fluid Visualization File ********")

        if use_wall:
            write_visfile(
                dcoll, wall_viz_fields, wall_visualizer,
                vizname=vizname+"-wall", step=dump_number, t=t_wall,
                overwrite=True, comm=comm, vis_timer=vis_timer)

            if rank == 0:
                print("******** Done Writing Wall Visualization File ********")

    def my_write_restart(step, t, t_wall, state):
        if rank == 0:
            print(f"******** Writing Restart File at step {step}, "
                  f"sim time {t:1.6e} s ********")

        restart_fname = restart_pattern.format(cname=casename, step=step, rank=rank)

        if restart_fname != restart_filename:
            restart_data = {
                "volume_to_local_mesh_data": volume_to_local_mesh_data,
                "cv": state.cv,
                "av_smu": state.av_smu,
                "av_sbeta": state.av_sbeta,
                "av_skappa": state.av_skappa,
                "av_sd": state.av_sd,
                "temperature_seed": state.tseed,
                "nspecies": nspecies,
                "t": t,
                "step": step,
                "order": order,
                "last_viz_interval": last_viz_interval,
                "global_nelements": global_nelements,
                "num_parts": nparts
            }

            if use_wall:
                restart_data["wv"] = state.wv
                restart_data["t_wall"] = t_wall

            write_restart_file(actx, restart_data, restart_fname, comm)

        if rank == 0:
            print("******** Done Writing Restart File ********")

    def report_violators(ary, data_min, data_max):

        data = np.ravel(actx.to_numpy(ary)[0])
        nodes_x = np.ravel(actx.to_numpy(fluid_nodes)[0])
        nodes_y = np.ravel(actx.to_numpy(fluid_nodes)[1])
        if dim == 3:
            nodes_z = np.ravel(actx.to_numpy(fluid_nodes)[2])

        mask = (data < data_min) | (data > data_max)

        if np.any(mask):
            guilty_node_x = nodes_x[mask]
            guilty_node_y = nodes_y[mask]
            if dim == 3:
                guilty_node_z = nodes_z[mask]
            guilty_data = data[mask]
            for i in range(len(guilty_data)):
                if dim == 2:
                    logger.info("Violation at nodal location "
                                f"({guilty_node_x[i]}, {guilty_node_y[i]}): "
                                f"data value {guilty_data[i]}")
                else:
                    logger.info("Violation at nodal location "
                                f"({guilty_node_x[i]}, {guilty_node_y[i]}, "
                                f"{guilty_node_z[i]}): "
                                f"data value {guilty_data[i]}")
                if i > 50:
                    logger.info("Violators truncated at 50")
                    break

    def my_health_check(fluid_state, wall_temperature):
        health_error = False
        cv = fluid_state.cv
        dv = fluid_state.dv

        dv_fields = ["temperature",
                     "pressure",
                     "smoothness_mu",
                     "smoothness_kappa",
                     "smoothness_d",
                     "smoothness_beta"]

        for field in dv_fields:
            field_name = field
            field_val = getattr(dv, field_name)
            if check_naninf_local(dcoll, dd_vol_fluid, field_val):
                health_error = True
                logger.info(f"{rank=}: NANs/Infs in {field_name} data.")
                print(f"{rank=}: NANs/Infs in {field_name} data.")

        if use_wall:
            if check_naninf_local(dcoll, dd_vol_wall, wall_temperature):
                health_error = True
                logger.info(f"{rank=}: NANs/Infs in wall temperature data.")
                print(f"{rank=}: NANs/Infs in wall temperature data.")

        # These range checking bits seem oblivious/impervious to NANs
        if global_range_check(dd_vol_fluid, dv.pressure,
                              health_pres_min, health_pres_max):
            health_error = True
            p_min = vol_min(dd_vol_fluid, dv.pressure)
            p_max = vol_max(dd_vol_fluid, dv.pressure)
            p_min_loc = vol_min_loc(dd_vol_fluid, dv.pressure)
            p_max_loc = vol_max_loc(dd_vol_fluid, dv.pressure)

            if rank == 0:
                logger.info("Pressure range violation:\n"
                             "\tSpecified Limits "
                            f"({health_pres_min=}, {health_pres_max=})\n"
                            f"\tGlobal Range     ({p_min:1.9e}, {p_max:1.9e})")
            logger.info(f"{rank=}: "
                        f"Local Range      ({p_min_loc:1.9e}, {p_max_loc:1.9e})")
            print(f"{rank=}: Local Pressure Range "
                  f"({p_min_loc:1.9e}, {p_max_loc:1.9e})")
            report_violators(dv.pressure, health_pres_min, health_pres_max)

        if global_range_check(dd_vol_fluid, dv.temperature,
                              health_temp_min, health_temp_max):
            health_error = True
            t_min = vol_min(dd_vol_fluid, dv.temperature)
            t_max = vol_max(dd_vol_fluid, dv.temperature)
            t_min_loc = vol_min_loc(dd_vol_fluid, dv.temperature)
            t_max_loc = vol_max_loc(dd_vol_fluid, dv.temperature)
            if rank == 0:
                logger.info("Temperature range violation:\n"
                             "\tSpecified Limits "
                            f"({health_temp_min=}, {health_temp_max=})\n"
                            f"\tGlobal Range     ({t_min:7g}, {t_max:7g})")
            logger.info(f"{rank=}: "
                        f"Local Range      ({t_min_loc:7g}, {t_max_loc:7g})")
            print(f"{rank=}: Local Temperature Range "
                  f"({t_min_loc:1.9e}, {t_max_loc:1.9e})")
            report_violators(dv.temperature, health_temp_min, health_temp_max)

        if use_wall:
            if global_range_check(dd_vol_wall, wall_temperature,
                                  health_temp_min, health_temp_max):
                health_error = True
                t_min = vol_min(dd_vol_wall, wall_temperature)
                t_max = vol_max(dd_vol_wall, wall_temperature)
                logger.info(
                    f"{rank=}:"
                    "Wall temperature range violation: "
                    f"Simulation Range ({t_min=}, {t_max=}) "
                    f"Specified Limits ({health_temp_min=}, {health_temp_max=})")
                t_min_loc = vol_min(dd_vol_wall, wall_temperature)
                t_max_loc = vol_max(dd_vol_wall, wall_temperature)
                print(f"{rank=}: Local Wall Temperature Range "
                      f"({t_min_loc:1.9e}, {t_max_loc:1.9e})")

        for i in range(nspecies):
            if global_range_check(dd_vol_fluid, cv.species_mass_fractions[i],
                                  health_mass_frac_min, health_mass_frac_max):
                health_error = True
                y_min = vol_min(dd_vol_fluid, cv.species_mass_fractions[i])
                y_max = vol_max(dd_vol_fluid, cv.species_mass_fractions[i])
                y_min_loc = vol_min_loc(dd_vol_fluid, cv.species_mass_fractions[i])
                y_max_loc = vol_max_loc(dd_vol_fluid, cv.species_mass_fractions[i])
                if rank == 0:
                    logger.info("Species mass fraction range violation:\n"
                                 "\tSpecified Limits "
                                f"({health_mass_frac_min=}, "
                                f"{health_mass_frac_max=})\n"
                                f"\tGlobal Range     {species_names[i]}:"
                                f"({y_min:1.3e}, {y_max:1.3e})")
                logger.info(f"{rank=}: "
                            f"Local Range      {species_names[i]}: "
                            f"({y_min_loc:1.3e}, {y_max_loc:1.3e})")
                print(f"{rank=}: "
                      f"Local Range      {species_names[i]}: "
                      f"({y_min_loc:1.3e}, {y_max_loc:1.3e})")
                report_violators(cv.species_mass_fractions[i],
                                 health_mass_frac_min, health_mass_frac_max)

        if eos_type == 1:
            # check the temperature convergence
            # a single call to get_temperature_update is like taking an additional
            # Newton iteration and gives us a residual
            temp_resid = get_temperature_update_compiled(
                cv, dv.temperature)/dv.temperature
            temp_err = vol_max(dd_vol_fluid, temp_resid)
            temp_err_loc = vol_max_loc(dd_vol_fluid, temp_resid)
            if temp_err > pyro_temp_tol:
                health_error = True
                logger.info(f"{rank=}:"
                             "Temperature is not converged "
                            f"{temp_err=} > {pyro_temp_tol}.")
                logger.info(f"{rank=}: Temperature is not converged."
                            f" Local Residual {temp_err_loc:7g} > {pyro_temp_tol}")
                print(f"{rank=}: Local Temperature Residual ({temp_err_loc:1.9e})")

        return health_error

    def my_get_viscous_timestep(dcoll, fluid_state):

        nu = 0
        d_alpha_max = 0

        if fluid_state.is_viscous:
            from mirgecom.viscous import get_local_max_species_diffusivity
            nu = fluid_state.viscosity/fluid_state.mass_density
            d_alpha_max = \
                get_local_max_species_diffusivity(
                    fluid_state.array_context,
                    fluid_state.species_diffusivity
                )

        return (
            char_length_fluid / (fluid_state.wavespeed
            + ((nu + d_alpha_max) / char_length_fluid))
        )

    if use_wall:
        def my_get_wall_timestep(dcoll, wv, wall_kappa, wall_temperature):

            return (
                char_length_wall*char_length_wall
                / (
                    wall_time_scale
                    * actx.np.maximum(
                        wall_model.thermal_diffusivity(
                            wv.mass, wall_temperature, wall_kappa),
                        wall_model.oxygen_diffusivity)))

        def _my_get_timestep_wall(
                dcoll, wv, wall_kappa, wall_temperature, t, dt, cfl, t_final,
                constant_cfl=False, wall_dd=DD_VOLUME_ALL):

            actx = wall_kappa.array_context
            mydt = dt
            if constant_cfl:
                from grudge.op import nodal_min
                ts_field = cfl*my_get_wall_timestep(
                    dcoll=dcoll, wv=wv, wall_kappa=wall_kappa,
                    wall_temperature=wall_temperature)
                mydt = actx.to_numpy(
                    nodal_min(
                        dcoll, wall_dd, ts_field, initial=np.inf))[()]
            else:
                from grudge.op import nodal_max
                ts_field = mydt/my_get_wall_timestep(
                    dcoll=dcoll, wv=wv, wall_kappa=wall_kappa,
                    wall_temperature=wall_temperature)
                cfl = actx.to_numpy(
                    nodal_max(
                        dcoll, wall_dd, ts_field, initial=0.))[()]

            return ts_field, cfl, mydt

    #my_get_timestep = actx.compile(_my_get_timestep)
    if use_wall:
        my_get_timestep_wall = _my_get_timestep_wall

    def _my_get_timestep(
            dcoll, fluid_state, t, dt, cfl, t_final, constant_cfl=False,
            fluid_dd=DD_VOLUME_ALL):

        mydt = dt
        if constant_cfl:
            from grudge.op import nodal_min
            ts_field = cfl*my_get_viscous_timestep(
                dcoll=dcoll, fluid_state=fluid_state)
            mydt = fluid_state.array_context.to_numpy(nodal_min(
                    dcoll, fluid_dd, ts_field, initial=np.inf))[()]
        else:
            from grudge.op import nodal_max
            ts_field = mydt/my_get_viscous_timestep(
                dcoll=dcoll, fluid_state=fluid_state)
            cfl = fluid_state.array_context.to_numpy(nodal_max(
                    dcoll, fluid_dd, ts_field, initial=0.))[()]

        return ts_field, cfl, mydt

    #my_get_timestep = actx.compile(_my_get_timestep)
    my_get_timestep = _my_get_timestep

    def _check_time(time, dt, interval, interval_type):
        toler = 1.e-6
        status = False

        dumps_so_far = math.floor((time-t_start)/interval)

        # dump if we just passed a dump interval
        if interval_type == 2:
            time_till_next = (dumps_so_far + 1)*interval - time
            steps_till_next = math.floor(time_till_next/dt)

            # reduce the timestep going into a dump to avoid a big variation in dt
            if steps_till_next < 5:
                dt_new = dt
                extra_time = time_till_next - steps_till_next*dt
                #if actx.np.abs(extra_time/dt) > toler:
                if abs(extra_time/dt) > toler:
                    dt_new = time_till_next/(steps_till_next + 1)

                if steps_till_next < 1:
                    dt_new = time_till_next

                dt = dt_new

            time_from_last = time - t_start - (dumps_so_far)*interval
            if abs(time_from_last/dt) < toler:
                status = True
        else:
            time_from_last = time - t_start - (dumps_so_far)*interval
            if time_from_last < dt:
                status = True

        return status, dt, dumps_so_far + last_viz_interval

    #check_time = _check_time

    def my_pre_step(step, t, dt, state):

        # I don't think this should be needed, but shouldn't hurt anything
        #state = force_evaluation(actx, state)

        stepper_state = make_stepper_state_obj(state)

        if check_step(step=step, interval=ngarbage):
            with gc_timer:
                from warnings import warn
                warn("Running gc.collect() to work around memory growth issue "
                     "https://github.com/illinois-ceesd/mirgecom/issues/839")
                import gc
                gc.collect()

        # Filter *first* because this will be most straightfwd to
        # understand and move. For this to work, this routine
        # must pass back the filtered CV in the state.
        if check_step(step=step, interval=soln_nfilter):
            #cv, tseed, av_smu, av_sbeta, av_skappa, wv = state
            cv = filter_cv_compiled(stepper_state.cv)
            stepper_state = stepper_state.replace(cv=cv)

        if use_drop_order:
            # this limits the solution at the shock front,
            smoothness = smoothness_indicator(dcoll, stepper_state.cv.mass,
                                              dd=dd_vol_fluid,
                                              kappa=kappa_sc, s0=s0_sc)
            #smoothness = actx.zeros_like(stepper_state.cv.mass) + 1.0
            cv = drop_order_cv(stepper_state.cv, smoothness, drop_order_strength)
            stepper_state = stepper_state.replace(cv=cv)

        # we can't get the limited viz data back from create_fluid_state
        # so call the limiter directly first, basically doing the limiting twice
        theta_rho = actx.np.zeros_like(stepper_state.cv.mass)
        theta_Y = actx.np.zeros_like(stepper_state.cv.mass)
        theta_pres = actx.np.zeros_like(stepper_state.cv.mass)
        if viz_level == 3 and use_species_limiter == 2:
            cv_lim, theta_rho, theta_Y, theta_pres = \
                limit_fluid_state_lv(
                    dcoll, cv=stepper_state.cv, gas_model=gas_model,
                    temperature_seed=stepper_state.tseed,
                    dd=dd_vol_fluid, viz_theta=True)

        fluid_state = create_fluid_state(cv=stepper_state.cv,
                                         temperature_seed=stepper_state.tseed,
                                         smoothness_mu=stepper_state.av_smu,
                                         smoothness_beta=stepper_state.av_sbeta,
                                         smoothness_kappa=stepper_state.av_skappa,
                                         smoothness_d=stepper_state.av_sd)

        if use_wall:
            wdv = create_wall_dependent_vars_compiled(stepper_state.wv)
        cv = fluid_state.cv  # reset cv to limited version
        tseed = fluid_state.temperature

        # This re-creation of the state resets *tseed* to current temp and forces the
        # limited cv into state
        stepper_state = stepper_state.replace(cv=cv, tseed=tseed)

        try:
            if logmgr:
                logmgr.tick_before()

            # disable non-constant dt timestepping for now
            # re-enable when we're ready

            do_viz = check_step(step=step, interval=nviz)
            do_restart = check_step(step=step, interval=nrestart)
            do_health = check_step(step=step, interval=nhealth)
            do_status = check_step(step=step, interval=nstatus)
            next_dump_number = step

            if any([do_viz, do_restart, do_health, do_status]):
                if not force_eval:
                    fluid_state = force_evaluation(actx, fluid_state)
                    #state = force_evaluation(actx, state)
                    if use_wall:
                        wv = force_evaluation(actx, stepper_state.wv)
                elif use_wall:
                    wv = stepper_state.wv  # pylint: disable=no-member

                dv = fluid_state.dv

                ts_field_fluid, cfl_fluid, dt_fluid = my_get_timestep(
                    dcoll=dcoll, fluid_state=fluid_state,
                    t=t, dt=dt, cfl=current_cfl, t_final=t_final,
                    constant_cfl=constant_cfl, fluid_dd=dd_vol_fluid)

                ts_field_wall = None
                if use_wall:
                    ts_field_wall, cfl_wall, dt_wall = my_get_timestep_wall(
                        dcoll=dcoll, wv=wv, wall_kappa=wdv.thermal_conductivity,
                        wall_temperature=wdv.temperature, t=t, dt=dt,
                        cfl=current_cfl, t_final=t_final, constant_cfl=constant_cfl,
                        wall_dd=dd_vol_wall)
                else:
                    cfl_wall = cfl_fluid

            """
            # adjust time for constant cfl, use the smallest timescale
            dt_const_cfl = 100.
            if constant_cfl:
                dt_const_cfl = np.minimum(dt_fluid, dt_wall)

            # adjust time to hit the final requested time
            t_remaining = max(0, t_final - t)

            if viz_interval_type == 0:
                dt = np.minimum(t_remaining, current_dt)
            else:
                dt = np.minimum(t_remaining, dt_const_cfl)

            # update our I/O quantities
            cfl_fluid = dt*cfl_fluid/dt_fluid
            cfl_wall = dt*cfl_wall/dt_wall
            ts_field_fluid = dt*ts_field_fluid/dt_fluid
            ts_field_wall = dt*ts_field_wall/dt_wall

            if viz_interval_type == 1:
                do_viz, dt, next_dump_number = check_time(
                    time=t, dt=dt, interval=t_viz_interval,
                    interval_type=viz_interval_type)
            elif viz_interval_type == 2:
                dt_sav = dt
                do_viz, dt, next_dump_number = check_time(
                    time=t, dt=dt, interval=t_viz_interval,
                    interval_type=viz_interval_type)

                # adjust cfl by dt
                cfl_fluid = dt*cfl_fluid/dt_sav
                cfl_wall = dt*cfl_wall/dt_sav
            else:
                do_viz = check_step(step=step, interval=nviz)
                next_dump_number = step
            """

            t_wall = t_wall_start + (step - first_step)*dt*wall_time_scale
            my_write_status_lite(step=step, t=t, t_wall=t_wall)

            # these status updates require global reductions on state data
            if do_status:
                my_write_status_fluid(fluid_state, dt=dt, cfl_fluid=cfl_fluid)
                if use_wall:
                    my_write_status_wall(wall_temperature=wdv.temperature,
                                         dt=dt*wall_time_scale, cfl_wall=cfl_wall)

            if do_health:
                wall_temptr = wdv.temperature if use_wall else None
                health_errors = global_reduce(
                    my_health_check(fluid_state, wall_temperature=wall_temptr),
                    op="lor")
                if health_errors:
                    if rank == 0:
                        logger.info("Solution failed health check.")
                    logger.info(f"{rank=}: Solution failed health check. Logger")
                    print(f"{rank=}:Solution failed health check. Print.")
                    comm.Barrier()  # make msg before any rank raises
                    raise MyRuntimeError("Failed simulation health check.")

            if do_restart:
                my_write_restart(step=step, t=t, t_wall=t_wall, state=stepper_state)

            if do_viz:
                # pack things up
                if use_wall:
                    viz_state = make_obj_array([fluid_state, wv])
                    viz_dv = make_obj_array([dv, wdv])
                else:
                    viz_state = fluid_state
                    viz_dv = dv

                my_write_viz(
                    step=step, t=t, t_wall=t_wall,
                    viz_state=viz_state, viz_dv=viz_dv,
                    ts_field_fluid=ts_field_fluid,
                    ts_field_wall=ts_field_wall,
                    theta_rho=theta_rho,
                    theta_Y=theta_Y,
                    theta_pres=theta_pres,
                    dump_number=next_dump_number)

        except MyRuntimeError:
            if rank == 0:
                logger.error("Errors detected; attempting graceful exit.")

            if viz_interval_type == 0:
                dump_number = step
            else:
                dump_number = (math.floor((t-t_start)/t_viz_interval) +
                    last_viz_interval)

            # pack things up
            if use_wall:
                viz_state = make_obj_array([fluid_state, wv])
                viz_dv = make_obj_array([dv, wdv])
            else:
                viz_state = fluid_state
                viz_dv = dv

            my_write_viz(
                step=step, t=t, t_wall=t_wall,
                viz_state=viz_state, viz_dv=viz_dv,
                ts_field_fluid=ts_field_fluid,
                ts_field_wall=ts_field_wall,
                theta_rho=theta_rho,
                theta_Y=theta_Y,
                theta_pres=theta_pres,
                dump_number=dump_number)

            my_write_restart(step=step, t=t, t_wall=t_wall, state=stepper_state)
            comm.Barrier()  # cross and dot t's and i's (sync point)
            raise

        return stepper_state.get_obj_array(), dt

    def my_post_step(step, t, dt, state):

        if step == first_step+2:
            with gc_timer:
                import gc
                gc.collect()
                # Freeze the objects that are still alive so they will not
                # be considered in future gc collections.
                logger.info("Freezing GC objects to reduce overhead of "
                            "future GC collections")
                gc.freeze()

        if logmgr:
            set_dt(logmgr, dt)
            logmgr.tick_after()

        return state, dt

    from arraycontext import outer
    from grudge.trace_pair import interior_trace_pairs, tracepair_with_discr_tag
    from meshmode.discretization.connection import FACE_RESTR_ALL
    from mirgecom.flux import num_flux_central

    def my_derivative_function(dcoll, field, field_bounds, dd_vol,
                               bnd_cond, comm_tag):

        dd_vol_quad = dd_vol.with_discr_tag(quadrature_tag)
        dd_allfaces_quad = dd_vol_quad.trace(FACE_RESTR_ALL)

        interp_to_surf_quad = partial(
            tracepair_with_discr_tag, dcoll, quadrature_tag)

        def interior_flux(field_tpair):
            dd_trace_quad = field_tpair.dd.with_discr_tag(quadrature_tag)
            #normal_quad = actx.thaw(dcoll.normal(dd_trace_quad))
            normal_quad = normal_vector(actx, dcoll, dd_trace_quad)
            bnd_tpair_quad = interp_to_surf_quad(field_tpair)
            flux_int = outer(
                num_flux_central(bnd_tpair_quad.int, bnd_tpair_quad.ext),
                normal_quad)

            return op.project(dcoll, dd_trace_quad, dd_allfaces_quad, flux_int)

        def boundary_flux(bdtag, bdry):
            dd_bdry_quad = dd_vol_quad.with_domain_tag(bdtag)
            #normal_quad = actx.thaw(dcoll.normal(dd_bdry_quad))
            normal_quad = normal_vector(actx, dcoll, dd_bdry_quad)
            int_soln_quad = op.project(dcoll, dd_vol, dd_bdry_quad, field)

            # MJA, not sure about this
            if bnd_cond == "symmetry" and bdtag == "symmetry":
                ext_soln_quad = 0.0*int_soln_quad
            else:
                ext_soln_quad = 1.0*int_soln_quad

            bnd_tpair = TracePair(bdtag, interior=int_soln_quad,
                                  exterior=ext_soln_quad)
            flux_bnd = outer(
                num_flux_central(bnd_tpair.int, bnd_tpair.ext), normal_quad)

            return op.project(dcoll, dd_bdry_quad, dd_allfaces_quad, flux_bnd)

        return -1.0*op.inverse_mass(
            dcoll, dd_vol,
            op.weak_local_grad(dcoll, dd_vol, field)
            -  # noqa: W504
            op.face_mass(
                dcoll, dd_allfaces_quad,
                sum(
                    interior_flux(u_tpair) for u_tpair in interior_trace_pairs(
                        dcoll, field, volume_dd=dd_vol, comm_tag=comm_tag))
                + sum(
                     boundary_flux(bdtag, bdry)
                     for bdtag, bdry in field_bounds.items())
            )
        )

    off_axis_x = 1e-7
    fluid_nodes_are_off_axis = actx.np.greater(fluid_nodes[0], off_axis_x)
    if use_wall:
        wall_nodes_are_off_axis = actx.np.greater(wall_nodes[0], off_axis_x)

    def axisym_source_fluid(dcoll, fluid_state, boundaries, grad_cv, grad_t):
        cv = fluid_state.cv
        dv = fluid_state.dv

        mu = fluid_state.tv.viscosity
        beta = gas_model.transport.volume_viscosity(cv, dv, eos)
        kappa = fluid_state.tv.thermal_conductivity
        d_ij = fluid_state.tv.species_diffusivity

        grad_v = velocity_gradient(cv, grad_cv)
        grad_y = species_mass_fraction_gradient(cv, grad_cv)

        u = cv.velocity[0]
        v = cv.velocity[1]

        dudr = grad_v[0][0]
        dudy = grad_v[0][1]
        dvdr = grad_v[1][0]
        dvdy = grad_v[1][1]

        drhoudr = (grad_cv.momentum[0])[0]

        #d2udr2 = my_derivative_function(dcoll,  dudr, boundaries, dd_vol_fluid,
        #                                "replicate", comm_tag=_MyGradTag1)[0]
        d2vdr2 = my_derivative_function(dcoll, dvdr, boundaries, dd_vol_fluid,
                                        "replicate", comm_tag=_MyGradTag2)[0]
        d2udrdy = my_derivative_function(dcoll, dudy, boundaries, dd_vol_fluid,
                                         "replicate", comm_tag=_MyGradTag3)[0]
        dmudr = my_derivative_function(dcoll, mu, boundaries, dd_vol_fluid,
                                       "replicate", comm_tag=_MyGradTag4)[0]
        dbetadr = my_derivative_function(dcoll, beta, boundaries, dd_vol_fluid,
                                         "replicate", comm_tag=_MyGradTag5)[0]
        dbetady = my_derivative_function(dcoll, beta, boundaries, dd_vol_fluid,
                                         "replicate", comm_tag=_MyGradTag6)[1]

        qr = -(kappa*grad_t)[0]
        dqrdr = 0.0

        dyidr = grad_y[:, 0]
        #dyi2dr2 = my_derivative_function(dcoll, dyidr, 'replicate')[:,0]

        tau_ry = 1.0*mu*(dudy + dvdr)
        tau_rr = 2.0*mu*dudr + beta*(dudr + dvdy)
        #tau_yy = 2.0*mu*dvdy + beta*(dudr + dvdy)
        tau_tt = beta*(dudr + dvdy) + 2.0*mu*actx.np.where(
            fluid_nodes_are_off_axis, u/fluid_nodes[0], dudr)

        dtaurydr = dmudr*dudy + mu*d2udrdy + dmudr*dvdr + mu*d2vdr2

        source_mass_dom = - cv.momentum[0]

        source_rhoU_dom = - cv.momentum[0]*u \
                          + tau_rr - tau_tt \
                          + u*dbetadr + beta*dudr \
                          + beta*actx.np.where(
                              fluid_nodes_are_off_axis, -u/fluid_nodes[0], -dudr)

        source_rhoV_dom = - cv.momentum[0]*v \
                          + tau_ry \
                          + u*dbetady + beta*dudy

        # FIXME add species diffusion term
        source_rhoE_dom = -((cv.energy+dv.pressure)*u + qr) \
                          + u*tau_rr + v*tau_ry \
                          + u**2*dbetadr + beta*2.0*u*dudr \
                          + u*v*dbetady + u*beta*dvdy + v*beta*dudy

        source_spec_dom = - cv.species_mass*u + cv.mass*d_ij*dyidr

        source_mass_sng = - drhoudr
        source_rhoU_sng = 0.0
        source_rhoV_sng = - v*drhoudr + dtaurydr + beta*d2udrdy + dudr*dbetady
        source_rhoE_sng = -((cv.energy + dv.pressure)*dudr + dqrdr) \
                                + tau_rr*dudr + v*dtaurydr \
                                + 2.0*beta*dudr**2 \
                                + beta*dudr*dvdy \
                                + v*dudr*dbetady \
                                + v*beta*d2udrdy
        #source_spec_sng = - cv.species_mass*dudr + d_ij*dyidr
        source_spec_sng = - cv.species_mass*dudr

        source_mass = actx.np.where(
            fluid_nodes_are_off_axis, source_mass_dom/fluid_nodes[0],
            source_mass_sng)
        source_rhoU = actx.np.where(
            fluid_nodes_are_off_axis, source_rhoU_dom/fluid_nodes[0],
            source_rhoU_sng)
        source_rhoV = actx.np.where(
            fluid_nodes_are_off_axis, source_rhoV_dom/fluid_nodes[0],
            source_rhoV_sng)
        source_rhoE = actx.np.where(
            fluid_nodes_are_off_axis, source_rhoE_dom/fluid_nodes[0],
            source_rhoE_sng)

        source_spec = make_obj_array([
                      actx.np.where(
                          fluid_nodes_are_off_axis,
                          source_spec_dom[i]/fluid_nodes[0],
                          source_spec_sng[i])
                      for i in range(nspecies)])

        return make_conserved(dim=2, mass=source_mass, energy=source_rhoE,
                       momentum=make_obj_array([source_rhoU, source_rhoV]),
                       species_mass=source_spec)

    def axisym_source_wall(dcoll, wv, wdv,  boundaries, grad_t):
        #dkappadr = 0.0*wall_nodes[0]

        kappa = wdv.thermal_conductivity
        qr = - (kappa*grad_t)[0]
        #d2Tdr2  = my_derivative_function(dcoll, grad_t[0], boundaries,
        #                                 dd_vol_wall, "symmetry")[0]
        #dqrdr = - (dkappadr*grad_t[0] + kappa*d2Tdr2)

        source_mass = wv.mass*0.0

        source_rhoE_dom = - qr
        source_rhoE_sng = 0.0
        source_rhoE = actx.np.where(
            wall_nodes_are_off_axis, source_rhoE_dom/wall_nodes[0], source_rhoE_sng)

        return WallVars(mass=source_mass, energy=source_rhoE,
                        ox_mass=source_mass)

    def rhs_precompute(t, state):

        stepper_state = make_stepper_state_obj(state)
        cv = stepper_state.cv
        tseed = stepper_state.tseed
        av_smu = stepper_state.av_smu
        av_sbeta = stepper_state.av_sbeta
        av_skappa = stepper_state.av_skappa
        av_sd = stepper_state.av_sd

        # don't really want to do this twice
        if use_drop_order:
            smoothness = smoothness_indicator(dcoll, cv.mass, dd=dd_vol_fluid,
                                              kappa=kappa_sc, s0=s0_sc)
            #smoothness = actx.zeros_like(cv.mass) + 1.0
            cv = _drop_order_cv(cv, smoothness, drop_order_strength)

        fluid_state = make_fluid_state(cv=cv, gas_model=gas_model,
                                       temperature_seed=tseed,
                                       smoothness_mu=av_smu,
                                       smoothness_beta=av_sbeta,
                                       smoothness_kappa=av_skappa,
                                       smoothness_d=av_sd,
                                       limiter_func=limiter_func,
                                       limiter_dd=dd_vol_fluid)

        cv = fluid_state.cv  # reset cv to the limited version

        # update wall model
        if use_wall:
            wv = stepper_state.wv
            wdv = wall_model.dependent_vars(wv)

            # update the boundaries and compute the gradients
            # shared by artificial viscosity and the operators
            # this updates the coupling between the fluid and wall
            (updated_fluid_boundaries,
             updated_wall_boundaries,
             fluid_operator_states_quad,
             grad_fluid_cv,
             grad_fluid_t,
             grad_wall_t) = update_coupled_boundaries(
                dcoll=dcoll,
                gas_model=gas_model,
                fluid_dd=dd_vol_fluid, wall_dd=dd_vol_wall,
                fluid_boundaries=uncoupled_fluid_boundaries,
                wall_boundaries=uncoupled_wall_boundaries,
                interface_noslip=noslip,
                fluid_state=fluid_state,
                wall_kappa=wdv.thermal_conductivity,
                wall_temperature=wdv.temperature,
                time=t,
                wall_penalty_amount=wall_penalty_amount,
                quadrature_tag=quadrature_tag,
                limiter_func=limiter_func,
                comm_tag=_UpdateCoupledBoundariesCommTag)
        else:
            updated_fluid_boundaries = uncoupled_fluid_boundaries

            # Get the operator fluid states
            fluid_operator_states_quad = make_operator_fluid_states(
                dcoll, fluid_state, gas_model, updated_fluid_boundaries,
                quadrature_tag, dd=dd_vol_fluid, limiter_func=limiter_func)

            grad_fluid_cv = grad_cv_operator(
                dcoll, gas_model, updated_fluid_boundaries, fluid_state,
                dd=dd_vol_fluid, operator_states_quad=fluid_operator_states_quad,
                time=t, quadrature_tag=quadrature_tag)

            grad_fluid_t = fluid_grad_t_operator(
                dcoll=dcoll, gas_model=gas_model,
                boundaries=updated_fluid_boundaries, state=fluid_state,
                dd=dd_vol_fluid, operator_states_quad=fluid_operator_states_quad,
                time=t, quadrature_tag=quadrature_tag)

        if use_wall:
            return make_obj_array([
                cv,
                fluid_operator_states_quad,
                grad_fluid_cv,
                grad_fluid_t,
                grad_wall_t])
        else:
            return make_obj_array([
                cv,
                fluid_operator_states_quad,
                grad_fluid_cv,
                grad_fluid_t])

    #rhs_precompute_compiled = actx.compile(rhs_precompute)

    def rhs_no_grad(t, state, precompute):

        stepper_state = make_stepper_state_obj(state)
        #cv = stepper_state.cv
        tseed = stepper_state.tseed
        av_smu = stepper_state.av_smu
        av_sbeta = stepper_state.av_sbeta
        av_skappa = stepper_state.av_skappa
        av_sd = stepper_state.av_sd

        cv = precompute[0]
        fluid_operator_states_quad = precompute[1]
        grad_fluid_cv = precompute[2]
        grad_fluid_t = precompute[3]
        if use_wall:
            grad_wall_t = precompute[4]

        # call this without the limiter, it was already limited in precompute
        fluid_state = make_fluid_state(cv=cv, gas_model=gas_model,
                                       temperature_seed=tseed,
                                       smoothness_mu=av_smu,
                                       smoothness_beta=av_sbeta,
                                       smoothness_kappa=av_skappa,
                                       smoothness_d=av_sd,
                                       limiter_func=None)

        # update wall model
        if use_wall:
            wv = stepper_state.wv
            wdv = wall_model.dependent_vars(wv)

        # Insert boundaries for the fluid-wall interface, now with the temperature
        # gradient
        if use_wall:
            updated_fluid_boundaries, updated_wall_boundaries = \
                add_interface_boundaries(
                    dcoll=dcoll,
                    gas_model=gas_model,
                    fluid_dd=dd_vol_fluid, wall_dd=dd_vol_wall,
                    fluid_grad_temperature=grad_fluid_t,
                    wall_grad_temperature=grad_wall_t,
                    fluid_boundaries=uncoupled_fluid_boundaries,
                    wall_boundaries=uncoupled_wall_boundaries,
                    interface_noslip=noslip,
                    fluid_state=fluid_state,
                    wall_kappa=wdv.thermal_conductivity,
                    wall_temperature=wdv.temperature,
                    wall_penalty_amount=wall_penalty_amount,
                    quadrature_tag=quadrature_tag)
        else:
            updated_fluid_boundaries = uncoupled_fluid_boundaries

        if use_av == 1:
            smoothness_mu = compute_smoothness(
                cv=cv, dv=fluid_state.dv, grad_cv=grad_fluid_cv)
        elif use_av == 2:
            [smoothness_mu, smoothness_beta, smoothness_kappa] = \
                compute_smoothness_mbk(cv=cv, dv=fluid_state.dv,
                                       grad_cv=grad_fluid_cv,
                                       grad_t=grad_fluid_t)
        elif use_av == 3:
            [smoothness_mu, smoothness_beta, smoothness_kappa, smoothness_d] = \
                compute_smoothness_mbkd(cv=cv, dv=fluid_state.dv,
                                       grad_cv=grad_fluid_cv,
                                       grad_t=grad_fluid_t)

        tseed_rhs = actx.np.zeros_like(fluid_state.temperature)

        # have all the gradients and states, compute the rhs sources
        fluid_rhs = ns_operator(
            dcoll=dcoll,
            gas_model=gas_model,
            use_esdg=use_esdg,
            dd=dd_vol_fluid,
            operator_states_quad=fluid_operator_states_quad,
            grad_cv=grad_fluid_cv,
            grad_t=grad_fluid_t,
            boundaries=updated_fluid_boundaries,
            inviscid_numerical_flux_func=inviscid_numerical_flux_func,
            viscous_numerical_flux_func=viscous_numerical_flux_func,
            state=fluid_state,
            time=t,
            quadrature_tag=quadrature_tag,
            comm_tag=_FluidOperatorCommTag)

        wall_rhs = None
        if use_wall:
            wall_energy_rhs = diffusion_operator(
                dcoll=dcoll,
                kappa=wdv.thermal_conductivity,
                boundaries=updated_wall_boundaries,
                u=wdv.temperature,
                quadrature_tag=quadrature_tag,
                dd=dd_vol_wall,
                grad_u=grad_wall_t,
                comm_tag=_WallOperatorCommTag
                )

            if use_axisymmetric:
                wall_energy_rhs = wall_energy_rhs + \
                    axisym_source_wall(dcoll, wv, wdv,
                                       updated_fluid_boundaries,
                                       grad_wall_t)

        if use_combustion:
            fluid_rhs = fluid_rhs + \
                eos.get_species_source_terms(cv, temperature=fluid_state.temperature)

        if use_injection_source is True:
            fluid_rhs = fluid_rhs + \
                injection_source(x_vec=fluid_nodes, cv=cv,
                                 eos=gas_model.eos, time=t)/current_dt

        if use_ignition > 0:
            fluid_rhs = fluid_rhs + \
                ignition_source(x_vec=fluid_nodes, state=fluid_state,
                                eos=gas_model.eos, time=t)/current_dt

        if use_axisymmetric:
            fluid_rhs = fluid_rhs + \
                axisym_source_fluid(dcoll, fluid_state,
                                    updated_fluid_boundaries,
                                    grad_fluid_cv, grad_fluid_t)

        av_smu_rhs = actx.np.zeros_like(cv.mass)
        av_sbeta_rhs = actx.np.zeros_like(cv.mass)
        av_skappa_rhs = actx.np.zeros_like(cv.mass)
        av_sd_rhs = actx.np.zeros_like(cv.mass)
        # work good for shock 1d

        tau = current_dt/smoothness_tau
        epsilon_diff = smoothness_alpha*smoothed_char_length_fluid**2/current_dt

        if use_av > 0:
            # regular boundaries for smoothness mu
            smooth_neumann = NeumannDiffusionBoundary(0)
            fluid_av_boundaries = {}
            for bnd_name in bndry_config:
                if bndry_config[bnd_name] != "none":
                    fluid_av_boundaries[bndry_elements[bnd_name]] = smooth_neumann

            if use_wall:
                from grudge.discretization import filter_part_boundaries
                fluid_av_boundaries.update({
                     dd_bdry.domain_tag: NeumannDiffusionBoundary(0)
                     for dd_bdry in filter_part_boundaries(
                         dcoll, volume_dd=dd_vol_fluid,
                         neighbor_volume_dd=dd_vol_wall)})

            # av mu
            av_smu_rhs = (
                diffusion_operator(
                    dcoll, epsilon_diff, fluid_av_boundaries, av_smu,
                    quadrature_tag=quadrature_tag, dd=dd_vol_fluid,
                    comm_tag=_MuDiffFluidCommTag
                ) + 1/tau * (smoothness_mu - av_smu)
            )

            if use_av >= 2:
                av_sbeta_rhs = (
                    diffusion_operator(
                        dcoll, epsilon_diff, fluid_av_boundaries, av_sbeta,
                        quadrature_tag=quadrature_tag, dd=dd_vol_fluid,
                        comm_tag=_BetaDiffFluidCommTag
                    ) + 1/tau * (smoothness_beta - av_sbeta)
                )

                av_skappa_rhs = (
                    diffusion_operator(
                        dcoll, epsilon_diff, fluid_av_boundaries, av_skappa,
                        quadrature_tag=quadrature_tag, dd=dd_vol_fluid,
                        comm_tag=_KappaDiffFluidCommTag
                    ) + 1/tau * (smoothness_kappa - av_skappa)
                )

            if use_av == 3:
                av_sd_rhs = (
                    diffusion_operator(
                        dcoll, epsilon_diff, fluid_av_boundaries, av_sd,
                        quadrature_tag=quadrature_tag, dd=dd_vol_fluid,
                        comm_tag=_DDiffFluidCommTag
                    ) + 1/tau * (smoothness_d - av_sd)
                )

        if use_sponge:
            sponge_cv = cv
            if use_time_dependent_sponge:
                # as long as these pieces only operate on a non-overlapping subset
                # of the domain, we don't need to call make_fluid_state
                # in between each additive call to recompute temperature/pressure
                sponge_cv = bulk_init.add_inlet(cv=sponge_cv,
                                                pressure=fluid_state.pressure,
                                                temperature=fluid_state.temperature,
                                                x_vec=fluid_nodes,
                                                eos=eos, time=t)
                sponge_cv = bulk_init.add_outlet(cv=sponge_cv,
                                                pressure=fluid_state.pressure,
                                                temperature=fluid_state.temperature,
                                                x_vec=fluid_nodes,
                                                eos=eos, time=t)

                if use_injection:
                    sponge_cv = bulk_init.add_injection(
                        cv=sponge_cv, pressure=fluid_state.pressure,
                        temperature=fluid_state.temperature, eos=eos_init,
                        x_vec=fluid_nodes)

                if use_upstream_injection:
                    sponge_cv = bulk_init.add_injection_upstream(
                        cv=sponge_cv, pressure=fluid_state.pressure,
                        temperature=fluid_state.temperature,
                        eos=eos_init, x_vec=fluid_nodes)
            else:
                sponge_cv = target_fluid_state.cv

            fluid_rhs = fluid_rhs + _sponge_source(sigma=sponge_sigma,
                                                   cv=cv,
                                                   sponge_cv=sponge_cv)

        if use_wall:
            # wall mass loss
            wall_mass_rhs = actx.np.zeros_like(wv.mass)
            if use_wall_mass:
                wall_mass_rhs = -wall_model.mass_loss_rate(
                    mass=wv.mass, ox_mass=wv.ox_mass,
                    temperature=wdv.temperature)

            # wall oxygen diffusion
            wall_ox_mass_rhs = actx.np.zeros_like(wv.mass)
            if use_wall_ox:
                if nspecies == 0:
                    fluid_ox_mass = mf_o2 + actx.np.zeros_like(cv.mass)
                elif nspecies > 3:
                    fluid_ox_mass = cv.species_mass[i_ox]
                else:
                    fluid_ox_mass = mf_o2*cv.species_mass[0]
                pairwise_ox = {
                    (dd_vol_fluid, dd_vol_wall):
                        (fluid_ox_mass, wv.ox_mass)}
                pairwise_ox_tpairs = inter_volume_trace_pairs(
                    dcoll, pairwise_ox, comm_tag=_OxCommTag)
                ox_tpairs = pairwise_ox_tpairs[dd_vol_fluid, dd_vol_wall]
                wall_ox_boundaries = {
                    wall_ffld_bnd.domain_tag:  # pylint: disable=no-member
                    DirichletDiffusionBoundary(0)}

                wall_ox_boundaries.update({
                    tpair.dd.domain_tag:
                    DirichletDiffusionBoundary(
                        op.project(dcoll, tpair.dd,
                                   tpair.dd.with_discr_tag(quadrature_tag),
                                   tpair.ext))
                    for tpair in ox_tpairs})

                wall_ox_mass_rhs = diffusion_operator(
                    dcoll, wall_model.oxygen_diffusivity,
                    wall_ox_boundaries, wv.ox_mass,
                    penalty_amount=wall_penalty_amount,
                    quadrature_tag=quadrature_tag, dd=dd_vol_wall,
                    comm_tag=_WallOxDiffCommTag)

            wall_rhs = wall_time_scale * WallVars(
                mass=wall_mass_rhs,
                energy=wall_energy_rhs,
                ox_mass=wall_ox_mass_rhs)

            if use_wall_ox:
                # Solve a diffusion equation in the fluid too just to ensure all MPI
                # sends/recvs from inter_volume_trace_pairs are in DAG
                # FIXME: this is dumb
                reverse_ox_tpairs = pairwise_ox_tpairs[dd_vol_wall, dd_vol_fluid]
                fluid_ox_boundaries = {
                    bdtag: DirichletDiffusionBoundary(0)
                    for bdtag in uncoupled_fluid_boundaries}
                fluid_ox_boundaries.update({
                    tpair.dd.domain_tag:
                    DirichletDiffusionBoundary(
                        op.project(dcoll, tpair.dd,
                                   tpair.dd.with_discr_tag(quadrature_tag),
                                   tpair.ext))
                    for tpair in reverse_ox_tpairs})

                fluid_dummy_ox_mass_rhs = diffusion_operator(
                    dcoll, 0, fluid_ox_boundaries, fluid_ox_mass,
                    quadrature_tag=quadrature_tag, dd=dd_vol_fluid,
                    comm_tag=_FluidOxDiffCommTag)

                fluid_rhs = fluid_rhs + 0*fluid_dummy_ox_mass_rhs

        rhs_stepper_state = make_stepper_state(
            cv=fluid_rhs,
            tseed=tseed_rhs,
            wv=wall_rhs,
            av_smu=av_smu_rhs,
            av_sbeta=av_sbeta_rhs,
            av_skappa=av_skappa_rhs,
            av_sd=av_sd_rhs)

        return rhs_stepper_state.get_obj_array()

    #rhs_no_grad_compiled = actx.compile(rhs_no_grad)

    def unfiltered_rhs(t, state):

        stepper_state = make_stepper_state_obj(state)
        cv = stepper_state.cv
        tseed = stepper_state.tseed
        av_smu = stepper_state.av_smu
        av_sbeta = stepper_state.av_sbeta
        av_skappa = stepper_state.av_skappa
        av_sd = stepper_state.av_sd

        if use_drop_order:
            smoothness = smoothness_indicator(dcoll, cv.mass, dd=dd_vol_fluid,
                                              kappa=kappa_sc, s0=s0_sc)
            #smoothness = actx.zeros_like(cv.mass) + 1.0
            cv = _drop_order_cv(cv, smoothness, drop_order_strength)

        fluid_state = make_fluid_state(cv=cv, gas_model=gas_model,
                                       temperature_seed=tseed,
                                       smoothness_mu=av_smu,
                                       smoothness_beta=av_sbeta,
                                       smoothness_kappa=av_skappa,
                                       smoothness_d=av_sd,
                                       limiter_func=limiter_func,
                                       limiter_dd=dd_vol_fluid)

        cv = fluid_state.cv  # reset cv to the limited version

        # update wall model
        if use_wall:
            wv = stepper_state.wv
            wdv = wall_model.dependent_vars(wv)

            # update the boundaries and compute the gradients
            # shared by artificial viscosity and the operators
            # this updates the coupling between the fluid and wall
            (updated_fluid_boundaries,
             updated_wall_boundaries,
             fluid_operator_states_quad,
             grad_fluid_cv,
             grad_fluid_t,
             grad_wall_t) = update_coupled_boundaries(
                dcoll=dcoll,
                gas_model=gas_model,
                fluid_dd=dd_vol_fluid, wall_dd=dd_vol_wall,
                fluid_boundaries=uncoupled_fluid_boundaries,
                wall_boundaries=uncoupled_wall_boundaries,
                interface_noslip=noslip,
                fluid_state=fluid_state,
                wall_kappa=wdv.thermal_conductivity,
                wall_temperature=wdv.temperature,
                time=t,
                wall_penalty_amount=wall_penalty_amount,
                quadrature_tag=quadrature_tag,
                limiter_func=limiter_func,
                comm_tag=_UpdateCoupledBoundariesCommTag)
        else:
            updated_fluid_boundaries = uncoupled_fluid_boundaries

            # Get the operator fluid states
            fluid_operator_states_quad = make_operator_fluid_states(
                dcoll, fluid_state, gas_model, updated_fluid_boundaries,
                quadrature_tag, dd=dd_vol_fluid, limiter_func=limiter_func)

            grad_fluid_cv = grad_cv_operator(
                dcoll, gas_model, updated_fluid_boundaries, fluid_state,
                dd=dd_vol_fluid, operator_states_quad=fluid_operator_states_quad,
                time=t, quadrature_tag=quadrature_tag)

            grad_fluid_t = fluid_grad_t_operator(
                dcoll=dcoll, gas_model=gas_model,
                boundaries=updated_fluid_boundaries, state=fluid_state,
                dd=dd_vol_fluid, operator_states_quad=fluid_operator_states_quad,
                time=t, quadrature_tag=quadrature_tag)

        if use_av == 1:
            smoothness_mu = compute_smoothness(
                cv=cv, dv=fluid_state.dv, grad_cv=grad_fluid_cv)
        elif use_av == 2:
            [smoothness_mu, smoothness_beta, smoothness_kappa] = \
                compute_smoothness_mbk(cv=cv, dv=fluid_state.dv,
                                       grad_cv=grad_fluid_cv,
                                       grad_t=grad_fluid_t)
        elif use_av == 3:
            [smoothness_mu, smoothness_beta, smoothness_kappa, smoothness_d] = \
                compute_smoothness_mbkd(cv=cv, dv=fluid_state.dv,
                                       grad_cv=grad_fluid_cv,
                                       grad_t=grad_fluid_t)

        tseed_rhs = actx.np.zeros_like(fluid_state.temperature)

        # have all the gradients and states, compute the rhs sources
        fluid_rhs = ns_operator(
            dcoll=dcoll,
            gas_model=gas_model,
            use_esdg=use_esdg,
            dd=dd_vol_fluid,
            operator_states_quad=fluid_operator_states_quad,
            grad_cv=grad_fluid_cv,
            grad_t=grad_fluid_t,
            boundaries=updated_fluid_boundaries,
            inviscid_numerical_flux_func=inviscid_numerical_flux_func,
            viscous_numerical_flux_func=viscous_numerical_flux_func,
            state=fluid_state,
            time=t,
            quadrature_tag=quadrature_tag,
            comm_tag=_FluidOperatorCommTag)

        wall_rhs = None
        if use_wall:
            wall_energy_rhs = diffusion_operator(
                dcoll=dcoll,
                kappa=wdv.thermal_conductivity,
                boundaries=updated_wall_boundaries,
                u=wdv.temperature,
                quadrature_tag=quadrature_tag,
                dd=dd_vol_wall,
                grad_u=grad_wall_t,
                comm_tag=_WallOperatorCommTag
                )

            if use_axisymmetric:
                wall_energy_rhs = wall_energy_rhs + \
                    axisym_source_wall(dcoll, wv, wdv,
                                       updated_fluid_boundaries,
                                       grad_wall_t)

        if use_combustion:
            fluid_rhs = fluid_rhs + \
                eos.get_species_source_terms(cv, temperature=fluid_state.temperature)

        if use_injection_source is True:
            fluid_rhs = fluid_rhs + \
                injection_source(x_vec=fluid_nodes, cv=cv,
                                 eos=gas_model.eos, time=t)/current_dt

        if use_ignition > 0:
            fluid_rhs = fluid_rhs + \
                ignition_source(x_vec=fluid_nodes, state=fluid_state,
                                eos=gas_model.eos, time=t)/current_dt

        if use_axisymmetric:
            fluid_rhs = fluid_rhs + \
                axisym_source_fluid(dcoll, fluid_state,
                                    updated_fluid_boundaries,
                                    grad_fluid_cv, grad_fluid_t)

        av_smu_rhs = actx.np.zeros_like(cv.mass)
        av_sbeta_rhs = actx.np.zeros_like(cv.mass)
        av_skappa_rhs = actx.np.zeros_like(cv.mass)
        av_sd_rhs = actx.np.zeros_like(cv.mass)
        # work good for shock 1d

        tau = current_dt/smoothness_tau
        epsilon_diff = smoothness_alpha*smoothed_char_length_fluid**2/current_dt

        if use_av > 0:
            # regular boundaries for smoothness mu
            smooth_neumann = NeumannDiffusionBoundary(0)
            fluid_av_boundaries = {}
            for bnd_name in bndry_config:
                if bndry_config[bnd_name] != "none":
                    fluid_av_boundaries[bndry_elements[bnd_name]] = smooth_neumann

            if use_wall:
                from grudge.discretization import filter_part_boundaries
                fluid_av_boundaries.update({
                     dd_bdry.domain_tag: NeumannDiffusionBoundary(0)
                     for dd_bdry in filter_part_boundaries(
                         dcoll, volume_dd=dd_vol_fluid,
                         neighbor_volume_dd=dd_vol_wall)})

            # av mu
            av_smu_rhs = (
                diffusion_operator(
                    dcoll, epsilon_diff, fluid_av_boundaries, av_smu,
                    quadrature_tag=quadrature_tag, dd=dd_vol_fluid,
                    comm_tag=_MuDiffFluidCommTag
                ) + 1/tau * (smoothness_mu - av_smu)
            )

            if use_av >= 2:
                av_sbeta_rhs = (
                    diffusion_operator(
                        dcoll, epsilon_diff, fluid_av_boundaries, av_sbeta,
                        quadrature_tag=quadrature_tag, dd=dd_vol_fluid,
                        comm_tag=_BetaDiffFluidCommTag
                    ) + 1/tau * (smoothness_beta - av_sbeta)
                )

                av_skappa_rhs = (
                    diffusion_operator(
                        dcoll, epsilon_diff, fluid_av_boundaries, av_skappa,
                        quadrature_tag=quadrature_tag, dd=dd_vol_fluid,
                        comm_tag=_KappaDiffFluidCommTag
                    ) + 1/tau * (smoothness_kappa - av_skappa)
                )

            if use_av == 3:
                av_sd_rhs = (
                    diffusion_operator(
                        dcoll, epsilon_diff, fluid_av_boundaries, av_sd,
                        quadrature_tag=quadrature_tag, dd=dd_vol_fluid,
                        comm_tag=_DDiffFluidCommTag
                    ) + 1/tau * (smoothness_d - av_sd)
                )

        if use_sponge:
            sponge_cv = cv
            if use_time_dependent_sponge:
                # as long as these pieces only operate on a non-overlapping subset
                # of the domain, we don't need to call make_fluid_state
                # in between each additive call to recompute temperature/pressure
                sponge_cv = bulk_init.add_inlet(cv=sponge_cv,
                                                pressure=fluid_state.pressure,
                                                temperature=fluid_state.temperature,
                                                x_vec=fluid_nodes,
                                                eos=eos, time=t)
                sponge_cv = bulk_init.add_outlet(cv=sponge_cv,
                                                pressure=fluid_state.pressure,
                                                temperature=fluid_state.temperature,
                                                x_vec=fluid_nodes,
                                                eos=eos, time=t)

                if use_injection:
                    sponge_cv = bulk_init.add_injection(
                        cv=sponge_cv, pressure=fluid_state.pressure,
                        temperature=fluid_state.temperature, eos=eos_init,
                        x_vec=fluid_nodes)

                if use_upstream_injection:
                    sponge_cv = bulk_init.add_injection_upstream(
                        cv=sponge_cv, pressure=fluid_state.pressure,
                        temperature=fluid_state.temperature,
                        eos=eos_init, x_vec=fluid_nodes)
            else:
                sponge_cv = target_fluid_state.cv

            fluid_rhs = fluid_rhs + _sponge_source(sigma=sponge_sigma,
                                                   cv=cv,
                                                   sponge_cv=sponge_cv)

        if use_wall:
            # wall mass loss
            wall_mass_rhs = actx.np.zeros_like(wv.mass)
            if use_wall_mass:
                wall_mass_rhs = -wall_model.mass_loss_rate(
                    mass=wv.mass, ox_mass=wv.ox_mass,
                    temperature=wdv.temperature)

            # wall oxygen diffusion
            wall_ox_mass_rhs = actx.np.zeros_like(wv.mass)
            if use_wall_ox:
                if nspecies == 0:
                    fluid_ox_mass = mf_o2 + actx.np.zeros_like(cv.mass)
                elif nspecies > 3:
                    fluid_ox_mass = cv.species_mass[i_ox]
                else:
                    fluid_ox_mass = mf_o2*cv.species_mass[0]
                pairwise_ox = {
                    (dd_vol_fluid, dd_vol_wall):
                        (fluid_ox_mass, wv.ox_mass)}
                pairwise_ox_tpairs = inter_volume_trace_pairs(
                    dcoll, pairwise_ox, comm_tag=_OxCommTag)
                ox_tpairs = pairwise_ox_tpairs[dd_vol_fluid, dd_vol_wall]
                wall_ox_boundaries = {
                    wall_ffld_bnd.domain_tag:  # pylint: disable=no-member
                    DirichletDiffusionBoundary(0)}

                wall_ox_boundaries.update({
                    tpair.dd.domain_tag:
                    DirichletDiffusionBoundary(
                        op.project(dcoll, tpair.dd,
                                   tpair.dd.with_discr_tag(quadrature_tag),
                                   tpair.ext))
                    for tpair in ox_tpairs})

                wall_ox_mass_rhs = diffusion_operator(
                    dcoll, wall_model.oxygen_diffusivity,
                    wall_ox_boundaries, wv.ox_mass,
                    penalty_amount=wall_penalty_amount,
                    quadrature_tag=quadrature_tag, dd=dd_vol_wall,
                    comm_tag=_WallOxDiffCommTag)

            wall_rhs = wall_time_scale * WallVars(
                mass=wall_mass_rhs,
                energy=wall_energy_rhs,
                ox_mass=wall_ox_mass_rhs)

            if use_wall_ox:
                # Solve a diffusion equation in the fluid too just to ensure all MPI
                # sends/recvs from inter_volume_trace_pairs are in DAG
                # FIXME: this is dumb
                reverse_ox_tpairs = pairwise_ox_tpairs[dd_vol_wall, dd_vol_fluid]
                fluid_ox_boundaries = {
                    bdtag: DirichletDiffusionBoundary(0)
                    for bdtag in uncoupled_fluid_boundaries}
                fluid_ox_boundaries.update({
                    tpair.dd.domain_tag:
                    DirichletDiffusionBoundary(
                        op.project(dcoll, tpair.dd,
                                   tpair.dd.with_discr_tag(quadrature_tag),
                                   tpair.ext))
                    for tpair in reverse_ox_tpairs})

                fluid_dummy_ox_mass_rhs = diffusion_operator(
                    dcoll, 0, fluid_ox_boundaries, fluid_ox_mass,
                    quadrature_tag=quadrature_tag, dd=dd_vol_fluid,
                    comm_tag=_FluidOxDiffCommTag)

                fluid_rhs = fluid_rhs + 0*fluid_dummy_ox_mass_rhs

        rhs_stepper_state = make_stepper_state(
            cv=fluid_rhs,
            tseed=tseed_rhs,
            wv=wall_rhs,
            av_smu=av_smu_rhs,
            av_sbeta=av_sbeta_rhs,
            av_skappa=av_skappa_rhs,
            av_sd=av_sd_rhs)

        return rhs_stepper_state.get_obj_array()

    unfiltered_rhs_compiled = actx.compile(unfiltered_rhs)

    def my_rhs(t, state):

        # precludes a pre-compiled timestepper
        # don't know if we should do this
        #state = force_evaluation(actx, state)

        # Work around long compile issue by computing and filtering RHS in separate
        # compiled functions
        rhs_state = unfiltered_rhs_compiled(t, state)
        #precompute = rhs_precompute_compiled(t, state)
        #rhs_state = rhs_no_grad_compiled(t, state, precompute)

        # Use a spectral filter on the RHS
        if use_rhs_filter:
            rhs_state_filtered = make_stepper_state_obj(rhs_state)
            rhs_state_filtered = rhs_state_filtered.replace(
                cv=filter_rhs_fluid_compiled(rhs_state_filtered.cv))
            if use_wall:
                # pylint: disable=no-member
                rhs_state_filtered = rhs_state_filtered.replace(
                    wv=filter_rhs_wall_compiled(rhs_state_filtered.wv))
                # pylint: enable=no-member

            rhs_state = rhs_state_filtered.get_obj_array()

        return rhs_state

    """
    current_dt = get_sim_timestep(dcoll, current_state, current_t, current_dt,
                                  current_cfl, t_final, constant_cfl)
    """

    if advance_time:
        current_step, current_t, current_stepper_state_obj = \
            advance_state(rhs=my_rhs, timestepper=timestepper,
                          pre_step_callback=my_pre_step,
                          #pre_step_callback=None,
                          post_step_callback=my_post_step,
                          istep=current_step, dt=current_dt,
                          t=current_t, t_final=t_final,
                          force_eval=force_eval,
                          state=stepper_state.get_obj_array(),
                          compile_rhs=False)
        current_stepper_state = make_stepper_state_obj(current_stepper_state_obj)
    else:
        current_stepper_state = stepper_state

    current_cv = current_stepper_state.cv
    tseed = current_stepper_state.tseed
    current_av_smu = current_stepper_state.av_smu
    current_av_sbeta = current_stepper_state.av_sbeta
    current_av_skappa = current_stepper_state.av_skappa
    current_av_sd = current_stepper_state.av_sd

    # we can't get the limited viz data back from create_fluid_state
    # so call the limiter directly first, basically doing the limiting twice
    theta_rho = actx.np.zeros_like(current_cv.mass)
    theta_Y = actx.np.zeros_like(current_cv.mass)
    theta_pres = actx.np.zeros_like(current_cv.mass)
    if viz_level == 3 and use_species_limiter == 2:
        cv_lim, theta_rho, theta_Y, theta_pres = \
            limit_fluid_state_lv(
                dcoll, cv=current_cv, gas_model=gas_model,
                temperature_seed=tseed,
                dd=dd_vol_fluid, viz_theta=True)

    current_fluid_state = create_fluid_state(current_cv, tseed,
                                             smoothness_mu=current_av_smu,
                                             smoothness_beta=current_av_sbeta,
                                             smoothness_kappa=current_av_skappa,
                                             smoothness_d=current_av_sd)
    if use_wall:
        current_wv = current_stepper_state.wv
        current_wdv = create_wall_dependent_vars_compiled(current_wv)

    # Dump the final data
    if rank == 0:
        logger.info("Checkpointing final state ...")

    ts_field_fluid, cfl, dt = my_get_timestep(dcoll=dcoll,
        fluid_state=current_fluid_state,
        t=current_t, dt=current_dt, cfl=current_cfl,
        t_final=t_final, constant_cfl=constant_cfl, fluid_dd=dd_vol_fluid)

    ts_field_wall = None
    if use_wall:
        ts_field_wall, cfl_wall, dt_wall = my_get_timestep_wall(dcoll=dcoll,
            wv=current_wv, wall_kappa=current_wdv.thermal_conductivity,
            wall_temperature=current_wdv.temperature, t=current_t, dt=current_dt,
            cfl=current_cfl, t_final=t_final, constant_cfl=constant_cfl,
            wall_dd=dd_vol_wall)
    current_t_wall = t_wall_start + (current_step - first_step)*dt*wall_time_scale

    my_write_status_lite(step=current_step, t=current_t,
                         t_wall=current_t_wall)

    my_write_status_fluid(fluid_state=current_fluid_state, dt=dt, cfl_fluid=cfl)
    if use_wall:
        my_write_status_wall(wall_temperature=current_wdv.temperature,
                             dt=dt*wall_time_scale, cfl_wall=cfl_wall)

    if viz_interval_type == 0:
        dump_number = current_step
    else:
        dump_number = (math.floor((current_t - t_start)/t_viz_interval) +
            last_viz_interval)

    if nviz > 0:
        # pack things up
        if use_wall:
            viz_state = make_obj_array([current_fluid_state, current_wv])
            viz_dv = make_obj_array([current_fluid_state.dv, current_wdv])
        else:
            viz_state = current_fluid_state
            viz_dv = current_fluid_state.dv

        my_write_viz(
            step=current_step, t=current_t, t_wall=current_t_wall,
            viz_state=viz_state, viz_dv=viz_dv,
            ts_field_fluid=ts_field_fluid,
            ts_field_wall=ts_field_wall,
            theta_rho=theta_rho,
            theta_Y=theta_Y,
            theta_pres=theta_pres,
            dump_number=dump_number)

    if nrestart > 0:
        my_write_restart(step=current_step, t=current_t, t_wall=current_t_wall,
                         state=current_stepper_state)

    if logmgr:
        logmgr.close()
    elif use_profiling:
        print(actx.tabulate_profiling_data())

    finish_tol = 2*current_dt
    assert np.abs(current_t - t_final) < finish_tol

# vim: foldmethod=marker<|MERGE_RESOLUTION|>--- conflicted
+++ resolved
@@ -4975,10 +4975,7 @@
 
     # check the boundary condition coverage
     #from meshmode.mesh import check_bc_coverage
-<<<<<<< HEAD
     #print(f"{uncoupled_fluid_boundaries=}")
-=======
->>>>>>> 931dd17f
     try:
         bound_list = []
         for bound in list(uncoupled_fluid_boundaries.keys()):
