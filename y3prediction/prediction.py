"""mirgecom driver for the Y2 prediction."""

__copyright__ = """
Copyright (C) 2020 University of Illinois Board of Trustees
"""

__license__ = """
Permission is hereby granted, free of charge, to any person obtaining a copy
of this software and associated documentation files (the "Software"), to deal
in the Software without restriction, including without limitation the rights
to use, copy, modify, merge, publish, distribute, sublicense, and/or sell
copies of the Software, and to permit persons to whom the Software is
furnished to do so, subject to the following conditions:

The above copyright notice and this permission notice shall be included in
all copies or substantial portions of the Software.

THE SOFTWARE IS PROVIDED "AS IS", WITHOUT WARRANTY OF ANY KIND, EXPRESS OR
IMPLIED, INCLUDING BUT NOT LIMITED TO THE WARRANTIES OF MERCHANTABILITY,
FITNESS FOR A PARTICULAR PURPOSE AND NONINFRINGEMENT. IN NO EVENT SHALL THE
AUTHORS OR COPYRIGHT HOLDERS BE LIABLE FOR ANY CLAIM, DAMAGES OR OTHER
LIABILITY, WHETHER IN AN ACTION OF CONTRACT, TORT OR OTHERWISE, ARISING FROM,
OUT OF OR IN CONNECTION WITH THE SOFTWARE OR THE USE OR OTHER DEALINGS IN
THE SOFTWARE.
"""
import logging
import sys
import pickle
import os
import numpy as np
import numpy.linalg as la  # noqa
import pyopencl.array as cla  # noqa
import math
from dataclasses import replace
import grudge.op as op
from pytools.obj_array import make_obj_array
from functools import partial
from mirgecom.discretization import create_discretization_collection

from meshmode.mesh import BTAG_ALL, BTAG_REALLY_ALL, BTAG_NONE  # noqa
from grudge.shortcuts import make_visualizer
from grudge.dof_desc import (
    VolumeDomainTag,
    BoundaryDomainTag,
    DOFDesc,
    DISCR_TAG_BASE,
    DD_VOLUME_ALL
)
from grudge.op import nodal_max, nodal_min
from grudge.trace_pair import inter_volume_trace_pairs
from grudge.discretization import filter_part_boundaries
from grudge.trace_pair import TracePair
from grudge.geometry.metrics import normal as normal_vector
from logpyle import IntervalTimer, set_dt
from mirgecom.logging_quantities import (
    initialize_logmgr,
    logmgr_add_cl_device_info,
    logmgr_set_time,
    logmgr_add_device_memory_usage,
    logmgr_add_mempool_usage,
)

from mirgecom.simutil import (
    SimulationConfigurationError,
    check_step,
    distribute_mesh,
    write_visfile,
    check_naninf_local,
    check_range_local,
)
from mirgecom.utils import force_evaluation
from mirgecom.restart import write_restart_file
from mirgecom.io import make_init_message
from mirgecom.mpi import mpi_entry_point
from mirgecom.integrators import (rk4_step, lsrk54_step, lsrk144_step,
                                  euler_step, ssprk43_step)
from mirgecom.inviscid import (inviscid_facial_flux_rusanov,
                               inviscid_facial_flux_hll)
from mirgecom.viscous import (viscous_facial_flux_central,
                              viscous_facial_flux_harmonic)
from grudge.shortcuts import compiled_lsrk45_step

from mirgecom.fluid import (
    make_conserved,
    velocity_gradient,
    species_mass_fraction_gradient
)
from mirgecom.limiter import (bound_preserving_limiter)
from mirgecom.steppers import advance_state
from mirgecom.boundary import (
    PrescribedFluidBoundary,
    IsothermalWallBoundary,
    IsothermalSlipWallBoundary,
    AdiabaticSlipBoundary,
    AdiabaticNoslipWallBoundary,
    PressureOutflowBoundary,
    DummyBoundary
)
from mirgecom.diffusion import (
    diffusion_operator,
    grad_operator as wall_grad_t_operator,
    DirichletDiffusionBoundary,
    NeumannDiffusionBoundary
)
from mirgecom.initializers import Uniform, MulticomponentLump
from mirgecom.eos import (
    IdealSingleGas, PyrometheusMixture,
    MixtureDependentVars, GasDependentVars
)
from mirgecom.transport import (SimpleTransport,
                                PowerLawTransport,
                                ArtificialViscosityTransportDiv,
                                ArtificialViscosityTransportDiv2,
                                ArtificialViscosityTransportDiv3)
from mirgecom.gas_model import (
    GasModel,
    make_fluid_state,
    replace_fluid_state,
    make_operator_fluid_states,
    project_fluid_state
)
from mirgecom.multiphysics.thermally_coupled_fluid_wall import (
    add_interface_boundaries_no_grad,
    add_interface_boundaries
)
from mirgecom.navierstokes import (
    grad_cv_operator,
    grad_t_operator as fluid_grad_t_operator,
    ns_operator as general_ns_operator
)
from mirgecom.artificial_viscosity import smoothness_indicator
# driver specific utilties
from y3prediction.utils import (
    IsentropicInflow,
    getIsentropicPressure,
    getIsentropicTemperature,
    getMachFromAreaRatio
)
from y3prediction.wall import (
    mask_from_elements,
    WallVars,
    WallModel,
)
from y3prediction.shock1d import PlanarDiscontinuityMulti

from dataclasses import dataclass
from arraycontext import (
    dataclass_array_container,
    with_container_arithmetic
)
from mirgecom.fluid import ConservedVars
from meshmode.dof_array import DOFArray  # noqa
from grudge.dof_desc import DISCR_TAG_MODAL
from meshmode.transform_metadata import FirstAxisIsElementsTag
from arraycontext import outer
from grudge.trace_pair import interior_trace_pairs, tracepair_with_discr_tag
from meshmode.discretization.connection import FACE_RESTR_ALL
from mirgecom.flux import num_flux_central


@with_container_arithmetic(bcast_obj_array=False,
                           bcast_container_types=(DOFArray, np.ndarray),
                           rel_comparison=True)
@dataclass_array_container
@dataclass(frozen=True)
class StepperState:
    r"""Store quantities to advance in time.

    Store the quanitites that should be evolved in time by an advancer
    """

    cv: ConservedVars
    tseed: DOFArray
    av_smu: DOFArray
    av_sbeta: DOFArray
    av_skappa: DOFArray
    av_sd: DOFArray
    smin: DOFArray

    __array_ufunc__ = None

    def replace(self, **kwargs):
        """Return a copy of *self* with the attributes in *kwargs* replaced."""
        return replace(self, **kwargs)

    def get_obj_array(self):
        """Return an object array containing all the stored quantitines."""
        return make_obj_array([self.cv, self.tseed,
                               self.av_smu, self.av_sbeta,
                               self.av_skappa, self.av_sd,
                               self.smin])


@with_container_arithmetic(bcast_obj_array=False,
                           bcast_container_types=(DOFArray, np.ndarray),
                           rel_comparison=True)
@dataclass_array_container
@dataclass(frozen=True)
class WallStepperState(StepperState):
    r"""Store quantities to advance in time.

    Store the quanitites that should be evolved in time by an advancer
    Adding WallVars
    """

    wv: WallVars

    __array_ufunc__ = None

    def get_obj_array(self):
        """Return an object array containing all the stored quantitines."""
        return make_obj_array([self.cv, self.tseed,
                               self.av_smu, self.av_sbeta,
                               self.av_skappa, self.av_sd,
                               self.smin,
                               self.wv])


def make_stepper_state(cv, tseed, av_smu, av_sbeta, av_skappa, av_sd, smin, wv=None):
    if wv is not None:
        return WallStepperState(cv=cv, tseed=tseed, av_smu=av_smu,
                                av_sbeta=av_sbeta, av_skappa=av_skappa,
                                av_sd=av_sd, smin=smin, wv=wv)
    else:
        return StepperState(cv=cv, tseed=tseed, av_smu=av_smu,
                            av_sbeta=av_sbeta, av_skappa=av_skappa,
                            av_sd=av_sd, smin=smin)


def make_stepper_state_obj(ary):
    if ary.size > 7:
        return WallStepperState(cv=ary[0], tseed=ary[1], av_smu=ary[2],
                                av_sbeta=ary[3], av_skappa=ary[4],
                                av_sd=ary[5], smin=ary[6], wv=ary[7])
    else:
        return StepperState(cv=ary[0], tseed=ary[1], av_smu=ary[2],
                            av_sbeta=ary[3], av_skappa=ary[4],
                            av_sd=ary[5], smin=ary[6])


class SingleLevelFilter(logging.Filter):
    def __init__(self, passlevel, reject):
        self.passlevel = passlevel
        self.reject = reject

    def filter(self, record):
        if self.reject:
            return (record.levelno != self.passlevel)
        else:
            return (record.levelno == self.passlevel)


class MyRuntimeError(RuntimeError):
    """Simple exception to kill the simulation."""

    pass


class _FluidAvgCVTag:
    pass


class _InitCommTag:
    pass


class _SmoothnessCVGradCommTag:
    pass


class _OxCommTag:
    pass


class _FluidOxDiffCommTag:
    pass


class _WallOxDiffCommTag:
    pass


class _SmoothDiffCommTag:
    pass


class _SmoothCharDiffCommTag:
    pass


class _SmoothCharDiffFluidCommTag:
    pass


class _SmoothCharDiffWallCommTag:
    pass


class _BetaDiffCommTag:
    pass


class _BetaDiffWallCommTag:
    pass


class _BetaDiffFluidCommTag:
    pass


class _KappaDiffCommTag:
    pass


class _KappaDiffWallCommTag:
    pass


class _KappaDiffFluidCommTag:
    pass


class _MuDiffCommTag:
    pass


class _DDiffFluidCommTag:
    pass


class _MuDiffWallCommTag:
    pass


class _MuDiffFluidCommTag:
    pass


class _WallOperatorCommTag:
    pass


class _FluidOperatorCommTag:
    pass


class _UpdateCoupledBoundariesCommTag:
    pass


class _FluidOpStatesCommTag:
    pass


class _MyGradTag1:
    pass


class _MyGradTag2:
    pass


class _MyGradTag3:
    pass


class _MyGradTag4:
    pass


class _MyGradTag5:
    pass


class _MyGradTag6:
    pass


def my_derivative_function(
        dcoll, field, field_bounds, quadrature_tag, dd_vol,
        bnd_cond, comm_tag):

    actx = field.array_context
    dd_vol_quad = dd_vol.with_discr_tag(quadrature_tag)
    dd_allfaces_quad = dd_vol_quad.trace(FACE_RESTR_ALL)

    interp_to_surf_quad = partial(
        tracepair_with_discr_tag, dcoll, quadrature_tag)

    def interior_flux(field_tpair):
        dd_trace_quad = field_tpair.dd.with_discr_tag(quadrature_tag)
        #normal_quad = actx.thaw(dcoll.normal(dd_trace_quad))
        normal_quad = normal_vector(actx, dcoll, dd_trace_quad)
        bnd_tpair_quad = interp_to_surf_quad(field_tpair)
        flux_int = outer(
            num_flux_central(bnd_tpair_quad.int, bnd_tpair_quad.ext),
            normal_quad)

        return op.project(dcoll, dd_trace_quad, dd_allfaces_quad, flux_int)

    def boundary_flux(bdtag, bdry):
        if isinstance(bdtag, DOFDesc):
            bdtag = bdtag.domain_tag
        dd_bdry_quad = dd_vol_quad.with_domain_tag(bdtag)
        normal_quad = normal_vector(actx, dcoll, dd_bdry_quad)
        int_soln_quad = op.project(dcoll, dd_vol, dd_bdry_quad, field)

        # MJA, not sure about this
        if bnd_cond == "symmetry" and bdtag == "symmetry":
            ext_soln_quad = 0.0*int_soln_quad
        else:
            ext_soln_quad = 1.0*int_soln_quad

        bnd_tpair = TracePair(bdtag, interior=int_soln_quad,
                              exterior=ext_soln_quad)
        flux_bnd = outer(
            num_flux_central(bnd_tpair.int, bnd_tpair.ext), normal_quad)

        return op.project(dcoll, dd_bdry_quad, dd_allfaces_quad, flux_bnd)

    field_quad = op.project(dcoll, dd_vol, dd_vol_quad, field)

    return -1.0*op.inverse_mass(
        dcoll, dd_vol_quad,
        op.weak_local_grad(dcoll, dd_vol_quad, field_quad)
        -  # noqa: W504
        op.face_mass(
            dcoll, dd_allfaces_quad,
            sum(
                interior_flux(u_tpair) for u_tpair in interior_trace_pairs(
                    dcoll, field, volume_dd=dd_vol, comm_tag=comm_tag))
            + sum(
                 boundary_flux(bdtag, bdry)
                 for bdtag, bdry in field_bounds.items())
        )
    )


def axisym_source_fluid(dcoll, fluid_state, fluid_nodes, gas_model,
                        quadrature_tag, dd_vol_fluid, boundaries, grad_cv, grad_t):
    cv = fluid_state.cv
    dv = fluid_state.dv
    actx = cv.array_context

    mu = fluid_state.tv.viscosity
    beta = gas_model.transport.volume_viscosity(cv, dv, gas_model.eos)
    kappa = fluid_state.tv.thermal_conductivity
    d_ij = fluid_state.tv.species_diffusivity

    grad_v = velocity_gradient(cv, grad_cv)
    grad_y = species_mass_fraction_gradient(cv, grad_cv)

    u = cv.velocity[0]
    v = cv.velocity[1]

    dudr = grad_v[0][0]
    dudy = grad_v[0][1]
    dvdr = grad_v[1][0]
    dvdy = grad_v[1][1]

    drhoudr = (grad_cv.momentum[0])[0]

    #d2udr2 = my_derivative_function(dcoll,  dudr, boundaries, dd_vol_fluid,
    #                                "replicate", comm_tag=_MyGradTag1)[0]
    d2vdr2 = my_derivative_function(dcoll, dvdr, boundaries, quadrature_tag,
                                    dd_vol_fluid, "replicate",
                                    comm_tag=_MyGradTag2)[0]
    d2udrdy = my_derivative_function(dcoll, dudy, boundaries, quadrature_tag,
                                     dd_vol_fluid, "replicate",
                                     comm_tag=_MyGradTag3)[0]
    dmudr = my_derivative_function(dcoll, mu, boundaries, quadrature_tag,
                                   dd_vol_fluid, "replicate",
                                   comm_tag=_MyGradTag4)[0]
    dbetadr = my_derivative_function(dcoll, beta, boundaries, quadrature_tag,
                                     dd_vol_fluid, "replicate",
                                     comm_tag=_MyGradTag5)[0]
    dbetady = my_derivative_function(dcoll, beta, boundaries, quadrature_tag,
                                     dd_vol_fluid, "replicate",
                                     comm_tag=_MyGradTag6)[1]

    qr = -(kappa*grad_t)[0]
    dqrdr = 0.0
    off_axis_x = 1.e-7
    fluid_nodes_are_off_axis = actx.np.greater(fluid_nodes[0], off_axis_x)

    dyidr = grad_y[:, 0]
    #dyi2dr2 = my_derivative_function(dcoll, dyidr, 'replicate')[:,0]

    tau_ry = 1.0*mu*(dudy + dvdr)
    tau_rr = 2.0*mu*dudr + beta*(dudr + dvdy)
    #tau_yy = 2.0*mu*dvdy + beta*(dudr + dvdy)
    tau_tt = beta*(dudr + dvdy) + 2.0*mu*actx.np.where(
        fluid_nodes_are_off_axis, u/fluid_nodes[0], dudr)

    dtaurydr = dmudr*dudy + mu*d2udrdy + dmudr*dvdr + mu*d2vdr2

    source_mass_dom = - cv.momentum[0]

    source_rhoU_dom = - cv.momentum[0]*u \
                      + tau_rr - tau_tt \
                      + u*dbetadr + beta*dudr \
                      + beta*actx.np.where(
                          fluid_nodes_are_off_axis, -u/fluid_nodes[0], -dudr)

    source_rhoV_dom = - cv.momentum[0]*v \
                      + tau_ry \
                      + u*dbetady + beta*dudy

    # FIXME add species diffusion term
    source_rhoE_dom = -((cv.energy+dv.pressure)*u + qr) \
                      + u*tau_rr + v*tau_ry \
                      + u**2*dbetadr + beta*2.0*u*dudr \
                      + u*v*dbetady + u*beta*dvdy + v*beta*dudy

    source_spec_dom = - cv.species_mass*u + cv.mass*d_ij*dyidr

    source_mass_sng = - drhoudr
    source_rhoU_sng = 0.0
    source_rhoV_sng = - v*drhoudr + dtaurydr + beta*d2udrdy + dudr*dbetady
    source_rhoE_sng = -((cv.energy + dv.pressure)*dudr + dqrdr) \
                            + tau_rr*dudr + v*dtaurydr \
                            + 2.0*beta*dudr**2 \
                            + beta*dudr*dvdy \
                            + v*dudr*dbetady \
                            + v*beta*d2udrdy
    #source_spec_sng = - cv.species_mass*dudr + d_ij*dyidr
    source_spec_sng = - cv.species_mass*dudr

    source_mass = actx.np.where(
        fluid_nodes_are_off_axis, source_mass_dom/fluid_nodes[0],
        source_mass_sng)
    source_rhoU = actx.np.where(
        fluid_nodes_are_off_axis, source_rhoU_dom/fluid_nodes[0],
        source_rhoU_sng)
    source_rhoV = actx.np.where(
        fluid_nodes_are_off_axis, source_rhoV_dom/fluid_nodes[0],
        source_rhoV_sng)
    source_rhoE = actx.np.where(
        fluid_nodes_are_off_axis, source_rhoE_dom/fluid_nodes[0],
        source_rhoE_sng)

    source_spec = make_obj_array([
                  actx.np.where(
                      fluid_nodes_are_off_axis,
                      source_spec_dom[i]/fluid_nodes[0],
                      source_spec_sng[i])
                  for i in range(cv.nspecies)])

    return make_conserved(dim=2, mass=source_mass, energy=source_rhoE,
                   momentum=make_obj_array([source_rhoU, source_rhoV]),
                   species_mass=source_spec)


def axisym_source_wall(dcoll, wall_nodes, wall_temperature, thermal_conductivity,
                       boundaries, grad_t):
    #dkappadr = 0.0*wall_nodes[0]

    actx = wall_temperature.array_context
    off_axis_x = 1.e-7
    wall_nodes_are_off_axis = actx.np.greater(wall_nodes[0], off_axis_x)
    kappa = thermal_conductivity
    qr = - (kappa*grad_t)[0]
    #d2Tdr2  = my_derivative_function(dcoll, grad_t[0], boundaries,
    #                                 dd_vol_wall, "symmetry")[0]
    #dqrdr = - (dkappadr*grad_t[0] + kappa*d2Tdr2)

    source_rhoE_dom = - qr
    source_rhoE_sng = 0.0
    source_rhoE = actx.np.where(
        wall_nodes_are_off_axis, source_rhoE_dom/wall_nodes[0], source_rhoE_sng)

    return source_rhoE


def make_coupled_operator_fluid_states(
        dcoll, fluid_state, gas_model, boundaries, fluid_dd, wall_dd,
        quadrature_tag=DISCR_TAG_BASE, comm_tag=None, limiter_func=None,
        entropy_min=None):
    """Prepare gas model-consistent fluid states for use in coupled operators."""

    all_boundaries = {}
    all_boundaries.update(boundaries)
    all_boundaries.update({
        dd_bdry.domain_tag: None  # Don't need the full boundaries, just the tags
        for dd_bdry in filter_part_boundaries(
            dcoll, volume_dd=fluid_dd, neighbor_volume_dd=wall_dd)})

    return make_operator_fluid_states(
        dcoll, fluid_state, gas_model, all_boundaries, quadrature_tag,
        dd=fluid_dd, comm_tag=comm_tag, limiter_func=limiter_func,
        entropy_min=entropy_min)


def coupled_grad_operator(
        dcoll,
        gas_model,
        fluid_dd, wall_dd,
        fluid_boundaries, wall_boundaries,
        fluid_state, wall_kappa, wall_temperature,
        *,
        time=0.,
        interface_noslip=True,
        quadrature_tag=DISCR_TAG_BASE,
        fluid_operator_states_quad=None,
        limiter_func=None,
        entropy_min=None,
        comm_tag=None):
    """Compute the gradients for the coupled fluid/wall."""

    # Insert the interface boundaries for computing the gradient
    fluid_all_boundaries_no_grad, wall_all_boundaries_no_grad = \
        add_interface_boundaries_no_grad(
            dcoll=dcoll,
            gas_model=gas_model,
            fluid_dd=fluid_dd,
            wall_dd=wall_dd,
            fluid_state=fluid_state,
            wall_kappa=wall_kappa,
            wall_temperature=wall_temperature,
            fluid_boundaries=fluid_boundaries,
            wall_boundaries=wall_boundaries,
            interface_noslip=interface_noslip,
            #interface_radiation,
            quadrature_tag=quadrature_tag,
            comm_tag=comm_tag)

    # Get the operator fluid states
    # Note: Don't need to use the make_coupled_* version here because we're passing
    # in the augmented boundaries
    if fluid_operator_states_quad is None:
        fluid_operator_states_quad = make_operator_fluid_states(
            dcoll, fluid_state, gas_model, fluid_all_boundaries_no_grad,
            quadrature_tag, dd=fluid_dd, limiter_func=limiter_func,
            entropy_min=entropy_min,
            comm_tag=(comm_tag, _FluidOpStatesCommTag))

    # Compute the gradient operators for both subdomains
    fluid_grad_cv = grad_cv_operator(
        dcoll, gas_model, fluid_all_boundaries_no_grad, fluid_state,
        dd=fluid_dd, time=time, quadrature_tag=quadrature_tag,
        operator_states_quad=fluid_operator_states_quad,
        entropy_min=entropy_min,
        comm_tag=comm_tag)

    fluid_grad_temperature = fluid_grad_t_operator(
        dcoll, gas_model, fluid_all_boundaries_no_grad, fluid_state,
        time=time, quadrature_tag=quadrature_tag,
        limiter_func=limiter_func, entropy_min=entropy_min,
        dd=fluid_dd, operator_states_quad=fluid_operator_states_quad)

    wall_grad_temperature = wall_grad_t_operator(
        dcoll, wall_kappa, wall_all_boundaries_no_grad, wall_temperature,
        quadrature_tag=quadrature_tag, dd=wall_dd)

    return fluid_grad_cv, fluid_grad_temperature, wall_grad_temperature


def coupled_ns_heat_operator(
        dcoll,
        gas_model,
        fluid_boundaries,
        wall_boundaries,
        fluid_dd, wall_dd,
        fluid_state,
        wall_kappa, wall_temperature,
        fluid_grad_cv,
        fluid_grad_temperature,
        wall_grad_temperature,
        *,
        time=0.,
        interface_noslip=True,
        wall_penalty_amount=None,
        quadrature_tag=DISCR_TAG_BASE,
        fluid_operator_states_quad=None,
        limiter_func=None,
        ns_operator=general_ns_operator,
        entropy_min=None,
        comm_tag=None,
        axisymmetric=False,
        fluid_nodes=None,
        wall_nodes=None):
    """Compute the NS and heat operators for the coupled fluid/wall."""

    # Insert the interface boundaries
    fluid_all_boundaries, wall_all_boundaries = \
        add_interface_boundaries(
            dcoll=dcoll,
            gas_model=gas_model,
            fluid_dd=fluid_dd, wall_dd=wall_dd,
            fluid_state=fluid_state,
            wall_kappa=wall_kappa,
            wall_temperature=wall_temperature,
            fluid_grad_temperature=fluid_grad_temperature,
            wall_grad_temperature=wall_grad_temperature,
            fluid_boundaries=fluid_boundaries,
            wall_boundaries=wall_boundaries,
            interface_noslip=interface_noslip,
            wall_penalty_amount=wall_penalty_amount,
            quadrature_tag=quadrature_tag,
            comm_tag=comm_tag)

    # Get the operator fluid states with the updated boundaries
    if fluid_operator_states_quad is None:
        fluid_operator_states_quad = make_operator_fluid_states(
            dcoll, fluid_state, gas_model, fluid_all_boundaries,
            quadrature_tag, dd=fluid_dd, limiter_func=limiter_func,
            entropy_min=entropy_min,
            comm_tag=(comm_tag, _FluidOpStatesCommTag))

    ns_result = ns_operator(
        dcoll=dcoll,
        gas_model=gas_model,
        dd=fluid_dd,
        operator_states_quad=fluid_operator_states_quad,
        limiter_func=limiter_func, entropy_min=entropy_min,
        grad_cv=fluid_grad_cv,
        grad_t=fluid_grad_temperature,
        boundaries=fluid_all_boundaries,
        state=fluid_state,
        time=time,
        quadrature_tag=quadrature_tag,
        comm_tag=(comm_tag, _FluidOperatorCommTag))

    diff_result = diffusion_operator(
        dcoll=dcoll,
        kappa=wall_kappa,
        boundaries=wall_all_boundaries,
        u=wall_temperature,
        penalty_amount=wall_penalty_amount,
        quadrature_tag=quadrature_tag,
        dd=wall_dd,
        grad_u=wall_grad_temperature,
        comm_tag=(comm_tag, _WallOperatorCommTag))

    if axisymmetric is True:
        ns_result = ns_result + \
            axisym_source_fluid(dcoll=dcoll,
                                fluid_nodes=fluid_nodes,
                                fluid_state=fluid_state,
                                dd_vol_fluid=fluid_dd,
                                gas_model=gas_model,
                                quadrature_tag=quadrature_tag,
                                boundaries=fluid_all_boundaries,
                                grad_cv=fluid_grad_cv, grad_t=fluid_grad_temperature)

    if axisymmetric is True:
        diff_result = diff_result + \
            axisym_source_wall(dcoll=dcoll,
                               wall_nodes=wall_nodes,
                               wall_temperature=wall_temperature,
                               thermal_conductivity=wall_kappa,
                               boundaries=wall_all_boundaries,
                               grad_t=wall_grad_temperature)

    return ns_result, diff_result


def limit_fluid_state(dcoll, cv, temperature_seed, gas_model, dd):

    actx = cv.array_context
    nspecies = cv.nspecies
    dim = cv.dim

    temperature = gas_model.eos.temperature(
        cv=cv, temperature_seed=temperature_seed)
    pressure = gas_model.eos.pressure(cv=cv, temperature=temperature)

    spec_lim = make_obj_array([
        bound_preserving_limiter(dcoll=dcoll, dd=dd,
                                 field=cv.species_mass_fractions[i],
                                 mmin=0.0, mmax=1.0, modify_average=True)
        for i in range(nspecies)
    ])

    # limit the sum to 1.0
    aux = actx.np.zeros_like(cv.mass)
    for i in range(0, nspecies):
        aux = aux + spec_lim[i]
    spec_lim = spec_lim/aux

    kin_energy = 0.5*np.dot(cv.velocity, cv.velocity)

    mass_lim = gas_model.eos.get_density(
        pressure=pressure, temperature=temperature,
        species_mass_fractions=cv.species_mass_fractions)
    energy_lim = mass_lim*(
        gas_model.eos.get_internal_energy(
            temperature, species_mass_fractions=spec_lim)
        + kin_energy
    )
    mom_lim = mass_lim*cv.velocity

    cv_lim = make_conserved(dim=dim, mass=mass_lim, energy=energy_lim,
                            momentum=mom_lim,
                            species_mass=mass_lim*spec_lim)

    return make_obj_array([cv_lim, pressure, temperature])


def element_average(dcoll, dd, field, volumes=None):
    # Compute cell averages of the state

    actx = field.array_context
    cell_avgs = op.elementwise_integral(dcoll, dd, field)
    if volumes is None:
        volumes = abs(op.elementwise_integral(
            dcoll, dd, actx.np.zeros_like(field) + 1.0))

    return cell_avgs/volumes


def _element_average_cv(dcoll, dd, cv, volumes=None):

    nspecies = cv.nspecies
    dim = cv.dim

    density = element_average(dcoll, dd, cv.mass, volumes)
    momentum = make_obj_array([
        element_average(dcoll, dd, cv.momentum[i], volumes)
        for i in range(dim)])
    energy = element_average(dcoll, dd, cv.energy, volumes)

    species_mass = None
    if nspecies > 0:
        species_mass = make_obj_array([
            element_average(dcoll, dd, cv.species_mass[i], volumes)
            for i in range(0, nspecies)])

    # make a new CV with the limited variables
    return make_conserved(dim=dim, mass=density, energy=energy,
                          momentum=momentum, species_mass=species_mass)


def limit_fluid_state_liu(dcoll, cv, temperature_seed, gas_model, dd):
    r"""lement average positivity preserving limiter

    Follows loosely the implementation outline in Liu, et. al.
    Limits the density and mass fractions based on global minima
    then computes an average fluid state and uses the averge pressure
    to limit the entire cv in regions with very small pressures
    """

    actx = cv.array_context
    nspecies = cv.nspecies
    dim = cv.dim

    rho_lim = 1.e-10
    pres_lim = 1.0

    elem_avg_cv = _element_average_cv(dcoll, cv, dd)

    # 1.0 limit the density
    theta_rho = actx.np.abs((elem_avg_cv.mass - rho_lim) /
                            (elem_avg_cv.mass - cv.mass + 1.e-13))

    # only apply limiting when theta < 1
    mass_lim = actx.np.where(actx.np.less(theta_rho, 1.0),
        theta_rho*cv.mass + (1 - theta_rho)*elem_avg_cv.mass, cv.mass)

    # 2.0 limit the species mass fractions
    spec_mass_lim = cv.species_mass
    theta_rhoY = actx.np.zeros_like(cv.species_mass)
    for i in range(0, nspecies):
        theta_rhoY[i] = actx.np.abs(
            (elem_avg_cv.species_mass) /
            (elem_avg_cv.species_mass - cv.species_mass + 1.e-13))

        # only apply limiting when theta < 1
        spec_mass_lim = actx.np.where(
            actx.np.less(theta_rhoY, 1.0),
            theta_rho*cv.species_mass + (1 - theta_rho)*elem_avg_cv.mass,
            cv.species_mass)

    # 3.0 reconstruct cv and find the average element cv and pressure
    #
    # Question:
    # we don't update the energy or the momentum here
    # so if the density is reduced it results in a
    #    net decrease in the pressure and increase in velocity?
    cv_updated = make_conserved(dim=dim, mass=mass_lim, energy=cv.energy,
                                momentum=cv.momentum,
                                species_mass=spec_mass_lim)
    temperature_updated = gas_model.eos.temperature(
        cv=cv_updated, temperature_seed=temperature_seed)
    pressure_updated = gas_model.eos.pressure(cv=cv_updated,
                                              temperature=temperature_updated)

    elem_avg_temp = gas_model.eos.temperature(
        cv=elem_avg_cv, temperature_seed=temperature_updated)
    elem_avg_pres = gas_model.eos.pressure(
        cv=elem_avg_cv, temperature=elem_avg_temp)

    mmin_i = op.elementwise_min(dcoll, dd, pressure_updated)
    mmin = pres_lim

    _theta = actx.np.minimum(
        1.0, actx.np.where(actx.np.less(mmin_i, mmin),
        abs((mmin-elem_avg_pres)/(mmin_i-elem_avg_pres+1e-13)), 1.0)
    )

    # 4.0 limit cv where the pressure is negative
    #     this is turn keeps the pressure positive

    mass_lim = (_theta*(cv_updated.mass - elem_avg_cv.mass)
        + elem_avg_cv.mass)
    mom_lim = make_obj_array([
        (_theta*(cv_updated.momentum[i] - elem_avg_cv.momentum[i])
         + elem_avg_cv.momentum[i])
        for i in range(dim)
    ])
    energy_lim = (_theta*(cv_updated.energy - elem_avg_cv.energy)
        + elem_avg_cv.energy)
    spec_lim = make_obj_array([
        (_theta*(cv_updated.species_mass[i] - elem_avg_cv.species_mass[i])
         + elem_avg_cv.species_mass[i])
        for i in range(0, nspecies)
    ])

    cv_lim = make_conserved(dim=dim, mass=mass_lim, energy=energy_lim,
                            momentum=mom_lim,
                            species_mass=spec_lim)

    return cv_lim


def hammer_species(cv):
    # limit the species mass fraction (Y) to [0, 1.0] and
    # sum(Y) = 1.0
    actx = cv.array_context
    aux = actx.np.zeros_like(cv.mass)
    zeros_spec = actx.np.zeros_like(cv.mass)
    ones_spec = zeros_spec + 1.0
    spec_lim = cv.species_mass_fractions
    for i in range(cv.nspecies):
        spec_lim[i] = actx.np.where(actx.np.less(spec_lim[i], zeros_spec),
                                    zeros_spec, spec_lim[i])
        spec_lim[i] = actx.np.where(actx.np.greater(spec_lim[i], ones_spec),
                                    ones_spec, spec_lim[i])
        aux = aux + spec_lim[i]

    spec_lim = spec_lim / aux
    # return cv.replace(species_mass=cv.mass*spec_lim)
    return make_conserved(dim=cv.dim, mass=cv.mass,
                          momentum=cv.momentum,
                          energy=cv.energy,
                          species_mass=cv.mass*spec_lim)


def limit_fluid_state_lv(dcoll, cv, temperature_seed, entropy_min,
                         gas_model, dd, viz_theta=False):
    r"""Entropy-based positivity preserving limiter

    Follows loosely the implementation outline in Lv, et. al.
    Limits the density, entropy, and mass fractions locally
    based on average states.
    """

    actx = cv.array_context
    nspecies = cv.nspecies
    dim = cv.dim
    do_limit_toler = 1.e-9
    min_allowed_density = 1.e-7
    min_allowed_pressure = 1.e-12

    ones = 1. + actx.np.zeros_like(cv.mass)
    element_vols = abs(op.elementwise_integral(dcoll, dd,
                                               actx.np.zeros_like(cv.mass) + 1.0))

    rank = 2
    print_stuff = False
    print_stuff2 = False

    if print_stuff is True:
        np.set_printoptions(threshold=sys.maxsize, precision=16)
        my_rank = dcoll.mpi_communicator.Get_rank()
        if my_rank == rank:
            print_stuff = True
        else:
            print_stuff = False

    if print_stuff2 is True:
        np.set_printoptions(threshold=sys.maxsize, precision=16)
        my_rank = dcoll.mpi_communicator.Get_rank()
        if my_rank == rank:
            print_stuff2 = True
        else:
            print_stuff2 = False

    index = 1161
    #if print_stuff is True  or print_stuff2 is True:
    if 0:
        if isinstance(dd.domain_tag, VolumeDomainTag):
            print(f"volume limiter {rank=}")
            index = 1161
        elif (isinstance(dd.domain_tag, BoundaryDomainTag) and
              dd.domain_tag.tag == "noslip_wall"):
            print(f"noslip_wall limiter {rank=}")
            index = 0
        else:
            print_stuff = False
            print_stuff2 = False

    if print_stuff is True or print_stuff2 is True:
        print("bbbb")
        np.set_printoptions(threshold=sys.maxsize, precision=16)
        print(f"{dd.domain_tag=}")
        print(f"{dd.domain_tag.tag=}")
        #print(f"{cv.mass=}")
        #data = actx.to_numpy(cv.mass)
        #print(f"cv.mass \n {data[0]}")
        print("eeee")

    if print_stuff is True:
        print("Start of limiting")
        temperature_initial = gas_model.eos.temperature(
            cv=cv, temperature_seed=temperature_seed)
        pressure_initial = gas_model.eos.pressure(
            cv=cv, temperature=temperature_initial)
        # initial state
        data = actx.to_numpy(cv.mass)
        print(f"cv.mass \n {data[0][index]}")
        data = actx.to_numpy(temperature_initial)
        print(f"temperature_initial \n {data[0][index]}")
        data = actx.to_numpy(pressure_initial)
        print(f"pressure_initial \n {data[0][index]}")
        for i in range(0, nspecies):
            data = actx.to_numpy(cv.species_mass_fractions)
            print(f"Y_initial[{i}] \n {data[i][0][index]}")

    #print(f"inside limiter")

    ##################
    # 1.0 limit the density to be above 0.
    ##################
    cell_avgs = element_average(dcoll, dd, cv.mass, volumes=element_vols)
    #print(f"rho_avg {cell_avgs}")

    mmin_i = op.elementwise_min(dcoll, dd, cv.mass)
    cell_avgs = actx.np.where(
        actx.np.greater(cell_avgs, min_allowed_density),
        cell_avgs,
        min_allowed_density)
    mmin = 0.1*cell_avgs

    #print(f"modified rho_avg {cell_avgs}")

    theta_rho = ones*actx.np.maximum(0.,
        actx.np.where(actx.np.less(mmin_i + do_limit_toler, mmin),
                      (mmin-mmin_i)/(cell_avgs - mmin_i),
                      0.)
    )
    #sum_theta_y = sum_theta_y + actx.np.abs(spec_lim[i])
    #print(f"{theta_rho=}")

    mass_lim = (cv.mass + theta_rho*(cell_avgs - cv.mass))

    mom_lim = mass_lim*cv.velocity
    kin_energy = 0.5*np.dot(cv.velocity, cv.velocity)
    int_energy = cv.energy - cv.mass*kin_energy
    energy_lim = (int_energy/cv.mass + kin_energy)*mass_lim
    spec_lim = cv.species_mass_fractions

    cv_update_rho = make_conserved(dim=dim, mass=mass_lim, energy=energy_lim,
                                   momentum=mom_lim,
                                   species_mass=mass_lim*spec_lim)

    if print_stuff is True:
        np.set_printoptions(threshold=sys.maxsize, precision=16)
        # initial state
        #print(f"{theta_rho=}")
        #print(f"{theta_pressure=}")
        print("After rho limit")
        data = actx.to_numpy(theta_rho)
        print(f"theta_rho \n {data[0][index]}")
        data = actx.to_numpy(cell_avgs)
        print(f"cell_avgs \n {data[0][index]}")
        temperature_rho = gas_model.eos.temperature(
            cv=cv_update_rho, temperature_seed=temperature_seed)
        pressure_rho = gas_model.eos.pressure(
            cv=cv_update_rho, temperature=temperature_rho)
        # initial state
        data = actx.to_numpy(cv_update_rho.mass)
        print(f"cv.mass \n {data[0][index]}")
        data = actx.to_numpy(temperature_rho)
        print(f"temperature_rho \n {data[0][index]}")
        data = actx.to_numpy(pressure_rho)
        print(f"pressure_rho \n {data[0][index]}")
        #data = actx.to_numpy(temperature_seed)
        #print(f"temperature_seed \n {data[0][index]}")
        for i in range(0, nspecies):
            data = actx.to_numpy(cv.species_mass_fractions)
            print(f"Y_rho[{i}] \n {data[i][0][index]}")

    ##################
    # 2.0 limit the species mass fractions
    ##################
    theta_spec = actx.np.zeros_like(cv.species_mass_fractions)
    balance_spec = actx.np.zeros_like(cv.mass)
    if nspecies > 0:
        # find theta for all the species
        for i in range(0, nspecies):
            mmin = 0.
            mmin_i = op.elementwise_min(dcoll, dd,
                                        cv_update_rho.species_mass_fractions[i])

            cell_avgs = element_average(
                dcoll, dd, cv_update_rho.species_mass_fractions[i],
                volumes=element_vols)
            cell_avgs = actx.np.where(actx.np.greater(cell_avgs, mmin), cell_avgs,
                                      mmin)

            _theta = actx.np.maximum(0.,
                actx.np.where(actx.np.less(mmin_i + do_limit_toler, mmin),
                              (mmin-mmin_i)/(cell_avgs - mmin_i),
                              0.)
            )

            mmax_i = op.elementwise_max(dcoll, dd,
                                        cv_update_rho.species_mass_fractions[i])
            mmax = 1.0
            cell_avgs = actx.np.where(actx.np.less(cell_avgs, mmax), cell_avgs, mmax)
            _theta = actx.np.maximum(_theta,
                actx.np.where(actx.np.greater(mmax_i - do_limit_toler, mmax),
                              (mmax_i - mmax)/(mmax_i - cell_avgs),
                              0.)
            )

            theta_spec[i] = _theta*ones
            balance_spec = actx.np.where(actx.np.greater(theta_spec[i], 1.e-15),
                                      1.0, balance_spec)

            #print(f"species {i}, {_theta=}")

            # apply the limiting to all species equally
            spec_lim[i] = (cv_update_rho.species_mass_fractions[i] +
                           theta_spec[i]*(
                               cell_avgs - cv_update_rho.species_mass_fractions[i]))

        # limit the species mass fraction sum to 1.0
        aux = actx.np.zeros_like(cv_update_rho.mass)
        for i in range(0, nspecies):
            aux = aux + spec_lim[i]
        for i in range(nspecies):
            # only rebalance where species limiting actually occured
            spec_lim[i] = actx.np.where(actx.np.greater(balance_spec, 0.),
                                        spec_lim[i]/aux, spec_lim[i])

        mass_lim = cv_update_rho.mass
        mom_lim = mass_lim*cv_update_rho.velocity
        kin_energy = 0.5*np.dot(cv_update_rho.velocity, cv_update_rho.velocity)
        int_energy = cv_update_rho.energy - mass_lim*kin_energy
        energy_lim = (int_energy/mass_lim + kin_energy)*mass_lim

        # modify Temperature (energy) maintain pressure equilibrium
        temperature_update_rho = gas_model.eos.temperature(
            cv=cv_update_rho, temperature_seed=temperature_seed)
        pressure_update_rho = gas_model.eos.pressure(
            cv=cv_update_rho, temperature=temperature_update_rho)

        kin_energy = 0.5*np.dot(cv_update_rho.velocity, cv_update_rho.velocity)
        positive_pressure = actx.np.greater(pressure_update_rho,
                                            min_allowed_pressure)

        update_dv = positive_pressure

        r = gas_model.eos.gas_const(species_mass_fractions=spec_lim)
        temperature_update_y = pressure_update_rho/r/mass_lim

        energy_lim = actx.np.where(
            update_dv,
            mass_lim*(gas_model.eos.get_internal_energy(temperature_update_y,
                      species_mass_fractions=spec_lim)
                      + kin_energy),
            cv_update_rho.energy
        )
        cv_update_y = make_conserved(dim=dim,
                                     mass=cv_update_rho.mass,
                                     energy=energy_lim,
                                     momentum=cv_update_rho.momentum,
                                     species_mass=cv_update_rho.mass*spec_lim)
    else:
        cv_update_y = cv_update_rho

    if print_stuff is True:
        np.set_printoptions(threshold=sys.maxsize, precision=16)

        print("After mass fraction limiting")
        temperature_update_y = gas_model.eos.temperature(
            cv=cv_update_y, temperature_seed=temperature_seed)
        pressure_update_y = gas_model.eos.pressure(
            cv=cv_update_y, temperature=temperature_update_y)
        data = actx.to_numpy(temperature_update_y)
        print(f"temperature_update_y \n {data[0][index]}")
        data = actx.to_numpy(pressure_update_y)
        print(f"pressure_update_y \n {data[0][index]}")
        for i in range(0, nspecies):
            data = actx.to_numpy(theta_spec)
            print(f"theta_spec[{i}] \n {data[i][0][index]}")
        for i in range(0, nspecies):
            data = actx.to_numpy(cv_update_y.species_mass_fractions)
            print(f"Y_update_y[{i}] \n {data[i][0][index]}")

    ##################
    # 3.0 find the average element cv and pressure
    ##################
    cv_updated = cv_update_y
    temperature_updated = gas_model.eos.temperature(
        cv=cv_updated, temperature_seed=temperature_seed)
    pressure_updated = gas_model.eos.pressure(
        cv=cv_updated, temperature=temperature_updated)

    elem_avg_cv = _element_average_cv(dcoll, dd, cv_updated, volumes=element_vols)
    elem_avg_temp = gas_model.eos.temperature(
        cv=elem_avg_cv, temperature_seed=temperature_seed)
    elem_avg_pres = gas_model.eos.pressure(
        cv=elem_avg_cv, temperature=elem_avg_temp)

    # use an entropy function to keep pressure positive and entropy
    # above some minimum value
    # not sure which gamma to use here? the average state?
    gamma = gas_model.eos.gamma(cv_updated, temperature_updated)
    gamma_avg = gas_model.eos.gamma(elem_avg_cv, elem_avg_temp)
    mmin = 1.e-12
    theta_smin = (pressure_updated -
                  actx.np.exp(entropy_min)*cv_updated.mass**gamma)
    theta_smin_i = op.elementwise_min(dcoll, dd, theta_smin)

    # in some cases, the average pressure is too small, we need to satisfy
    # elem_avg_pres > math.exp(entropy_min)*elem_avg_cv.mass**gamma
    # compute a safe pressure such that this is always true and use it to compute
    # a safe average energy
    #safe_pressure = actx.np.exp(entropy_min)*elem_avg_cv.mass**gamma_avg - toler
    safe_pressure = actx.np.exp(entropy_min)*elem_avg_cv.mass**gamma_avg
    r_avg = gas_model.eos.gas_const(
        species_mass_fractions=elem_avg_cv.species_mass_fractions)
    safe_temperature = safe_pressure/elem_avg_cv.mass/r_avg
    kin_energy = 0.5*np.dot(elem_avg_cv.velocity, elem_avg_cv.velocity)
    safe_energy = elem_avg_cv.mass*(
        gas_model.eos.get_internal_energy(
            safe_temperature,
            species_mass_fractions=elem_avg_cv.species_mass_fractions)
        + kin_energy)

    safe_energy = actx.np.where(
        actx.np.less(actx.np.exp(entropy_min)*elem_avg_cv.mass**gamma_avg,
                     elem_avg_pres),
        elem_avg_cv.energy, safe_energy)

    theta_savg = actx.np.maximum(
        elem_avg_pres, safe_pressure) -\
        actx.np.exp(entropy_min)*elem_avg_cv.mass**gamma_avg
    elem_avg_cv_safe = elem_avg_cv.replace(energy=safe_energy)

    """
    theta_pressure = ones*actx.np.maximum(0.,
        actx.np.where(actx.np.greater(actx.np.abs(theta_smin_i - theta_savg),
                                      actx.np.abs(1.e-6*theta_savg)),
                      (mmin-theta_smin_i)/(theta_savg - theta_smin_i),
                      0.))
    """
    theta_pressure = actx.np.maximum(0.,
        actx.np.where(actx.np.less(theta_smin_i + do_limit_toler, mmin),
                      (mmin-theta_smin_i)/(theta_savg - theta_smin_i),
                      0.)
    )

    ##################
    # 4.0 limit cv where the entropy minimum function is violated
    #     this in turn keeps the pressure positive
    ##################
    mass_lim = cv_updated.mass + theta_pressure*(
        elem_avg_cv_safe.mass - cv_updated.mass)
    mom_lim = make_obj_array([cv_updated.momentum[i] +
        theta_pressure*(elem_avg_cv_safe.momentum[i] - cv_updated.momentum[i])
        for i in range(dim)
    ])
    energy_lim = (cv_updated.energy +
                  theta_pressure*(elem_avg_cv_safe.energy - cv_updated.energy))
    """
    if isinstance(gas_model.eos, MixtureEOS):
        spec_lim = make_obj_array([cv_updated.species_mass[i] +
                                   theta_pressure*(elem_avg_cv_safe.species_mass[i] -
                                                   cv_updated.species_mass[i])
                                   for i in range(0, nspecies)
                                   ])
    else:
        spec_lim = mass_lim * cv_updated.species_mass_fractions
    """

    spec_lim = mass_lim * cv_updated.species_mass_fractions
    cv_lim = make_conserved(dim=dim, mass=mass_lim, energy=energy_lim,
                            momentum=mom_lim,
                            species_mass=spec_lim)

    if print_stuff is True:
        np.set_printoptions(threshold=sys.maxsize, precision=16)

        temperature_final = gas_model.eos.temperature(
            cv=cv_lim, temperature_seed=temperature_seed)
        pressure_final = gas_model.eos.pressure(
            cv=cv_lim, temperature=temperature_final)

        """
        def get_temperature_update_limit(cv, temperature):
            y = cv.species_mass_fractions
            e = gas_model.eos.internal_energy(cv)/cv.mass
            return actx.np.abs(
                gas_model.eos._pyrometheus_mech.get_temperature_update_energy(
                    e, temperature, y))

        temp_resid = get_temperature_update_limit(
            cv_lim, temperature_final)/temperature_final

        # run through a temperature solve manually, print out the updates

        num_iter = 20

        def do_temperature_iter(cv, tseed):
            y = cv.species_mass_fractions
            t_i = temperature_seed
            print(f" First: {actx.to_numpy(t_i)[0][index]=}")
            e = gas_model.eos.internal_energy(cv)/cv.mass
            for _ in range(num_iter):
                t_resid = (gas_model.eos._pyrometheus_mech.
                    get_temperature_update_energy(e, t_i, y))
                t_i = t_i + t_resid
                data_t_i = actx.to_numpy(t_i)[0][index]
                data_t_resid = actx.to_numpy(t_resid)[0][index]
                print(f"iter {_=}: {data_t_i=}, {data_t_resid=}")
        """

        #do_temperature_iter(cv_lim, temperature_seed)
        # initial state
        #print(f"{theta_rho=}")
        #print(f"{theta_pressure=}")
        #print(f"{theta_spec=}")
        #print(f"{cv_lim.species_mass_fractions=}")
        #print(f"{temperature_final}")
        #print(f"{temp_resid=}")
        print("All done limiting")
        #data = actx.to_numpy(temp_resid)
        #print(f"temp_resid \n {data[0][index]}")
        data = actx.to_numpy(theta_rho)
        print(f"theta_rho \n {data[0][index]}")
        data = actx.to_numpy(theta_pressure)
        print(f"theta_pressure \n {data[0][index]}")

        data = actx.to_numpy(entropy_min)
        print(f"entropy_min \n {data[0][index]}")
        entropy_initial = actx.np.log(pressure_initial/cv.mass**1.4)
        data = actx.to_numpy(entropy_initial)
        print(f"entropy_initial \n {data[0][index]}")
        entropy_final = actx.np.log(pressure_final/cv_lim.mass**1.4)
        data = actx.to_numpy(entropy_final)
        print(f"entropy_final \n {data[0][index]}")

        data = actx.to_numpy(theta_savg)
        print(f"theta_savg \n {data[0][index]}")
        data = actx.to_numpy(theta_smin)
        print(f"theta_smin_i \n {data[0][index]}")
        data = actx.to_numpy(theta_smin_i)
        print(f"theta_smin_i \n {data[0][index]}")

        for i in range(0, nspecies):
            data = actx.to_numpy(theta_spec)
            print(f"theta_Y[{i}] \n {data[i][0][index]}")
        data = actx.to_numpy(cv_lim.mass)
        print(f"cv_lim.mass \n {data[0][index]}")
        for i in range(0, nspecies):
            data = actx.to_numpy(cv_lim.species_mass_fractions)
            print(f"Y_final[{i}] \n {data[i][0][index]}")
        for i in range(0, dim):
            data = actx.to_numpy(cv_lim.momentum)
            print(f"cv_lim.momentum_final[{i}] \n {data[i][0][index]}")
        for i in range(0, dim):
            data = actx.to_numpy(cv_lim.velocity)
            print(f"cv_lim.velocity_final[{i}] \n {data[i][0][index]}")
        data = actx.to_numpy(temperature_final)
        print(f"temperature_final \n {data[0][index]}")
        data = actx.to_numpy(pressure_final)
        print(f"pressure_final \n {data[0][index]}")

    if viz_theta:
        return make_obj_array([cv_lim, theta_rho,
                               theta_spec, theta_pressure])
    else:
        return cv_lim
        #return cv_update_rho


@mpi_entry_point
def main(actx_class, restart_filename=None, target_filename=None,
         user_input_file=None, use_overintegration=False,
         disable_logpyle=False,
         casename=None, log_path="log_data", use_esdg=False,
         disable_fallbacks=False, axi_filename=None):

    allow_fallbacks = not disable_fallbacks
    # control log messages
    logger = logging.getLogger(__name__)
    logger.propagate = False

    if (logger.hasHandlers()):
        logger.handlers.clear()

    # send info level messages to stdout
    h1 = logging.StreamHandler(sys.stdout)
    f1 = SingleLevelFilter(logging.INFO, False)
    h1.addFilter(f1)
    logger.addHandler(h1)

    # send everything else to stderr
    h2 = logging.StreamHandler(sys.stderr)
    f2 = SingleLevelFilter(logging.INFO, True)
    h2.addFilter(f2)
    logger.addHandler(h2)

    from mpi4py import MPI
    comm = MPI.COMM_WORLD
    rank = comm.Get_rank()
    nparts = comm.Get_size()

    first_profiling_step = 4
    last_profiling_step = 104

    if first_profiling_step > 0:
        MPI.Pcontrol(2)
        MPI.Pcontrol(0)

    from mirgecom.simutil import global_reduce as _global_reduce
    global_reduce = partial(_global_reduce, comm=comm)

    if casename is None:
        casename = "mirgecom"

    # logging and profiling
    logmgr = None
    if not disable_logpyle:
        logname = log_path + "/" + casename + ".sqlite"
        if rank == 0:
            log_dir = os.path.dirname(logname)
            if log_dir and not os.path.exists(log_dir):
                os.makedirs(log_dir)
        comm.Barrier()

        logmgr = initialize_logmgr(True,
            filename=logname, mode="wu", mpi_comm=comm)

    # set up driver parameters
    from mirgecom.simutil import configurate
    from mirgecom.io import read_and_distribute_yaml_data
    input_data = read_and_distribute_yaml_data(comm, user_input_file)

    use_callbacks = configurate("use_callbacks", input_data, True)

    use_gmsh = configurate("use_gmsh", input_data, True)
    from mirgecom.array_context import initialize_actx, actx_class_is_profiling
    use_tpe = configurate("use_tensor_product_elements", input_data, False)

    actx = initialize_actx(actx_class, comm,
                           use_axis_tag_inference_fallback=allow_fallbacks,
                           use_einsum_inference_fallback=allow_fallbacks)
    queue = getattr(actx, "queue", None)
    use_profiling = actx_class_is_profiling(actx_class)
    alloc = getattr(actx, "allocator", None)

    # i/o frequencies
    nviz = configurate("nviz", input_data, 500)
    nrestart = configurate("nrestart", input_data, 5000)
    nhealth = configurate("nhealth", input_data, 1)
    nstatus = configurate("nstatus", input_data, 1)
    nspeccheck = configurate("nspeccheck", input_data, 1)

    # Restart from previous axisymmetric run
    # Enable axi restart by setting "axi_filename" on
    # command line or in input yaml file.
    if axi_filename is None:
        axi_filename = configurate("axi_filename", None)
    restart_from_axi = axi_filename is not None

    # garbage collection frequency
    ngarbage = configurate("ngarbage", input_data, 10)

    # verbosity for what gets written to viz dumps, increase for more stuff
    viz_level = configurate("viz_level", input_data, 1)
    # control the time interval for writing viz dumps
    viz_interval_type = configurate("viz_interval_type", input_data, 0)

    # default timestepping control
    advance_time = configurate("advance_time", input_data, True)
    integrator = configurate("integrator", input_data, "rk4")
    current_dt = configurate("current_dt", input_data, 1.e-8)
    t_final = configurate("t_final", input_data, 1.e-7)
    t_viz_interval = configurate("t_viz_interval", input_data, 1.e-8)
    current_cfl = configurate("current_cfl", input_data, 1.0)
    constant_cfl = configurate("constant_cfl", input_data, False)

    # these are modified below for a restart
    current_t = configurate("current_t", input_data, 0.0)
    t_start = 0.
    t_wall_start = 0.
    current_step = 0
    first_step = 0
    last_viz_interval = 0
    force_eval = True

    # default health status bounds
    health_pres_min = configurate("health_pres_min", input_data, 0.1)
    health_pres_max = configurate("health_pres_max", input_data, 2.e6)
    health_temp_min = configurate("health_temp_min", input_data, 1.0)
    health_temp_max = configurate("health_temp_max", input_data, 5000.)
    health_mass_frac_min = configurate("health_mass_frac_min", input_data, -1.0)
    health_mass_frac_max = configurate("health_mass_frac_max", input_data, 2.0)

    # discretization and model control
    order = configurate("order", input_data, 2)
    viz_order = configurate("viz_order", input_data, order)
    quadrature_order = configurate("quadrature_order", input_data, -1)
    alpha_sc = configurate("alpha_sc", input_data, 0.3)
    kappa_sc = configurate("kappa_sc", input_data, 0.5)
    s0_sc = configurate("s0_sc", input_data, -5.0)

    drop_order_strength = configurate("drop_order_strength", input_data, 0.)
    use_drop_order = False
    if drop_order_strength > 0.:
        use_drop_order = True

    av2_mu0 = configurate("av2_mu0", input_data, 0.1)
    av2_beta0 = configurate("av2_beta0", input_data, 6.0)
    av2_kappa0 = configurate("av2_kappa0", input_data, 1.0)
    av2_d0 = configurate("av2_d0", input_data, 0.1)
    av2_prandtl0 = configurate("av2_prandtl0", input_data, 0.9)
    av2_mu_s0 = configurate("av2_mu_s0", input_data, 0.)
    av2_kappa_s0 = configurate("av2_kappa_s0", input_data, 0.)
    av2_beta_s0 = configurate("av2_beta_s0", input_data, 0.01)
    av2_d_s0 = configurate("av2_d_s0", input_data, 0.)
    smooth_char_length = configurate("smooth_char_length", input_data, 5)
    smooth_char_length_alpha = configurate("smooth_char_length_alpha",
                                           input_data, 0.025)
    use_smoothed_char_length = False
    if smooth_char_length > 0:
        use_smoothed_char_length = True

    smoothness_alpha = configurate("smoothness_alpha", input_data, 0.1)
    smoothness_tau = configurate("smoothness_tau", input_data, 0.01)

    dim = configurate("dimen", input_data, 2)
    inv_num_flux = configurate("inv_num_flux", input_data, "rusanov")
    mesh_filename = configurate("mesh_filename", input_data, "data/actii_2d.msh")
    generate_mesh = configurate("generate_mesh", input_data, True)
    mesh_partition_prefix = configurate("mesh_partition_prefix",
                                        input_data, "actii_2d")
    periodic_mesh = configurate("periodic_mesh", input_data, "False")
    noslip = configurate("noslip", input_data, True)
    use_1d_part = configurate("use_1d_part", input_data, True)
    part_tol = configurate("partition_tolerance", input_data, 0.01)

    # setting these to none in the input file toggles the check for that
    # boundary off provides support for legacy runs only where you could
    # specify boundary tags that were unused in certain cases
    use_outflow_boundary = configurate(
        "use_outflow_boundary", input_data, "none")
    use_inflow_boundary = configurate(
        "use_inflow_boundary", input_data, "none")
    use_flow_boundary = configurate(
        "use_flow_boundary", input_data, "prescribed")
    use_injection_boundary = configurate(
        "use_injection_boundary", input_data, "none")
    use_upstream_injection_boundary = configurate(
        "use_upstream_injection_boundary", input_data, "none")
    use_wall_boundary = configurate(
        "use_wall_boundary", input_data, "isothermal_noslip")
    use_interface_boundary = configurate(
        "use_interface_boundary", input_data, "none")
    use_symmetry_boundary = configurate(
        "use_symmetry_boundary", input_data, "none")
    use_slip_wall_boundary = configurate(
        "use_slip_wall_boundary", input_data, "none")
    use_noslip_wall_boundary = configurate(
        "use_noslip_wall_boundary", input_data, "none")

    outflow_pressure = configurate("outflow_pressure", input_data, 100.0)
    ramp_beginP = configurate("ramp_beginP", input_data, 100.0)
    ramp_endP = configurate("ramp_endP", input_data, 1000.0)
    ramp_time_start = configurate("ramp_time_start", input_data, 0.0)
    ramp_time_interval = configurate("ramp_time_interval", input_data, 1.e-4)

    # for each tagged boundary surface, what are they assigned to be
    # isothermal wall -> wall when current running simulation support is not needed
    #
    # wall_interface is automatically generated from a shared fluid/solid volume
    # interface and only when the solid volume is turned off by use_wall
    bndry_config = {"outflow": use_outflow_boundary,
                    "inflow": use_inflow_boundary,
                    "flow": use_flow_boundary,
                    "injection": use_injection_boundary,
                    "upstream_injection": use_upstream_injection_boundary,
                    "isothermal_wall": use_wall_boundary,
                    "wall": use_wall_boundary,
                    "slip_wall": use_slip_wall_boundary,
                    "noslip_wall": use_noslip_wall_boundary,
                    "symmetry": use_symmetry_boundary,
                    "wall_interface": use_interface_boundary}

    # list of strings that are allowed to defined boundary conditions
    allowed_boundary_types = [
        "none",
        "isothermal_noslip",
        "isothermal_slip",
        "adiabatic_noslip",
        "adiabatic_slip",
        "pressure_outflow",
        "riemann_outflow",
        "prescribed",
        "isentropic_pressure_ramp"
    ]

    # boundary sanity check
    def boundary_type_sanity(boundary, boundary_type):
        if boundary_type not in allowed_boundary_types:
            error_message = ("Invalid boundary specification "
                             f"{boundary_type} for {boundary}")
            if rank == 0:
                raise RuntimeError(error_message)

    for bnd in bndry_config:
        boundary_type_sanity(bnd, bndry_config[bnd])

    # material properties and models options
    gas_mat_prop = configurate("gas_mat_prop", input_data, 0)
    nspecies = configurate("nspecies", input_data, 0)

    spec_diff = configurate("spec_diff", input_data, 1.e-4)
    eos_type = configurate("eos", input_data, 0)
    transport_type = configurate("transport", input_data, 0)
    use_lewis_transport = configurate("use_lewis_transport", input_data, False)
    # for pyrometheus, number of newton iterations
    pyro_temp_iter = configurate("pyro_temp_iter", input_data, 3)
    # for pyrometheus, toleranace for temperature residual
    pyro_temp_tol = configurate("pyro_temp_tol", input_data, 1.e-4)

    # for overwriting the default fluid material properties
    fluid_gamma = configurate("fluid_gamma", input_data, -1.)
    fluid_mw = configurate("fluid_mw", input_data, -1.)
    fluid_kappa = configurate("fluid_kappa", input_data, -1.)
    fluid_mu = configurate("mu", input_data, -1.)
    fluid_beta = configurate("beta", input_data, -1.)

    # rhs control
    use_axisymmetric = configurate("use_axisymmetric", input_data, False)
    use_combustion = configurate("use_combustion", input_data, True)
    use_wall = configurate("use_wall", input_data, True)
    use_wall_ox = configurate("use_wall_ox", input_data, True)
    use_wall_mass = configurate("use_wall_mass", input_data, True)
    use_ignition = configurate("use_ignition", input_data, 0)
    use_injection_source = configurate("use_injection_source", input_data, True)
    use_injection_source_comb = configurate("use_injection_source_comb",
                                            input_data, False)
    use_injection = configurate("use_injection", input_data, True)
    init_injection = configurate("init_injection", input_data, False)
    use_upstream_injection = configurate("use_upstream_injection", input_data, False)

    # outflow sponge location and strength
    use_sponge = configurate("use_sponge", input_data, True)
    use_time_dependent_sponge = configurate("use_time_dependent_sponge",
                                            input_data, False)
    use_gauss_outlet = configurate("use_gauss_outlet", input_data, False)
    sponge_sigma = configurate("sponge_sigma", input_data, 1.0)

    # artificial viscosity control
    #    0 - none
    #    1 - physical viscosity based, div(velocity) indicator
    #    2 - physical viscosity based, indicators and diffusion for all transport
    use_av = configurate("use_av", input_data, 0)

    # species limiter
    #    0 - none
    #    1 - limit in on call to make_fluid_state
    use_species_limiter = configurate("use_species_limiter", input_data, 0)
    limiter_smin = configurate("limiter_smin", input_data, 10)
    constant_smin = configurate("constant_smin", input_data, True)

    # Filtering is implemented according to HW Sec. 5.3
    # The modal response function is e^-(alpha * eta ^ 2s), where
    # - alpha is a user parameter (defaulted like HW's)
    # - eta := (mode - N_c)/(N - N_c)
    # - N_c := cutoff mode ( = *filter_frac* x order)
    # - s := order of the filter (divided by 2)
    # Modes below N_c are unfiltered. Modes above Nc are weighted
    # by the modal response function described above.
    #
    # Two different filters can be used with the prediction driver.
    # 1) Solution filtering: filters the solution every *soln_nfilter* steps
    # 2) RHS filtering: filters the RHS every substep
    #
    # Turn on SOLUTION filtering by setting soln_nfilter > 0
    # Turn on RHS filtering by setting use_rhs_filter = 1.
    #
    # --- Filtering settings ---
    # ------ Solution filtering
    # filter every *nfilter* steps (-1 = no filtering)
    soln_nfilter = configurate("soln_nfilter", input_data, -1)
    soln_filter_frac = configurate("soln_filter_frac", input_data, 0.5)
    soln_filter_cutoff = configurate("soln_filter_cutoff", input_data, -1)
    soln_filter_order = configurate("soln_filter_order", input_data, 8)

    # Alpha value suggested by:
    # JSH/TW Nodal DG Methods, Section 5.3
    # DOI: 10.1007/978-0-387-72067-8
    soln_filter_alpha_default = -1.0*np.log(np.finfo(float).eps)
    soln_filter_alpha = configurate("soln_filter_alpha", input_data,
                                    soln_filter_alpha_default)
    # ------ RHS filtering
    use_rhs_filter = configurate("use_rhs_filter", input_data, False)
    rhs_filter_frac = configurate("rhs_filter_frac", input_data, 0.5)
    rhs_filter_cutoff = configurate("rhs_filter_cutoff", input_data, -1)
    rhs_filter_order = configurate("rhs_filter_order", input_data, 8)
    rhs_filter_alpha = configurate("rhs_filter_alpha", input_data,
                                   soln_filter_alpha_default)

    # initialization configuration
    init_case = configurate("init_case", input_data, "y3prediction")
    actii_init_case = configurate("actii_init_case", input_data, "cav5")

    # Shock 1D flow properties
    pres_bkrnd = configurate("pres_bkrnd", input_data, 100.)
    temp_bkrnd = configurate("temp_bkrnd", input_data, 300.)
    vel_bkrnd = configurate("vel_bkrnd", input_data, 0.)
    mach = configurate("mach", input_data, 2.0)
    shock_loc_x = configurate("shock_loc_x", input_data, 0.05)
    fuel_loc_x = configurate("fuel_loc_x", input_data, 0.07)
    inlet_height = configurate("inlet_height", input_data, 0.013)

    # Shock 1D mesh properties
    mesh_size = configurate("mesh_size", input_data, 0.001)
    bl_ratio = configurate("bl_ratio", input_data, 3)
    interface_ratio = configurate("interface_ratio", input_data, 2)
    transfinite = configurate("transfinite", input_data, False)
    mesh_angle = configurate("mesh_angle", input_data, 0.)

    # Discontinuity flow properties
    pres_left = configurate("pres_left", input_data, 100.)
    pres_right = configurate("pres_right", input_data, 10.)
    temp_left = configurate("temp_left", input_data, 400.)
    temp_right = configurate("temp_right", input_data, 300.)
    sigma_disc = configurate("sigma_disc", input_data, 10.)

    # mixing layer flow properties
    vorticity_thickness = configurate("vorticity_thickness", input_data, 0.32e-3)

    # ACTII flow properties
    total_pres_inflow = configurate("total_pres_inflow", input_data, 2.745e5)
    total_temp_inflow = configurate("total_temp_inflow", input_data, 2076.43)
    mf_o2 = configurate("mass_fraction_o2", input_data, 0.273)
    mole_c2h4 = configurate("mole_c2h4", input_data, 0.5)
    mole_h2 = configurate("mole_h2", input_data, 0.5)

    # injection flow properties
    total_pres_inj = configurate("total_pres_inj", input_data, 50400.)
    total_temp_inj = configurate("total_temp_inj", input_data, 300.)
    total_pres_inj_upstream = configurate("total_pres_inj_upstream",
                                          input_data, total_pres_inj)
    total_temp_inj_upstream = configurate("total_temp_inj_upstream",
                                          input_data, total_temp_inj)
    mach_inj = configurate("mach_inj", input_data, 1.0)

    # parameters to adjust the shape of the initialization
    vel_sigma = configurate("vel_sigma", input_data, 1000)
    temp_sigma = configurate("temp_sigma", input_data, 1250)
    # adjusted to match the mass flow rate
    vel_sigma_inj = configurate("vel_sigma_inj", input_data, 5000)
    temp_sigma_inj = configurate("temp_sigma_inj", input_data, 5000)
    temp_wall = configurate("wall_temperature", input_data, 300)

    # wall stuff
    wall_penalty_amount = configurate("wall_penalty_amount", input_data, 0)
    wall_time_scale = configurate("wall_time_scale", input_data, 1)
    wall_material = configurate("wall_material", input_data, 0)

    # use fluid average diffusivity by default
    wall_insert_ox_diff = spec_diff

    # Averaging from https://www.azom.com/article.aspx?ArticleID=1630
    # for graphite
    wall_insert_rho = configurate("wall_insert_rho", input_data, 1625)
    wall_insert_cp = configurate("wall_insert_cp", input_data, 770)
    wall_insert_kappa = configurate("wall_insert_kappa", input_data, 247.5)

    # Averaging from http://www.matweb.com/search/datasheet.aspx?bassnum=MS0001
    # for steel
    wall_surround_rho = configurate("wall_surround_rho", input_data, 7.9e3)
    wall_surround_cp = configurate("wall_surround_cp", input_data, 470)
    wall_surround_kappa = configurate("wall_surround_kappa", input_data, 48)

    # initialize the ignition spark
    spark_init_time = configurate("ignition_init_time", input_data, 999999999.)
    spark_strength = configurate("ignition_strength", input_data, 2.e7)
    spark_duration = configurate("ignition_duration", input_data, 1.e-8)
    spark_diameter = configurate("ignition_diameter", input_data, 0.0025)
    spark_init_loc_x = configurate("ignition_init_loc_x", input_data, 0.677)
    spark_init_loc_y = configurate("ignition_init_loc_y", input_data, -0.021)
    spark_init_loc_z = configurate("ignition_init_loc_z", input_data, 0.0)

    # initialize the injection source
    injection_source_init_time = configurate("injection_source_init_time",
                                             input_data, 999999999.)
    injection_source_ramp_time = configurate("injection_source_ramp_time",
                                             input_data, 1.e-4)
    injection_source_mass = configurate("injection_source_mass",
                                        input_data, 2.)
    injection_source_mom_x = configurate("injection_source_mom_x",
                                         input_data, 3.)
    injection_source_mom_y = configurate("injection_source_mom_y",
                                         input_data, 3.)
    injection_source_mom_z = configurate("injection_source_mom_z",
                                         input_data, 0.)
    injection_source_energy = configurate("injection_source_energy",
                                          input_data, 1.e3)
    injection_source_diameter = configurate("injection_source_diameter",
                                            input_data, 0.0025)
    injection_source_loc_x = configurate("injection_source_loc_x",
                                              input_data, 0.677)
    injection_source_loc_y = configurate("injection_source_loc_y",
                                         input_data, -0.021)
    injection_source_loc_z = configurate("injection_source_loc_z",
                                         input_data, 0.0)
    injection_source_loc_x_comb = configurate("injection_source_loc_x_comb",
                                              input_data, 0.677)
    injection_source_loc_y_comb = configurate("injection_source_loc_y_comb",
                                         input_data, -0.021)
    injection_source_loc_z_comb = configurate("injection_source_loc_z_comb",
                                         input_data, 0.0)
    injection_source_mass_comb = configurate("injection_source_mass_comb",
                                        input_data, 2.)
    injection_source_mom_x_comb = configurate("injection_source_mom_x_comb",
                                         input_data, 3.)
    injection_source_mom_y_comb = configurate("injection_source_mom_y_comb",
                                         input_data, 3.)
    injection_source_mom_z_comb = configurate("injection_source_mom_z_comb",
                                         input_data, 0.)
    injection_source_energy_comb = configurate("injection_source_energy_comb",
                                          input_data, 1.e3)

    # initialization for the sponge
    inlet_sponge_x0 = configurate("inlet_sponge_x0", input_data, 0.225)
    inlet_sponge_thickness = configurate("inlet_sponge_thickness", input_data, 0.015)
    outlet_sponge_x0 = configurate("outlet_sponge_x0", input_data, 0.89)
    outlet_sponge_thickness = configurate("outlet_sponge_thickness",
                                          input_data, 0.04)
    top_sponge_x0 = configurate("top_sponge_x0", input_data, 0.1)
    top_sponge_thickness = configurate("outlet_sponge_thickness",
                                          input_data, 0.1)
    inj_sponge_x0 = configurate("inj_sponge_x0", input_data, 0.645)
    inj_sponge_thickness = configurate("inj_sponge_thickness", input_data, 0.005)
    upstream_inj_sponge_y0 = configurate("upstream_inj_sponge_y0",
                                         input_data, -0.01753)

    # param sanity check
    allowed_integrators = ["rk4", "euler", "lsrk54", "lsrk144",
                           "compiled_lsrk54", "ssprk43"]
    if integrator not in allowed_integrators:
        error_message = "Invalid time integrator: {}".format(integrator)
        raise RuntimeError(error_message)

    if integrator == "compiled_lsrk54":
        if rank == 0:
            print("Setting force_eval = False for pre-compiled time integration")
        force_eval = False

    if viz_interval_type > 2:
        error_message = "Invalid value for viz_interval_type [0-2]"
        raise RuntimeError(error_message)

    s0_sc = np.log10(1.0e-4 / np.power(order, 4))
    if rank == 0:
        print(f"Shock capturing parameters: alpha {alpha_sc}, "
              f"s0 {s0_sc}, kappa {kappa_sc}")

    # use_av=1 specific parameters
    # flow stagnation temperature
    static_temp = 2076.43
    # steepness of the smoothed function
    theta_sc = 100
    # cutoff, smoothness below this value is ignored
    beta_sc = 0.01
    gamma_sc = 1.5

    if rank == 0:
        if use_smoothed_char_length:
            print("Smoothing characteristic length for use in artificial viscosity")
            print(f"smoothing_alpha {smooth_char_length_alpha}")

        if use_av > 0:
            print(f"Artificial viscosity {smoothness_alpha=}")
            print(f"Artificial viscosity {smoothness_tau=}")

        if use_av == 0:
            print("Artificial viscosity disabled")
        elif use_av == 1:
            print("Artificial viscosity using modified physical viscosity")
            print("Using velocity divergence indicator")
            print(f"Shock capturing parameters: alpha {alpha_sc}, "
                  f"gamma_sc {gamma_sc}"
                  f"theta_sc {theta_sc}, beta_sc {beta_sc}, Pr 0.75, "
                  f"stagnation temperature {static_temp}")
        elif use_av == 2:
            print("Artificial viscosity using modified transport properties")
            print("\t mu, beta, kappa")
            # MJA update this
            print(f"Shock capturing parameters:"
                  f"\n\tav_mu {av2_mu0}"
                  f"\n\tav_beta {av2_beta0}"
                  f"\n\tav_kappa {av2_kappa0}"
                  f"\n\tav_prantdl {av2_prandtl0}"
                  f"\nstagnation temperature {static_temp}")
        elif use_av == 3:
            print("Artificial viscosity using modified transport properties")
            print("\t mu, beta, kappa, D")
            print(f"Shock capturing parameters:"
                  f"\tav_mu {av2_mu0}"
                  f"\tav_beta {av2_beta0}"
                  f"\tav_kappa {av2_kappa0}"
                  f"\tav_d {av2_d0}"
                  f"\tav_prantdl {av2_prandtl0}"
                  f"stagnation temperature {static_temp}")
        else:
            error_message = "Unknown artifical viscosity model {}".format(use_av)
            raise RuntimeError(error_message)

    if rank == 0:
        print("\n#### Simluation control data: ####")
        print(f"\tnrestart = {nrestart}")
        print(f"\tnhealth = {nhealth}")
        print(f"\tnstatus = {nstatus}")
        if constant_cfl == 1:
            print(f"\tConstant cfl mode, current_cfl = {current_cfl}")
        else:
            print(f"\tConstant dt mode, current_dt = {current_dt}")
        print(f"\tt_final = {t_final}")
        print(f"\torder = {order}")
        print(f"\tdimension = {dim}")
        print(f"\tTime integration {integrator}")
        print("   Boundary Conditions:")
        bnd_msg = ""
        for bname, bsetting in bndry_config.items():
            msg_action = "Checking for" if bsetting else "Ignoring"
            bnd_msg = bnd_msg + f"\t{msg_action} {bname} boundary in mesh.\n"
        if rank == 0:
            print(bnd_msg)

        if noslip:
            print("\tInterface wall boundary conditions are noslip for velocity")
        else:
            print("\tInterface wall boundary conditions are slip for velocity")

        print("#### Simluation control data: ####\n")

    if rank == 0:
        print("\n#### Visualization setup: ####")
        if viz_level >= 0:
            print("\tBasic visualization output enabled.")
            print("\t(cv, dv, cfl)")
        if viz_level >= 1:
            print("\tExtra visualization output enabled for derived quantities.")
            print("\t(velocity, mass_fractions, etc.)")
        if viz_level >= 2:
            print("\tNon-dimensional parameter visualization output enabled.")
            print("\t(Re, Pr, etc.)")
        if viz_level >= 3:
            print("\tDebug visualization output enabled.")
            print("\t(rhs, grad_cv, etc.)")
        if viz_interval_type == 0:
            print(f"\tWriting viz data every {nviz} steps.")
        if viz_interval_type == 1:
            print(f"\tWriting viz data roughly every {t_viz_interval} seconds.")
        if viz_interval_type == 2:
            print(f"\tWriting viz data exactly every {t_viz_interval} seconds.")
        print("#### Visualization setup: ####")

    if rank == 0:
        print("\n#### Simluation initialization data: ####")
        if init_case == "y3prediction" or init_case == "y3prediction_ramp":
            print("\tInitializing flow to y3prediction")
            print(f"\tInflow stagnation pressure {total_pres_inflow}")
            print(f"\tInflow stagnation temperature {total_temp_inflow}")
            print(f"\tInjection stagnation pressure {total_pres_inj}")
            print(f"\tInjection stagnation temperature {total_temp_inj}")
            print("\tUpstream injection stagnation pressure"
                  f"{total_pres_inj_upstream}")
            print("\tUpstream injection stagnation temperature"
                  f"{total_temp_inj_upstream}")
        elif init_case == "shock1d":
            print("\tInitializing flow to shock1d")
            print(f"Shock Mach number {mach}")
            print(f"Ambient pressure {pres_bkrnd}")
            print(f"Ambient temperature {temp_bkrnd}")
        elif init_case == "backward_step":
            print("\tInitializing flow to backward_step")
            print(f"Shock Mach number {mach}")
            print(f"Ambient pressure {pres_bkrnd}")
            print(f"Ambient temperature {temp_bkrnd}")
        elif init_case == "forward_step":
            print("\tInitializing flow to forward_step")
            print(f"Shock Mach number {mach}")
            print(f"Ambient pressure {pres_bkrnd}")
            print(f"Ambient temperature {temp_bkrnd}")
        elif init_case == "mixing_layer":
            print("\tInitializing flow to mixing_layer")
            print(f"Vorticity thickness {vorticity_thickness}")
            print(f"Ambient pressure {pres_bkrnd}")
        elif init_case == "mixing_layer_hot":
            print("\tInitializing flow to mixing_layer_hot")
            print(f"Vorticity thickness {vorticity_thickness}")
            print(f"Ambient pressure {pres_bkrnd}")
        elif init_case == "flame1d":
            print("\tInitializing flow to flame1d")
            print(f"Ambient pressure {pres_bkrnd}")
            print(f"Ambient temperature {temp_bkrnd}")
        elif init_case == "species_diffusion":
            print("\tInitializing flow to species diffusion")
            print(f"Ambient pressure {pres_bkrnd}")
            print(f"Ambient temperature {temp_bkrnd}")
        elif init_case == "wedge":
            print("\tInitializing flow to wedge")
            print(f"Shock Mach number {mach}")
            print(f"Ambient pressure {pres_bkrnd}")
            print(f"Ambient temperature {temp_bkrnd}")
        elif init_case == "unstart" or init_case == "unstart_ramp":
            print("\tInitializing flow to unstart")
            print(f"\tInflow stagnation pressure {total_pres_inflow}")
            print(f"\tInflow stagnation temperature {total_temp_inflow}")
            print(f"Ambient pressure {pres_bkrnd}")
            print(f"Ambient temperature {temp_bkrnd}")
        elif init_case == "discontinuity":
            print("\tInitializing flow to discontinuity")
            print(f"Pressure left {pres_left}")
            print(f"Pressure right {pres_right}")
            print(f"Temperature left {temp_left}")
            print(f"Temperature right {temp_right}")
            print(f"Sigma {sigma_disc}")
        else:
            raise SimulationConfigurationError(
                "Invalid initialization configuration specified"
                "Currently supported options are: "
                "\t y3prediction"
                "\t unstart"
                "\t unstart_ramp"
                "\t shock1d"
                "\t backward_step"
                "\t forward_step"
                "\t discontinuity"
                "\t flame1d"
                "\t wedge"
                "\t mixing_layer"
                "\t mixing_layer_hot"
                "\t species_diffusion"
            )
        print("#### Simluation initialization data: ####")

        print("\n#### Simluation setup data: ####")
        print(f"\tvel_sigma = {vel_sigma}")
        print(f"\ttemp_sigma = {temp_sigma}")
        print(f"\tvel_sigma_injection = {vel_sigma_inj}")
        print(f"\ttemp_sigma_injection = {temp_sigma_inj}")
        print("#### Simluation setup data: ####")

    # spark ignition
    spark_center = np.zeros(shape=(dim,))
    spark_center[0] = spark_init_loc_x
    spark_center[1] = spark_init_loc_y
    if dim == 3:
        spark_center[2] = spark_init_loc_z
    if rank == 0 and use_ignition > 0:
        print("\n#### Ignition control parameters ####")
        print(f"spark center ({spark_center[0]},{spark_center[1]})")
        print(f"spark FWHM {spark_diameter}")
        print(f"spark strength {spark_strength}")
        print(f"ignition time {spark_init_time}")
        print(f"ignition duration {spark_duration}")
        if use_ignition == 1:
            print("spark ignition")
        elif use_ignition == 2:
            print("heat source ignition")
        print("#### Ignition control parameters ####\n")

    # injection mass source
    injection_source_center = np.zeros(shape=(dim,))
    injection_source_center[0] = injection_source_loc_x
    injection_source_center[1] = injection_source_loc_y
    if dim == 3:
        injection_source_center[2] = injection_source_loc_z

    # combustor injection mass source
    injection_source_center_comb = np.zeros(shape=(dim,))
    injection_source_center_comb[0] = injection_source_loc_x_comb
    injection_source_center_comb[1] = injection_source_loc_y_comb
    if dim == 3:
        injection_source_center_comb[2] = injection_source_loc_z_comb

    if rank == 0 and use_injection_source_comb is True:
        print("\n#### Injection source control parameters ####")
        if dim == 2:
            print("combustor injection source center ("
                  f"{injection_source_center_comb[0]},"
                  f"{injection_source_center_comb[1]})")
        else:
            print("combustor injection source center ("
                  f"{injection_source_center_comb[0]},"
                  f"{injection_source_center_comb[1]},"
                  f"{injection_source_center_comb[2]})")

    if rank == 0 and use_injection_source is True:
        print("\n#### Injection source control parameters ####")
        if dim == 2:
            print("injection source center ("
                  f"{injection_source_center[0]},"
                  f"{injection_source_center[1]})")
        else:
            print("injection source center ("
                  f"{injection_source_center[0]},"
                  f"{injection_source_center[1]},"
                  f"{injection_source_center[2]})")

    if rank == 0 and use_injection_source is True:
        print(f"injection source FWHM {injection_source_diameter}")
        print(f"injection source mass {injection_source_mass}")
        print(f"injection source energy {injection_source_energy}")
        if dim == 2:
            print("injection source mom ("
                  f"{injection_source_mom_x}",
                  f"{injection_source_mom_y}")
        else:
            print("injection source mom ("
                  f"{injection_source_mom_x}",
                  f"{injection_source_mom_y}",
                  f"{injection_source_mom_z}")
        print(f"injection source start time {injection_source_init_time}")
        print("#### Injection source control parameters ####\n")

    def _compiled_stepper_wrapper(state, t, dt, rhs):
        return compiled_lsrk45_step(actx, state, t, dt, rhs)

    timestepper = rk4_step
    if integrator == "euler":
        timestepper = euler_step
    if integrator == "ssprk43":
        timestepper = ssprk43_step
    if integrator == "lsrk54":
        timestepper = lsrk54_step
    if integrator == "lsrk144":
        timestepper = lsrk144_step
    if integrator == "compiled_lsrk54":
        timestepper = _compiled_stepper_wrapper

    flux_msg = "\nSetting inviscid numerical flux to: "
    if use_esdg:
        try:
            from mirgecom.inviscid import entropy_stable_inviscid_facial_flux_rusanov
        except ImportError:
            raise SimulationConfigurationError(
                "ESDG option specified, but MIRGE-Com "
                "is installed without ESDG support. "
                "Try switching your MIRGE-Com branch to "
                "mirgecom@production."
            )
        inviscid_numerical_flux_func = entropy_stable_inviscid_facial_flux_rusanov
        flux_msg = flux_msg + "ESDG/Rusanov with EC/"
        if nspecies == 7:  # FIXME: Add support for 7 passive species?
            inv_flux_type = "Renac for mixtures.\n"
        else:
            inv_flux_type = "Chandrashekar for single gas or passive species.\n"
        flux_msg = flux_msg + inv_flux_type
    else:
        inviscid_numerical_flux_func = inviscid_facial_flux_rusanov
        flux_msg = flux_msg + "Rusanov\n"

        if inv_num_flux == "hll":
            inviscid_numerical_flux_func = inviscid_facial_flux_hll
            flux_msg = flux_msg + "HLL\n"

    flux_msg = flux_msg + "Setting viscous numerical flux to: "
    if use_wall:
        viscous_numerical_flux_func = viscous_facial_flux_harmonic
        flux_msg = flux_msg + "Harmonic\n"
    else:
        viscous_numerical_flux_func = viscous_facial_flux_central
        flux_msg = flux_msg + "Central\n"

    if rank == 0:
        print(flux_msg)

    # }}}

    # constants
    mw_o = 15.999
    mw_o2 = mw_o*2
    mw_co = 28.010
    mw_n2 = 14.0067*2
    mw_c2h4 = 28.05
    mw_h2 = 1.00784*2
    mw_ar = 39.948
    univ_gas_const = 8314.59

    # working gas: O2/N2 #
    #   O2 mass fraction 0.273
    #   gamma = 1.4
    #   cp = 37.135 J/mol-K,
    #   rho= 1.977 kg/m^3 @298K
    gamma = 1.4
    mw = mw_o2*mf_o2 + mw_n2*(1.0 - mf_o2)

    if gas_mat_prop == 1:
        # working gas: Ar #
        #   O2 mass fraction 0.273
        #   gamma = 1.4
        #   cp = 37.135 J/mol-K,
        #   rho= 1.977 kg/m^3 @298K
        gamma = 5/3
        mw = mw_ar

    if fluid_gamma > 0:
        gamma = fluid_gamma

    mf_c2h4 = mole_c2h4*mw_c2h4/(mole_c2h4*mw_c2h4 + mole_h2*mw_h2)
    mf_h2 = 1 - mf_c2h4

    # user can reset the mw to whatever they want
    if fluid_mw > 0:
        mw = fluid_mw

    r = univ_gas_const/mw
    cp = r*gamma/(gamma - 1)
    Pr = 0.75

    # viscosity @ 400C, Pa-s
    # working gas: O2/N2 #
    mu_o2 = 3.76e-5
    mu_n2 = 3.19e-5
    mu = mu_o2*mf_o2 + mu_n2*(1-mu_o2)  # 3.3456e-5
    beta = 0.

    if gas_mat_prop == 1:
        # working gas: Ar #
        mu_ar = 4.22e-5
        mu = mu_ar
    if not fluid_mu < 0:
        mu = fluid_mu
    if not fluid_beta < 0:
        beta = fluid_beta

    kappa = cp*mu/Pr
    if fluid_kappa > 0:
        kappa = fluid_kappa
    init_temperature = 300.0

    # don't allow limiting on flows without species
    if nspecies == 0:
        use_injection = False
        use_upstream_injection = False

    # Turn off combustion unless EOS supports it
    if nspecies < 3:
        use_combustion = False

    if nspecies > 3:
        eos_type = 1

    pyro_mech_name = configurate("pyro_mech", input_data, "uiuc_sharp")
    pyro_mech_name_full = f"y3prediction.pyro_mechs.{pyro_mech_name}"

    import importlib
    pyromechlib = importlib.import_module(pyro_mech_name_full)

    if rank == 0:
        print("\n#### Simluation material properties: ####")
        print("#### Fluid domain: ####")
        print(f"\tmu = {mu}")
        print(f"\tkappa = {kappa}")
        print(f"\tPrandtl Number  = {Pr}")
        print(f"\tnspecies = {nspecies}")
        if nspecies == 0:
            print("\tno passive scalars, uniform species mixture")
            if gas_mat_prop == 0:
                print("\tO2/N2 mix material properties.")
            else:
                print("\tAr material properties.")
            print(f"\tspecific gas constant = {r}")
            print(f"\tcp = {cp}")
        elif nspecies <= 3:
            print("\tpassive scalars to track air/fuel/inert mixture, ideal gas eos")
        elif nspecies == 5:
            print("\tfull multi-species initialization with pyrometheus eos")
            print("\tno combustion source terms")
        else:
            print("\tfull multi-species initialization with pyrometheus eos")
            print("\tcombustion source terms enabled")

        if eos_type == 0:
            print("\tIdeal Gas EOS")
        elif eos_type == 1:
            print("\tPyrometheus EOS")
            print(f"\tPyro mechanism {pyro_mech_name}")

        if use_species_limiter == 1:
            print("\nSpecies mass fractions limited to [0:1]")

        if use_wall:
            print("#### Wall domain: ####")

            if wall_material == 0:
                print("\tNon-reactive wall model")
            elif wall_material == 1:
                print("\tReactive wall model for non-porous media")
            elif wall_material == 2:
                print("\tReactive wall model for porous media")
            else:
                error_message = "Unknown wall_material {}".format(wall_material)
                raise RuntimeError(error_message)

            if use_wall_ox:
                print("\tWall oxidizer transport enabled")
            else:
                print("\tWall oxidizer transport disabled")

            if use_wall_mass:
                print("\t Wall mass loss enabled")
            else:
                print("\t Wall mass loss disabled")

            print(f"\tWall density = {wall_insert_rho}")
            print(f"\tWall cp = {wall_insert_cp}")
            print(f"\tWall O2 diff = {wall_insert_ox_diff}")
            print(f"\tWall surround density = {wall_surround_rho}")
            print(f"\tWall surround cp = {wall_surround_cp}")
            print(f"\tWall surround kappa = {wall_surround_kappa}")
            print(f"\tWall time scale = {wall_time_scale}")
            print(f"\tWall penalty = {wall_penalty_amount}")
        else:
            print("\tWall model disabled")
            use_wall_ox = False
            use_wall_mass = False

        print("#### Simluation material properties: ####")

    chem_source_tol = 1.e-10
    # make the eos
    if eos_type == 0:
        eos = IdealSingleGas(gamma=gamma, gas_const=r)
        eos_init = eos
    else:
        from mirgecom.thermochemistry import get_pyrometheus_wrapper_class
        pyro_mech = get_pyrometheus_wrapper_class(
            pyro_class=pyromechlib.Thermochemistry, temperature_niter=pyro_temp_iter,
            zero_level=chem_source_tol)(actx.np)
        eos = PyrometheusMixture(pyro_mech, temperature_guess=init_temperature)
        # seperate gas model for initialization,
        # just to make sure we get converged temperature
        pyro_mech_init = get_pyrometheus_wrapper_class(
            pyro_class=pyromechlib.Thermochemistry, temperature_niter=5,
            zero_level=chem_source_tol)(actx.np)
        eos_init = PyrometheusMixture(pyro_mech_init,
                                      temperature_guess=init_temperature)

    # set the species names
    if eos_type == 0:
        species_names = ["inert"]
        if nspecies == 2:
            species_names = ["air", "fuel"]
        elif nspecies == 3:
            species_names = ["air", "fuel", "inert"]
    else:
        species_names = pyro_mech.species_names

    print(f"{species_names=}")

    # initialize eos and species mass fractions
    y = np.zeros(nspecies, dtype=object)
    y_fuel = np.zeros(nspecies)
    if nspecies == 2:
        y[0] = 1
        y_fuel[1] = 1
    elif nspecies > 4:
        # find name species indicies
        i_c2h4 = -1
        i_h2 = -1
        i_ox = -1
        i_di = -1
        for i in range(nspecies):
            try:
                if species_names[i] == "C2H4":
                    i_c2h4 = i
                if species_names[i] == "H2":
                    i_h2 = i
                if species_names[i] == "O2":
                    i_ox = i
                if species_names[i] == "N2":
                    i_di = i
            except IndexError:
                continue

        # Set the species mass fractions to the free-stream flow
        y[i_ox] = mf_o2
        y[i_di] = 1. - mf_o2
        # Set the species mass fractions to the free-stream flow
        y_fuel[i_c2h4] = mf_c2h4
        y_fuel[i_h2] = mf_h2

    # initialize the transport model
    transport_alpha = 0.6
    transport_beta = 4.093e-7
    transport_sigma = 2.0
    transport_n = 0.666

    # use the species names to populate the default species diffusivities
    default_species_diffusivity = {}
    for species in species_names:
        default_species_diffusivity[species] = spec_diff

    input_species_diffusivity = configurate(
        "species_diffusivity", input_data, default_species_diffusivity)

    # now read the diffusivities from input
    print(f"{input_species_diffusivity}")

    species_diffusivity = spec_diff * np.ones(nspecies)
    for i in range(nspecies):
        species_diffusivity[i] = input_species_diffusivity[species_names[i]]

    transport_le = None
    if use_lewis_transport:
        transport_le = np.ones(nspecies,)

        if nspecies > 4:
            transport_le[i_h2] = 0.2

    if rank == 0:
        if transport_type == 0:
            print("\t Simple transport model:")
            print("\t\t constant viscosity, species diffusivity")
            print(f"\tmu = {mu}")
            print(f"\tkappa = {kappa}")
            print(f"\tspecies diffusivity = {spec_diff}")
        elif transport_type == 1:
            print("\t Power law transport model:")
            print("\t\t temperature dependent viscosity, species diffusivity")
            print(f"\ttransport_alpha = {transport_alpha}")
            print(f"\ttransport_beta = {transport_beta}")
            print(f"\ttransport_sigma = {transport_sigma}")
            print(f"\ttransport_n = {transport_n}")
            if use_lewis_transport:
                print(f"\ttransport Lewis Number = {transport_le}")
            else:
                print(f"\tspecies diffusivity = {species_diffusivity}")
        elif transport_type == 2:
            print("\t Pyrometheus transport model:")
            print("\t\t temperature/mass fraction dependence")
        else:
            error_message = "Unknown transport_type {}".format(transport_type)
            raise RuntimeError(error_message)

    physical_transport_model = SimpleTransport(
        viscosity=mu, bulk_viscosity=beta,
        thermal_conductivity=kappa,
        species_diffusivity=species_diffusivity)

    if transport_type == 1:
        physical_transport_model = PowerLawTransport(
            alpha=transport_alpha, beta=transport_beta,
            sigma=transport_sigma, n=transport_n,
            lewis=transport_le,
            species_diffusivity=species_diffusivity)

    transport_model = physical_transport_model
    if use_av == 1:
        transport_model = ArtificialViscosityTransportDiv(
            physical_transport=physical_transport_model,
            av_mu=alpha_sc, av_prandtl=0.75)
    elif use_av == 2:
        transport_model = ArtificialViscosityTransportDiv2(
            physical_transport=physical_transport_model,
            av_mu=av2_mu0, av_beta=av2_beta0, av_kappa=av2_kappa0,
            av_prandtl=av2_prandtl0)
    elif use_av == 3:
        transport_model = ArtificialViscosityTransportDiv3(
            physical_transport=physical_transport_model,
            av_mu=av2_mu0, av_beta=av2_beta0,
            av_kappa=av2_kappa0, av_d=av2_d0,
            av_prandtl=av2_prandtl0)

    # with transport and eos sorted out, build the gas model
    gas_model = GasModel(eos=eos, transport=transport_model)

    # quiescent initialization
    velocity_bkrnd = np.zeros(shape=(dim,))
    velocity_bkrnd[0] = vel_bkrnd
    bulk_init = Uniform(
        dim=dim,
        velocity=velocity_bkrnd,
        pressure=pres_bkrnd,
        temperature=temp_bkrnd,
        species_mass_fractions=y
    )

    # select the initialization case
    if init_case == "discontinuity":

        # init params
        disc_location = np.zeros(shape=(dim,))
        fuel_location = np.zeros(shape=(dim,))

        disc_location[0] = shock_loc_x
        fuel_location[0] = fuel_loc_x

        # normal shock properties for a calorically perfect gas
        # state 1: pre-shock
        # state 2: post-shock
        rho_bkrnd = pres_bkrnd/r/temp_bkrnd
        c_bkrnd = math.sqrt(gamma*pres_bkrnd/rho_bkrnd)
        velocity1 = -mach*c_bkrnd

        gamma1 = gamma
        gamma2 = gamma

        vel_left = np.zeros(shape=(dim,))
        vel_right = np.zeros(shape=(dim,))
        vel_cross = np.zeros(shape=(dim,))

        plane_normal = np.zeros(shape=(dim,))
        theta = mesh_angle/180.*np.pi
        plane_normal[0] = np.cos(theta)
        plane_normal[1] = np.sin(theta)
        plane_normal = plane_normal/np.linalg.norm(plane_normal)

        bulk_init = PlanarDiscontinuityMulti(
            dim=dim,
            nspecies=nspecies,
            disc_location=disc_location,
            disc_location_species=fuel_location,
            normal_dir=plane_normal,
            sigma=sigma_disc,
            pressure_left=pres_left,
            pressure_right=pres_right,
            temperature_left=temp_left,
            temperature_right=temp_right,
            velocity_left=vel_left,
            velocity_right=vel_right,
            velocity_cross=vel_cross,
            species_mass_left=y,
            species_mass_right=y_fuel,
            temp_wall=temp_bkrnd,
            vel_sigma=vel_sigma,
            temp_sigma=temp_sigma)

    elif (init_case == "forward_step" or
          init_case == "backward_step"):

        # initialization to uniform M=mach flow
        velocity_bkrnd = np.zeros(dim, dtype=object)
        if use_axisymmetric or dim == 3:
            velocity_bkrnd[1] = vel_bkrnd
        else:
            velocity_bkrnd[0] = vel_bkrnd

        mass_bkrnd = eos.get_density(pressure=pres_bkrnd, temperature=temp_bkrnd,
                                     species_mass_fractions=y)
        energy_bkrnd = mass_bkrnd*eos.get_internal_energy(temperature=temp_bkrnd,
                                                          species_mass_fractions=y)
        cv_bkrnd = make_conserved(dim=dim, mass=mass_bkrnd,
                                  momentum=mass_bkrnd*velocity_bkrnd,
                                  energy=energy_bkrnd, species_mass=mass_bkrnd*y)
        gamma = eos.gamma(cv_bkrnd, temp_bkrnd)

        c_bkrnd = np.sqrt(gamma*pres_bkrnd/mass_bkrnd)

        if use_axisymmetric:
            velocity_bkrnd[1] = velocity_bkrnd[1] + c_bkrnd*mach
        else:
            velocity_bkrnd[0] = velocity_bkrnd[0] + c_bkrnd*mach
        ysp = y
        if nspecies == 2:
            ysp[0] = 0.25
            ysp[1] = 0.75
        bulk_init = Uniform(
            dim=dim,
            velocity=velocity_bkrnd,
            pressure=pres_bkrnd,
            temperature=temp_bkrnd,
            species_mass_fractions=ysp
        )

    elif (init_case == "shock1d"):

        # init params
        disc_location = np.zeros(shape=(dim,))
        fuel_location = np.zeros(shape=(dim,))

        disc_location[0] = shock_loc_x
        fuel_location[0] = fuel_loc_x

        # normal shock properties for a calorically perfect gas
        # state 1: pre-shock
        # state 2: post-shock
        rho_bkrnd = pres_bkrnd/r/temp_bkrnd
        c_bkrnd = math.sqrt(gamma*pres_bkrnd/rho_bkrnd)
        velocity1 = -mach*c_bkrnd

        gamma1 = gamma
        gamma2 = gamma

        rho1 = rho_bkrnd
        pressure1 = pres_bkrnd
        temperature1 = temp_bkrnd

        pressure_ratio = (2.*gamma*mach*mach-(gamma-1.))/(gamma+1.)
        density_ratio = (gamma+1.)*mach*mach/((gamma-1.)*mach*mach+2.)

        rho2 = rho1*density_ratio
        pressure2 = pressure1*pressure_ratio
        temperature2 = pressure2/rho2/r
        # shock stationary frame
        velocity2 = velocity1*(1/density_ratio)
        temp_wall = temperature1

        # for non-calorically perfect gas, we iterate on the density ratio,
        # until we converge
        if eos_type > 0:
            if shock_loc_x < fuel_loc_x:
                y1 = y
                y2 = y
            else:
                y1 = y_fuel
                y2 = y_fuel

            rho1 = pyro_mech.get_density(pressure1, temperature1, y1)

            # guess a density ratio (rho1/rho2)
            density_ratio = 0.1
            rho2 = rho1/density_ratio
            enthalpy1 = gas_model.eos.get_internal_energy(
                temperature1, y1) + pressure1/rho1
            # iteratively solve the shock hugoniot
            error = 100
            while error > 1e-8:
                pressure2 = pressure1 + rho1*velocity1**2*(1 - density_ratio)
                enthalpy2 = enthalpy1 + 0.5*velocity1**2*(1 - (density_ratio)**2)

                # find temperature from new energy and get an updated density
                energy2 = enthalpy2 - pressure2/rho2
                temperature2 = pyro_mech.get_temperature(energy2, temperature2, y2)
                rho2_old = rho2
                rho2 = pyro_mech.get_density(pressure2, temperature2, y2)

                # compute the error in density and form a new density ratio
                error = np.abs((rho2 - rho2_old)/rho2_old)
                density_ratio = rho1/rho2
                velocity2 = velocity1*(density_ratio)

            gamma1 = (pyro_mech.get_mixture_specific_heat_cp_mass(temperature1, y1) /
                      pyro_mech.get_mixture_specific_heat_cv_mass(temperature1, y1))
            gamma2 = (pyro_mech.get_mixture_specific_heat_cp_mass(temperature2, y1) /
                      pyro_mech.get_mixture_specific_heat_cv_mass(temperature2, y1))

        # convert to shock moving frame
        velocity2 = velocity2 - velocity1
        velocity1 = 0.

        vel_left = np.zeros(shape=(dim,))
        vel_right = np.zeros(shape=(dim,))
        vel_cross = np.zeros(shape=(dim,))
        vel_cross[1] = 0

        plane_normal = np.zeros(shape=(dim,))
        theta = mesh_angle/180.*np.pi
        plane_normal[0] = np.cos(theta)
        plane_normal[1] = np.sin(theta)
        plane_normal = plane_normal/np.linalg.norm(plane_normal)

        vel_left = (velocity2 - velocity1)*plane_normal

        pressure1_total = pres_bkrnd*(1 + (gamma-1)/2*mach**2)**(gamma/(gamma-1))
        temperature1_total = temp_bkrnd*(1 + (gamma-1)/2*mach**2)

        mach2 = vel_left[0]/np.sqrt(gamma2*pressure2/rho2)
        pressure2_total = pressure2*(1 + (gamma-1)/2*mach2**2)**(gamma/(gamma-1))
        temperature2_total = temperature2*(1 + (gamma-1)/2*mach2**2)

        if rank == 0:
            print("#### Simluation initialization data: ####")
            print(f"\tshock Mach number {mach}")
            print(f"\tpre-shock gamma {gamma1}")
            print(f"\tpre-shock temperature {temperature1}")
            print(f"\tpre-shock pressure {pressure1}")
            print(f"\tpre-shock rho {rho1}")
            print(f"\tpre-shock velocity {velocity1}")
            print(f"\tpre-shock total pressure {pressure1_total}")
            print(f"\tpre-shock total temperature {temperature1_total}")

            print(f"\tpost-shock gamma {gamma2}")
            print(f"\tpost-shock temperature {temperature2}")
            print(f"\tpost-shock pressure {pressure2}")
            print(f"\tpost-shock rho {rho2}")
            print(f"\tpost-shock velocity {velocity2}")
            print(f"\tpost-shock total pressure {pressure2_total}")
            print(f"\tpost-shock total temperature {temperature2_total}")
            print(f"\tpost-shock mach {mach2}")

        bulk_init = PlanarDiscontinuityMulti(
            dim=dim,
            nspecies=nspecies,
            disc_location=disc_location,
            disc_location_species=fuel_location,
            normal_dir=plane_normal,
            sigma=0.001,
            pressure_left=pressure2,
            pressure_right=pressure1,
            temperature_left=temperature2,
            temperature_right=temperature1,
            velocity_left=vel_left,
            velocity_right=vel_right,
            velocity_cross=vel_cross,
            species_mass_left=y,
            species_mass_right=y_fuel,
            temp_wall=temp_bkrnd,
            vel_sigma=vel_sigma,
            temp_sigma=temp_sigma)

    if init_case == "mixing_layer":
        temperature = 300.
        pressure = 101325.

        y_mix_air = np.zeros(nspecies, dtype=object)
        y_mix_fuel = np.zeros(nspecies, dtype=object)

        # fuel is H2:0.5 N2:0.5 mole fraction
        y_mix_fuel[0] = 0.5*mw_h2/(0.5*mw_h2 + 0.5*mw_n2)
        y_mix_fuel[8] = 0.5*mw_n2/(0.5*mw_h2 + 0.5*mw_n2)
        # air is O2:0.21 N2:0.79 mole fraction
        y_mix_air[2] = 0.21*mw_o2/(0.21*mw_o2 + 0.79*mw_n2)
        y_mix_air[8] = 1 - y_mix_air[2]

        from y3prediction.mixing_layer import MixingLayerCold
        bulk_init = MixingLayerCold(
            dim=dim, nspecies=nspecies,
            mach_fuel=0.2, mach_air=0.3,
            temp_fuel=300, temp_air=500,
            y_fuel=y_mix_fuel, y_air=y_mix_air,
            vorticity_thickness=vorticity_thickness,
            pressure=pres_bkrnd
        )
    if init_case == "mixing_layer_hot":
        if rank == 0:
            print("Initializing hot mixing layer")

        import h5py

        def get_data_from_hdf5(group):
            data_dict = {}
            for key in group.keys():
                if isinstance(group[key], h5py.Group):
                    # If the key is a group, recursively explore it
                    subgroup_data = get_data_from_hdf5(group[key])
                    data_dict.update(subgroup_data)
                elif isinstance(group[key], h5py.Dataset):
                    # If it's a dataset, add it to the dictionary
                    data_dict[key] = group[key][()]
            return data_dict

        # Usage example
        inflow_fname = "r_mixing_layer_inflow.h5"
        with h5py.File(inflow_fname, "r") as hf:
            inflow_data = get_data_from_hdf5(hf)

        inflow_data = None
        if rank == 0:
            inflow_fname = "r_mixing_layer_inflow.h5"
            with h5py.File(inflow_fname, "r") as hf:
                inflow_data = get_data_from_hdf5(hf)

        inflow_data = comm.bcast(inflow_data, root=0)
        #print(f"{inflow_data=}")

        pressure = 101325.
        from y3prediction.mixing_layer import MixingLayerHot
        bulk_init = MixingLayerHot(
            dim=dim, nspecies=nspecies,
            inflow_profile=inflow_data,
            pressure=pressure
        )

    elif init_case == "flame1d":

        # init params
        disc_location = np.zeros(shape=(dim,))
        fuel_location = np.zeros(shape=(dim,))

        # the init is set up to keep species constant across the shock, so put the
        # fuel and shock discontinuities on top of each other
        disc_location[0] = shock_loc_x
        fuel_location[0] = shock_loc_x

        #mech_data = get_mechanism_input("uiuc_updated")
        mech_file = (f"{pyro_mech_name}.yaml")

        print(f"{mech_file=}")
        import cantera
        cantera_soln = cantera.Solution(f"{mech_file}", "gas")

        # Initial temperature, pressure, and mixutre mole fractions are needed to
        # set up the initial state in Cantera.
        temp_unburned = 300.0
        temp_ignition = 2000.0
        # Parameters for calculating the amounts of fuel, oxidizer, and inert species
        # for pure C2H4
        stoich_ratio = 3.0
        equiv_ratio = 1.0
        ox_di_ratio = 0.21
        # Grab the array indices for specific species
        i_fu = cantera_soln.species_index("C2H4")
        i_ox = cantera_soln.species_index("O2")
        i_di = cantera_soln.species_index("N2")
        x = np.zeros(nspecies)
        # Set the species mole fractions according to our desired fuel/air mixture
        x[i_fu] = (ox_di_ratio*equiv_ratio)/(stoich_ratio+ox_di_ratio*equiv_ratio)
        x[i_ox] = stoich_ratio*x[i_fu]/equiv_ratio
        x[i_di] = (1.0-ox_di_ratio)*x[i_ox]/ox_di_ratio
        pres_unburned = 101325.0

        # Let the user know about how Cantera is being initilized
        print(f"Input state (T,P,X) = ({temp_unburned}, {pres_unburned}, {x}")
        # Set Cantera internal gas temperature, pressure, and mole fractios
        cantera_soln.TPX = temp_unburned, pres_unburned, x
        # Pull temperature, total density, mass fractions, and pressure from Cantera
        # We need total density, and mass fractions to initialize the state.
        y_unburned = np.zeros(nspecies)
        can_t, rho_unburned, y_unburned = cantera_soln.TDY

        # *can_t*, *can_p* should not differ (significantly) from user's initial data
        # but we want to use exactly the same starting point as Cantera,
        # so we use Cantera's version of these data.

        # now find the conditions for the burned gas
        cantera_soln.TP = temp_ignition, pres_unburned
        cantera_soln.equilibrate("TP")
        temp_burned, rho_burned, y_burned = cantera_soln.TDY
        pres_burned = cantera_soln.P

        if rank == 0:
            print("#### Simluation initialization data: ####")
            #print(f"\tflame speed {mach}")
            #print(f"\tunburned gamma {gamma1}")
            print(f"\tunburned temperature {temp_unburned}")
            print(f"\tunburned pressure {pres_burned}")
            print(f"\tunburned rho {rho_unburned}")
            for i in range(nspecies):
                print(f"\tunburned Y[{species_names[i]}] {y_unburned[i]}")

            #print(f"\tburned gamma {gamma2}")
            print(f"\tburned temperature {temp_burned}")
            print(f"\tburned pressure {pres_burned}")
            print(f"\tburned rho {rho_burned}")
            for i in range(nspecies):
                print(f"\tburned Y[{species_names[i]}] {y_burned[i]}")

        vel_burned = np.zeros(shape=(dim,))
        vel_unburned = np.zeros(shape=(dim,))
        plane_normal = np.zeros(shape=(dim,))
        plane_normal[0] = 1

        #return;

        bulk_init = PlanarDiscontinuityMulti(
            dim=dim,
            nspecies=nspecies,
            disc_location=disc_location,
            disc_location_species=fuel_location,
            normal_dir=plane_normal,
            sigma=0.001,
            pressure_left=pres_unburned,
            pressure_right=pres_burned,
            temperature_left=temp_unburned,
            temperature_right=temp_burned,
            velocity_left=vel_unburned,
            velocity_right=vel_burned,
            species_mass_left=y_unburned,
            species_mass_right=y_burned,
            temp_wall=temp_bkrnd,
            vel_sigma=vel_sigma,
            temp_sigma=temp_sigma)
    elif init_case == "species_diffusion":

        velocity = np.zeros(shape=(dim,))
        pressure = pres_bkrnd
        temperature = temp_bkrnd
        rho = pressure/r/temperature

        centers = make_obj_array([np.zeros(shape=(dim,)) for i in range(nspecies)])
        spec_y0s = np.zeros(shape=(nspecies,))
        spec_amplitudes = .5*np.ones(shape=(nspecies,))

        if rank == 0:
            print("#### Simluation initialization data: ####")
            print(f"\ttemperature {temperature}")
            print(f"\tpressure {pressure}")
            print(f"\trho {rho}")
            print(f"\tvelocity {velocity}")

        bulk_init = MulticomponentLump(
            dim=dim, nspecies=nspecies,
            rho0=rho, p0=pressure, velocity=velocity,
            spec_centers=centers,
            spec_y0s=spec_y0s,
            spec_amplitudes=spec_amplitudes,
            sigma=0.1
        )

    elif init_case == "wedge":

        velocity = np.zeros(shape=(dim,))
        temperature = 300.
        pressure = 100000.
        rho = pressure/r/temperature
        c = np.sqrt(gamma*pressure/rho)
        velocity[1] = c*mach

        if rank == 0:
            print("#### Simluation initialization data: ####")
            print(f"\tshock Mach number {mach}")
            print(f"\ttemperature {temperature}")
            print(f"\tpressure {pressure}")
            print(f"\trho {rho}")
            print(f"\tvelocity {velocity}")

        bulk_init = Uniform(
            dim=dim,
            velocity=velocity,
            pressure=pressure,
            temperature=temperature
        )

    if init_case == "unstart":

        # init params
        disc_location = np.zeros(shape=(dim,))
        fuel_location = np.zeros(shape=(dim,))
        if dim == 2:
            disc_location[1] = shock_loc_x
        else:
            disc_location[0] = shock_loc_x
        fuel_location[1] = 10000.
        plane_normal = np.zeros(shape=(dim,))

        #
        # isentropic expansion based on the area ratios between the
        # inlet (r=54e-3m) and the throat (r=3.167e-3)
        #
        vel_inflow = np.zeros(shape=(dim,))
        vel_outflow = np.zeros(shape=(dim,))

        throat_height = 6.3028e-3
        inlet_area_ratio = inlet_height/throat_height
        if use_axisymmetric:
            inlet_area_ratio *= inlet_area_ratio

        inlet_mach = getMachFromAreaRatio(area_ratio=inlet_area_ratio,
                                          gamma=gamma,
                                          mach_guess=0.01)
        pres_inflow = getIsentropicPressure(mach=inlet_mach,
                                            P0=total_pres_inflow,
                                            gamma=gamma)
        temp_inflow = getIsentropicTemperature(mach=inlet_mach,
                                               T0=total_temp_inflow,
                                               gamma=gamma)

        if eos_type == 0:
            rho_inflow = pres_inflow/temp_inflow/r
            sos = math.sqrt(gamma*pres_inflow/rho_inflow)
            inlet_gamma = gamma
        else:
            rho_inflow = pyro_mech.get_density(p=pres_inflow,
                                              temperature=temp_inflow,
                                              mass_fractions=y)
            inlet_gamma = (
                pyro_mech.get_mixture_specific_heat_cp_mass(temp_inflow, y) /
                pyro_mech.get_mixture_specific_heat_cv_mass(temp_inflow, y))

            gamma_error = (gamma - inlet_gamma)
            gamma_guess = inlet_gamma
            toler = 1.e-6
            # iterate over the gamma/mach since gamma = gamma(T)
            while gamma_error > toler:

                inlet_mach = getMachFromAreaRatio(area_ratio=inlet_area_ratio,
                                                  gamma=gamma_guess,
                                                  mach_guess=0.01)
                pres_inflow = getIsentropicPressure(mach=inlet_mach,
                                                    P0=total_pres_inflow,
                                                    gamma=gamma_guess)
                temp_inflow = getIsentropicTemperature(mach=inlet_mach,
                                                       T0=total_temp_inflow,
                                                       gamma=gamma_guess)

                rho_inflow = pyro_mech.get_density(p=pres_inflow,
                                                  temperature=temp_inflow,
                                                  mass_fractions=y)
                inlet_gamma = \
                    (pyro_mech.get_mixture_specific_heat_cp_mass(temp_inflow, y) /
                     pyro_mech.get_mixture_specific_heat_cv_mass(temp_inflow, y))
                gamma_error = (gamma_guess - inlet_gamma)
                gamma_guess = inlet_gamma

            sos = math.sqrt(inlet_gamma*pres_inflow/rho_inflow)

        theta = 0.0
        if dim == 2:
            vel_inflow[1] = inlet_mach*sos
            theta = np.pi/2.
        else:
            vel_inflow[0] = inlet_mach*sos

        plane_normal = np.zeros(shape=(dim,))
        plane_normal[0] = np.cos(theta)
        plane_normal[1] = np.sin(theta)
        plane_normal = plane_normal/np.linalg.norm(plane_normal)

        if rank == 0:
            print("#### Simluation initialization data: ####")
            print(f"\tinlet Mach number {inlet_mach}")
            print(f"\tinlet gamma {inlet_gamma}")
            print(f"\tinlet temperature {temp_inflow}")
            print(f"\tinlet pressure {pres_inflow}")
            print(f"\tinlet rho {rho_inflow}")
            print(f"\tinlet velocity x  {vel_inflow[0]}")
            print(f"\tinlet velocity y  {vel_inflow[1]}")
            #print(f"final inlet pressure {pres_inflow_final}")

        bulk_init = PlanarDiscontinuityMulti(
            dim=dim,
            nspecies=nspecies,
            disc_location=disc_location,
            disc_location_species=fuel_location,
            normal_dir=plane_normal,
            sigma=0.002,
            pressure_left=pres_inflow,
            pressure_right=pres_bkrnd,
            temperature_left=temp_inflow,
            temperature_right=temp_bkrnd,
            velocity_left=vel_inflow,
            velocity_right=vel_outflow,
            velocity_cross=vel_outflow,
            species_mass_left=y,
            species_mass_right=y_fuel,
            temp_wall=temp_bkrnd,
            y_top=0.013,
            y_bottom=-0.013,
            vel_sigma=vel_sigma,
            temp_sigma=temp_sigma)

    elif init_case == "unstart_ramp":

        #
        # isentropic expansion based on the area ratios between the
        # inlet (r=54e-3m) and the throat (r=3.167e-3)
        #
        vel_inflow = np.zeros(shape=(dim,))
        vel_outflow = np.zeros(shape=(dim,))
        vel_bulk = np.zeros(shape=(dim,))

        if use_gauss_outlet is True:
            mdot = 0.022
            outflow_density = pres_bkrnd/temp_bkrnd/r
            # this number is hard coded for outlet size R=1.45, sigma=0.5
            sigma = 0.25
            radius = 1.45
            factor = 1./(2*3.14159*sigma**2*(
                1 - math.exp(-(radius**2/(2*sigma**2)))))
            if use_axisymmetric:
                vel_outflow[1] = mdot/outflow_density*factor
            else:
                vel_outflow[0] = mdot/outflow_density*factor

        throat_height = 6.3028e-3
        inlet_area_ratio = inlet_height/throat_height
        if use_axisymmetric:
            inlet_area_ratio *= inlet_area_ratio

        inlet_mach = getMachFromAreaRatio(area_ratio=inlet_area_ratio,
                                          gamma=gamma,
                                          mach_guess=0.00001)
        temp_inflow = getIsentropicTemperature(mach=inlet_mach,
                                               T0=total_temp_inflow,
                                               gamma=gamma)

        # MJA
        # this is better than the way Isentropic Inflow does things,
        # i've removed teh repeated computation of the Isentropic Properties
        # since I know the ramp values at the start, I can just hard code
        # them irto the pressure ramp function
        # go back and update the boundary conditions to do the same thing
        #
        # also extend this to be a class so I can have one for each boundary
        inlet_ramp_beginP = getIsentropicPressure(mach=inlet_mach,
                                                  P0=ramp_beginP,
                                                  gamma=gamma)
        inlet_ramp_endP = getIsentropicPressure(mach=inlet_mach,
                                                  P0=ramp_endP,
                                                  gamma=gamma)

        def inlet_ramp_pressure(t):
            return actx.np.where(
                actx.np.greater(t, ramp_time_start),
                actx.np.minimum(
                    inlet_ramp_endP,
                    inlet_ramp_beginP + ((t - ramp_time_start) / ramp_time_interval
                        * (inlet_ramp_endP - inlet_ramp_beginP))),
                inlet_ramp_beginP)

        pres_inflow = inlet_ramp_pressure(current_t)

        # only the eos_type == 0 side of this is being exercised right now
        # we need to think more carefully about what to do when gamma
        # is variable, and how to pass that in
        if eos_type == 0:
            rho_inflow = pres_inflow/temp_inflow/r
            sos = math.sqrt(gamma*pres_inflow/rho_inflow)
            inlet_gamma = gamma
        else:
            rho_inflow = pyro_mech.get_density(p=pres_inflow,
                                              temperature=temp_inflow,
                                              mass_fractions=y)
            inlet_gamma = (
                pyro_mech.get_mixture_specific_heat_cp_mass(temp_inflow, y) /
                pyro_mech.get_mixture_specific_heat_cv_mass(temp_inflow, y))

            gamma_error = (gamma - inlet_gamma)
            gamma_guess = inlet_gamma
            toler = 1.e-6
            # iterate over the gamma/mach since gamma = gamma(T)
            while gamma_error > toler:

                inlet_mach = getMachFromAreaRatio(area_ratio=inlet_area_ratio,
                                                  gamma=gamma_guess,
                                                  mach_guess=0.01)
                pres_inflow = getIsentropicPressure(mach=inlet_mach,
                                                    P0=total_pres_inflow,
                                                    gamma=gamma_guess)
                temp_inflow = getIsentropicTemperature(mach=inlet_mach,
                                                       T0=total_temp_inflow,
                                                       gamma=gamma_guess)

                rho_inflow = pyro_mech.get_density(p=pres_inflow,
                                                  temperature=temp_inflow,
                                                  mass_fractions=y)
                inlet_gamma = \
                    (pyro_mech.get_mixture_specific_heat_cp_mass(temp_inflow, y) /
                     pyro_mech.get_mixture_specific_heat_cv_mass(temp_inflow, y))
                gamma_error = (gamma_guess - inlet_gamma)
                gamma_guess = inlet_gamma

            sos = math.sqrt(inlet_gamma*pres_inflow/rho_inflow)

        if dim == 2:
            vel_inflow[1] = inlet_mach*sos
        else:
            vel_inflow[0] = inlet_mach*sos

        if rank == 0:
            print("#### Simluation initialization data: ####")
            print(f"\tinlet Mach number {inlet_mach}")
            print(f"\tinlet gamma {inlet_gamma}")
            print(f"\tinlet temperature {temp_inflow}")
            print(f"\tinlet pressure {pres_inflow}")
            print(f"\tinlet pressure begin {inlet_ramp_beginP}")
            print(f"\tinlet pressure end {inlet_ramp_endP}")
            print(f"\tinlet rho {rho_inflow}")
            print(f"\tinlet velocity x  {vel_inflow[0]}")
            print(f"\tinlet velocity y  {vel_inflow[1]}")
            #print(f"final inlet pressure {pres_inflow_final}")

        from y3prediction.unstart import InitUnstartRamp

        bulk_init = InitUnstartRamp(
            dim=dim,
            nspecies=nspecies,
            disc_sigma=500.,
            disc_loc=shock_loc_x,
            inlet_height=inlet_height,
            pressure_bulk=pres_bkrnd,
            temperature_bulk=temp_bkrnd,
            velocity_bulk=vel_bulk,
            mass_frac_bulk=y,
            pressure_inlet=pres_inflow,
            temperature_inlet=temp_inflow,
            velocity_inlet=vel_inflow,
            mass_frac_inlet=y,
            pressure_outlet=pres_bkrnd,
            temperature_outlet=temp_bkrnd,
            velocity_outlet=vel_outflow,
            mass_frac_outlet=y,
            inlet_pressure_func=inlet_ramp_pressure,
            temp_wall=temp_bkrnd,
            vel_sigma=vel_sigma,
            temp_sigma=temp_sigma,
            gauss_outlet=use_gauss_outlet)

    elif init_case == "y3prediction_ramp":

        #
        # isentropic expansion based on the area ratios between the
        # inlet (r=54e-3m) and the throat (r=3.167e-3)
        #
        vel_inflow = np.zeros(shape=(dim,))
        vel_outflow = np.zeros(shape=(dim,))
        vel_injection = np.zeros(shape=(dim,))
        vel_injection_upstream = np.zeros(shape=(dim,))

        throat_height = 3.61909e-3
        inlet_height = 54.129e-3
        inlet_area_ratio = inlet_height/throat_height

        inlet_mach = getMachFromAreaRatio(area_ratio=inlet_area_ratio,
                                          gamma=gamma,
                                          mach_guess=0.01)
        temp_inflow = getIsentropicTemperature(mach=inlet_mach,
                                               T0=total_temp_inflow,
                                               gamma=gamma)

        # MJA
        # this is better than the way Isentropic Inflow does things,
        # i've removed teh repeated computation of the Isentropic Properties
        # since I know the ramp values at the start, I can just hard code
        # them into the pressure ramp function
        # go back and update the boundary conditions to do the same thing
        #
        # also extend this to be a class so I can have one for each boundary
        inlet_ramp_beginP = getIsentropicPressure(mach=inlet_mach,
                                                  P0=ramp_beginP,
                                                  gamma=gamma)
        inlet_ramp_endP = getIsentropicPressure(mach=inlet_mach,
                                                  P0=ramp_endP,
                                                  gamma=gamma)

        def inlet_ramp_pressure(t):
            return actx.np.where(
                actx.np.greater(t, ramp_time_start),
                actx.np.minimum(
                    inlet_ramp_endP,
                    inlet_ramp_beginP + ((t - ramp_time_start) / ramp_time_interval
                        * (inlet_ramp_endP - inlet_ramp_beginP))),
                inlet_ramp_beginP)

        pres_inflow = inlet_ramp_pressure(current_t)

        # only the eos_type == 0 side of this is being exercised right now
        # we need to think more carefully about what to do when gamma
        # is variable, and how to pass that in
        if eos_type == 0:
            rho_inflow = pres_inflow/temp_inflow/r
            sos = math.sqrt(gamma*pres_inflow/rho_inflow)
            inlet_gamma = gamma
        else:
            rho_inflow = pyro_mech.get_density(p=pres_inflow,
                                              temperature=temp_inflow,
                                              mass_fractions=y)
            inlet_gamma = (
                pyro_mech.get_mixture_specific_heat_cp_mass(temp_inflow, y) /
                pyro_mech.get_mixture_specific_heat_cv_mass(temp_inflow, y))

            gamma_error = (gamma - inlet_gamma)
            gamma_guess = inlet_gamma
            toler = 1.e-6
            # iterate over the gamma/mach since gamma = gamma(T)
            while gamma_error > toler:

                inlet_mach = getMachFromAreaRatio(area_ratio=inlet_area_ratio,
                                                  gamma=gamma_guess,
                                                  mach_guess=0.01)
                pres_inflow = getIsentropicPressure(mach=inlet_mach,
                                                    P0=total_pres_inflow,
                                                    gamma=gamma_guess)
                temp_inflow = getIsentropicTemperature(mach=inlet_mach,
                                                       T0=total_temp_inflow,
                                                       gamma=gamma_guess)

                rho_inflow = pyro_mech.get_density(p=pres_inflow,
                                                  temperature=temp_inflow,
                                                  mass_fractions=y)
                inlet_gamma = \
                    (pyro_mech.get_mixture_specific_heat_cp_mass(temp_inflow, y) /
                     pyro_mech.get_mixture_specific_heat_cv_mass(temp_inflow, y))
                gamma_error = (gamma_guess - inlet_gamma)
                gamma_guess = inlet_gamma

            sos = math.sqrt(inlet_gamma*pres_inflow/rho_inflow)

        vel_inflow[0] = inlet_mach*sos

        if rank == 0:
            print("#### Simluation initialization data: ####")
            print(f"\tinlet Mach number {inlet_mach}")
            print(f"\tinlet gamma {inlet_gamma}")
            print(f"\tinlet temperature {temp_inflow}")
            print(f"\tinlet pressure {pres_inflow}")
            print(f"\tinlet pressure begin {inlet_ramp_beginP}")
            print(f"\tinlet pressure end {inlet_ramp_endP}")
            print(f"\tinlet rho {rho_inflow}")
            print(f"\tinlet velocity {vel_inflow[0]}")
            #print(f"final inlet pressure {pres_inflow_final}")

        """
        #MJA not yet, need to figure out what to do here
        injection_ramp_beginP = getIsentropicPressure(mach=inlet_mach,
                                                      P0=injection_ramp_beginP,
                                                      gamma=gamma)
        injection_ramp_endP = getIsentropicPressure(mach=inlet_mach,
                                                    P0=injection_ramp_endP,
                                                    gamma=gamma)

        def injection_ramp_pressure(t):
            return actx.np.where(
                actx.np.greater(t, ramp_time_start),
                actx.np.minimum(
                    injection_ramp_endP,
                    injection_ramp_beginP +
                    ((t - injection_ramp_time_start) / injection_ramp_time_interval
                        * (injection_ramp_endP - injection_ramp_beginP))),
                injection_ramp_beginP)

        pres_injection = injection_ramp_pressure(current_t)
        """

        gamma_injection = gamma
        mach_inj = 1.0
        if eos_type == 0:
            gamma_injection = gamma
        else:
            #MJA: Todo, get the gamma from cantera to get the correct
            # inflow properties
            # needs to be iterative with the call below
            gamma_injection = 0.5*(1.24 + 1.4)

        pres_injection = getIsentropicPressure(mach=mach_inj,
                                               P0=total_pres_inj,
                                               gamma=gamma_injection)
        temp_injection = getIsentropicTemperature(mach=mach_inj,
                                                  T0=total_temp_inj,
                                                  gamma=gamma_injection)

        if eos_type == 0:
            rho_injection = pres_injection/temp_injection/r
            sos = math.sqrt(gamma_injection*pres_injection/rho_injection)
        else:
            rho_injection = pyro_mech.get_density(p=pres_injection,
                                                  temperature=temp_injection,
                                                  mass_fractions=y_fuel)
            gamma_guess = \
                (pyro_mech.get_mixture_specific_heat_cp_mass(
                    temp_injection, y_fuel) /
                 pyro_mech.get_mixture_specific_heat_cv_mass(
                    temp_injection, y_fuel))

            gamma_error = np.abs(gamma_guess - gamma_injection)
            toler = 1.e-6
        # iterate over the gamma/mach since gamma = gamma(T)
            while gamma_error > toler:

                pres_injection = getIsentropicPressure(mach=mach_inj,
                                                       P0=total_pres_inj,
                                                       gamma=gamma_guess)
                temp_injection = getIsentropicTemperature(mach=mach_inj,
                                                          T0=total_temp_inj,
                                                          gamma=gamma_guess)
                rho_injection = pyro_mech.get_density(p=pres_injection,
                                                      temperature=temp_injection,
                                                      mass_fractions=y_fuel)
                gamma_injection = \
                    (pyro_mech.get_mixture_specific_heat_cp_mass(
                        temp_injection, y_fuel) /
                     pyro_mech.get_mixture_specific_heat_cv_mass(
                         temp_injection, y_fuel))
                gamma_error = np.abs(gamma_guess - gamma_injection)
                gamma_guess = gamma_injection

            sos = math.sqrt(gamma_injection*pres_injection/rho_injection)

        vel_injection[0] = -mach_inj*sos

        if rank == 0:
            print("\t********")
            print(f"\tinjector Mach number {mach_inj}")
            print(f"\tinjector gamma {gamma_injection}")
            print(f"\tinjector temperature {temp_injection}")
            print(f"\tinjector pressure {pres_injection}")
            print(f"\tinjector rho {rho_injection}")
            print(f"\tinjector velocity {vel_injection[0]}")

        # upstream injection
        gamma_injection_upstream = gamma_injection
        # injection mach number
        pres_injection_upstream = \
            getIsentropicPressure(mach=mach_inj,
                                  P0=total_pres_inj_upstream,
                                  gamma=gamma_injection_upstream)
        temp_injection_upstream = \
            getIsentropicTemperature(mach=mach_inj,
                                     T0=total_temp_inj_upstream,
                                     gamma=gamma_injection_upstream)

        if eos_type == 0:
            rho_injection_upstream = \
                pres_injection_upstream/temp_injection_upstream/r
            sos_upstream = math.sqrt(
                gamma_injection_upstream *
                pres_injection_upstream/rho_injection_upstream)
        else:
            rho_injection_upstream = \
                pyro_mech.get_density(
                    p=pres_injection_upstream,
                    temperature=temp_injection_upstream,
                    mass_fractions=y_fuel)
            gamma_guess = \
                (pyro_mech.get_mixture_specific_heat_cp_mass(
                    temp_injection_upstream, y_fuel) /
                 pyro_mech.get_mixture_specific_heat_cv_mass(
                    temp_injection_upstream, y_fuel))

            gamma_error = np.abs(gamma_guess - gamma_injection_upstream)
            toler = 1.e-6
            # iterate over the gamma/mach since gamma = gamma(T)
            while gamma_error > toler:

                pres_injection_upstream = \
                    getIsentropicPressure(mach=mach_inj,
                                          P0=total_pres_inj_upstream,
                                          gamma=gamma_guess)
                temp_injection_upstream = \
                    getIsentropicTemperature(mach=mach_inj,
                                             T0=total_temp_inj_upstream,
                                             gamma=gamma_guess)
                rho_injection_upstream = \
                    pyro_mech.get_density(
                        p=pres_injection_upstream,
                        temperature=temp_injection_upstream,
                        mass_fractions=y_fuel)
                gamma_injection_upstream = \
                    (pyro_mech.get_mixture_specific_heat_cp_mass(
                        temp_injection_upstream, y_fuel) /
                     pyro_mech.get_mixture_specific_heat_cv_mass(
                        temp_injection_upstream, y_fuel))
                gamma_error = np.abs(gamma_guess -
                                       gamma_injection_upstream)
                gamma_guess = gamma_injection_upstream

            sos_upstream = math.sqrt(
                gamma_injection_upstream*pres_injection_upstream /
                rho_injection_upstream)

        vel_injection_upstream[1] = mach_inj*sos_upstream

        if rank == 0:
            print("\t********")
            print(f"\tUpstream injector Mach number {mach_inj}")
            print("\tUpstream injector gamma "
                  f"{gamma_injection_upstream}")
            print("\tUpstream injector temperature "
                  f"{temp_injection_upstream}")
            print("\tUpstream injector pressure "
                  f"{pres_injection_upstream}")
            print(f"\tUpstream injector rho {rho_injection_upstream}")
            print("\tUpstream injector velocity "
                  f"{vel_injection_upstream[1]}")
            print("#### Simluation initialization data: ####\n")

        from y3prediction.actii_y3_cav8 import InitACTIIRamp
        if actii_init_case == "cav5":
            error_message = "Ramping init not fully implemented for cav5 config"

        bulk_init = InitACTIIRamp(
            dim=dim,
            nspecies=nspecies,
            disc_sigma=500.,
            pressure_bulk=pres_bkrnd,
            temperature_bulk=temp_bkrnd,
            velocity_bulk=vel_outflow,
            mass_frac_bulk=y,
            pressure_inlet=pres_inflow,
            temperature_inlet=temp_inflow,
            velocity_inlet=vel_inflow,
            mass_frac_inlet=y,
            pressure_outlet=pres_bkrnd,
            temperature_outlet=temp_bkrnd,
            velocity_outlet=vel_outflow,
            mass_frac_outlet=y,
            pressure_injection=pres_injection,
            temperature_injection=temp_injection,
            velocity_injection=vel_injection,
            mass_frac_injection=y_fuel,
            pressure_injection_upstream=pres_injection_upstream,
            temperature_injection_upstream=temp_injection_upstream,
            velocity_injection_upstream=vel_injection_upstream,
            mass_frac_injection_upstream=y_fuel,
            inlet_pressure_func=inlet_ramp_pressure,
            temp_wall=temp_bkrnd,
            temp_sigma_injection=temp_sigma_inj,
            vel_sigma_injection=vel_sigma_inj,
            vel_sigma=vel_sigma,
            temp_sigma=temp_sigma)

    elif init_case == "y3prediction":
        #
        # stagnation tempertuare 2076.43 K
        # stagnation pressure 2.745e5 Pa
        #
        # isentropic expansion based on the area ratios between the
        # inlet (r=54e-3m) and the throat (r=3.167e-3)
        #
        vel_inflow = np.zeros(shape=(dim,))
        vel_outflow = np.zeros(shape=(dim,))
        vel_injection = np.zeros(shape=(dim,))
        vel_injection_upstream = np.zeros(shape=(dim,))

        throat_height = 3.61909e-3
        inlet_height = 54.129e-3
        outlet_height = 34.5e-3
        inlet_area_ratio = inlet_height/throat_height
        outlet_area_ratio = outlet_height/throat_height

        inlet_mach = getMachFromAreaRatio(area_ratio=inlet_area_ratio,
                                          gamma=gamma,
                                          mach_guess=0.01)
        pres_inflow = getIsentropicPressure(mach=inlet_mach,
                                            P0=total_pres_inflow,
                                            gamma=gamma)
        temp_inflow = getIsentropicTemperature(mach=inlet_mach,
                                               T0=total_temp_inflow,
                                               gamma=gamma)

        if eos_type == 0:
            rho_inflow = pres_inflow/temp_inflow/r
            sos = math.sqrt(gamma*pres_inflow/rho_inflow)
            inlet_gamma = gamma
        else:
            rho_inflow = pyro_mech.get_density(p=pres_inflow,
                                              temperature=temp_inflow,
                                              mass_fractions=y)
            inlet_gamma = (
                pyro_mech.get_mixture_specific_heat_cp_mass(temp_inflow, y) /
                pyro_mech.get_mixture_specific_heat_cv_mass(temp_inflow, y))

            gamma_error = (gamma - inlet_gamma)
            gamma_guess = inlet_gamma
            toler = 1.e-6
            # iterate over the gamma/mach since gamma = gamma(T)
            while gamma_error > toler:

                inlet_mach = getMachFromAreaRatio(area_ratio=inlet_area_ratio,
                                                  gamma=gamma_guess,
                                                  mach_guess=0.01)
                pres_inflow = getIsentropicPressure(mach=inlet_mach,
                                                    P0=total_pres_inflow,
                                                    gamma=gamma_guess)
                temp_inflow = getIsentropicTemperature(mach=inlet_mach,
                                                       T0=total_temp_inflow,
                                                       gamma=gamma_guess)

                rho_inflow = pyro_mech.get_density(p=pres_inflow,
                                                  temperature=temp_inflow,
                                                  mass_fractions=y)
                inlet_gamma = \
                    (pyro_mech.get_mixture_specific_heat_cp_mass(temp_inflow, y) /
                     pyro_mech.get_mixture_specific_heat_cv_mass(temp_inflow, y))
                gamma_error = (gamma_guess - inlet_gamma)
                gamma_guess = inlet_gamma

            sos = math.sqrt(inlet_gamma*pres_inflow/rho_inflow)

        vel_inflow[0] = inlet_mach*sos

        if rank == 0:
            print("#### Simluation initialization data: ####")
            print(f"\tinlet Mach number {inlet_mach}")
            print(f"\tinlet gamma {inlet_gamma}")
            print(f"\tinlet temperature {temp_inflow}")
            print(f"\tinlet pressure {pres_inflow}")
            print(f"\tinlet rho {rho_inflow}")
            print(f"\tinlet velocity {vel_inflow[0]}")
            #print(f"final inlet pressure {pres_inflow_final}")

        outlet_mach = getMachFromAreaRatio(area_ratio=outlet_area_ratio,
                                           gamma=gamma,
                                           mach_guess=1.1)
        pres_outflow = getIsentropicPressure(mach=outlet_mach,
                                             P0=total_pres_inflow,
                                             gamma=gamma)
        temp_outflow = getIsentropicTemperature(mach=outlet_mach,
                                                T0=total_temp_inflow,
                                                gamma=gamma)

        if eos_type == 0:
            rho_outflow = pres_outflow/temp_outflow/r
            sos = math.sqrt(gamma*pres_outflow/rho_outflow)
            outlet_gamma = gamma
        else:
            rho_outflow = pyro_mech.get_density(p=pres_outflow,
                                                temperature=temp_outflow,
                                                mass_fractions=y)
            outlet_gamma = \
                (pyro_mech.get_mixture_specific_heat_cp_mass(temp_outflow, y) /
                 pyro_mech.get_mixture_specific_heat_cv_mass(temp_outflow, y))

            gamma_error = (gamma - outlet_gamma)
            gamma_guess = outlet_gamma
            toler = 1.e-6
            # iterate over the gamma/mach since gamma = gamma(T)
            while gamma_error > toler:

                outlet_mach = getMachFromAreaRatio(area_ratio=outlet_area_ratio,
                                                  gamma=gamma_guess,
                                                  mach_guess=1.1)
                pres_outflow = getIsentropicPressure(mach=outlet_mach,
                                                    P0=total_pres_inflow,
                                                    gamma=gamma_guess)
                temp_outflow = getIsentropicTemperature(mach=outlet_mach,
                                                       T0=total_temp_inflow,
                                                       gamma=gamma_guess)
                rho_outflow = pyro_mech.get_density(p=pres_outflow,
                                                    temperature=temp_outflow,
                                                    mass_fractions=y)
                outlet_gamma = \
                    (pyro_mech.get_mixture_specific_heat_cp_mass(temp_outflow, y) /
                     pyro_mech.get_mixture_specific_heat_cv_mass(temp_outflow, y))
                gamma_error = (gamma_guess - outlet_gamma)
                gamma_guess = outlet_gamma

        vel_outflow[0] = outlet_mach*math.sqrt(gamma*pres_outflow/rho_outflow)

        if rank == 0:
            print("\t********")
            print(f"\toutlet Mach number {outlet_mach}")
            print(f"\toutlet gamma {outlet_gamma}")
            print(f"\toutlet temperature {temp_outflow}")
            print(f"\toutlet pressure {pres_outflow}")
            print(f"\toutlet rho {rho_outflow}")
            print(f"\toutlet velocity {vel_outflow[0]}")

        gamma_injection = gamma
        if nspecies > 0:
            # injection mach number
            if eos_type == 0:
                gamma_injection = gamma
            else:
                #MJA: Todo, get the gamma from cantera to get the correct
                # inflow properties
                # needs to be iterative with the call below
                gamma_injection = 0.5*(1.24 + 1.4)

            pres_injection = getIsentropicPressure(mach=mach_inj,
                                                   P0=total_pres_inj,
                                                   gamma=gamma_injection)
            temp_injection = getIsentropicTemperature(mach=mach_inj,
                                                      T0=total_temp_inj,
                                                      gamma=gamma_injection)

            if eos_type == 0:
                rho_injection = pres_injection/temp_injection/r
                sos = math.sqrt(gamma_injection*pres_injection/rho_injection)
            else:
                rho_injection = pyro_mech.get_density(p=pres_injection,
                                                      temperature=temp_injection,
                                                      mass_fractions=y_fuel)
                gamma_guess = \
                    (pyro_mech.get_mixture_specific_heat_cp_mass(
                        temp_injection, y_fuel) /
                     pyro_mech.get_mixture_specific_heat_cv_mass(
                        temp_injection, y_fuel))

                gamma_error = np.abs(gamma_guess - gamma_injection)
                toler = 1.e-6
                # iterate over the gamma/mach since gamma = gamma(T)
                while gamma_error > toler:

                    pres_injection = getIsentropicPressure(mach=mach_inj,
                                                           P0=total_pres_inj,
                                                           gamma=gamma_guess)
                    temp_injection = getIsentropicTemperature(mach=mach_inj,
                                                              T0=total_temp_inj,
                                                              gamma=gamma_guess)
                    rho_injection = pyro_mech.get_density(p=pres_injection,
                                                          temperature=temp_injection,
                                                          mass_fractions=y_fuel)
                    gamma_injection = \
                        (pyro_mech.get_mixture_specific_heat_cp_mass(
                            temp_injection, y_fuel) /
                         pyro_mech.get_mixture_specific_heat_cv_mass(
                             temp_injection, y_fuel))
                    gamma_error = np.abs(gamma_guess - gamma_injection)
                    gamma_guess = gamma_injection

                sos = math.sqrt(gamma_injection*pres_injection/rho_injection)

            vel_injection[0] = -mach_inj*sos

            if rank == 0:
                print("\t********")
                print(f"\tinjector Mach number {mach_inj}")
                print(f"\tinjector gamma {gamma_injection}")
                print(f"\tinjector temperature {temp_injection}")
                print(f"\tinjector pressure {pres_injection}")
                print(f"\tinjector rho {rho_injection}")
                print(f"\tinjector velocity {vel_injection[0]}")

            # upstream injection
            if use_upstream_injection:
                gamma_injection_upstream = gamma_injection
                if nspecies > 0:
                    # injection mach number
                    pres_injection_upstream = \
                        getIsentropicPressure(mach=mach_inj,
                                              P0=total_pres_inj_upstream,
                                              gamma=gamma_injection_upstream)
                    temp_injection_upstream = \
                        getIsentropicTemperature(mach=mach_inj,
                                                 T0=total_temp_inj_upstream,
                                                 gamma=gamma_injection_upstream)

                    if eos_type == 0:
                        rho_injection_upstream = \
                            pres_injection_upstream/temp_injection_upstream/r
                        sos_upstream = math.sqrt(
                            gamma_injection_upstream *
                            pres_injection_upstream/rho_injection_upstream)
                    else:
                        rho_injection_upstream = \
                            pyro_mech.get_density(
                                p=pres_injection_upstream,
                                temperature=temp_injection_upstream,
                                mass_fractions=y_fuel)
                        gamma_guess = \
                            (pyro_mech.get_mixture_specific_heat_cp_mass(
                                temp_injection_upstream, y_fuel) /
                             pyro_mech.get_mixture_specific_heat_cv_mass(
                                temp_injection_upstream, y_fuel))

                        gamma_error = np.abs(gamma_guess - gamma_injection_upstream)
                        toler = 1.e-6
                        # iterate over the gamma/mach since gamma = gamma(T)
                        while gamma_error > toler:

                            pres_injection_upstream = \
                                getIsentropicPressure(mach=mach_inj,
                                                      P0=total_pres_inj_upstream,
                                                      gamma=gamma_guess)
                            temp_injection_upstream = \
                                getIsentropicTemperature(mach=mach_inj,
                                                         T0=total_temp_inj_upstream,
                                                         gamma=gamma_guess)
                            rho_injection_upstream = \
                                pyro_mech.get_density(
                                    p=pres_injection_upstream,
                                    temperature=temp_injection_upstream,
                                    mass_fractions=y_fuel)
                            gamma_injection_upstream = \
                                (pyro_mech.get_mixture_specific_heat_cp_mass(
                                    temp_injection_upstream, y_fuel) /
                                 pyro_mech.get_mixture_specific_heat_cv_mass(
                                    temp_injection_upstream, y_fuel))
                            gamma_error = np.abs(gamma_guess -
                                                   gamma_injection_upstream)
                            gamma_guess = gamma_injection_upstream

                        sos_upstream = math.sqrt(
                            gamma_injection_upstream*pres_injection_upstream /
                            rho_injection_upstream)

                    vel_injection_upstream[1] = mach_inj*sos_upstream

                    if rank == 0:
                        print("\t********")
                        print(f"\tUpstream injector Mach number {mach_inj}")
                        print("\tUpstream injector gamma "
                              f"{gamma_injection_upstream}")
                        print("\tUpstream injector temperature "
                              f"{temp_injection_upstream}")
                        print("\tUpstream injector pressure "
                              f"{pres_injection_upstream}")
                        print(f"\tUpstream injector rho {rho_injection_upstream}")
                        print("\tUpstream injector velocity "
                              f"{vel_injection_upstream[1]}")
                        print("#### Simluation initialization data: ####\n")

        else:
            if rank == 0:
                print("\t********")
                print("\tnspecies=0, injection disabled")

        # read geometry files
        geometry_bottom = None
        geometry_top = None
        if rank == 0:
            from numpy import loadtxt
            geometry_bottom = loadtxt("data/nozzleBottom.dat",
                                      comments="#", unpack=False)
            geometry_top = loadtxt("data/nozzleTop.dat",
                                   comments="#", unpack=False)
        geometry_bottom = comm.bcast(geometry_bottom, root=0)
        geometry_top = comm.bcast(geometry_top, root=0)

        inj_ymin = -0.0243245
        inj_ymax = -0.0227345

        if actii_init_case == "cav8":
            from y3prediction.actii_y3_cav8 import InitACTII
        else:
            from y3prediction.actii_y3_cav5 import InitACTII

        bulk_init = InitACTII(dim=dim,
                              geom_top=geometry_top, geom_bottom=geometry_bottom,
                              P0=total_pres_inflow, T0=total_temp_inflow,
                              temp_wall=temp_wall, temp_sigma=temp_sigma,
                              vel_sigma=vel_sigma, nspecies=nspecies,
                              mass_frac=y, gamma_guess=inlet_gamma,
                              inj_gamma_guess=gamma_injection,
                              inj_pres=total_pres_inj,
                              inj_temp=total_temp_inj,
                              inj_vel=vel_injection,
                              inj_pres_u=total_pres_inj_upstream,
                              inj_temp_u=total_temp_inj_upstream,
                              inj_vel_u=vel_injection_upstream,
                              inj_mass_frac=y_fuel,
                              inj_temp_sigma=temp_sigma_inj,
                              inj_vel_sigma=vel_sigma_inj,
                              inj_ytop=inj_ymax, inj_ybottom=inj_ymin,
                              inj_mach=mach_inj, injection=use_injection)

    viz_path = "viz_data/"
    vizname = viz_path + casename
    restart_path = "restart_data/"
    restart_pattern = (
        restart_path + "{cname}-{step:09d}-{rank:04d}.pkl"
    )

    from mirgecom.restart import read_restart_data
    restart_nspecies = 0
    if restart_from_axi:
        axi_restart_data = read_restart_data(actx, axi_filename)
        vol_to_axi_mesh = axi_restart_data["volume_to_local_mesh_data"]
        axi_vol_meshes = {
            vol: mesh for vol, (mesh, _) in vol_to_axi_mesh.items()}
        restart_order = int(axi_restart_data["order"])
        restart_nspecies = axi_restart_data["nspecies"]

    if restart_filename:  # read the grid from restart data
        restart_filename = f"{restart_filename}-{rank:04d}.pkl"
        restart_data = read_restart_data(actx, restart_filename)

        current_step = restart_data["step"]
        first_step = current_step
        current_t = restart_data["t"]
        last_viz_interval = restart_data["last_viz_interval"]
        t_start = current_t
        if use_wall:
            t_wall_start = restart_data["t_wall"]
        volume_to_local_mesh_data = restart_data["volume_to_local_mesh_data"]
        global_nelements = restart_data["global_nelements"]
        restart_order = int(restart_data["order"])

        restart_nspecies = restart_data["nspecies"]

        restart_nparts = restart_data["num_parts"]
        if restart_nparts != nparts:
            error_message = \
                "Incorrect number or ranks in target: {}".format(restart_nparts)
            raise RuntimeError(error_message)

    else:  # generate the grid from scratch

        # eventually encapsulate these inside a class for the respective inits
        if init_case == "shock1d" or init_case == "flame1d":

            def get_mesh_data():
                if generate_mesh is True:
                    if rank == 0:
                        print("Generating mesh from scratch")
                    from y3prediction.shock1d import get_mesh
                    mesh, tag_to_elements = get_mesh(
                        dim=dim, angle=0.*mesh_angle, size=mesh_size,
                        bl_ratio=bl_ratio, interface_ratio=interface_ratio,
                        transfinite=transfinite, use_wall=use_wall,
                        use_quads=use_tpe, use_gmsh=use_gmsh)()
                else:
                    if rank == 0:
                        print("Reading mesh")
                    from meshmode.mesh.io import read_gmsh
                    mesh_construction_kwargs = {
                        "force_positive_orientation":  True,
                        "skip_element_orientation_test":  True}
                    mesh, tag_to_elements = read_gmsh(
                        mesh_filename, force_ambient_dim=dim,
                        mesh_construction_kwargs=mesh_construction_kwargs,
                        return_tag_to_elements_map=True)

                volume_to_tags = {"fluid": ["fluid"]}
                if use_wall:
                    volume_to_tags["wall"] = ["wall_insert"]
                else:
                    from mirgecom.simutil import extract_volumes
                    mesh, tag_to_elements = extract_volumes(
                        mesh, tag_to_elements, volume_to_tags["fluid"],
                        "wall_interface")

                import sys
                import numpy
                numpy.set_printoptions(threshold=sys.maxsize)
                #print(f"{mesh=}")

                # apply periodicity
                if periodic_mesh is True:
                    from meshmode.mesh.processing import (
                        glue_mesh_boundaries, BoundaryPairMapping)

                    from meshmode import AffineMap
                    bdry_pair_mappings_and_tols = []
                    offset = [0., 0.02]
                    bdry_pair_mappings_and_tols.append((
                        BoundaryPairMapping(
                            "periodic_y_bottom",
                            "periodic_y_top",
                            AffineMap(offset=offset)),
                        1e-12))

                    if use_wall:
                        bdry_pair_mappings_and_tols.append((
                            BoundaryPairMapping(
                                "solid_wall_bottom",
                                "solid_wall_top",
                                AffineMap(offset=offset)),
                            1e-12))

                    mesh = glue_mesh_boundaries(mesh, bdry_pair_mappings_and_tols)

                # print(f"{mesh=}")
                from meshmode.mesh.processing import rotate_mesh_around_axis
                if mesh_angle > 0:
                    mesh = rotate_mesh_around_axis(mesh, theta=theta)

                return mesh, tag_to_elements, volume_to_tags
        # eventually encapsulate these inside a class for the respective inits
        elif init_case == "backward_step":
            def get_mesh_data():
                if generate_mesh is True:
                    if rank == 0:
                        print("Generating mesh from scratch")
                    #from y3prediction.backward_step import get_mesh
                    from y3prediction.forward_step import get_mesh
                    mesh, tag_to_elements = get_mesh(
                        dim=dim, size=mesh_size,
                        bl_ratio=bl_ratio, interface_ratio=interface_ratio,
                        transfinite=transfinite, use_wall=use_wall,
                        use_quads=use_tpe, use_gmsh=use_gmsh)()
                else:
                    if rank == 0:
                        print("Reading mesh")
                    from meshmode.mesh.io import read_gmsh
                    mesh_construction_kwargs = {
                        "force_positive_orientation":  True,
                        "skip_element_orientation_test":  True}
                    mesh, tag_to_elements = read_gmsh(
                        mesh_filename, force_ambient_dim=dim,
                        mesh_construction_kwargs=mesh_construction_kwargs,
                        return_tag_to_elements_map=True)

                volume_to_tags = {"fluid": ["fluid"]}
                if use_wall:
                    volume_to_tags["wall"] = ["wall_insert"]
                else:
                    from mirgecom.simutil import extract_volumes
                    mesh, tag_to_elements = extract_volumes(
                        mesh, tag_to_elements, volume_to_tags["fluid"],
                        "wall_interface")

                return mesh, tag_to_elements, volume_to_tags
        elif init_case == "forward_step":
            def get_mesh_data():
                if generate_mesh is True:
                    if rank == 0:
                        print("Generating mesh from scratch")
                    from y3prediction.forward_step import get_mesh
                    mesh, tag_to_elements = get_mesh(
                        dim=dim, size=mesh_size,
                        bl_ratio=bl_ratio, interface_ratio=interface_ratio,
                        transfinite=transfinite, use_wall=use_wall,
                        use_quads=use_tpe, use_gmsh=use_gmsh)()
                else:
                    if rank == 0:
                        print("Reading mesh")
                    from meshmode.mesh.io import read_gmsh
                    mesh_construction_kwargs = {
                        "force_positive_orientation":  True,
                        "skip_element_orientation_test":  True}
                    mesh, tag_to_elements = read_gmsh(
                        mesh_filename, force_ambient_dim=dim,
                        mesh_construction_kwargs=mesh_construction_kwargs,
                        return_tag_to_elements_map=True)

                volume_to_tags = {"fluid": ["fluid"]}
                if use_wall:
                    volume_to_tags["wall"] = ["wall_insert"]
                else:
                    from mirgecom.simutil import extract_volumes
                    mesh, tag_to_elements = extract_volumes(
                        mesh, tag_to_elements, volume_to_tags["fluid"],
                        "wall_interface")

                return mesh, tag_to_elements, volume_to_tags
        elif init_case == "mixing_layer" or init_case == "mixing_layer_hot":
            if rank == 0:
                print("Generating mesh from scratch")

            def get_mesh_data():
                from y3prediction.mixing_layer import get_mesh
                mesh, tag_to_elements = get_mesh(
                    dim=dim, size=mesh_size, layer_ratio=bl_ratio,
                    vorticity_thickness=vorticity_thickness,
                    transfinite=transfinite,
                    use_quads=use_tpe)()
                volume_to_tags = {"fluid": ["fluid"]}
                return mesh, tag_to_elements, volume_to_tags

        elif init_case == "wedge":
            if rank == 0:
                print("Generating mesh from scratch")

            def get_mesh_data():
                from y3prediction.wedge import get_mesh
                mesh, tag_to_elements = get_mesh(
                    dim=dim, size=mesh_size, bl_ratio=bl_ratio,
                    transfinite=transfinite, use_wall=use_wall,
                    use_quads=use_tpe, use_gmsh=use_gmsh)()

                volume_to_tags = {"fluid": ["fluid"]}
                if use_wall:
                    volume_to_tags["wall"] = ["wall_insert"]
                else:
                    from mirgecom.simutil import extract_volumes
                    mesh, tag_to_elements = extract_volumes(
                        mesh, tag_to_elements, volume_to_tags["fluid"],
                        "wall_interface")

                return mesh, tag_to_elements, volume_to_tags
        elif init_case == "species_diffusion":
            if rank == 0:
                print("Generating mesh from scratch")

            def get_mesh_data():
                from y3prediction.species_diffusion import get_mesh
                mesh, tag_to_elements = get_mesh(
                    dim=dim, size=mesh_size,
                    transfinite=transfinite,
                    use_quads=use_tpe)()

                volume_to_tags = {"fluid": ["fluid"]}
                return mesh, tag_to_elements, volume_to_tags
        else:
            if rank == 0:
                print(f"Reading mesh from {mesh_filename}")

            def get_mesh_data():
                from meshmode.mesh.io import read_gmsh
                mesh_construction_kwargs = {
                    "force_positive_orientation":  True,
                    "skip_element_orientation_test":  True}
                mesh, tag_to_elements = read_gmsh(
                    mesh_filename, force_ambient_dim=dim,
                    mesh_construction_kwargs=mesh_construction_kwargs,
                    return_tag_to_elements_map=True)
                volume_to_tags = {
                    "fluid": ["fluid"]}
                if use_wall:
                    volume_to_tags["wall"] = ["wall_insert", "wall_surround"]
                else:
                    from mirgecom.simutil import extract_volumes
                    mesh, tag_to_elements = extract_volumes(
                        mesh, tag_to_elements, volume_to_tags["fluid"],
                        "wall_interface")
                return mesh, tag_to_elements, volume_to_tags

        # use a pre-partitioned mesh
        if os.path.isdir(mesh_filename):
            pkl_filename = (mesh_filename + "/" + mesh_partition_prefix
                            + f"_mesh_np{nparts}_rank{rank}.pkl")
            if rank == 0:
                print("Reading mesh from pkl files in directory"
                      f" {mesh_filename}.")
            if not os.path.exists(pkl_filename):
                raise RuntimeError(f"Mesh pkl file ({pkl_filename})"
                                   " not found.")
            with open(pkl_filename, "rb") as pkl_file:
                global_nelements, volume_to_local_mesh_data = \
                    pickle.load(pkl_file)

        else:
            def my_partitioner(mesh, tag_to_elements, num_ranks):
                from mirgecom.simutil import geometric_mesh_partitioner
                return geometric_mesh_partitioner(
                    mesh, num_ranks, auto_balance=True, imbalance_tolerance=part_tol,
                    debug=False)

            part_func = my_partitioner if use_1d_part else None
            volume_to_local_mesh_data, global_nelements = distribute_mesh(
                comm, get_mesh_data, partition_generator_func=part_func)

    fluid_nelements = volume_to_local_mesh_data["fluid"][0].nelements
    wall_nelements = 0
    if use_wall:
        wall_nelements = volume_to_local_mesh_data["wall"][0].nelements
    local_nelements = fluid_nelements + wall_nelements
    vol_meshes = {vol: mesh for vol, (mesh, _) in volume_to_local_mesh_data.items()}

    # Early grep-ready nelement report
    for rnk in range(nparts):
        if rnk == rank:
            print(f"Rank({rank}) mesh partition")
            print("---------------------------")
            if fluid_nelements > 0:
                print(f"Number of fluid elements: {fluid_nelements}")
            if wall_nelements > 0:
                print(f"Number of wall elements: {wall_nelements}")
            print(f"Number of elements: {local_nelements}")
            print("---------------------------")
        comm.Barrier()

    # target data, used for sponge and prescribed boundary condtitions
    if target_filename:  # read the grid from restart data
        target_filename = f"{target_filename}-{rank:04d}.pkl"

        from mirgecom.restart import read_restart_data
        target_data = read_restart_data(actx, target_filename)
        global_nelements = target_data["global_nelements"]
        target_order = int(target_data["order"])

        target_nparts = target_data["num_parts"]
        if target_nparts != nparts:
            error_message = \
                "Incorrect number or ranks in target: {}".format(target_nparts)
            raise RuntimeError(error_message)

        target_nspecies = target_data["nspecies"]
        """
        if target_nspecies != nspecies:
            error_message = \
                "Incorrect number of species in target: {}".format(target_nspecies)
            raise RuntimeError(error_message)
        """

        target_nelements = target_data["global_nelements"]
        if target_nelements != global_nelements:
            error_message = \
                "Incorrect number of elements in target: {}".format(target_nelements)
            raise RuntimeError(error_message)
    else:
        logger.warning("No target file specied, using restart as target")

    disc_msg = f"Making {dim}D order {order} discretization"
    if quadrature_order < 0:
        # TPE does 2*p+1 on the inside
        if use_tpe:
            disc_msg = disc_msg + "Adjusting quadrature order for TPE"
            quadrature_order = order
        else:
            quadrature_order = 2*order + 1

    if use_overintegration:
        disc_msg = disc_msg + f" with quadrature order {quadrature_order}"
    disc_msg = disc_msg + "."
    if rank == 0:
        logger.info(disc_msg)

    dcoll = create_discretization_collection(
        actx, volume_meshes=vol_meshes, order=order,
        quadrature_order=quadrature_order, tensor_product_elements=use_tpe)

    from grudge.dof_desc import DISCR_TAG_BASE, DISCR_TAG_QUAD
    if use_overintegration:
        quadrature_tag = DISCR_TAG_QUAD
    else:
        quadrature_tag = DISCR_TAG_BASE

    if rank == 0:
        logger.info("Done making discretization")

    dd_vol_fluid = DOFDesc(VolumeDomainTag("fluid"), DISCR_TAG_BASE)
    fluid_nodes = force_evaluation(actx, actx.thaw(dcoll.nodes(dd_vol_fluid)))

    def check_boundary(boundary, name):

        #print(f"check_boundary {boundary=} {name=}")
        try:
            force_evaluation(actx, actx.thaw(dcoll.nodes(boundary)))
        except ValueError:
            if rank == 0:
                print(f"Could not find boundary named {name} in fluid domain,",
                       "boundary type will be unused")
            return False

        if rank == 0:
            print(f"Found boundary named {name} in fluid domain")
        return True

    # setup element boundary assignments
    bndry_elements = {}
    for bnd_name in bndry_config:
        # skip disabled boundaries
        if bndry_config[bnd_name] != "none":
            # check to see if any elements are assigned to this named boundary,
            # if not, disabled it
            bndry_elements[bnd_name] = dd_vol_fluid.trace(bnd_name)
            bnd_exists = check_boundary(bndry_elements[bnd_name], bnd_name)
            if not bnd_exists:
                bndry_config[bnd_name] = "none"

    if rank == 0:
        print("### Boundary Condition Summary ###")
        print("The following boundary conditions are enabled:")
        for bnd_name in bndry_config:
            if bndry_config[bnd_name] != "none":
                print(f"\t{bnd_name} = {bndry_config[bnd_name]}")

        print("The following boundary conditions are unused:")
        for bnd_name in bndry_config:
            if bndry_config[bnd_name] == "none":
                print(f"\t{bnd_name}")

        print("### Boundary Condition Summary ###")

    bndry_mapping = {
        "isothermal_noslip": IsothermalWallBoundary(temp_wall),
        "adiabatic_noslip": AdiabaticNoslipWallBoundary(),
        "adiabatic_slip": AdiabaticSlipBoundary(),
        "isothermal_slip": IsothermalSlipWallBoundary(),
        "pressure_outflow": PressureOutflowBoundary(outflow_pressure)
    }

    wall_farfield = DirichletDiffusionBoundary(temp_wall)

    def assign_fluid_boundaries(all_boundaries, bndry_mapping):

        for bnd_name in bndry_config:
            bndry_type = bndry_config[bnd_name]
            if bndry_type != "none":
                all_boundaries[bndry_elements[bnd_name].domain_tag] \
                    = bndry_mapping[bndry_type]
        return all_boundaries

    dd_vol_wall = None
    if use_wall:
        dd_vol_wall = DOFDesc(VolumeDomainTag("wall"), DISCR_TAG_BASE)
        wall_nodes = force_evaluation(actx, actx.thaw(dcoll.nodes(dd_vol_wall)))

        wall_vol_discr = dcoll.discr_from_dd(dd_vol_wall)
        wall_tag_to_elements = volume_to_local_mesh_data["wall"][1]

        try:
            wall_insert_mask = mask_from_elements(
                wall_vol_discr, actx, wall_tag_to_elements["wall_insert"])
        except KeyError:
            wall_insert_mask = 0
            if rank == 0:
                print("No elements matching wall_insert")
                #wall_insert_mask = actx.np.zeros_like(wall_tag_to_elements)

        try:
            wall_surround_mask = mask_from_elements(
                wall_vol_discr, actx, wall_tag_to_elements["wall_surround"])
        except KeyError:
            wall_surround_mask = 0
            if rank == 0:
                print("No elements matching wall_surround")
                #wall_surround_mask = actx.np.zeros_like(wall_tag_to_elements)

        wall_ffld_bnd = dd_vol_wall.trace("wall_farfield")

    from grudge.dt_utils import characteristic_lengthscales
    char_length_fluid = force_evaluation(actx,
        characteristic_lengthscales(actx, dcoll, dd=dd_vol_fluid))

    # put the lengths on the nodes vs elements
    xpos_fluid = fluid_nodes[0]
    char_length_fluid = char_length_fluid + actx.np.zeros_like(xpos_fluid)

    smoothness_diffusivity = \
        smooth_char_length_alpha*char_length_fluid**2/current_dt

    if use_wall:
        xpos_wall = wall_nodes[0]
        char_length_wall = force_evaluation(actx,
            characteristic_lengthscales(actx, dcoll, dd=dd_vol_wall))
        xpos_wall = wall_nodes[0]
        char_length_wall = char_length_wall + actx.np.zeros_like(xpos_wall)
        """
        smoothness_diffusivity_wall = \
            smooth_char_length_alpha*char_length_wall**2/current_dt
        """

    def compute_smoothed_char_length(href_fluid, comm_ind):
        # regular boundaries

        smooth_neumann = NeumannDiffusionBoundary(0)
        fluid_smoothness_boundaries = {}
        for bnd_name in bndry_config:
            if bndry_config[bnd_name] != "none":
                fluid_smoothness_boundaries[bndry_elements[bnd_name]] =\
                    smooth_neumann

        """
        fluid_smoothness_boundaries = assign_fluid_boundaries(
            outflow=smooth_neumann,
            inflow=smooth_neumann,
            injection=smooth_neumann,
            flow=smooth_neumann,
            wall=smooth_neumann,
            interface=smooth_neumann)
        """

        if use_wall:
            fluid_smoothness_boundaries.update({
                 dd_bdry.domain_tag: NeumannDiffusionBoundary(0)
                 for dd_bdry in filter_part_boundaries(
                     dcoll, volume_dd=dd_vol_fluid, neighbor_volume_dd=dd_vol_wall)})

        smooth_href_fluid_rhs = diffusion_operator(
            dcoll, smoothness_diffusivity, fluid_smoothness_boundaries,
            href_fluid,
            quadrature_tag=quadrature_tag, dd=dd_vol_fluid,
            comm_tag=(_SmoothCharDiffFluidCommTag, comm_ind))*current_dt

        return smooth_href_fluid_rhs

    compute_smoothed_char_length_compiled = \
        actx.compile(compute_smoothed_char_length)

    """
    def compute_smoothed_char_length_wall(href_wall, comm_ind):
        smooth_neumann = NeumannDiffusionBoundary(0)
        wall_smoothness_boundaries = {
            wall_ffld_bnd.domain_tag: smooth_neumann,
        }

        wall_smoothness_boundaries.update({
             dd_bdry.domain_tag: NeumannDiffusionBoundary(0)
             for dd_bdry in filter_part_boundaries(
                 dcoll, volume_dd=dd_vol_wall, neighbor_volume_dd=dd_vol_fluid)})

        smooth_href_wall_rhs = diffusion_operator(
                dcoll, smoothness_diffusivity_wall, wall_smoothness_boundaries,
                href_wall,
                quadrature_tag=quadrature_tag, dd=dd_vol_wall,
                comm_tag=(_SmoothCharDiffWallCommTag, comm_ind))*current_dt

        return smooth_href_wall_rhs

    if use_wall:
        compute_smoothed_char_length_wall_compiled = \
            actx.compile(compute_smoothed_char_length_wall)
    """

    smoothed_char_length_fluid = char_length_fluid

    if use_smoothed_char_length:
        for i in range(smooth_char_length):
            smoothed_char_length_fluid_rhs = \
                compute_smoothed_char_length_compiled(smoothed_char_length_fluid, i)
            smoothed_char_length_fluid = smoothed_char_length_fluid + \
                                         smoothed_char_length_fluid_rhs

        """
        if use_wall:
            smoothed_char_length_wall = char_length_wall
            for i in range(smooth_char_length):
                smoothed_char_length_wall_rhs = \
                    compute_smoothed_char_length_wall_compiled(
                        smoothed_char_length_wall, i)
                smoothed_char_length_wall = smoothed_char_length_wall + \
                                            smoothed_char_length_wall_rhs
        """

        smoothed_char_length_fluid = force_evaluation(actx,
                                                      smoothed_char_length_fluid)

        """
        if use_wall:
            smoothed_char_length_wall = force_evaluation(actx,
                                                         smoothed_char_length_wall)
        """

    if rank == 0:
        logger.info("Before restart/init")

    #########################
    # Convenience Functions #
    #########################
    def drop_order(dcoll, field, theta, dd=dd_vol_fluid,
                   positivity_preserving=False):
        # Compute cell averages of the state
        def cancel_polynomials(grp):
            return actx.from_numpy(
                np.asarray([1 if sum(mode_id) == 0
                            else 0 for mode_id in grp.mode_ids()]))

        dd_nodal = dd
        dd_modal = dd_nodal.with_discr_tag(DISCR_TAG_MODAL)

        modal_map = dcoll.connection_from_dds(dd_nodal, dd_modal)
        nodal_map = dcoll.connection_from_dds(dd_modal, dd_nodal)

        modal_discr = dcoll.discr_from_dd(dd_modal)
        modal_field = modal_map(field)

        # cancel the ``high-order"" polynomials p > 0 and keep the average
        filtered_modal_field = DOFArray(
            actx,
            tuple(actx.einsum("ej,j->ej",
                              vec_i,
                              cancel_polynomials(grp),
                              arg_names=("vec", "filter"),
                              tagged=(FirstAxisIsElementsTag(),))
                  for grp, vec_i in zip(modal_discr.groups, modal_field))
        )

        # convert back to nodal to have the average at all points
        cell_avgs = nodal_map(filtered_modal_field)

        if positivity_preserving:
            cell_avgs = actx.np.where(actx.np.greater(cell_avgs, 1e-5),
                                                      cell_avgs, 1e-5)

        return theta*(field - cell_avgs) + cell_avgs

    def _drop_order_cv(cv, flipped_smoothness, theta_factor, dd=None):

        smoothness = 1.0 - theta_factor*flipped_smoothness

        density_lim = drop_order(dcoll, cv.mass, smoothness)
        momentum_lim = make_obj_array([
            drop_order(dcoll, cv.momentum[0], smoothness),
            drop_order(dcoll, cv.momentum[1], smoothness)])
        energy_lim = drop_order(dcoll, cv.energy, smoothness)

        # make a new CV with the limited variables
        return make_conserved(dim=dim, mass=density_lim, energy=energy_lim,
                              momentum=momentum_lim, species_mass=cv.species_mass)

    drop_order_cv = actx.compile(_drop_order_cv)

    def element_minimum(dcoll, field, dd=dd_vol_fluid,
                        positivity_preserving=False):

        # convert back to nodal to have the average at all points
        cell_min = op.elementwise_min(dcoll, dd, field)

        return cell_min

    def element_maximum(dcoll, field, dd=dd_vol_fluid,
                        positivity_preserving=False):

        # convert back to nodal to have the average at all points
        cell_max = op.elementwise_max(dcoll, dd, field)

        return cell_max

    def _neighbor_maximum(field):

        from grudge.trace_pair import interior_trace_pairs
        itp = interior_trace_pairs(dcoll, field, volume_dd=dd_vol_fluid,
                                   comm_tag=_FluidAvgCVTag)

        dd_allfaces = dd_vol_fluid.trace(FACE_RESTR_ALL)
        is_int_face = dcoll.zeros(actx, dd=dd_allfaces, dtype=int)

        for tpair in itp:
            is_int_face = is_int_face + op.project(
                dcoll, tpair.dd, dd_allfaces, actx.np.zeros_like(tpair.ext) + 1)

        face_data = actx.np.where(is_int_face, 0., -np.inf)

        for tpair in itp:
            face_data = face_data + op.project(
                dcoll, tpair.dd, dd_allfaces, tpair.ext)

            # Make sure MPI communication happens, ugh
            face_data = face_data + (
                0*op.project(dcoll, tpair.dd, dd_allfaces, tpair.int))

        def function(face_data):
            # Reshape from (nelements*nfaces, 1) to (nfaces, nelements, 1)
            # to get per-element data
            node_data_per_group = []
            for igrp, group in enumerate(
                    dcoll.discr_from_dd(dd_vol_fluid).mesh.groups):
                nelements = group.nelements
                nfaces = group.nfaces
                el_face_data = face_data[igrp].reshape(nfaces, nelements,
                                                       face_data[igrp].shape[1])
                if actx.supports_nonscalar_broadcasting:
                    el_data = actx.np.max(el_face_data, axis=0)[:, 0:1]
                    node_data = actx.np.broadcast_to(
                        el_data, dcoll.zeros(actx, dd=dd_vol_fluid)[igrp].shape)
                else:
                    el_data_np = np.max(actx.to_numpy(el_face_data), axis=0)[:, 0:1]
                    node_data_np = np.ascontiguousarray(np.broadcast_to(el_data_np,
                        dcoll.zeros(actx, dd=dd_vol_fluid)[igrp].shape))
                    node_data = actx.from_numpy(node_data_np)

                node_data_per_group.append(node_data)
            return DOFArray(actx, node_data_per_group)

        from arraycontext import rec_map_array_container
        el_data = rec_map_array_container(function, face_data, leaf_class=DOFArray)

        return el_data

    def _neighbor_minimum(field):

        from grudge.trace_pair import interior_trace_pairs
        itp = interior_trace_pairs(dcoll, field, volume_dd=dd_vol_fluid,
                                          comm_tag=_FluidAvgCVTag)

        dd_allfaces = dd_vol_fluid.trace(FACE_RESTR_ALL)
        is_int_face = dcoll.zeros(actx, dd=dd_allfaces, dtype=int)

        for tpair in itp:
            is_int_face = is_int_face + op.project(
                dcoll, tpair.dd, dd_allfaces, actx.np.zeros_like(tpair.ext) + 1)

        face_data = actx.np.where(is_int_face, 0., np.inf)

        for tpair in itp:
            face_data = face_data + op.project(
                dcoll, tpair.dd, dd_allfaces, tpair.ext)

            # Make sure MPI communication happens, ugh
            face_data = face_data + (
                0*op.project(dcoll, tpair.dd, dd_allfaces, tpair.int))

        def function(face_data):
            # Reshape from (nelements*nfaces, 1) to (nfaces, nelements, 1)
            # to get per-element data
            node_data_per_group = []
            for igrp, group in enumerate(
                    dcoll.discr_from_dd(dd_vol_fluid).mesh.groups):
                nelements = group.nelements
                nfaces = group.nfaces
                el_face_data = face_data[igrp].reshape(nfaces, nelements,
                                                       face_data[igrp].shape[1])
                if actx.supports_nonscalar_broadcasting:
                    el_data = actx.np.min(el_face_data, axis=0)[:, 0:1]
                    node_data = actx.np.broadcast_to(
                        el_data, dcoll.zeros(actx, dd=dd_vol_fluid)[igrp].shape)
                else:
                    el_data_np = np.min(actx.to_numpy(el_face_data), axis=0)[:, 0:1]
                    node_data_np = np.ascontiguousarray(np.broadcast_to(el_data_np,
                        dcoll.zeros(actx, dd=dd_vol_fluid)[igrp].shape))
                    node_data = actx.from_numpy(node_data_np)

                node_data_per_group.append(node_data)
            return DOFArray(actx, node_data_per_group)

        from arraycontext import rec_map_array_container
        el_data = rec_map_array_container(function, face_data, leaf_class=DOFArray)

        return el_data

    def _neighbor_maximum_cv(cv):

        from grudge.trace_pair import interior_trace_pairs
        itp = interior_trace_pairs(dcoll, cv, volume_dd=dd_vol_fluid,
                                   comm_tag=_FluidAvgCVTag)

        dd_allfaces = dd_vol_fluid.trace(FACE_RESTR_ALL)
        is_int_face = dcoll.zeros(actx, dd=dd_allfaces, dtype=int)

        for tpair in itp:
            is_int_face = is_int_face + op.project(
                dcoll, tpair.dd, dd_allfaces, actx.np.zeros_like(tpair.ext) + 1)

        face_data = actx.np.where(is_int_face, 0., -np.inf)

        for tpair in itp:
            face_data = face_data + op.project(
                dcoll, tpair.dd, dd_allfaces, tpair.ext)

            # Make sure MPI communication happens, ugh
            face_data = face_data + (
                0*op.project(dcoll, tpair.dd, dd_allfaces, tpair.int))

        def function(face_data):
            # Reshape from (nelements*nfaces, 1) to (nfaces, nelements, 1)
            # to get per-element data
            node_data_per_group = []
            for igrp, group in enumerate(
                    dcoll.discr_from_dd(dd_vol_fluid).mesh.groups):
                nelements = group.nelements
                nfaces = group.nfaces
                el_face_data = face_data[igrp].reshape(nfaces, nelements,
                                                       face_data[igrp].shape[1])
                if actx.supports_nonscalar_broadcasting:
                    el_data = actx.np.max(el_face_data, axis=0)[:, 0:1]
                    node_data = actx.np.broadcast_to(
                        el_data, dcoll.zeros(actx, dd=dd_vol_fluid)[igrp].shape)
                else:
                    el_data_np = np.max(actx.to_numpy(el_face_data), axis=0)[:, 0:1]
                    node_data_np = np.ascontiguousarray(np.broadcast_to(el_data_np,
                        dcoll.zeros(actx, dd=dd_vol_fluid)[igrp].shape))
                    node_data = actx.from_numpy(node_data_np)

                node_data_per_group.append(node_data)
            return DOFArray(actx, node_data_per_group)

        from arraycontext import rec_map_array_container
        el_data = rec_map_array_container(function, face_data, leaf_class=DOFArray)

        return el_data

    def _neighbor_minimum_cv(cv):

        from grudge.trace_pair import interior_trace_pairs
        itp = interior_trace_pairs(dcoll, cv, volume_dd=dd_vol_fluid,
                                          comm_tag=_FluidAvgCVTag)

        dd_allfaces = dd_vol_fluid.trace(FACE_RESTR_ALL)
        is_int_face = dcoll.zeros(actx, dd=dd_allfaces, dtype=int)

        for tpair in itp:
            is_int_face = is_int_face + op.project(
                dcoll, tpair.dd, dd_allfaces, actx.np.zeros_like(tpair.ext) + 1)

        face_data = actx.np.where(is_int_face, 0., np.inf)

        for tpair in itp:
            face_data = face_data + op.project(
                dcoll, tpair.dd, dd_allfaces, tpair.ext)

            # Make sure MPI communication happens, ugh
            face_data = face_data + (
                0*op.project(dcoll, tpair.dd, dd_allfaces, tpair.int))

        def function(face_data):
            # Reshape from (nelements*nfaces, 1) to (nfaces, nelements, 1)
            # to get per-element data
            node_data_per_group = []
            for igrp, group in enumerate(
                    dcoll.discr_from_dd(dd_vol_fluid).mesh.groups):
                nelements = group.nelements
                nfaces = group.nfaces
                el_face_data = face_data[igrp].reshape(nfaces, nelements,
                                                       face_data[igrp].shape[1])
                if actx.supports_nonscalar_broadcasting:
                    el_data = actx.np.min(el_face_data, axis=0)[:, 0:1]
                    node_data = actx.np.broadcast_to(
                        el_data, dcoll.zeros(actx, dd=dd_vol_fluid)[igrp].shape)
                else:
                    el_data_np = np.min(actx.to_numpy(el_face_data), axis=0)[:, 0:1]
                    node_data_np = np.ascontiguousarray(np.broadcast_to(el_data_np,
                        dcoll.zeros(actx, dd=dd_vol_fluid)[igrp].shape))
                    node_data = actx.from_numpy(node_data_np)

                node_data_per_group.append(node_data)
            return DOFArray(actx, node_data_per_group)

        from arraycontext import rec_map_array_container
        el_data = rec_map_array_container(function, face_data, leaf_class=DOFArray)

        return el_data

    if soln_filter_cutoff < 0:
        soln_filter_cutoff = int(soln_filter_frac * order)
    if rhs_filter_cutoff < 0:
        rhs_filter_cutoff = int(rhs_filter_frac * order)

    if soln_filter_cutoff >= order and soln_nfilter > 0:
        raise ValueError("Invalid setting for solution filter (cutoff >= order).")
    if rhs_filter_cutoff >= order and use_rhs_filter:
        raise ValueError("Invalid setting for RHS filter (cutoff >= order).")

    from mirgecom.filter import (
        exponential_mode_response_function as xmrfunc,
        filter_modally
    )
    soln_frfunc = partial(xmrfunc, alpha=soln_filter_alpha,
                          filter_order=soln_filter_order)
    rhs_frfunc = partial(xmrfunc, alpha=rhs_filter_alpha,
                         filter_order=rhs_filter_order)

    def filter_cv(cv, filter_dd=dd_vol_fluid):
        return filter_modally(dcoll, soln_filter_cutoff, soln_frfunc, cv,
                              dd=filter_dd)

    def filter_fluid_rhs(rhs):
        return filter_modally(dcoll, rhs_filter_cutoff, rhs_frfunc, rhs,
                              dd=dd_vol_fluid)

    def filter_wall_rhs(rhs):
        return filter_modally(dcoll, rhs_filter_cutoff, rhs_frfunc, rhs,
                              dd=dd_vol_wall)

    filter_cv_compiled = actx.compile(filter_cv)
    filter_rhs_fluid_compiled = actx.compile(filter_fluid_rhs)
    filter_rhs_wall_compiled = actx.compile(filter_wall_rhs)

    if soln_nfilter >= 0 and rank == 0:
        logger.info("Solution filtering settings:")
        logger.info(f" - filter every {soln_nfilter} steps")
        logger.info(f" - filter alpha  = {soln_filter_alpha}")
        logger.info(f" - filter cutoff = {soln_filter_cutoff}")
        logger.info(f" - filter order  = {soln_filter_order}")

    if use_rhs_filter and rank == 0:
        logger.info("RHS filtering settings:")
        logger.info(f" - filter alpha  = {rhs_filter_alpha}")
        logger.info(f" - filter cutoff = {rhs_filter_cutoff}")
        logger.info(f" - filter order  = {rhs_filter_order}")

    if use_species_limiter == 1:
        logger.info("Limiting species mass fractions:")
    elif use_species_limiter == 2:
        logger.info("Positivity-preserving limiter enabled:")

    def my_limiter_func(cv, temperature_seed, entropy_min, gas_model, dd):
        limiter_func = None
        if use_species_limiter == 1:
            limiter_func = limit_fluid_state(
                dcoll, cv, temperature_seed, gas_model, dd)
        elif use_species_limiter == 2:
            limiter_func = limit_fluid_state_lv(
                dcoll, cv, temperature_seed, entropy_min, gas_model,
                dd)
        return limiter_func

    limiter_func = None
    if use_species_limiter > 0:
        limiter_func = my_limiter_func

    ########################################
    # Helper functions for building states #
    ########################################

    def _create_fluid_state(cv, temperature_seed, smoothness_mu,
                            smoothness_beta, smoothness_kappa, smoothness_d,
                            entropy_min):
        return make_fluid_state(cv=cv, gas_model=gas_model,
                                temperature_seed=temperature_seed,
                                smoothness_mu=smoothness_mu,
                                smoothness_beta=smoothness_beta,
                                smoothness_kappa=smoothness_kappa,
                                smoothness_d=smoothness_d,
                                entropy_min=entropy_min,
                                limiter_func=limiter_func,
                                limiter_dd=dd_vol_fluid)

    create_fluid_state = actx.compile(_create_fluid_state)

    def update_dv(cv, temperature, smoothness_mu, smoothness_beta,
                  smoothness_kappa, smoothness_d):
        if eos_type == 0:
            return GasDependentVars(
                temperature=temperature,
                pressure=eos.pressure(cv, temperature),
                speed_of_sound=eos.sound_speed(cv, temperature),
                smoothness_mu=smoothness_mu,
                smoothness_beta=smoothness_beta,
                smoothness_kappa=smoothness_kappa,
                smoothness_d=smoothness_d)
        else:
            return MixtureDependentVars(
                temperature=temperature,
                pressure=eos.pressure(cv, temperature),
                speed_of_sound=eos.sound_speed(cv, temperature),
                species_enthalpies=eos.species_enthalpies(cv, temperature),
                smoothness_mu=smoothness_mu,
                smoothness_beta=smoothness_beta,
                smoothness_kappa=smoothness_kappa,
                smoothness_d=smoothness_d)

    def update_tv(cv, dv):
        return gas_model.transport.transport_vars(cv, dv, eos)

    def update_fluid_state(cv, dv, tv):
        from mirgecom.gas_model import ViscousFluidState
        return ViscousFluidState(cv, dv, tv)

    def get_temperature_update(cv, temperature):
        y = cv.species_mass_fractions
        e = gas_model.eos.internal_energy(cv)/cv.mass
        return actx.np.abs(
            pyro_mech.get_temperature_update_energy(e, temperature, y))

    get_temperature_update_compiled = actx.compile(get_temperature_update)

    #
    # Setup the wall model
    #
    if use_wall:
        def experimental_kappa(temperature):
            return (
                1.766e-10 * temperature**3
                - 4.828e-7 * temperature**2
                + 6.252e-4 * temperature
                + 6.707e-3)

        def puma_kappa(mass_loss_frac):
            return (
                0.0988 * mass_loss_frac**2
                - 0.2751 * mass_loss_frac
                + 0.201)

        def puma_effective_surface_area(mass_loss_frac):
            # Original fit function: -1.1012e5*x**2 - 0.0646e5*x + 1.1794e5
            # Rescale by x==0 value and rearrange
            return 1.1794e5 * (
                1
                - 0.0547736137 * mass_loss_frac
                - 0.9336950992 * mass_loss_frac**2)

        def _get_wall_kappa_fiber(mass, temperature):
            mass_loss_frac = (
                (wall_insert_rho - mass)/wall_insert_rho
                * wall_insert_mask)
            scaled_insert_kappa = (
                experimental_kappa(temperature)
                * puma_kappa(mass_loss_frac)
                / puma_kappa(0))
            return (
                scaled_insert_kappa * wall_insert_mask
                + wall_surround_kappa * wall_surround_mask)

        def _get_wall_kappa_inert(mass, temperature):
            return (
                wall_insert_kappa * wall_insert_mask
                + wall_surround_kappa * wall_surround_mask)

        def _get_wall_effective_surface_area_fiber(mass):
            mass_loss_frac = (
                (wall_insert_rho - mass)/wall_insert_rho
                * wall_insert_mask)
            return (
                puma_effective_surface_area(mass_loss_frac) * wall_insert_mask)

        def _mass_loss_rate_fiber(mass, ox_mass, temperature, eff_surf_area):
            actx = mass.array_context
            alpha = (
                (0.00143+0.01*actx.np.exp(-1450.0/temperature))
                / (1.0+0.0002*actx.np.exp(13000.0/temperature)))
            k = alpha*actx.np.sqrt(
                (univ_gas_const*temperature)/(2.0*np.pi*mw_o2))
            return (mw_co/mw_o2 + mw_o/mw_o2 - 1)*ox_mass*k*eff_surf_area

        # inert
        wall_model = WallModel(
            heat_capacity=(
                wall_insert_cp * wall_insert_mask
                + wall_surround_cp * wall_surround_mask),
            thermal_conductivity_func=_get_wall_kappa_inert)

        # non-porous
        if wall_material == 1:
            wall_model = WallModel(
                heat_capacity=(
                    wall_insert_cp * wall_insert_mask
                    + wall_surround_cp * wall_surround_mask),
                thermal_conductivity_func=_get_wall_kappa_fiber,
                effective_surface_area_func=_get_wall_effective_surface_area_fiber,
                mass_loss_func=_mass_loss_rate_fiber,
                oxygen_diffusivity=wall_insert_ox_diff * wall_insert_mask)
        # porous
        elif wall_material == 2:
            wall_model = WallModel(
                heat_capacity=(
                    wall_insert_cp * wall_insert_mask
                    + wall_surround_cp * wall_surround_mask),
                thermal_conductivity_func=_get_wall_kappa_fiber,
                effective_surface_area_func=_get_wall_effective_surface_area_fiber,
                mass_loss_func=_mass_loss_rate_fiber,
                oxygen_diffusivity=wall_insert_ox_diff * wall_insert_mask)

        def _create_wall_dependent_vars(wv):
            return wall_model.dependent_vars(wv)

        create_wall_dependent_vars_compiled = actx.compile(
            _create_wall_dependent_vars)

    if rank == 0:
        logger.info("Smoothness functions processing")

    # smoothness used with av = 1
    def compute_smoothness(cv, dv, grad_cv):

        div_v = np.trace(velocity_gradient(cv, grad_cv))

        gamma = gas_model.eos.gamma(cv=cv, temperature=dv.temperature)
        r = gas_model.eos.gas_const(cv)
        c_star = actx.np.sqrt(gamma*r*(2/(gamma+1)*static_temp))
        href = smoothed_char_length_fluid
        indicator = -gamma_sc*href*div_v/c_star

        smoothness = actx.np.log(
            1 + actx.np.exp(theta_sc*(indicator - beta_sc)))/theta_sc
        return smoothness*gamma_sc*href

    def lmax(s):
        b = 1000
        return (s/np.pi*actx.np.arctan(b*s) +
                0.5*s - 1/np.pi*actx.np.arctan(b) + 0.5)

    def lmin(s):
        return s - lmax(s)

    # smoothness used for beta with av = 2
    def compute_smoothness_mbk(cv, dv, grad_cv, grad_t):

        from mirgecom.fluid import velocity_gradient
        vel_grad = velocity_gradient(cv, grad_cv)

        """
        # find the average gradient in each cell
        element_vols = abs(op.elementwise_integral(
            dcoll, dd_vol_fluid, actx.np.zeros_like(cv.mass) + 1.0))
        vel_grad_avg = element_average(dcoll, dd_vol_fluid, vel_grad,
                                   volumes=element_vols)
        ones = 1. + actx.np.zeros_like(cv.mass)
        vel_grad = ones*vel_grad_avg
        """

        div_v = np.trace(vel_grad)
        # use a constant, the smallest (strongest) value in each
        div_v = op.elementwise_min(dcoll, dd_vol_fluid, div_v)

        gamma = gas_model.eos.gamma(cv=cv, temperature=dv.temperature)
        # somehow this can be negative ... which is bad
        r = actx.np.abs(gas_model.eos.gas_const(cv))
        c_star = actx.np.sqrt(gamma*r*(2/(gamma+1)*static_temp))
        #c_star = 460
        href = smoothed_char_length_fluid
        indicator = -href*div_v/c_star

        # limit the indicator range
        # multiply by href, since we won't have access to it inside transport
        indicator_max = 2/actx.np.sqrt(gamma - 1)
        #indicator_max = 3.16
        smoothness_beta = (lmin(lmax(indicator - av2_beta_s0) - indicator_max)
                           + indicator_max)*href

        grad_t_mag = actx.np.sqrt(np.dot(grad_t, grad_t))
        grad_t_mag = op.elementwise_max(dcoll, dd_vol_fluid, grad_t_mag)
        indicator = href*grad_t_mag/static_temp

        # limit the indicator range
        # multiply by href, since we won't have access to it inside transport
        #indicator_min = 1.0
        #indicator_min = 0.01
        #indicator_min = 0.000001
        indicator_max = 2
        smoothness_kappa = (lmin(lmax(indicator - av2_kappa_s0) - indicator_max)
                            + indicator_max)*href

        vmax = actx.np.sqrt(np.dot(cv.velocity, cv.velocity) +
                            2*c_star/(gamma - 1))

        # just the determinant
        # scaled_grad = vel_grad/vmax
        #indicator = href*actx.np.abs(scaled_grad[0][1]*scaled_grad[1][0])

        # Frobenius norm
        if dim == 2:
            indicator = href*actx.np.sqrt(vel_grad[0][1]*vel_grad[0][1] +
                                          vel_grad[1][0]*vel_grad[1][0])/vmax
        else:
            indicator = href*actx.np.sqrt(vel_grad[0][1]*vel_grad[0][1] +
                                          vel_grad[0][2]*vel_grad[0][2] +
                                          vel_grad[1][0]*vel_grad[1][0] +
                                          vel_grad[1][2]*vel_grad[1][2] +
                                          vel_grad[2][0]*vel_grad[2][0] +
                                          vel_grad[2][1]*vel_grad[2][1])/vmax

        indicator = op.elementwise_max(dcoll, dd_vol_fluid, indicator)

        # limit the indicator range
        # multiply by href, since we won't have access to it inside transport
        #indicator_min = 1.0
        indicator_max = 2
        smoothness_mu = (lmin(lmax(indicator - av2_mu_s0) - indicator_max)
                         + indicator_max)*href

        return make_obj_array([smoothness_mu, smoothness_beta, smoothness_kappa])

    # smoothness used for beta with av = 3
    def compute_smoothness_mbkd(cv, dv, grad_cv, grad_t):

        from mirgecom.fluid import species_mass_fraction_gradient
        y_grad = species_mass_fraction_gradient(cv, grad_cv)

        y_grad_max = y_grad[0]
        """
        y_grad_max = actx.np.max(y_grad)
        for i in range(1, nspecies):
            y_grad_max = actx.np.max(y_grad_max, y_grad[i])
        """
        grad_y_mag = actx.np.sqrt(np.dot(y_grad_max, y_grad_max))

        href = smoothed_char_length_fluid
        indicator = href*grad_y_mag

        # limit the indicator range
        indicator_max = 1.0
        smoothness_d = (lmin(lmax(indicator - av2_d_s0) - indicator_max)
                           + indicator_max)*href

        smoothness_mu, smoothness_beta, smoothness_kappa = \
            compute_smoothness_mbk(cv, dv, grad_cv, grad_t)

        return make_obj_array([smoothness_mu, smoothness_beta,
                               smoothness_kappa, smoothness_d])

    def update_smoothness(state, time):
        cv = state.cv
        tseed = state.tseed
        av_smu = state.av_smu
        av_sbeta = state.av_sbeta
        av_skappa = state.av_skappa
        av_sd = state.av_sd
        smin = state.smin

        fluid_state = make_fluid_state(cv=cv, gas_model=gas_model,
                                       temperature_seed=tseed,
                                       smoothness_mu=av_smu,
                                       smoothness_beta=av_sbeta,
                                       smoothness_kappa=av_skappa,
                                       smoothness_d=av_sd,
                                       entropy_min=smin,
                                       limiter_func=limiter_func,
                                       limiter_dd=dd_vol_fluid)
        cv = fluid_state.cv  # reset cv to the limited version
        dv = fluid_state.dv

        wv = None
        if use_wall:
            wv = state.wv
            wdv = wall_model.dependent_vars(wv)

            grad_fluid_cv, grad_fluid_t, grad_wall_t = coupled_grad_operator(
                dcoll,
                gas_model,
                dd_vol_fluid, dd_vol_wall,
                uncoupled_fluid_boundaries,
                uncoupled_wall_boundaries,
                fluid_state, wdv.thermal_conductivity, wdv.temperature,
                time=time,
                interface_noslip=noslip,
                quadrature_tag=quadrature_tag,
                limiter_func=limiter_func,
                entropy_min=smin,
                comm_tag=_InitCommTag)
        else:
            fluid_operator_states_quad = make_operator_fluid_states(
                dcoll, fluid_state, gas_model, uncoupled_fluid_boundaries,
                quadrature_tag, dd=dd_vol_fluid, limiter_func=limiter_func)

            grad_fluid_cv = grad_cv_operator(
                dcoll=dcoll, gas_model=gas_model, dd=dd_vol_fluid,
                state=fluid_state, boundaries=uncoupled_fluid_boundaries,
                time=time, quadrature_tag=quadrature_tag,
                limiter_func=limiter_func, entropy_min=smin,
                operator_states_quad=fluid_operator_states_quad)

            grad_fluid_t = fluid_grad_t_operator(
                dcoll=dcoll, gas_model=gas_model, dd=dd_vol_fluid,
                state=fluid_state, boundaries=uncoupled_fluid_boundaries,
                time=time, quadrature_tag=quadrature_tag,
                limiter_func=limiter_func, entropy_min=smin,
                operator_states_quad=fluid_operator_states_quad)

        # now compute the smoothness part
        if use_av == 1:
            av_smu = compute_smoothness(cv, dv, grad_fluid_cv)
        elif use_av == 2:
            av_smu, av_sbeta, av_skappa = \
                compute_smoothness_mbk(cv, dv, grad_fluid_cv, grad_fluid_t)
        elif use_av == 3:
            av_smu, av_sbeta, av_skappa, av_sd = \
                compute_smoothness_mbkd(cv, dv, grad_fluid_cv, grad_fluid_t)

        # update the stepper_state
        state = state.replace(cv=cv,
                              av_smu=av_smu,
                              av_sbeta=av_sbeta,
                              av_skappa=av_skappa,
                              av_sd=av_sd)
        if use_wall:
            # Make sure wall_grad_t gets used so the communication ends up in the DAG
            for idim in range(dim):
                wv = replace(wv, energy=wv.energy + 0.*grad_wall_t[idim])
            state = state.replace(wv=wv)

        return state

    # this one gets used in init/viz
    #compute_smoothness_compiled = actx.compile(compute_smoothness_wrapper) # noqa
    compute_smoothness_compiled = actx.compile(compute_smoothness) # noqa
    update_smoothness_compiled = actx.compile(update_smoothness) # noqa

    def get_production_rates(cv, temperature):
        return eos.get_production_rates(cv, temperature)

    compute_production_rates = actx.compile(get_production_rates)

    if rank == 0:
        logger.info("Initial flow conditions processing")

    ##################################
    # Set up flow initial conditions #
    ##################################

    restart_wv = None
    temperature_seed = None
    restart_av_smu = None
    restart_av_sbeta = None
    restart_av_skappa = None
    restart_av_sd = None
    # Restart from a given filename assumed to have same geometry
    if restart_filename:
        if rank == 0:
            logger.info("Restarting soln.")
<<<<<<< HEAD
=======

        temperature_seed = restart_data["temperature_seed"]
        restart_cv = restart_data["cv"]
        restart_av_smu = restart_data["av_smu"]
        restart_av_sbeta = restart_data["av_sbeta"]
        restart_av_skappa = restart_data["av_skappa"]
>>>>>>> 0ed6259e

        #
        # sometimes the restart data is missing it tagging, say when restarting from
        # a non-lazy simulation
        # make a dummy init to get the tagging and append the restart data to it
        #
        dummy_cv = bulk_init(
            dcoll=dcoll, x_vec=fluid_nodes, eos=eos_init,
            time=current_t)

<<<<<<< HEAD
        dummy_cv = force_evaluation(actx, dummy_cv)
=======
        if use_wall:
            restart_wv = restart_data["wv"]

        if restart_order != order:
            restart_dcoll = create_discretization_collection(
                actx, volume_meshes=vol_meshes,
                order=restart_order, tensor_product_elements=use_tpe)
            from meshmode.discretization.connection import make_same_mesh_connection
            fluid_connection = make_same_mesh_connection(
                actx,
                dcoll.discr_from_dd(dd_vol_fluid),
                restart_dcoll.discr_from_dd(dd_vol_fluid)
            )
            if use_wall:
                wall_connection = make_same_mesh_connection(
                    actx,
                    dcoll.discr_from_dd(dd_vol_wall),
                    restart_dcoll.discr_from_dd(dd_vol_wall)
                )
            restart_cv = fluid_connection(restart_data["cv"])
            restart_av_smu = fluid_connection(restart_data["av_smu"])
            restart_av_sbeta = fluid_connection(restart_data["av_sbeta"])
            restart_av_skappa = fluid_connection(restart_data["av_skappa"])
>>>>>>> 0ed6259e

        dummy_temperature_seed = actx.np.zeros_like(dummy_cv.mass) + init_temperature
        dummy_temperature_seed = force_evaluation(actx, dummy_temperature_seed)

        dummy_av_smu = actx.np.zeros_like(dummy_cv.mass)
        dummy_av_sbeta = actx.np.zeros_like(dummy_cv.mass)
        dummy_av_skappa = actx.np.zeros_like(dummy_cv.mass)
        dummy_av_sd = actx.np.zeros_like(dummy_cv.mass)
        dummy_entropy_min = actx.np.zeros_like(dummy_cv.mass) + limiter_smin

<<<<<<< HEAD
        # get restart_ cv
        temperature_seed = restart_data["temperature_seed"] +\
                           0.*dummy_temperature_seed
=======
    # Or restart from a previous axisymmetric version of geometry
    elif restart_from_axi:

        from mirgecom.simutil import remap_dofarrays_in_structure

        if rank == 0:
            logger.info("Restarting from axisymmetric soln.")

        # For now, hardcode the axi->3D assuming Y is the axis
        # of symmetry in the axi run and X is the long axis in
        # 3D.
        def target_point_map(target_point):
            tx = target_point[0]
            ty = target_point[1]
            tz = target_point[2]
            y_axi = tx
            x_axi = np.sqrt(ty*ty + tz*tz)
            return np.array([x_axi, y_axi])

        # Take care to respect volume-specific data items
        axi_fluid_items = {
            "tseed": axi_restart_data["temperature_seed"],
            "cv": axi_restart_data["cv"],
            "av_smu": axi_restart_data["av_smu"],
            "av_sbeta": axi_restart_data["av_sbeta"],
            "av_skappa": axi_restart_data["av_skappa"]
        }

        # this is so we can restart from legacy, before use_av=3
        try:
            axi_av_sd = axi_restart_data["av_sd"]
        except (KeyError):
            axi_av_sd = actx.np.zeros_like(axi_fluid_items["av_smu"])
            if rank == 0:
                print("no data for av_sd in axi restart file")
                print("av_sd will be initialzed to 0 on the mesh")
        axi_fluid_items["av_sd"] = axi_av_sd

        x_vol = "fluid"
        fluid_restart_items = remap_dofarrays_in_structure(
            actx, axi_fluid_items, axi_vol_meshes,
            vol_meshes, target_point_map=target_point_map,
            volume_id=x_vol)

        axi_cv = fluid_restart_items["cv"]
        axi_mom = axi_cv.momentum
        fl_y = fluid_nodes[1]
        fl_z = fluid_nodes[2]
        fl_r = actx.np.sqrt(fl_y*fl_y + fl_z*fl_z)
        xfer_mom_x = axi_mom[1]  # y-component of axi maps to Vx
        xfer_mom_y = axi_mom[0] * fl_y/fl_r  # Vy_axi * r_hat_x
        xfer_mom_z = axi_mom[0] * fl_z/fl_r  # Vy_axi * r_hat_y
        restart_mom = make_obj_array([xfer_mom_x, xfer_mom_y, xfer_mom_z])
        restart_cv = axi_cv.replace(momentum=restart_mom)

        temperature_seed = fluid_restart_items["tseed"]
        restart_av_smu = fluid_restart_items["av_smu"]
        restart_av_sbeta = fluid_restart_items["av_sbeta"]
        restart_av_skappa = fluid_restart_items["av_skappa"]
        restart_av_sd = fluid_restart_items["av_sd"]

        if use_wall:
            axi_wall_items = {}
            axi_wall_items["wv"] = axi_restart_data["wv"]
            x_vol = "wall"
            wall_restart_items = remap_dofarrays_in_structure(
                actx, axi_wall_items, axi_vol_meshes,
                vol_meshes, target_point_map=target_point_map,
                volume_id=x_vol)
            restart_wv = wall_restart_items["wv"]

    # Intialize the solution from restarted data
    if restart_filename or restart_from_axi:

>>>>>>> 0ed6259e
        if restart_nspecies != nspecies:
            if rank == 0:
                print(f"Transitioning restart from {restart_nspecies} to {nspecies}")
                print("Preserving pressure and temperature")

            restart_eos = IdealSingleGas(gamma=gamma, gas_const=r)

            restart_cv = restart_data["cv"]

            mass = restart_cv.mass
            velocity = restart_cv.momentum/mass
            species_mass_frac_multi = 0.*mass*y

            pressure = restart_eos.pressure(restart_cv)
            temperature = restart_eos.temperature(restart_cv, temperature_seed)

            if nspecies > 2:
                if restart_nspecies == 0:
                    species_mass_frac_multi[i_ox] = mf_o2
                    species_mass_frac_multi[i_di] = (1. - mf_o2)

                if restart_nspecies > 0:
                    species = restart_cv.species_mass_fractions

                    # air is species 0 in scalar sim
                    species_mass_frac_multi[i_ox] = mf_o2*species[0]
                    species_mass_frac_multi[i_di] = (1. - mf_o2)*species[0]

                    # fuel is species 1 in scalar sim
                    species_mass_frac_multi[i_c2h4] = mf_c2h4*species[1]
                    species_mass_frac_multi[i_h2] = mf_h2*species[1]

                internal_energy = eos.get_internal_energy(temperature=temperature,
                    species_mass_fractions=species_mass_frac_multi)

                modified_mass = eos.get_density(pressure, temperature,
                                                species_mass_frac_multi)

                total_energy = modified_mass*(
                    internal_energy + np.dot(velocity, velocity)/(2.0))

                modified_cv = make_conserved(
                    dim,
                    mass=modified_mass,
                    momentum=modified_mass*velocity,
                    energy=total_energy,
                    species_mass=modified_mass*species_mass_frac_multi)
            else:
                modified_cv = make_conserved(
                    dim,
                    mass=restart_cv.mass,
                    momentum=restart_cv.momentum,
                    energy=restart_cv.energy,
                    species_mass=restart_cv.mass*y)

            restart_cv = modified_cv
        else:
            restart_cv = restart_data["cv"] + 0.*dummy_cv

        # get rest of the actual restart data
        restart_av_smu = restart_data["av_smu"] + 0.*dummy_av_smu
        restart_av_sbeta = restart_data["av_sbeta"] + 0.*dummy_av_sbeta
        restart_av_skappa = restart_data["av_skappa"] + 0.*dummy_av_skappa

        # backwards compatibility, for before entropy_min
        try:
            restart_entropy_min = restart_data["entropy_min"] + 0.*dummy_entropy_min
        except (KeyError):
            restart_entropy_min = actx.np.zeros_like(restart_cv.mass)\
                + limiter_smin + 0.*dummy_entropy_min
            if rank == 0:
                print("no data for entropy_min in restart file")
                print(f"entropy_min will be initialzed to {limiter_smin=}")

        # this is so we can restart from legacy, before use_av=3
        try:
            restart_av_sd = restart_data["av_sd"] + 0.*dummy_av_sd
        except (KeyError):
            restart_av_sd = actx.np.zeros_like(restart_av_smu)
            if rank == 0:
                print("no data for av_sd in restart file")
                print("av_sd will be initialzed to 0 on the mesh")

        if use_wall:
            restart_wv = restart_data["wv"]
        if restart_order != order:
            restart_dcoll = create_discretization_collection(
                actx,
                volume_meshes={
                    vol: mesh
                    for vol, (mesh, _) in volume_to_local_mesh_data.items()},
                order=restart_order, tensor_product_elements=use_tpe)
            from meshmode.discretization.connection import make_same_mesh_connection
            fluid_connection = make_same_mesh_connection(
                actx,
                dcoll.discr_from_dd(dd_vol_fluid),
                restart_dcoll.discr_from_dd(dd_vol_fluid)
            )
            if use_wall:
                wall_connection = make_same_mesh_connection(
                    actx,
                    dcoll.discr_from_dd(dd_vol_wall),
                    restart_dcoll.discr_from_dd(dd_vol_wall)
                )
            restart_cv = fluid_connection(restart_data["cv"])
            restart_av_smu = fluid_connection(restart_data["av_smu"])
            restart_av_sbeta = fluid_connection(restart_data["av_sbeta"])
            restart_av_skappa = fluid_connection(restart_data["av_skappa"])

            # this is so we can restart from legacy, before use_av=3
            try:
                restart_av_sd = fluid_connection(restart_data["av_sd"])
            except (KeyError):
                restart_av_sd = actx.np.zeros_like(restart_av_smu)
                if rank == 0:
                    print("no data for av_sd in restart file")
                    print("av_sd will be initialzed to 0 on the mesh")

            temperature_seed = fluid_connection(restart_data["temperature_seed"])
            if use_wall:
                restart_wv = wall_connection(restart_data["wv"])

        """
        restart_fluid_state = create_fluid_state(
            cv=restart_cv, temperature_seed=temperature_seed,
            smoothness_mu=restart_av_smu, smoothness_beta=restart_av_sbeta,
            smoothness_kappa=restart_av_skappa, smoothness_d=restart_av_sd,
            entropy_min=restart_entropy_min)
        """

        restart_fluid_state = create_fluid_state(
            cv=0.*dummy_cv + restart_cv,
            temperature_seed=0.*dummy_temperature_seed + temperature_seed,
            smoothness_mu=0.*dummy_av_smu + restart_av_smu,
            smoothness_beta=0.*dummy_av_sbeta + restart_av_sbeta,
            smoothness_kappa=0.*dummy_av_skappa + restart_av_skappa,
            smoothness_d=0.*dummy_av_sd + restart_av_sd,
            entropy_min=0.*dummy_entropy_min + restart_entropy_min)

        # update current state with injection intialization
        if init_injection:
            if use_injection:
                restart_cv = bulk_init.add_injection(restart_fluid_state.cv,
                                                     restart_fluid_state.pressure,
                                                     restart_fluid_state.temperature,
                                                     eos=eos_init,
                                                     x_vec=fluid_nodes)
                restart_fluid_state = create_fluid_state(
                    cv=restart_cv, temperature_seed=temperature_seed,
                    smoothness_mu=restart_av_smu, smoothness_beta=restart_av_sbeta,
                    smoothness_kappa=restart_av_skappa, smoothness_d=restart_av_sd,
                    entropy_min=restart_entropy_min)
                temperature_seed = restart_fluid_state.temperature

            if use_upstream_injection:
                restart_cv = bulk_init.add_injection_upstream(
                    restart_fluid_state.cv, restart_fluid_state.pressure,
                    restart_fluid_state.temperature, eos=eos_init, x_vec=fluid_nodes)
                restart_fluid_state = create_fluid_state(
                    cv=restart_cv, temperature_seed=temperature_seed,
                    smoothness_mu=restart_av_smu, smoothness_beta=restart_av_sbeta,
                    smoothness_kappa=restart_av_skappa, smoothness_d=restart_av_sd,
                    entropy_min=restart_entropy_min)
                temperature_seed = restart_fluid_state.temperature

        if logmgr:
            logmgr_set_time(logmgr, current_step, current_t)

    # Not a restart of any sort, Set the current state from time 0
    else:
        if rank == 0:
            logger.info("Initializing soln.")
        restart_cv = bulk_init(
            dcoll=dcoll, x_vec=fluid_nodes, eos=eos_init,
            time=current_t)

        restart_cv = force_evaluation(actx, restart_cv)

        temperature_seed = actx.np.zeros_like(restart_cv.mass) + init_temperature
        temperature_seed = force_evaluation(actx, temperature_seed)

        restart_av_smu = actx.np.zeros_like(restart_cv.mass)
        restart_av_sbeta = actx.np.zeros_like(restart_cv.mass)
        restart_av_skappa = actx.np.zeros_like(restart_cv.mass)
        restart_av_sd = actx.np.zeros_like(restart_cv.mass)
        restart_entropy_min = actx.np.zeros_like(restart_cv.mass) + limiter_smin

        # get the initial temperature field to use as a seed
        restart_fluid_state = create_fluid_state(cv=restart_cv,
                                                 temperature_seed=temperature_seed,
                                                 smoothness_mu=restart_av_smu,
                                                 smoothness_beta=restart_av_sbeta,
                                                 smoothness_kappa=restart_av_skappa,
                                                 smoothness_d=restart_av_sd,
                                                 entropy_min=restart_entropy_min)
        temperature_seed = restart_fluid_state.temperature

        # this is a little funky, need a better way of handling this
        # most of the initializations just create the initial cv and exit
        # but I've started breaking off certain parts to use in other pieces of the
        # driver. See adding injection to an already running simulation (restart)
        # or developing a time-dependent sponge.
        if init_case == "y3prediction_ramp" or init_case == "unstart_ramp":
            restart_cv = bulk_init.add_inlet(
                cv=restart_fluid_state.cv, pressure=restart_fluid_state.pressure,
                temperature=restart_fluid_state.temperature,
                eos=eos_init, x_vec=fluid_nodes, time=current_t)
            restart_fluid_state = create_fluid_state(
                cv=restart_cv, temperature_seed=temperature_seed,
                smoothness_mu=restart_av_smu, smoothness_beta=restart_av_sbeta,
                smoothness_kappa=restart_av_skappa,
                smoothness_d=restart_av_sd,
                entropy_min=restart_entropy_min)
            temperature_seed = restart_fluid_state.temperature

            restart_cv = bulk_init.add_outlet(
                cv=restart_fluid_state.cv, pressure=restart_fluid_state.pressure,
                temperature=restart_fluid_state.temperature,
                eos=eos_init, x_vec=fluid_nodes, time=current_t)
            restart_fluid_state = create_fluid_state(
                cv=restart_cv, temperature_seed=temperature_seed,
                smoothness_mu=restart_av_smu, smoothness_beta=restart_av_sbeta,
                smoothness_kappa=restart_av_skappa,
                smoothness_d=restart_av_sd,
                entropy_min=restart_entropy_min)
            temperature_seed = restart_fluid_state.temperature

        # update current state with injection intialization
        if use_injection:
            restart_cv = bulk_init.add_injection(
                cv=restart_fluid_state.cv, pressure=restart_fluid_state.pressure,
                temperature=restart_fluid_state.temperature,
                x_vec=fluid_nodes, eos=eos_init, time=current_t)
            restart_fluid_state = create_fluid_state(
                cv=restart_cv, temperature_seed=temperature_seed,
                smoothness_mu=restart_av_smu, smoothness_beta=restart_av_sbeta,
                smoothness_kappa=restart_av_skappa,
                smoothness_d=restart_av_sd,
                entropy_min=restart_entropy_min)
            temperature_seed = restart_fluid_state.temperature

        if use_upstream_injection:
            restart_cv = bulk_init.add_injection_upstream(
                cv=restart_fluid_state.cv, pressure=restart_fluid_state.pressure,
                temperature=restart_fluid_state.temperature,
                x_vec=fluid_nodes, eos=eos_init, time=current_t)
            restart_fluid_state = create_fluid_state(
                cv=restart_cv, temperature_seed=temperature_seed,
                smoothness_mu=restart_av_smu, smoothness_beta=restart_av_sbeta,
                smoothness_kappa=restart_av_skappa,
                smoothness_d=restart_av_sd,
                entropy_min=restart_entropy_min)
            temperature_seed = restart_fluid_state.temperature

        # Ideally we would compute the smoothness variables here,
        # but we need the boundary conditions (and hence the target state) first,
        # so we defer until after those are setup

        # initialize the wall
        if use_wall:
            wall_mass = (
                wall_insert_rho * wall_insert_mask
                + wall_surround_rho * wall_surround_mask)
            wall_cp = (
                wall_insert_cp * wall_insert_mask
                + wall_surround_cp * wall_surround_mask)
            restart_wv = WallVars(
                mass=wall_mass,
                energy=wall_mass * wall_cp * temp_wall,
                ox_mass=actx.np.zeros_like(wall_mass))

    if use_wall:
        restart_wv = force_evaluation(actx, restart_wv)

    ##################################
    # Set up flow target state       #
    ##################################

    if rank == 0:
        logger.info("Initializing target state.")

    if target_filename:
        if rank == 0:
            logger.info("Reading target soln.")
        if target_order != order:
            target_dcoll = create_discretization_collection(
                actx, volume_meshes=vol_meshes,
                order=target_order, tensor_product_elements=use_tpe)
            from meshmode.discretization.connection import make_same_mesh_connection
            fluid_connection = make_same_mesh_connection(
                actx,
                dcoll.discr_from_dd(dd_vol_fluid),
                target_dcoll.discr_from_dd(dd_vol_fluid)
            )
            target_cv = fluid_connection(target_data["cv"])
            target_av_smu = fluid_connection(target_data["av_smu"])
            target_av_sbeta = fluid_connection(target_data["av_sbeta"])
            target_av_skappa = fluid_connection(target_data["av_skappa"])
            target_av_sd = fluid_connection(target_data["av_sd"])
        else:
            target_cv = target_data["cv"]
            target_av_smu = target_data["av_smu"]
            target_av_sbeta = target_data["av_sbeta"]
            target_av_skappa = target_data["av_skappa"]
            # this is so we can restart from legacy, before use_av=3
            try:
                target_av_sd = target_data["av_sd"]
            except (KeyError):
                target_av_sd = actx.np.zeros_like(target_av_smu)
                if rank == 0:
                    print("no data for av_sd in target file")
                    print("av_sd will be initialzed to 0 on the mesh")

        if target_nspecies != nspecies:
            if rank == 0:
                print(f"Transitioning target from {target_nspecies} to {nspecies}")
                print("Preserving pressure and temperature")

            target_eos = IdealSingleGas(gamma=gamma, gas_const=r)

            mass = target_cv.mass
            velocity = target_cv.momentum/mass
            species_mass_frac_multi = 0.*mass*y

            pressure = target_eos.pressure(target_cv)
            temperature = target_eos.temperature(target_cv, temperature_seed)

            if nspecies > 2:
                if target_nspecies == 0:
                    species_mass_frac_multi[i_ox] = mf_o2
                    species_mass_frac_multi[i_di] = (1. - mf_o2)

                if target_nspecies > 0:
                    species = target_cv.species_mass_fractions

                    # air is species 0 in scalar sim
                    species_mass_frac_multi[i_ox] = mf_o2*species[0]
                    species_mass_frac_multi[i_di] = (1. - mf_o2)*species[0]

                    # fuel is species 1 in scalar sim
                    species_mass_frac_multi[i_c2h4] = mf_c2h4*species[1]
                    species_mass_frac_multi[i_h2] = mf_h2*species[1]

                internal_energy = eos.get_internal_energy(temperature=temperature,
                    species_mass_fractions=species_mass_frac_multi)

                modified_mass = eos.get_density(pressure, temperature,
                                                species_mass_frac_multi)

                total_energy = modified_mass*(
                    internal_energy + np.dot(velocity, velocity)/(2.0))

                modified_cv = make_conserved(
                    dim,
                    mass=modified_mass,
                    momentum=modified_mass*velocity,
                    energy=total_energy,
                    species_mass=modified_mass*species_mass_frac_multi)
            else:
                modified_cv = make_conserved(
                    dim,
                    mass=target_cv.mass,
                    momentum=target_cv.momentum,
                    energy=target_cv.energy,
                    species_mass=target_cv.mass*y)

            target_cv = modified_cv

        target_cv = force_evaluation(actx, target_cv)
        target_av_smu = force_evaluation(actx, target_av_smu)
        target_av_sbeta = force_evaluation(actx, target_av_sbeta)
        target_av_skappa = force_evaluation(actx, target_av_skappa)
        target_av_sd = force_evaluation(actx, target_av_sd)
        target_entropy_min = actx.np.zeros_like(target_cv.mass) + limiter_smin

        target_fluid_state = create_fluid_state(cv=target_cv,
                                                temperature_seed=temperature_seed,
                                                smoothness_mu=target_av_smu,
                                                smoothness_beta=target_av_sbeta,
                                                smoothness_kappa=target_av_skappa,
                                                smoothness_d=target_av_sd,
                                                entropy_min=target_entropy_min)

    else:
        # Set the current state from time 0
        target_cv = restart_cv
        target_av_smu = restart_av_smu
        target_av_sbeta = restart_av_sbeta
        target_av_skappa = restart_av_skappa
        target_av_sd = restart_av_sd
        target_entropy_min = actx.np.zeros_like(target_cv.mass) + limiter_smin

        target_fluid_state = restart_fluid_state

    if rank == 0:
        logger.info("More gradient processing")

    target_boundaries = {}

    def grad_cv_operator_target(fluid_state, time):
        return grad_cv_operator(dcoll=dcoll, gas_model=gas_model,
                                dd=dd_vol_fluid,
                                boundaries=target_boundaries,
                                state=fluid_state,
                                time=time,
                                quadrature_tag=quadrature_tag)

    grad_cv_operator_target_compiled = actx.compile(grad_cv_operator_target) # noqa

    def grad_t_operator_target(fluid_state, time):
        return fluid_grad_t_operator(
            dcoll=dcoll,
            gas_model=gas_model,
            dd=dd_vol_fluid,
            boundaries=target_boundaries,
            state=fluid_state,
            time=time,
            quadrature_tag=quadrature_tag)

    grad_t_operator_target_compiled = actx.compile(grad_t_operator_target)

    # use dummy boundaries to update the smoothness state for the target
    if use_av > 0:
        target_bndry_mapping = bndry_mapping
        target_bndry_mapping["prescribed"] = DummyBoundary()
        target_bndry_mapping["isentropic_pressure_ramp"] = DummyBoundary()

        target_boundaries = assign_fluid_boundaries(
            target_boundaries, target_bndry_mapping)

        target_grad_cv = grad_cv_operator_target_compiled(
            target_fluid_state, time=0.)
        # the target is not used along the wall, so we won't jump
        # through all the hoops to get the proper gradient

        if use_av == 1:
            target_av_smu = compute_smoothness(
                cv=target_cv, dv=target_fluid_state.dv, grad_cv=target_grad_cv)
        elif use_av == 2:
            target_grad_t = grad_t_operator_target_compiled(
                target_fluid_state, time=0.)

            target_av_sbeta, target_av_skappa, target_av_smu = \
                compute_smoothness_mbk(
                    cv=target_cv, dv=target_fluid_state.dv,
                    grad_cv=target_grad_cv, grad_t=target_grad_t)

        target_av_smu = force_evaluation(actx, target_av_smu)
        target_av_sbeta = force_evaluation(actx, target_av_sbeta)
        target_av_skappa = force_evaluation(actx, target_av_skappa)
        target_av_sd = force_evaluation(actx, target_av_sd)

        target_fluid_state = create_fluid_state(
            cv=target_cv, temperature_seed=temperature_seed,
            smoothness_mu=target_av_smu, smoothness_beta=target_av_sbeta,
            smoothness_kappa=target_av_skappa,
            smoothness_d=target_av_sd,
            entropy_min=target_entropy_min)

    ##################################
    # Set up the boundary conditions #
    ##################################

    # pressure ramp function
    # linearly ramp the pressure from beginP to finalP over t_ramp_interval seconds
    # provides an offset to start the ramping after t_ramp_start
    #
    inlet_mach = configurate("inlet_mach", input_data, 0.1)
    ramp_beginP = configurate("ramp_beginP", input_data, 100.0)
    ramp_endP = configurate("ramp_endP", input_data, 1000.0)
    ramp_time_start = configurate("ramp_time_start", input_data, 0.0)
    ramp_time_interval = configurate("ramp_time_interval", input_data, 1.e-4)

    def inflow_ramp_pressure(t):
        return actx.np.where(
            actx.np.greater(t, ramp_time_start),
            actx.np.minimum(
                ramp_endP,
                ramp_beginP + ((t - ramp_time_start) / ramp_time_interval
                    * (ramp_endP - ramp_beginP))),
            ramp_beginP)

    if init_case == "unstart" or init_case == "unstart_ramp":
        normal_dir = np.zeros(shape=(dim,))
        if use_axisymmetric:
            normal_dir[1] = 1
            inflow_state = IsentropicInflow(
                dim=dim,
                temp_wall=temp_wall,
                temp_sigma=temp_sigma,
                vel_sigma=vel_sigma,
                smooth_x0=-0.013,
                smooth_x1=0.013,
                normal_dir=normal_dir,
                gamma=gamma,
                nspecies=nspecies,
                mass_frac=y,
                T0=total_temp_inflow,
                P0=ramp_beginP,
                mach=inlet_mach,
                p_fun=inflow_ramp_pressure)
        else:
            normal_dir[0] = 1
            if dim == 2:
                inflow_state = IsentropicInflow(
                    dim=dim,
                    temp_wall=temp_wall,
                    temp_sigma=temp_sigma,
                    vel_sigma=vel_sigma,
                    smooth_y0=-0.013,
                    smooth_y1=0.013,
                    normal_dir=normal_dir,
                    gamma=gamma,
                    nspecies=nspecies,
                    mass_frac=y,
                    T0=total_temp_inflow,
                    P0=ramp_beginP,
                    mach=inlet_mach,
                    p_fun=inflow_ramp_pressure)
            else:
                r0 = np.zeros(shape=(dim,))
                r0[0] = -0.3925
                inflow_state = IsentropicInflow(
                    dim=dim,
                    temp_wall=temp_wall,
                    temp_sigma=temp_sigma,
                    vel_sigma=vel_sigma,
                    smooth_r0=r0,
                    smooth_r1=0.013,
                    normal_dir=normal_dir,
                    gamma=gamma,
                    nspecies=nspecies,
                    mass_frac=y,
                    T0=total_temp_inflow,
                    P0=ramp_beginP,
                    mach=inlet_mach,
                    p_fun=inflow_ramp_pressure)
    else:
        inflow_state = IsentropicInflow(
            dim=dim,
            temp_wall=temp_wall,
            temp_sigma=temp_sigma,
            vel_sigma=vel_sigma,
            smooth_y0=-0.0270645,
            smooth_y1=0.0270645,
            gamma=gamma,
            nspecies=nspecies,
            mass_frac=y,
            T0=total_temp_inflow,
            P0=ramp_beginP,
            mach=inlet_mach,
            p_fun=inflow_ramp_pressure)

    def get_inflow_boundary_solution(dcoll, dd_bdry, gas_model,
                                     state_minus, time, **kwargs):
        actx = state_minus.array_context
        bnd_discr = dcoll.discr_from_dd(dd_bdry)
        nodes = actx.thaw(bnd_discr.nodes())
        tmp = inflow_state(x_vec=nodes, gas_model=gas_model, time=time, **kwargs)
        return tmp

    def get_target_state_on_boundary(btag):
        return project_fluid_state(
            dcoll, dd_vol_fluid,
            dd_vol_fluid.trace(btag).with_discr_tag(quadrature_tag),
            target_fluid_state, gas_model,
            entropy_stable=use_esdg
        )

    # is there a way to generalize this?
    if bndry_config["inflow"] == "isentropic_pressure_ramp":
        prescribed_inflow_boundary = PrescribedFluidBoundary(
            boundary_state_func=get_inflow_boundary_solution)

        bndry_config["inflow"] = "isentropic_pressure_ramp"
        bndry_mapping["isentropic_pressure_ramp"] = prescribed_inflow_boundary

    if bndry_config["flow"] == "prescribed":
        flow_ref_state = \
            get_target_state_on_boundary("flow")

        flow_ref_state = force_evaluation(actx, flow_ref_state)

        def _target_flow_state_func(**kwargs):
            return flow_ref_state

        prescribed_flow_boundary = PrescribedFluidBoundary(
            boundary_state_func=_target_flow_state_func)

        bndry_config["flow"] = "prescribed_flow"
        bndry_mapping["prescribed_flow"] = prescribed_flow_boundary

    if bndry_config["inflow"] == "prescribed":
        inflow_ref_state = \
            get_target_state_on_boundary("inflow")

        inflow_ref_state = force_evaluation(actx, inflow_ref_state)

        def _target_inflow_state_func(**kwargs):
            return inflow_ref_state

        prescribed_inflow_boundary = PrescribedFluidBoundary(
            boundary_state_func=_target_inflow_state_func)

        bndry_config["inflow"] = "prescribed_inflow"
        bndry_mapping["prescribed_inflow"] = prescribed_inflow_boundary

    if bndry_config["outflow"] == "prescribed":
        outflow_ref_state = \
            get_target_state_on_boundary("outflow")

        outflow_ref_state = force_evaluation(actx, outflow_ref_state)

        def _target_outflow_state_func(**kwargs):
            return outflow_ref_state

        prescribed_outflow_boundary = PrescribedFluidBoundary(
            boundary_state_func=_target_outflow_state_func)

        bndry_config["outflow"] = "prescribed_outflow"
        bndry_mapping["prescribed_outflow"] = prescribed_outflow_boundary

    if bndry_config["upstream_injection"] == "prescribed":
        upstream_injection_ref_state = \
            get_target_state_on_boundary("upstream_injection")

        upstream_injection_ref_state = force_evaluation(
            actx, upstream_injection_ref_state)

        def _target_upstream_injection_state_func(**kwargs):
            return upstream_injection_ref_state

        prescribed_upstream_injection_boundary = PrescribedFluidBoundary(
            boundary_state_func=_target_upstream_injection_state_func)

        bndry_config["upstream_injection"] = "prescribed_upstream_injection"
        bndry_mapping["prescribed_upstream_injection"] = \
            prescribed_upstream_injection_boundary

    if bndry_config["injection"] == "prescribed":
        injection_ref_state = \
            get_target_state_on_boundary("injection")

        injection_ref_state = force_evaluation(actx, injection_ref_state)

        def _target_injection_state_func(**kwargs):
            return injection_ref_state

        prescribed_injection_boundary = PrescribedFluidBoundary(
            boundary_state_func=_target_injection_state_func)

        bndry_config["injection"] = "prescribed_injection"
        bndry_mapping["prescribed_injection"] = prescribed_injection_boundary

    if bndry_config["wall_interface"] == "prescribed":
        interface_ref_state = \
            get_target_state_on_boundary("wall_interface")

        interface_ref_state = force_evaluation(actx, interface_ref_state)

        def _target_interface_state_func(**kwargs):
            return interface_ref_state

        prescribed_interface_boundary = PrescribedFluidBoundary(
            boundary_state_func=_target_interface_state_func)

        bndry_config["wall_interface"] = "prescribed_interface"
        bndry_mapping["prescribed_interface"] = prescribed_interface_boundary

    uncoupled_fluid_boundaries = {}
    uncoupled_fluid_boundaries = assign_fluid_boundaries(
        uncoupled_fluid_boundaries, bndry_mapping)

    # check the boundary condition coverage
    from meshmode.mesh import check_bc_coverage
    try:
        bound_list = []
        for bound in list(uncoupled_fluid_boundaries.keys()):
            bound_list.append(bound.tag)
        print(f"{bound_list=}")
        check_bc_coverage(mesh=dcoll.discr_from_dd(dd_vol_fluid).mesh,
                          boundary_tags=bound_list,
                          incomplete_ok=True)
    except (ValueError, RuntimeError):
        print(f"{uncoupled_fluid_boundaries=}")
        raise SimulationConfigurationError(
            "Invalid boundary configuration specified"
        )

    if use_wall:
        uncoupled_wall_boundaries = {
            wall_ffld_bnd.domain_tag: wall_farfield  # pylint: disable=no-member
        }

    current_wv = None
    if use_wall:
        current_wv = force_evaluation(actx, restart_wv)

    restart_stepper_state = make_stepper_state(
        cv=restart_cv,
        tseed=temperature_seed,
        wv=restart_wv,
        av_smu=restart_av_smu,
        av_sbeta=restart_av_sbeta,
        av_skappa=restart_av_skappa,
        av_sd=restart_av_sd,
        smin=restart_entropy_min)

    # finish initializing the smoothness for non-restarts
    if not restart_filename:
        if use_av > 0:
            restart_stepper_state = update_smoothness_compiled(
                state=restart_stepper_state, time=current_t)

    restart_cv = force_evaluation(actx, restart_stepper_state.cv)
    temperature_seed = force_evaluation(actx, temperature_seed)
    restart_av_smu = force_evaluation(actx, restart_stepper_state.av_smu)
    restart_av_sbeta = force_evaluation(actx, restart_stepper_state.av_sbeta)
    restart_av_skappa = force_evaluation(actx, restart_stepper_state.av_skappa)
    restart_av_sd = force_evaluation(actx, restart_stepper_state.av_sd)
    restart_entropy_min = force_evaluation(actx, restart_stepper_state.smin)

    # set the initial data used by the simulation
    current_fluid_state = create_fluid_state(cv=restart_cv,
                                             temperature_seed=temperature_seed,
                                             smoothness_mu=restart_av_smu,
                                             smoothness_beta=restart_av_sbeta,
                                             smoothness_kappa=restart_av_skappa,
                                             smoothness_d=restart_av_sd,
                                             entropy_min=restart_entropy_min)

    if use_wall:
        current_wv = force_evaluation(actx, restart_stepper_state.wv)

    stepper_state = make_stepper_state(
        cv=current_fluid_state.cv,
        tseed=temperature_seed,
        wv=current_wv,
        av_smu=current_fluid_state.dv.smoothness_mu,
        av_sbeta=current_fluid_state.dv.smoothness_beta,
        av_skappa=current_fluid_state.dv.smoothness_kappa,
        av_sd=current_fluid_state.dv.smoothness_d,
        smin=restart_entropy_min)

    ####################
    # Ignition Sources #
    ####################

    # if you divide by 2.355, 50% of the spark is within this diameter
    # if you divide by 6, 99% of the energy is deposited in this time
    #spark_diameter /= 2.355
    spark_diameter /= 6.0697
    spark_duration /= 6.0697

    # gaussian application in time
    def spark_time_func(t):
        expterm = actx.np.exp((-(t - spark_init_time)**2) /
                              (2*spark_duration*spark_duration))
        return expterm

    if use_ignition == 2:
        from y3prediction.utils import HeatSource
        ignition_source = HeatSource(dim=dim, center=spark_center,
                                      amplitude=spark_strength,
                                      amplitude_func=spark_time_func,
                                      width=spark_diameter)
    else:
        from y3prediction.utils import SparkSource
        ignition_source = SparkSource(dim=dim, center=spark_center,
                                      amplitude=spark_strength,
                                      amplitude_func=spark_time_func,
                                      width=spark_diameter)

    # gaussian application in time
    injection_source_diameter /= 6.0697

    def injection_source_time_func(t):
        scaled_time = injection_source_init_time - t
        # this gives about 96% of the change in the requested time
        xtanh = 4*scaled_time/injection_source_ramp_time
        return 0.5*(1.0 - actx.np.tanh(xtanh))

    from y3prediction.utils import StateSource
    source_mass = injection_source_mass
    source_mom = np.zeros(shape=(dim,))
    source_mom[0] = injection_source_mom_x
    source_mom[1] = injection_source_mom_y
    if dim == 3:
        source_mom[2] = injection_source_mom_z
    source_energy = injection_source_energy
    source_y = y_fuel
    injection_source = StateSource(dim=dim, nspecies=nspecies,
                                   center=injection_source_center,
                                   mass_amplitude=source_mass,
                                   mom_amplitude=source_mom,
                                   energy_amplitude=source_energy,
                                   y_amplitude=source_y,
                                   amplitude_func=injection_source_time_func,
                                   #amplitude_func=None,
                                   width=injection_source_diameter)
    source_mass = injection_source_mass_comb
    source_mom = np.zeros(shape=(dim,))
    source_mom[0] = injection_source_mom_x_comb
    source_mom[1] = injection_source_mom_y_comb
    if dim == 3:
        source_mom[2] = injection_source_mom_z_comb
    source_energy = injection_source_energy_comb
    injection_source_comb = StateSource(dim=dim, nspecies=nspecies,
                                        center=injection_source_center_comb,
                                        mass_amplitude=source_mass,
                                        mom_amplitude=source_mom,
                                        energy_amplitude=source_energy,
                                        y_amplitude=source_y,
                                        amplitude_func=injection_source_time_func,
                                        #amplitude_func=None,
                                        width=injection_source_diameter)

    if rank == 0:
        logger.info("Sponges processsing")
    ##################
    # Sponge Sources #
    ##################

    # initialize the sponge field
    sponge_amp = sponge_sigma/current_dt/1000
    from y3prediction.utils import InitSponge

    if init_case == "y3prediction" or init_case == "y3prediction_ramp":
        sponge_init_inlet = InitSponge(x0=inlet_sponge_x0,
                                       thickness=inlet_sponge_thickness,
                                       amplitude=sponge_amp,
                                       direction=-1.0)
        sponge_init_outlet = InitSponge(x0=outlet_sponge_x0,
                                        thickness=outlet_sponge_thickness,
                                        amplitude=sponge_amp)
        if use_injection:
            sponge_init_injection =\
                InitSponge(x0=inj_sponge_x0, thickness=inj_sponge_thickness,
                           amplitude=sponge_amp,
                           xmax=0.66, ymax=-0.01)

        #if use_upstream_injection:
            sponge_init_upstream_injection =\
                InitSponge(x0=upstream_inj_sponge_y0,
                           thickness=inj_sponge_thickness,
                           amplitude=sponge_amp,
                           xmin=0.53, xmax=0.535,
                           ymin=-0.02253, direction=-2.0)

        def _sponge_sigma(sponge_field, x_vec):
            sponge_field = sponge_init_outlet(sponge_field=sponge_field, x_vec=x_vec)
            sponge_field = sponge_init_inlet(sponge_field=sponge_field, x_vec=x_vec)
            if use_injection:
                sponge_field = sponge_init_injection(
                    sponge_field=sponge_field, x_vec=x_vec)
            #if use_upstream_injection:
                sponge_field = sponge_init_upstream_injection(
                    sponge_field=sponge_field, x_vec=x_vec)
            return sponge_field

    elif (init_case == "shock1d" or
          init_case == "flame1d" or
          init_case == "forward_step" or
          init_case == "backward_step"):

        sponge_init_inlet = InitSponge(x0=inlet_sponge_x0,
                                       thickness=inlet_sponge_thickness,
                                       amplitude=sponge_amp,
                                       direction=-1.0)
        sponge_init_outlet = InitSponge(x0=outlet_sponge_x0,
                                        thickness=outlet_sponge_thickness,
                                        amplitude=sponge_amp)

        def _sponge_sigma(sponge_field, x_vec):
            sponge_field = sponge_init_outlet(sponge_field=sponge_field, x_vec=x_vec)
            sponge_field = sponge_init_inlet(sponge_field=sponge_field, x_vec=x_vec)
            return sponge_field

    elif init_case == "mixing_layer" or init_case == "mixing_layer_hot":

        top_sponge_y0 = 0.006
        top_sponge_thickness = 0.002
        bottom_sponge_y0 = -0.006
        bottom_sponge_thickness = 0.002
        sponge_init_bottom = InitSponge(x0=bottom_sponge_y0,
                                        thickness=bottom_sponge_thickness,
                                        amplitude=sponge_amp,
                                        direction=-2.0)
        sponge_init_top = InitSponge(x0=top_sponge_y0,
                                     thickness=top_sponge_thickness,
                                     amplitude=sponge_amp,
                                     direction=2.0)

        def _sponge_sigma(sponge_field, x_vec):
            sponge_field = sponge_init_bottom(sponge_field=sponge_field, x_vec=x_vec)
            sponge_field = sponge_init_top(sponge_field=sponge_field, x_vec=x_vec)
            return sponge_field

    elif init_case == "unstart" or init_case == "unstart_ramp":
        if dim == 2:
            sponge_init_inlet = InitSponge(x0=inlet_sponge_x0,
                                           thickness=inlet_sponge_thickness,
                                           amplitude=sponge_amp,
                                           direction=-2)
            sponge_init_outlet = InitSponge(x0=outlet_sponge_x0,
                                            thickness=outlet_sponge_thickness,
                                            amplitude=sponge_amp,
                                            direction=2)
            sponge_init_top = InitSponge(x0=top_sponge_x0,
                                         thickness=top_sponge_thickness,
                                         amplitude=sponge_amp,
                                         direction=1)
        else:
            sponge_init_inlet = InitSponge(x0=inlet_sponge_x0,
                                           thickness=inlet_sponge_thickness,
                                           amplitude=sponge_amp,
                                           direction=-1)
            sponge_init_outlet = InitSponge(x0=outlet_sponge_x0,
                                            thickness=outlet_sponge_thickness,
                                            amplitude=sponge_amp,
                                            direction=1)

        def _sponge_sigma(sponge_field, x_vec):
            sponge_field = sponge_init_outlet(sponge_field=sponge_field, x_vec=x_vec)
            sponge_field = sponge_init_inlet(sponge_field=sponge_field, x_vec=x_vec)
            if dim == 2:
                sponge_field = sponge_init_top(
                    sponge_field=sponge_field, x_vec=x_vec)
            return sponge_field

    sponge_sigma = actx.np.zeros_like(restart_cv.mass)
    if use_sponge:
        get_sponge_sigma = actx.compile(_sponge_sigma)
        sponge_sigma = force_evaluation(actx, get_sponge_sigma(sponge_sigma,
                                                               fluid_nodes))

    def _sponge_source(sigma, cv, sponge_cv):
        """Create sponge source."""
        return sigma*(sponge_cv - cv)

    vis_timer = None
    monitor_memory = True
    monitor_performance = 2

    from contextlib import nullcontext
    gc_timer = nullcontext()

    if logmgr:
        logmgr_add_cl_device_info(logmgr, queue)

        vis_timer = IntervalTimer("t_vis", "Time spent visualizing")
        logmgr.add_quantity(vis_timer)

        gc_timer_init = IntervalTimer("t_gc", "Time spent garbage collecting")
        logmgr.add_quantity(gc_timer_init)
        gc_timer = gc_timer_init.get_sub_timer()

        if monitor_performance > 0:
            logmgr.add_watches([
                ("t_step.max", "| Performance:\n| \t walltime: {value:6g} s")
            ])

        if monitor_performance > 1:

            logmgr.add_watches([
                ("t_vis.max", "\n| \t visualization time: {value:6g} s\n"),
                ("t_gc.max", "| \t garbage collection time: {value:6g} s\n"),
                ("t_log.max", "| \t log walltime: {value:6g} s\n")
            ])

        if monitor_memory:
            logmgr_add_device_memory_usage(logmgr, queue)
            logmgr_add_mempool_usage(logmgr, alloc)

            logmgr.add_watches([
                ("memory_usage_python.max",
                 "| Memory:\n| \t host memory: {value:7g} Mb\n")
            ])

            try:
                logmgr.add_watches([
                    ("memory_usage_gpu.max",
                     "| \t device memory: {value:7g} Mb\n")
                ])
            except KeyError:
                pass

            logmgr.add_watches([
                ("memory_usage_hwm.max",
                 "| \t host memory hwm: {value:7g} Mb\n")])

            from mirgecom.array_context import actx_class_is_numpy

            if not actx_class_is_numpy(actx_class):
                # numpy has no CL mempool
                logmgr.add_watches([
                    ("memory_usage_mempool_managed.max",
                    "| \t device mempool total: {value:7g} Mb\n"),
                    ("memory_usage_mempool_active.max",
                    "| \t device mempool active: {value:7g} Mb")
                ])

        if use_profiling:
            logmgr.add_watches(["pyopencl_array_time.max"])

    if rank == 0:
        logger.info("Viz & utilities processsing")

    # avoid making a second discretization if viz_order == order
    wall_visualizer = None
    if viz_order == order:
        fluid_visualizer = make_visualizer(dcoll, volume_dd=dd_vol_fluid)
        if use_wall:
            wall_visualizer = make_visualizer(dcoll, volume_dd=dd_vol_wall)
    else:
        fluid_visualizer = make_visualizer(dcoll, volume_dd=dd_vol_fluid,
                                           vis_order=viz_order)
        if use_wall:
            wall_visualizer = make_visualizer(dcoll, volume_dd=dd_vol_wall,
                                              vis_order=viz_order)
    #    initname = initializer.__class__.__name__
    eosname = eos.__class__.__name__
    init_message = make_init_message(dim=dim, order=order, nelements=local_nelements,
                                     global_nelements=global_nelements,
                                     dt=current_dt, t_final=t_final, nstatus=nstatus,
                                     nviz=nviz, cfl=current_cfl,
                                     constant_cfl=constant_cfl, initname=casename,
                                     eosname=eosname, casename=casename)
    if rank == 0:
        logger.info(init_message)

    # some utility functions
    def vol_min_loc(dd_vol, x):
        from grudge.op import nodal_min_loc
        return actx.to_numpy(nodal_min_loc(dcoll, dd_vol, x,
                                           initial=np.inf))[()]

    def vol_max_loc(dd_vol, x):
        from grudge.op import nodal_max_loc
        return actx.to_numpy(nodal_max_loc(dcoll, dd_vol, x,
                                           initial=-np.inf))[()]

    def vol_min(dd_vol, x):
        return actx.to_numpy(nodal_min(dcoll, dd_vol, x,
                                       initial=np.inf))[()]

    def vol_max(dd_vol, x):
        return actx.to_numpy(nodal_max(dcoll, dd_vol, x,
                                       initial=-np.inf))[()]

    def global_range_check(dd_vol, array, min_val, max_val):
        return global_reduce(
            check_range_local(
                dcoll, dd_vol, array, min_val, max_val), op="lor")

    def my_write_status_lite(step, t, t_wall):
        status_msg = (f"\n--     step {step:9d}:"
                      f"\n----   fluid sim time {t:1.8e}")
        if use_wall:
            status_msg += (f", wall sim time {t_wall:1.8e}")

        if rank == 0:
            logger.info(status_msg)

    def my_write_status_fluid(fluid_state, dt, cfl_fluid):
        cv = fluid_state.cv
        dv = fluid_state.dv

        status_msg = (f"----   dt {dt:1.3e},"
                      f" cfl_fluid {cfl_fluid:1.8f}")

        pmin = vol_min(dd_vol_fluid, dv.pressure)
        pmax = vol_max(dd_vol_fluid, dv.pressure)
        tmin = vol_min(dd_vol_fluid, dv.temperature)
        tmax = vol_max(dd_vol_fluid, dv.temperature)

        from pytools.obj_array import obj_array_vectorize
        y_min = obj_array_vectorize(lambda x: vol_min(dd_vol_fluid, x),
                                      cv.species_mass_fractions)
        y_max = obj_array_vectorize(lambda x: vol_max(dd_vol_fluid, x),
                                      cv.species_mass_fractions)

        dv_status_msg = (
            f"\n------ P       (min, max) (Pa) = ({pmin:1.9e}, {pmax:1.9e})")
        dv_status_msg += (
            f"\n------ T_fluid (min, max) (K)  = ({tmin:7g}, {tmax:7g})")

        if eos_type == 1:
            # check the temperature convergence
            # a single call to get_temperature_update is like taking an additional
            # Newton iteration and gives us a residual
            temp_resid = get_temperature_update_compiled(
                cv, dv.temperature)/dv.temperature
            temp_err_min = vol_min(dd_vol_fluid, temp_resid)
            temp_err_max = vol_max(dd_vol_fluid, temp_resid)
            dv_status_msg += (
                f"\n------ T_resid (min, max)      = "
                f"({temp_err_min:1.5e}, {temp_err_max:1.5e})")

        for i in range(nspecies):
            dv_status_msg += (
                f"\n------ y_{species_names[i]:5s} (min, max)      = "
                f"({y_min[i]:1.3e}, {y_max[i]:1.3e})")
        #dv_status_msg += "\n"
        status_msg += dv_status_msg

        if rank == 0:
            logger.info(status_msg)

    def my_write_status_wall(wall_temperature, dt, cfl_wall):
        status_msg = (f"----   wall dt {dt:1.3e},"
                      f" cfl_wall {cfl_wall:1.8f}")

        twmin = vol_min(dd_vol_wall, wall_temperature)
        twmax = vol_max(dd_vol_wall, wall_temperature)

        status_msg += (
            f"\n------ T_wall  (min, max) (K)  = ({twmin:7g}, {twmax:7g})")

        if rank == 0:
            logger.info(status_msg)

    def compute_viz_fields_coupled(fluid_state, wv, wdv, time):

        cv = fluid_state.cv
        dv = fluid_state.dv

        grad_fluid_cv, grad_fluid_t, grad_wall_t = coupled_grad_operator(
            dcoll,
            gas_model,
            dd_vol_fluid, dd_vol_wall,
            uncoupled_fluid_boundaries,
            uncoupled_wall_boundaries,
            fluid_state, wdv.thermal_conductivity, wdv.temperature,
            time=time,
            interface_noslip=noslip,
            quadrature_tag=quadrature_tag,
            limiter_func=limiter_func,
            comm_tag=_InitCommTag)

        av_smu = actx.np.zeros_like(cv.mass)
        av_sbeta = actx.np.zeros_like(cv.mass)
        av_skappa = actx.np.zeros_like(cv.mass)
        av_sd = actx.np.zeros_like(cv.mass)

        # now compute the smoothness part
        if use_av == 1:
            av_smu = compute_smoothness(cv, dv, grad_fluid_cv)
        elif use_av == 2:
            av_smu, av_sbeta, av_skappa = \
                compute_smoothness_mbk(cv, dv, grad_fluid_cv, grad_fluid_t)
        elif use_av == 3:
            av_smu, av_sbeta, av_skappa, av_sd = \
                compute_smoothness_mbkd(cv, dv, grad_fluid_cv, grad_fluid_t)

        from mirgecom.fluid import (
            velocity_gradient,
            species_mass_fraction_gradient
        )
        grad_v = velocity_gradient(cv, grad_fluid_cv)
        grad_y = species_mass_fraction_gradient(cv, grad_fluid_cv)

        return make_obj_array([av_smu, av_sbeta, av_skappa, av_sd,
                               grad_v, grad_y, grad_fluid_t, grad_fluid_cv,
                               grad_wall_t])

    compute_viz_fields_coupled_compiled = actx.compile(compute_viz_fields_coupled)

    def compute_viz_fields(fluid_state, time):

        cv = fluid_state.cv
        dv = fluid_state.dv

        grad_fluid_cv = grad_cv_operator(
            dcoll=dcoll, gas_model=gas_model, dd=dd_vol_fluid,
            state=fluid_state, boundaries=uncoupled_fluid_boundaries,
            time=time, quadrature_tag=quadrature_tag)

        grad_fluid_t = fluid_grad_t_operator(
            dcoll=dcoll, gas_model=gas_model, dd=dd_vol_fluid,
            state=fluid_state, boundaries=uncoupled_fluid_boundaries,
            time=time, quadrature_tag=quadrature_tag)

        av_smu = actx.np.zeros_like(cv.mass)
        av_sbeta = actx.np.zeros_like(cv.mass)
        av_skappa = actx.np.zeros_like(cv.mass)
        av_sd = actx.np.zeros_like(cv.mass)

        # now compute the smoothness part
        if use_av == 1:
            av_smu = compute_smoothness(cv, dv, grad_fluid_cv)
        elif use_av == 2:
            av_smu, av_sbeta, av_skappa = \
                compute_smoothness_mbk(cv, dv, grad_fluid_cv, grad_fluid_t)
        elif use_av == 3:
            av_smu, av_sbeta, av_skappa, av_sd = \
                compute_smoothness_mbkd(cv, dv, grad_fluid_cv, grad_fluid_t)

        from mirgecom.fluid import (
            velocity_gradient,
            species_mass_fraction_gradient
        )
        grad_v = velocity_gradient(cv, grad_fluid_cv)
        grad_y = species_mass_fraction_gradient(cv, grad_fluid_cv)

        return make_obj_array([av_smu, av_sbeta, av_skappa, av_sd,
                               grad_v, grad_y, grad_fluid_t, grad_fluid_cv])

    compute_viz_fields_compiled = actx.compile(compute_viz_fields)

    def grad_cv(fluid_state, time):
        return grad_cv_operator(dcoll=dcoll, gas_model=gas_model,
                                dd=dd_vol_fluid,
                                boundaries=uncoupled_fluid_boundaries,
                                state=fluid_state,
                                time=time,
                                quadrature_tag=quadrature_tag)

    grad_cv_compiled = actx.compile(grad_cv) # noqa

    def my_write_viz(step, t, t_wall, viz_state, viz_dv,
                     theta_rho, theta_Y, theta_pres,
                     ts_field_fluid, ts_field_wall, dump_number):

        if rank == 0:
            print(f"******** Writing Fluid Visualization File {dump_number}"
                  f" at step {step},"
                  f" sim time {t:1.6e} s ********")

        if use_wall:
            fluid_state = viz_state[0]
            tseed = viz_state[1]
            entropy_min = viz_state[2]
            wv = viz_state[3]
            dv = viz_dv[0]
            wdv = viz_dv[1]
        else:
            fluid_state = viz_state[0]
            tseed = viz_state[1]
            entropy_min = viz_state[2]
            dv = viz_dv
            wv = None
            wdv = None

        cv = fluid_state.cv

        # basic viz quantities, things here are difficult (or impossible) to compute
        # in post-processing
        fluid_viz_fields = [("cv", cv),
                            ("dv", dv),
                            ("dt" if constant_cfl else "cfl", ts_field_fluid)]

        if use_wall:
            wall_kappa = wdv.thermal_conductivity
            wall_temperature = wdv.temperature

            if rank == 0:
                print(f"******** Writing Wall Visualization File {dump_number}"
                      f" at step {step},"
                      f" sim time {t_wall:1.6e} s ********")

            wall_viz_fields = [
                ("wv", wv),
                ("wall_kappa", wall_kappa),
                ("wall_temperature", wall_temperature),
                ("dt" if constant_cfl else "cfl", ts_field_wall)
            ]

        # extra viz quantities, things here are often used for post-processing
        if viz_level > 0:
            mach = cv.speed / dv.speed_of_sound
            fluid_viz_ext = [("mach", mach),
                             ("velocity", cv.velocity)]
            fluid_viz_fields.extend(fluid_viz_ext)

            internal_energy_density = cv.energy - 0.5*cv.mass*np.dot(
                cv.velocity, cv.velocity)
            internal_energy = internal_energy_density/cv.mass
            enthalpy = internal_energy + dv.pressure/cv.mass

            fluid_viz_ext = [("internal_energy", internal_energy),
                             ("internal_energy_density", internal_energy_density),
                             ("enthalpy", enthalpy)]
            fluid_viz_fields.extend(fluid_viz_ext)

            # species mass fractions
            fluid_viz_fields.extend(
                ("Y_"+species_names[i], cv.species_mass_fractions[i])
                for i in range(nspecies))

            # entropy
            gamma = gas_model.eos.gamma(cv, dv.temperature)
            """
            if eos_type == 1:

                species_entropy = np.zeros(nspecies, dtype=object)
                entropy = actx.np.zeros_like(cv.mass)
                for i in range(nspecies):
                    species_entropy[i] = \
                        pyro_mech.get_species_entropies_r(dv.temperature)
                    entropy = entropy +\
                        species_entropy[i]*cv.species_mass_fractions[i]
                entropy = entropy*pyro_mech.get_specific_gas_constant(
                    cv.species_mass_fractions)
            else:
                entropy = actx.np.log(dv.pressure/(cv.mass**gamma))
                """
            entropy = actx.np.log(dv.pressure/(cv.mass**gamma))

            fluid_viz_ext = [("entropy", entropy),
                             ("entropy_min", entropy_min),
                             ("gamma", gamma)]
            fluid_viz_fields.extend(fluid_viz_ext)

            if eos_type == 1:
                temp_resid = get_temperature_update_compiled(
                    cv, dv.temperature)/dv.temperature
                production_rates = compute_production_rates(cv,
                                                            dv.temperature)
                fluid_viz_ext = [("temp_resid", temp_resid),
                                 ("tseed", tseed),
                                 ("production_rates", production_rates)]
                fluid_viz_fields.extend(fluid_viz_ext)

            # expand to include species diffusivities?
            fluid_viz_ext = [("mu", fluid_state.viscosity),
                             ("beta", fluid_state.bulk_viscosity),
                             ("kappa", fluid_state.thermal_conductivity)]
            fluid_viz_fields.extend(fluid_viz_ext)

            if transport_type > 0:
                fluid_diffusivity = fluid_state.species_diffusivity
                fluid_viz_fields.extend(
                    ("D_"+species_names[i], fluid_diffusivity[i])
                    for i in range(nspecies))

            if nparts > 1:
                fluid_viz_ext = [("rank", rank)]
                fluid_viz_fields.extend(fluid_viz_ext)

            if use_wall:
                wall_viz_ext = [("wall_kappa", wall_kappa)]
                wall_viz_fields.extend(wall_viz_ext)

                if nparts > 1:
                    wall_viz_ext = [("rank", rank)]
                    wall_viz_fields.extend(wall_viz_ext)

        # additional viz quantities, add in some non-dimensional numbers
        if viz_level > 1:
            cell_Re = (cv.mass*cv.speed*char_length_fluid /
                fluid_state.viscosity)
            cp = gas_model.eos.heat_capacity_cp(cv, fluid_state.temperature)
            alpha_heat = fluid_state.thermal_conductivity/cp/cv.mass
            nu = (4./3.*fluid_state.viscosity + fluid_state.bulk_viscosity) / \
                  fluid_state.mass_density

            cell_Pe_momentum = char_length_fluid*fluid_state.wavespeed/nu

            cell_Pe_thermal = char_length_fluid*fluid_state.wavespeed/alpha_heat

            from mirgecom.viscous import get_local_max_species_diffusivity
            d_alpha_max = \
                get_local_max_species_diffusivity(
                    fluid_state.array_context,
                    fluid_state.species_diffusivity
                )

            cell_Pe_diffusion = char_length_fluid*fluid_state.wavespeed/d_alpha_max

            # these are useful if our transport properties
            # are not constant on the mesh
            # prandtl
            # schmidt_number
            # damkohler_number
            viz_ext = [("Re", cell_Re),
                       ("Pe_momentum", cell_Pe_momentum),
                       ("Pe_thermal", cell_Pe_thermal),
                       ("Pe_diffusion", cell_Pe_diffusion)]
            fluid_viz_fields.extend(viz_ext)
            viz_ext = [("char_length_fluid", char_length_fluid),
                       ("char_length_fluid_smooth", smoothed_char_length_fluid),
                       ("sponge_sigma", sponge_sigma)]
            fluid_viz_fields.extend(viz_ext)

            cfl_fluid_inv = char_length_fluid / (fluid_state.wavespeed)
            cfl_fluid_visc = char_length_fluid**2 / nu
            cfl_fluid_spec_diff = char_length_fluid**2 / d_alpha_max
            cfl_fluid_heat_diff = (char_length_fluid**2 / alpha_heat)

            viz_ext = [
                       ("cfl_fluid_inv", current_dt/cfl_fluid_inv),
                       ("cfl_fluid_visc", current_dt/cfl_fluid_visc),
                       ("cfl_fluid_heat_diff", current_dt/cfl_fluid_heat_diff),
                       ("cfl_fluid_spec_diff", current_dt/cfl_fluid_spec_diff)]
            fluid_viz_fields.extend(viz_ext)

            if use_species_limiter == 2:
                viz_ext = [("theta_rho", theta_rho),
                           ("theta_pressure", theta_pres)]
                fluid_viz_fields.extend(viz_ext)

                fluid_viz_fields.extend(
                    ("theta_Y_"+species_names[i], theta_Y[i])
                    for i in range(nspecies))

            if use_wall:
                cell_alpha = wall_model.thermal_diffusivity(
                    wv.mass, wall_temperature, wall_kappa)
                viz_ext = [("alpha", cell_alpha)]
                wall_viz_fields.extend(viz_ext)

            # this gives us the DOFArray indices for each element.
            discr = dcoll.discr_from_dd(dd_vol_fluid)
            nelem = discr.groups[0].nelements
            ndof = discr.groups[0].nunit_dofs

            el_indices = DOFArray(actx, data=(actx.from_numpy(np.outer(
                np.indices((nelem,)), np.ones(ndof))),))
            viz_ext = [("el_indices", el_indices)]
            fluid_viz_fields.extend(viz_ext)

            if use_wall:
                discr = dcoll.discr_from_dd(dd_vol_wall)
                nelem = discr.groups[0].nelements
                ndof = discr.groups[0].nunit_dofs
                el_indices = DOFArray(actx, data=(actx.from_numpy(np.outer(
                    np.indices((nelem,)), np.ones(ndof))),))
                viz_ext = [("el_indices", el_indices)]
                wall_viz_fields.extend(viz_ext)

            # get grad_cv to compute a numerical schlieren
            grad_fluid_cv = grad_cv_compiled(
                fluid_state=fluid_state, time=t)
            grad_rho = grad_fluid_cv.mass

            norm_grad_rho = actx.np.sqrt(np.dot(grad_rho, grad_rho))
            norm_grad_rho_max = vol_max(dd_vol_fluid, norm_grad_rho)
            norm_grad_rho_min = vol_min(dd_vol_fluid, norm_grad_rho)
            schlieren_beta = 10.

            zero = actx.np.zeros_like(cv.mass)
            ratio = actx.np.where(actx.np.greater(norm_grad_rho_max - 1.e-10,
                                                  norm_grad_rho_min),
                                  ((norm_grad_rho - norm_grad_rho_min - 1.e-10) /
                                  (norm_grad_rho_max - norm_grad_rho_min)), zero)
            schlieren = 1. - actx.np.exp(-schlieren_beta*ratio)
            viz_ext = [("schlieren", schlieren)]
            fluid_viz_fields.extend(viz_ext)

        # debbuging viz quantities, things here are used for diagnosing run issues
        if viz_level > 2:

            if use_wall:
                viz_stuff = compute_viz_fields_coupled_compiled(
                    fluid_state=fluid_state,
                    wv=wv,
                    wdv=wdv,
                    time=t)
            else:
                viz_stuff = compute_viz_fields_compiled(
                    fluid_state=fluid_state,
                    time=t)

            av_smu = viz_stuff[0]
            av_sbeta = viz_stuff[1]
            av_skappa = viz_stuff[2]
            av_sd = viz_stuff[3]
            grad_v = viz_stuff[4]
            grad_y = viz_stuff[5]
            grad_fluid_t = viz_stuff[6]
            grad_cv = viz_stuff[7]

            """
            if use_wall:
                grad_wall_t = viz_stuff[8]
            """

            viz_ext = [("smoothness_mu", av_smu),
                       ("smoothness_beta", av_sbeta),
                       ("smoothness_kappa", av_skappa),
                       ("smoothness_d", av_sd)]
            fluid_viz_fields.extend(viz_ext)

            if use_drop_order:
                smoothness = smoothness_indicator(dcoll, cv.mass, dd=dd_vol_fluid,
                                                  kappa=kappa_sc, s0=s0_sc)
                viz_ext = [("smoothness", smoothness)]
                fluid_viz_fields.extend(viz_ext)

            # write out grad_cv
            viz_ext = [("grad_rho", grad_cv.mass),
                       ("grad_e", grad_cv.energy),
                       ("grad_rhou", grad_cv.momentum[0]),
                       ("grad_rhov", grad_cv.momentum[1])]
            if dim == 3:
                viz_ext.extend([("grad_rhow", grad_cv.momentum[2])])

            viz_ext.extend(("grad_rhoY_"+species_names[i], grad_cv.species_mass[i])
                           for i in range(nspecies))
            fluid_viz_fields.extend(viz_ext)

            viz_ext = [("grad_temperature", grad_fluid_t),
                       ("grad_v_x", grad_v[0]),
                       ("grad_v_y", grad_v[1])]
            if dim == 3:
                viz_ext.extend([("grad_v_z", grad_v[2])])

            viz_ext.extend(("grad_Y_"+species_names[i], grad_y[i])
                           for i in range(nspecies))
            fluid_viz_fields.extend(viz_ext)

            """
            # write out the grid metrics
            from grudge.geometry import inverse_metric_derivative_mat
            metric = inverse_metric_derivative_mat(
                actx, dcoll, dd_vol_fluid,
                _use_geoderiv_connection=actx.supports_nonscalar_broadcasting)

            viz_ext = [("metric_x", metric[0]),
                       ("metric_y", metric[1])]
            if dim == 3:
                viz_ext.extend([("metric_z", metric[2])])

            fluid_viz_fields.extend(viz_ext)
            """

            """
            if use_wall:
                viz_ext = [("grad_temperature_wall", grad_wall_t)]
                wall_viz_fields.extend(viz_ext)
            """

            """
            elem_average = element_average_cv(cv)
            elem_minimum = element_minimum_cv(cv)
            elem_maximum = element_maximum_cv(cv)
            neighbor_min_avg_cv = neighbor_minimum_cv(elem_average)
            neighbor_min_min_cv = neighbor_minimum_cv(elem_minimum)
            neighbor_max_avg_cv = neighbor_maximum_cv(elem_average)
            neighbor_max_max_cv = neighbor_maximum_cv(elem_maximum)

            elem_average_pres = element_average(dcoll, dv.pressure)
            elem_minimum_pres = element_minimum(dcoll, dv.pressure)
            elem_maximum_pres = element_maximum(dcoll, dv.pressure)
            neighbor_min_avg_pres = _neighbor_minimum(elem_average_pres)
            neighbor_min_min_pres = _neighbor_minimum(elem_minimum_pres)
            neighbor_max_avg_pres = _neighbor_maximum(elem_average_pres)
            neighbor_max_max_pres = _neighbor_maximum(elem_maximum_pres)

            viz_ext = [("element_average", elem_average),
                       ("element_minimum", elem_minimum),
                       ("element_maximum", elem_maximum),
                       ("neighbor_min_min_pres", neighbor_min_min_pres),
                       ("neighbor_max_max_pres", neighbor_max_max_pres),
                       ("neighbor_min_avg_pres", neighbor_min_avg_pres),
                       ("neighbor_max_avg_pres", neighbor_max_avg_pres)]
            fluid_viz_fields.extend(viz_ext)
        """

        write_visfile(
            dcoll, fluid_viz_fields, fluid_visualizer,
            vizname=vizname+"-fluid", step=dump_number, t=t,
            overwrite=True, comm=comm, vis_timer=vis_timer)

        if rank == 0:
            print("******** Done Writing Fluid Visualization File ********")

        if use_wall:
            write_visfile(
                dcoll, wall_viz_fields, wall_visualizer,
                vizname=vizname+"-wall", step=dump_number, t=t_wall,
                overwrite=True, comm=comm, vis_timer=vis_timer)

            if rank == 0:
                print("******** Done Writing Wall Visualization File ********")

    def my_write_restart(step, t, t_wall, state):
        if rank == 0:
            print(f"******** Writing Restart File at step {step}, "
                  f"sim time {t:1.6e} s ********")

        restart_fname = restart_pattern.format(cname=casename, step=step, rank=rank)

        if restart_fname != restart_filename:
            restart_data = {
                "volume_to_local_mesh_data": volume_to_local_mesh_data,
                "cv": state.cv,
                "av_smu": state.av_smu,
                "av_sbeta": state.av_sbeta,
                "av_skappa": state.av_skappa,
                "av_sd": state.av_sd,
                "temperature_seed": state.tseed,
                "entropy_min": state.smin,
                "nspecies": nspecies,
                "t": t,
                "step": step,
                "order": order,
                "last_viz_interval": last_viz_interval,
                "global_nelements": global_nelements,
                "num_parts": nparts
            }

            if use_wall:
                restart_data["wv"] = state.wv
                restart_data["t_wall"] = t_wall

            write_restart_file(actx, restart_data, restart_fname, comm)

        if rank == 0:
            print("******** Done Writing Restart File ********")

    def report_violators(ary, data_min, data_max):

        data = np.ravel(actx.to_numpy(ary)[0])
        nodes_x = np.ravel(actx.to_numpy(fluid_nodes)[0])
        nodes_y = np.ravel(actx.to_numpy(fluid_nodes)[1])
        if dim == 3:
            nodes_z = np.ravel(actx.to_numpy(fluid_nodes)[2])

        mask = (data < data_min) | (data > data_max)

        if np.any(mask):
            guilty_node_x = nodes_x[mask]
            guilty_node_y = nodes_y[mask]
            guilty_node_z = None
            if dim == 3:
                guilty_node_z = nodes_z[mask]
            guilty_data = data[mask]
            for i in range(len(guilty_data)):
                if dim == 2:
                    logger.info("Violation at nodal location "
                                f"({guilty_node_x[i]}, {guilty_node_y[i]}): "
                                f"data value {guilty_data[i]}")
                else:
                    logger.info("Violation at nodal location "
                                f"({guilty_node_x[i]}, {guilty_node_y[i]}, "
                                f"{guilty_node_z[i]}): "
                                f"data value {guilty_data[i]}")
                if i > 5:
                    logger.info("Violators truncated at 5")
                    break

    def spec_check(cv):
        health_error = False
        ysum = actx.np.zeros_like(cv.mass)
        spec_tol = 1e-16
        for i in range(nspecies):
            yspec = cv.species_mass_fractions[i]
            ysum = ysum + yspec
            if global_range_check(dd_vol_fluid, yspec, 0.0, 1+spec_tol):
                health_error = True
                y_min = vol_min(dd_vol_fluid, yspec)
                y_max = vol_max(dd_vol_fluid, yspec)
                y_min_loc = vol_min_loc(dd_vol_fluid, yspec)
                y_max_loc = vol_max_loc(dd_vol_fluid, yspec)
                if rank == 0:
                    logger.info("Species mass fraction range violation:\n"
                                "\tSpecified Limits "
                                f"({health_mass_frac_min=}, "
                                f"{health_mass_frac_max=})\n"
                                f"\tGlobal Range     {species_names[i]}:"
                                f"({y_min:1.3e}, {y_max:1.3e})")
                logger.info(f"{rank=}: "
                            f"Local Range      {species_names[i]}: "
                            f"({y_min_loc:1.3e}, {y_max_loc:1.3e})")
                print(f"{rank=}: "
                      f"Local Range      {species_names[i]}: "
                      f"({y_min_loc:1.3e}, {y_max_loc:1.3e})")
                report_violators(yspec, 0.0, 1.+spec_tol)

        ysum_m1 = actx.np.abs(ysum - 1.0)
        sum_tol = 1e-15
        if global_range_check(dd_vol_fluid, ysum_m1, 0., sum_tol):
            health_error = True
            local_max = actx.np.max(ysum)
            local_min = actx.np.min(ysum)
            global_min = vol_min(dd_vol_fluid, ysum)
            global_max = vol_max(dd_vol_fluid, ysum)
            global_min_loc = vol_min_loc(dd_vol_fluid, ysum)
            global_max_loc = vol_max_loc(dd_vol_fluid, ysum)
            if rank == 0:
                logger.info("Total species mass fraction range violation:\n"
                            f"{sum_tol=}), {global_min=}, {global_max=}\n"
                            f"{global_min_loc=}, {global_max_loc=}")
            logger.info(f"{rank=}: "
                        f"Local sum:      {actx.to_numpy(local_max)=},"
                        f" {actx.to_numpy(local_min)=}")
            print(f"{rank=}: {actx.to_numpy(local_max)=}, "
                  f"{actx.to_numpy(local_min)=}")
            report_violators(ysum, 1.-sum_tol, 1.+sum_tol)

        return health_error

    def my_health_check(fluid_state, wall_temperature):
        health_error = False
        cv = fluid_state.cv
        dv = fluid_state.dv

        dv_fields = ["temperature",
                     "pressure",
                     "smoothness_mu",
                     "smoothness_kappa",
                     "smoothness_d",
                     "smoothness_beta"]

        for field in dv_fields:
            field_name = field
            field_val = getattr(dv, field_name)
            if check_naninf_local(dcoll, dd_vol_fluid, field_val):
                health_error = True
                logger.info(f"{rank=}: NANs/Infs in {field_name} data.")
                print(f"{rank=}: NANs/Infs in {field_name} data.")

        if use_wall:
            if check_naninf_local(dcoll, dd_vol_wall, wall_temperature):
                health_error = True
                logger.info(f"{rank=}: NANs/Infs in wall temperature data.")
                print(f"{rank=}: NANs/Infs in wall temperature data.")

        # These range checking bits seem oblivious/impervious to NANs
        if global_range_check(dd_vol_fluid, dv.pressure,
                              health_pres_min, health_pres_max):
            health_error = True
            p_min = vol_min(dd_vol_fluid, dv.pressure)
            p_max = vol_max(dd_vol_fluid, dv.pressure)
            p_min_loc = vol_min_loc(dd_vol_fluid, dv.pressure)
            p_max_loc = vol_max_loc(dd_vol_fluid, dv.pressure)

            if rank == 0:
                logger.info("Pressure range violation:\n"
                             "\tSpecified Limits "
                            f"({health_pres_min=}, {health_pres_max=})\n"
                            f"\tGlobal Range     ({p_min:1.9e}, {p_max:1.9e})")
            logger.info(f"{rank=}: "
                        f"Local Range      ({p_min_loc:1.9e}, {p_max_loc:1.9e})")
            print(f"{rank=}: Local Pressure Range "
                  f"({p_min_loc:1.9e}, {p_max_loc:1.9e})")
            report_violators(dv.pressure, health_pres_min, health_pres_max)

        if global_range_check(dd_vol_fluid, dv.temperature,
                              health_temp_min, health_temp_max):
            health_error = True
            t_min = vol_min(dd_vol_fluid, dv.temperature)
            t_max = vol_max(dd_vol_fluid, dv.temperature)
            t_min_loc = vol_min_loc(dd_vol_fluid, dv.temperature)
            t_max_loc = vol_max_loc(dd_vol_fluid, dv.temperature)
            if rank == 0:
                logger.info("Temperature range violation:\n"
                             "\tSpecified Limits "
                            f"({health_temp_min=}, {health_temp_max=})\n"
                            f"\tGlobal Range     ({t_min:7g}, {t_max:7g})")
            logger.info(f"{rank=}: "
                        f"Local Range      ({t_min_loc:7g}, {t_max_loc:7g})")
            print(f"{rank=}: Local Temperature Range "
                  f"({t_min_loc:1.9e}, {t_max_loc:1.9e})")
            report_violators(dv.temperature, health_temp_min, health_temp_max)

        if use_wall:
            if global_range_check(dd_vol_wall, wall_temperature,
                                  health_temp_min, health_temp_max):
                health_error = True
                t_min = vol_min(dd_vol_wall, wall_temperature)
                t_max = vol_max(dd_vol_wall, wall_temperature)
                logger.info(
                    f"{rank=}:"
                    "Wall temperature range violation: "
                    f"Simulation Range ({t_min=}, {t_max=}) "
                    f"Specified Limits ({health_temp_min=}, {health_temp_max=})")
                t_min_loc = vol_min(dd_vol_wall, wall_temperature)
                t_max_loc = vol_max(dd_vol_wall, wall_temperature)
                print(f"{rank=}: Local Wall Temperature Range "
                      f"({t_min_loc:1.9e}, {t_max_loc:1.9e})")

        for i in range(nspecies):
            if global_range_check(dd_vol_fluid, cv.species_mass_fractions[i],
                                  health_mass_frac_min, health_mass_frac_max):
                health_error = True
                y_min = vol_min(dd_vol_fluid, cv.species_mass_fractions[i])
                y_max = vol_max(dd_vol_fluid, cv.species_mass_fractions[i])
                y_min_loc = vol_min_loc(dd_vol_fluid, cv.species_mass_fractions[i])
                y_max_loc = vol_max_loc(dd_vol_fluid, cv.species_mass_fractions[i])
                if rank == 0:
                    logger.info("Species mass fraction range violation:\n"
                                 "\tSpecified Limits "
                                f"({health_mass_frac_min=}, "
                                f"{health_mass_frac_max=})\n"
                                f"\tGlobal Range     {species_names[i]}:"
                                f"({y_min:1.3e}, {y_max:1.3e})")
                logger.info(f"{rank=}: "
                            f"Local Range      {species_names[i]}: "
                            f"({y_min_loc:1.3e}, {y_max_loc:1.3e})")
                print(f"{rank=}: "
                      f"Local Range      {species_names[i]}: "
                      f"({y_min_loc:1.3e}, {y_max_loc:1.3e})")
                report_violators(cv.species_mass_fractions[i],
                                 health_mass_frac_min, health_mass_frac_max)

        if eos_type == 1:
            # check the temperature convergence
            # a single call to get_temperature_update is like taking an additional
            # Newton iteration and gives us a residual
            temp_resid = get_temperature_update_compiled(
                cv, dv.temperature)/dv.temperature
            temp_err = vol_max(dd_vol_fluid, temp_resid)
            temp_err_loc = vol_max_loc(dd_vol_fluid, temp_resid)
            if temp_err > pyro_temp_tol:
                health_error = True
                logger.info(f"{rank=}:"
                             "Temperature is not converged "
                            f"{temp_err=} > {pyro_temp_tol}.")
                logger.info(f"{rank=}: Temperature is not converged."
                            f" Local Residual {temp_err_loc:7g} > {pyro_temp_tol}")
                print(f"{rank=}: Local Temperature Residual ({temp_err_loc:1.9e})")

        return health_error

    def my_get_viscous_timestep(dcoll, fluid_state):

        nu = 0
        d_alpha_max = 0

        if fluid_state.is_viscous:
            from mirgecom.viscous import get_local_max_species_diffusivity
            #nu = fluid_state.viscosity/fluid_state.mass_density
            nu = ((4./3.*fluid_state.viscosity + fluid_state.bulk_viscosity) /
                  fluid_state.mass_density)
            d_alpha_max = \
                get_local_max_species_diffusivity(
                    fluid_state.array_context,
                    fluid_state.species_diffusivity
                )

        return (
            char_length_fluid / (fluid_state.wavespeed
            + ((nu + d_alpha_max) / char_length_fluid))
        )

    def _my_get_timestep(
            dcoll, fluid_state, t, dt, cfl, t_final, constant_cfl=False,
            fluid_dd=DD_VOLUME_ALL):

        mydt = dt
        if constant_cfl:
            from grudge.op import nodal_min
            ts_field = cfl*my_get_viscous_timestep(
                dcoll=dcoll, fluid_state=fluid_state)
            mydt = fluid_state.array_context.to_numpy(nodal_min(
                    dcoll, fluid_dd, ts_field, initial=np.inf))[()]
        else:
            from grudge.op import nodal_max
            ts_field = mydt/my_get_viscous_timestep(
                dcoll=dcoll, fluid_state=fluid_state)
            cfl = fluid_state.array_context.to_numpy(nodal_max(
                    dcoll, fluid_dd, ts_field, initial=0.))[()]

        return ts_field, cfl, mydt

    #my_get_timestep = actx.compile(_my_get_timestep)
    my_get_timestep = _my_get_timestep

    if use_wall:
        def wall_timestep(dcoll, wv, wall_kappa, wall_temperature):
            return (
                char_length_wall*char_length_wall
                / (
                    wall_time_scale
                    * actx.np.maximum(
                        wall_model.thermal_diffusivity(
                            wv.mass, wall_temperature, wall_kappa),
                        wall_model.oxygen_diffusivity)))

        def _my_get_timestep_wall(
                dcoll, wv, wall_kappa, wall_temperature, t, dt, cfl, t_final,
                constant_cfl=False, wall_dd=DD_VOLUME_ALL):

            actx = wall_kappa.array_context
            mydt = dt
            if constant_cfl:
                from grudge.op import nodal_min
                ts_field = cfl*wall_timestep(
                    dcoll=dcoll, wv=wv, wall_kappa=wall_kappa,
                    wall_temperature=wall_temperature)
                mydt = actx.to_numpy(
                    nodal_min(
                        dcoll, wall_dd, ts_field, initial=np.inf))[()]
            else:
                from grudge.op import nodal_max
                ts_field = mydt/wall_timestep(
                    dcoll=dcoll, wv=wv, wall_kappa=wall_kappa,
                    wall_temperature=wall_temperature)
                cfl = actx.to_numpy(
                    nodal_max(
                        dcoll, wall_dd, ts_field, initial=0.))[()]

            return ts_field, cfl, mydt

    #my_get_timestep = actx.compile(_my_get_timestep)
    if use_wall:
        my_get_timestep_wall = _my_get_timestep_wall

    def _check_time(time, dt, interval, interval_type):
        toler = 1.e-6
        status = False

        dumps_so_far = math.floor((time-t_start)/interval)

        # dump if we just passed a dump interval
        if interval_type == 2:
            time_till_next = (dumps_so_far + 1)*interval - time
            steps_till_next = math.floor(time_till_next/dt)

            # reduce the timestep going into a dump to avoid a big variation in dt
            if steps_till_next < 5:
                dt_new = dt
                extra_time = time_till_next - steps_till_next*dt
                #if actx.np.abs(extra_time/dt) > toler:
                if abs(extra_time/dt) > toler:
                    dt_new = time_till_next/(steps_till_next + 1)

                if steps_till_next < 1:
                    dt_new = time_till_next

                dt = dt_new

            time_from_last = time - t_start - (dumps_so_far)*interval
            if abs(time_from_last/dt) < toler:
                status = True
        else:
            time_from_last = time - t_start - (dumps_so_far)*interval
            if time_from_last < dt:
                status = True

        return status, dt, dumps_so_far + last_viz_interval

    #check_time = _check_time
    from pytato.array import set_traceback_tag_enabled
    set_traceback_tag_enabled(True)

    def my_pre_step(step, t, dt, state):

        # I don't think this should be needed, but shouldn't hurt anything
        #state = force_evaluation(actx, state)

<<<<<<< HEAD
        # This check reports when species mass fractions (Y) violate
        # the constraints of being in the range [0, 1] +/- 1e-16,
        # and sum(Y) = 1 +/- 1e-15. If the ranges are violated,
        # the snippet below will use *hammer_species* to force Y
        # back into the expected range.
        if nspecies > 0:
            if check_step(step=step, interval=nspeccheck):
                spec_errors = global_reduce(
                    spec_check(state[0]), op="lor")
                if spec_errors:
                    if rank == 0:
                        logger.info("Solution failed species check.")
                    logger.info(f"{rank=}: Solution failed species check.")
                    print(f"{rank=}: Solution failed species check - limiting more.")
                    comm.Barrier()  # make msg before any rank raises
                    # Don't raise, just hammer Y back to [0, 1], sum(Y)=1
                    # raise MyRuntimeError("Failed simulation species check.")
                    state[0] = hammer_species(state[0])
=======
        if logmgr:
            logmgr.tick_before()
>>>>>>> 0ed6259e

        stepper_state = make_stepper_state_obj(state)

        if check_step(step=step, interval=ngarbage):
            with gc_timer:
                from warnings import warn
                warn("Running gc.collect() to work around memory growth issue "
                     "https://github.com/illinois-ceesd/mirgecom/issues/839")
                import gc
                gc.collect()

        # Filter *first* because this will be most straightfwd to
        # understand and move. For this to work, this routine
        # must pass back the filtered CV in the state.
        if check_step(step=step, interval=soln_nfilter):
            #cv, tseed, av_smu, av_sbeta, av_skappa, wv = state
            cv = filter_cv_compiled(stepper_state.cv)
            stepper_state = stepper_state.replace(cv=cv)

        if use_drop_order:
            # this limits the solution at the shock front,
            smoothness = smoothness_indicator(dcoll, stepper_state.cv.mass,
                                              dd=dd_vol_fluid,
                                              kappa=kappa_sc, s0=s0_sc)
            #smoothness = actx.np.zeros_like(stepper_state.cv.mass) + 1.0
            cv = drop_order_cv(stepper_state.cv, smoothness, drop_order_strength)
            stepper_state = stepper_state.replace(cv=cv)

        fluid_state = create_fluid_state(cv=stepper_state.cv,
                                         temperature_seed=stepper_state.tseed,
                                         smoothness_mu=stepper_state.av_smu,
                                         smoothness_beta=stepper_state.av_sbeta,
                                         smoothness_kappa=stepper_state.av_skappa,
                                         smoothness_d=stepper_state.av_sd,
                                         entropy_min=stepper_state.smin)

        if use_wall:
            wdv = create_wall_dependent_vars_compiled(stepper_state.wv)
        cv = fluid_state.cv  # reset cv to limited version

        # update temperature seed and our limiter bounds for entropy
        tseed = fluid_state.temperature

        ones = 1. + actx.np.zeros_like(cv.mass)
        if constant_smin is True:
            smin_i = ones*limiter_smin
        else:
            gamma = gas_model.eos.gamma(cv, fluid_state.temperature)
            smin = actx.np.log(fluid_state.pressure/fluid_state.mass_density**gamma)
            #smin_nbr_avg = _neighbor_average(smin)
            # fixed offset
            #smin_i = ones*(smin_nbr_avg - 0.05)
            smin_i = op.elementwise_min(dcoll, dd_vol_fluid, smin)
            # fixed offset
            smin_i = ones*(smin_i - 0.05)

        #tags = slef

        # This re-creation of the state resets *tseed* to current temp and forces the
        # limited cv into state
        stepper_state = stepper_state.replace(cv=cv, tseed=tseed, smin=smin_i)
        fluid_state = replace_fluid_state(fluid_state, gas_model, entropy_min=smin_i)

        try:
            # disable non-constant dt timestepping for now
            # re-enable when we're ready

            do_viz = check_step(step=step, interval=nviz)
            do_restart = check_step(step=step, interval=nrestart)
            do_health = check_step(step=step, interval=nhealth)
            do_status = check_step(step=step, interval=nstatus)
            next_dump_number = step

            dv = None
            ts_field_fluid = None
            ts_field_wall = None
            cfl_fluid = 0.
            cfl_wall = cfl_fluid
            if any([do_viz, do_restart, do_health, do_status]):
                wv = None
                if not force_eval:
                    fluid_state = force_evaluation(actx, fluid_state)
                    #state = force_evaluation(actx, state)
                    if use_wall:
                        wv = force_evaluation(actx, stepper_state.wv)
                elif use_wall:
                    wv = stepper_state.wv  # pylint: disable=no-member

                dv = fluid_state.dv

                ts_field_fluid, cfl_fluid, dt_fluid = my_get_timestep(
                    dcoll=dcoll, fluid_state=fluid_state,
                    t=t, dt=dt, cfl=current_cfl, t_final=t_final,
                    constant_cfl=constant_cfl, fluid_dd=dd_vol_fluid)

                if use_wall:
                    ts_field_wall, cfl_wall, dt_wall = my_get_timestep_wall(
                        dcoll=dcoll, wv=wv, wall_kappa=wdv.thermal_conductivity,
                        wall_temperature=wdv.temperature, t=t, dt=dt,
                        cfl=current_cfl, t_final=t_final, constant_cfl=constant_cfl,
                        wall_dd=dd_vol_wall)

            """
            # adjust time for constant cfl, use the smallest timescale
            dt_const_cfl = 100.
            if constant_cfl:
                dt_const_cfl = np.minimum(dt_fluid, dt_wall)

            # adjust time to hit the final requested time
            t_remaining = max(0, t_final - t)

            if viz_interval_type == 0:
                dt = np.minimum(t_remaining, current_dt)
            else:
                dt = np.minimum(t_remaining, dt_const_cfl)

            # update our I/O quantities
            cfl_fluid = dt*cfl_fluid/dt_fluid
            cfl_wall = dt*cfl_wall/dt_wall
            ts_field_fluid = dt*ts_field_fluid/dt_fluid
            ts_field_wall = dt*ts_field_wall/dt_wall

            if viz_interval_type == 1:
                do_viz, dt, next_dump_number = check_time(
                    time=t, dt=dt, interval=t_viz_interval,
                    interval_type=viz_interval_type)
            elif viz_interval_type == 2:
                dt_sav = dt
                do_viz, dt, next_dump_number = check_time(
                    time=t, dt=dt, interval=t_viz_interval,
                    interval_type=viz_interval_type)

                # adjust cfl by dt
                cfl_fluid = dt*cfl_fluid/dt_sav
                cfl_wall = dt*cfl_wall/dt_sav
            else:
                do_viz = check_step(step=step, interval=nviz)
                next_dump_number = step
            """

            t_wall = t_wall_start + (step - first_step)*dt*wall_time_scale
            my_write_status_lite(step=step, t=t, t_wall=t_wall)

            # these status updates require global reductions on state data
            if do_status:
                my_write_status_fluid(fluid_state, dt=dt, cfl_fluid=cfl_fluid)
                if use_wall:
                    my_write_status_wall(wall_temperature=wdv.temperature,
                                         dt=dt*wall_time_scale, cfl_wall=cfl_wall)

            if do_health:
                wall_temptr = wdv.temperature if use_wall else None
                health_errors = global_reduce(
                    my_health_check(fluid_state, wall_temperature=wall_temptr),
                    op="lor")
                if health_errors:
                    if rank == 0:
                        logger.info("Solution failed health check.")
                    logger.info(f"{rank=}: Solution failed health check. Logger")
                    print(f"{rank=}:Solution failed health check. Print.")
                    comm.Barrier()  # make msg before any rank raises
                    raise MyRuntimeError("Failed simulation health check.")

            if do_restart:
                my_write_restart(step=step, t=t, t_wall=t_wall, state=stepper_state)

            if do_viz:
                # we can't get the limited viz data back from create_fluid_state
                # so call the limiter directly first, basically doing the limiting
                # twice
                theta_rho = actx.np.zeros_like(stepper_state.cv.mass)
                theta_Y = actx.np.zeros_like(stepper_state.cv.mass)
                theta_pres = actx.np.zeros_like(stepper_state.cv.mass)
                if viz_level >= 2 and use_species_limiter == 2:
                    cv_lim, theta_rho, theta_Y, theta_pres = \
                        limit_fluid_state_lv(
                            dcoll, cv=stepper_state.cv, gas_model=gas_model,
                            temperature_seed=stepper_state.tseed,
                            entropy_min=stepper_state.smin,
                            dd=dd_vol_fluid, viz_theta=True)

                # pack things up
                if use_wall:
                    viz_state = make_obj_array([fluid_state, tseed, smin_i, wv])
                    viz_dv = make_obj_array([dv, wdv])
                else:
                    viz_state = make_obj_array([fluid_state, tseed, smin_i])
                    viz_dv = dv

                my_write_viz(
                    step=step, t=t, t_wall=t_wall,
                    viz_state=viz_state, viz_dv=viz_dv,
                    ts_field_fluid=ts_field_fluid,
                    ts_field_wall=ts_field_wall,
                    theta_rho=theta_rho,
                    theta_Y=theta_Y,
                    theta_pres=theta_pres,
                    dump_number=next_dump_number)

        except MyRuntimeError:
            if rank == 0:
                logger.error("Errors detected; attempting graceful exit.")

            # we can't get the limited viz data back from create_fluid_state
            # so call the limiter directly first, basically doing the limiting
            # twice
            theta_rho = actx.np.zeros_like(stepper_state.cv.mass)
            theta_Y = actx.np.zeros_like(stepper_state.cv.mass)
            theta_pres = actx.np.zeros_like(stepper_state.cv.mass)
            if viz_level >= 2 and use_species_limiter == 2:
                cv_lim, theta_rho, theta_Y, theta_pres = \
                    limit_fluid_state_lv(
                        dcoll, cv=stepper_state.cv, gas_model=gas_model,
                        temperature_seed=stepper_state.tseed,
                        entropy_min=stepper_state.smin,
                        dd=dd_vol_fluid, viz_theta=True)

            if viz_interval_type == 0:
                dump_number = step
            else:
                dump_number = (math.floor((t-t_start)/t_viz_interval) +
                    last_viz_interval)

            # pack things up
            if use_wall:
                viz_state = make_obj_array([fluid_state, tseed, smin_i, wv])
                viz_dv = make_obj_array([dv, wdv])
            else:
                viz_state = make_obj_array([fluid_state, tseed, smin_i])
                viz_dv = dv

            my_write_viz(
                step=step, t=t, t_wall=t_wall,
                viz_state=viz_state, viz_dv=viz_dv,
                ts_field_fluid=ts_field_fluid,
                ts_field_wall=ts_field_wall,
                theta_rho=theta_rho,
                theta_Y=theta_Y,
                theta_pres=theta_pres,
                dump_number=dump_number)

            my_write_restart(step=step, t=t, t_wall=t_wall, state=stepper_state)
            comm.Barrier()  # cross and dot t's and i's (sync point)
            raise

        if step == first_profiling_step:
            MPI.Pcontrol(2)
            MPI.Pcontrol(1)

        return stepper_state.get_obj_array(), dt

    def my_post_step(step, t, dt, state):

        if step == last_profiling_step:
            MPI.Pcontrol(0)

        if step == first_step+2:
            with gc_timer:
                import gc
                gc.collect()
                # Freeze the objects that are still alive so they will not
                # be considered in future gc collections.
                logger.info("Freezing GC objects to reduce overhead of "
                            "future GC collections")
                gc.freeze()

        if logmgr:
            set_dt(logmgr, dt)
            logmgr.tick_after()

        return state, dt

    from arraycontext import outer
    from grudge.trace_pair import interior_trace_pairs, tracepair_with_discr_tag
    from meshmode.discretization.connection import FACE_RESTR_ALL
    from mirgecom.flux import num_flux_central

    def my_derivative_function(dcoll, field, field_bounds, dd_vol,
                               bnd_cond, comm_tag):

        dd_vol_quad = dd_vol.with_discr_tag(quadrature_tag)
        dd_allfaces_quad = dd_vol_quad.trace(FACE_RESTR_ALL)

        interp_to_surf_quad = partial(
            tracepair_with_discr_tag, dcoll, quadrature_tag)

        def interior_flux(field_tpair):
            dd_trace_quad = field_tpair.dd.with_discr_tag(quadrature_tag)
            #normal_quad = actx.thaw(dcoll.normal(dd_trace_quad))
            normal_quad = normal_vector(actx, dcoll, dd_trace_quad)
            bnd_tpair_quad = interp_to_surf_quad(field_tpair)
            flux_int = outer(
                num_flux_central(bnd_tpair_quad.int, bnd_tpair_quad.ext),
                normal_quad)

            return op.project(dcoll, dd_trace_quad, dd_allfaces_quad, flux_int)

        def boundary_flux(bdtag, bdry):
            if isinstance(bdtag, DOFDesc):
                bdtag = bdtag.domain_tag
            dd_bdry_quad = dd_vol_quad.with_domain_tag(bdtag)
            normal_quad = normal_vector(actx, dcoll, dd_bdry_quad)
            int_soln_quad = op.project(dcoll, dd_vol, dd_bdry_quad, field)

            # MJA, not sure about this
            if bnd_cond == "symmetry" and bdtag == "symmetry":
                ext_soln_quad = 0.0*int_soln_quad
            else:
                ext_soln_quad = 1.0*int_soln_quad

            bnd_tpair = TracePair(bdtag, interior=int_soln_quad,
                                  exterior=ext_soln_quad)
            flux_bnd = outer(
                num_flux_central(bnd_tpair.int, bnd_tpair.ext), normal_quad)

            return op.project(dcoll, dd_bdry_quad, dd_allfaces_quad, flux_bnd)

        field_quad = op.project(dcoll, dd_vol, dd_vol_quad, field)

        return -1.0*op.inverse_mass(
            dcoll, dd_vol_quad,
            op.weak_local_grad(dcoll, dd_vol_quad, field_quad)
            -  # noqa: W504
            op.face_mass(
                dcoll, dd_allfaces_quad,
                sum(
                    interior_flux(u_tpair) for u_tpair in interior_trace_pairs(
                        dcoll, field, volume_dd=dd_vol, comm_tag=comm_tag))
                + sum(
                     boundary_flux(bdtag, bdry)
                     for bdtag, bdry in field_bounds.items())
            )
        )

    def unfiltered_rhs(t, state):

        stepper_state = make_stepper_state_obj(state)
        cv = stepper_state.cv
        tseed = stepper_state.tseed
        av_smu = stepper_state.av_smu
        av_sbeta = stepper_state.av_sbeta
        av_skappa = stepper_state.av_skappa
        av_sd = stepper_state.av_sd
        smin = stepper_state.smin

        # don't really want to do this twice
        if use_drop_order:
            smoothness = smoothness_indicator(dcoll, cv.mass, dd=dd_vol_fluid,
                                              kappa=kappa_sc, s0=s0_sc)
            #smoothness = actx.np.zeros_like(cv.mass) + 1.0
            cv = _drop_order_cv(cv, smoothness, drop_order_strength)

        fluid_state = make_fluid_state(cv=cv, gas_model=gas_model,
                                       temperature_seed=tseed,
                                       smoothness_mu=av_smu,
                                       smoothness_beta=av_sbeta,
                                       smoothness_kappa=av_skappa,
                                       smoothness_d=av_sd,
                                       entropy_min=smin,
                                       limiter_func=limiter_func,
                                       limiter_dd=dd_vol_fluid)

        cv = fluid_state.cv  # reset cv to the limited version

        # update wall model
        if use_wall:
            wv = stepper_state.wv
            wdv = wall_model.dependent_vars(wv)

            fluid_operator_states_quad = make_coupled_operator_fluid_states(
                dcoll, fluid_state, gas_model, uncoupled_fluid_boundaries,
                dd_vol_fluid, dd_vol_wall, quadrature_tag=quadrature_tag,
                limiter_func=limiter_func, entropy_min=smin)

            grad_fluid_cv, grad_fluid_t, grad_wall_t = coupled_grad_operator(
                dcoll,
                gas_model,
                dd_vol_fluid, dd_vol_wall,
                uncoupled_fluid_boundaries,
                uncoupled_wall_boundaries,
                fluid_state, wdv.thermal_conductivity, wdv.temperature,
                time=t,
                interface_noslip=noslip,
                quadrature_tag=quadrature_tag,
                fluid_operator_states_quad=fluid_operator_states_quad,
                entropy_min=smin,
                limiter_func=limiter_func)

        else:
            # Get the operator fluid states
            fluid_operator_states_quad = make_operator_fluid_states(
                dcoll, fluid_state, gas_model, uncoupled_fluid_boundaries,
                quadrature_tag, dd=dd_vol_fluid, limiter_func=limiter_func,
                entropy_min=smin)

            grad_fluid_cv = grad_cv_operator(
                dcoll, gas_model, uncoupled_fluid_boundaries, fluid_state,
                dd=dd_vol_fluid, operator_states_quad=fluid_operator_states_quad,
                time=t, quadrature_tag=quadrature_tag, limiter_func=limiter_func,
                entropy_min=smin)

            grad_fluid_t = fluid_grad_t_operator(
                dcoll=dcoll, gas_model=gas_model,
                boundaries=uncoupled_fluid_boundaries, state=fluid_state,
                dd=dd_vol_fluid, operator_states_quad=fluid_operator_states_quad,
                time=t, quadrature_tag=quadrature_tag, limiter_func=limiter_func,
                entropy_min=smin)

        smoothness_mu = actx.np.zeros_like(cv.mass)
        smoothness_beta = actx.np.zeros_like(cv.mass)
        smoothness_kappa = actx.np.zeros_like(cv.mass)
        smoothness_d = actx.np.zeros_like(cv.mass)
        if use_av == 1:
            smoothness_mu = compute_smoothness(
                cv=cv, dv=fluid_state.dv, grad_cv=grad_fluid_cv)
        elif use_av == 2:
            [smoothness_mu, smoothness_beta, smoothness_kappa] = \
                compute_smoothness_mbk(cv=cv, dv=fluid_state.dv,
                                       grad_cv=grad_fluid_cv,
                                       grad_t=grad_fluid_t)
        elif use_av == 3:
            [smoothness_mu, smoothness_beta, smoothness_kappa, smoothness_d] = \
                compute_smoothness_mbkd(cv=cv, dv=fluid_state.dv,
                                       grad_cv=grad_fluid_cv,
                                       grad_t=grad_fluid_t)

        tseed_rhs = actx.np.zeros_like(fluid_state.temperature)
        smin_rhs = actx.np.zeros_like(fluid_state.cv.mass)

        # have all the gradients and states, compute the rhs sources
        ns_operator = partial(
            general_ns_operator,
            inviscid_numerical_flux_func=inviscid_numerical_flux_func,
            viscous_numerical_flux_func=viscous_numerical_flux_func,
            use_esdg=use_esdg)

        wall_rhs = None
        if use_wall:
            fluid_rhs, wall_energy_rhs = coupled_ns_heat_operator(
                dcoll=dcoll,
                gas_model=gas_model,
                fluid_dd=dd_vol_fluid,
                wall_dd=dd_vol_wall,
                fluid_boundaries=uncoupled_fluid_boundaries,
                wall_boundaries=uncoupled_wall_boundaries,
                fluid_state=fluid_state,
                wall_kappa=wdv.thermal_conductivity,
                wall_temperature=wdv.temperature,
                fluid_grad_cv=grad_fluid_cv,
                fluid_grad_temperature=grad_fluid_t,
                wall_grad_temperature=grad_wall_t,
                time=t,
                interface_noslip=noslip,
                wall_penalty_amount=wall_penalty_amount,
                quadrature_tag=quadrature_tag,
                fluid_operator_states_quad=fluid_operator_states_quad,
                limiter_func=limiter_func,
                entropy_min=smin,
                ns_operator=ns_operator,
                axisymmetric=use_axisymmetric,
                fluid_nodes=fluid_nodes,
                wall_nodes=wall_nodes)

        else:
            fluid_rhs = ns_operator(
                dcoll=dcoll,
                gas_model=gas_model,
                dd=dd_vol_fluid,
                operator_states_quad=fluid_operator_states_quad,
                grad_cv=grad_fluid_cv,
                grad_t=grad_fluid_t,
                boundaries=uncoupled_fluid_boundaries,
                state=fluid_state,
                time=t,
                quadrature_tag=quadrature_tag,
                comm_tag=_FluidOperatorCommTag)

            if use_axisymmetric:
                fluid_rhs = fluid_rhs + \
                    axisym_source_fluid(dcoll=dcoll, fluid_state=fluid_state,
                                        fluid_nodes=fluid_nodes,
                                        gas_model=gas_model,
                                        quadrature_tag=quadrature_tag,
                                        dd_vol_fluid=dd_vol_fluid,
                                        boundaries=uncoupled_fluid_boundaries,
                                        grad_cv=grad_fluid_cv, grad_t=grad_fluid_t)

        if use_combustion:
            fluid_rhs = fluid_rhs + \
                eos.get_species_source_terms(cv, temperature=fluid_state.temperature)

        if use_injection_source is True:
            fluid_rhs = fluid_rhs + \
                injection_source(x_vec=fluid_nodes, cv=cv,
                                 eos=gas_model.eos, time=t)

        if use_injection_source_comb is True:
            fluid_rhs = fluid_rhs + \
                injection_source_comb(x_vec=fluid_nodes, cv=cv,
                                      eos=gas_model.eos, time=t)

        if use_ignition > 0:
            fluid_rhs = fluid_rhs + \
                ignition_source(x_vec=fluid_nodes, state=fluid_state,
                                eos=gas_model.eos, time=t)/current_dt

        av_smu_rhs = actx.np.zeros_like(cv.mass)
        av_sbeta_rhs = actx.np.zeros_like(cv.mass)
        av_skappa_rhs = actx.np.zeros_like(cv.mass)
        av_sd_rhs = actx.np.zeros_like(cv.mass)
        # work good for shock 1d

        tau = current_dt/smoothness_tau
        epsilon_diff = smoothness_alpha*smoothed_char_length_fluid**2/current_dt

        if use_av > 0:
            # regular boundaries for smoothness mu
            smooth_neumann = NeumannDiffusionBoundary(0)
            fluid_av_boundaries = {}
            for bnd_name in bndry_config:
                if bndry_config[bnd_name] != "none":
                    fluid_av_boundaries[bndry_elements[bnd_name]] = smooth_neumann

            if use_wall:
                from grudge.discretization import filter_part_boundaries
                fluid_av_boundaries.update({
                     dd_bdry.domain_tag: NeumannDiffusionBoundary(0)
                     for dd_bdry in filter_part_boundaries(
                         dcoll, volume_dd=dd_vol_fluid,
                         neighbor_volume_dd=dd_vol_wall)})

            # av mu
            av_smu_rhs = (
                diffusion_operator(
                    dcoll, epsilon_diff, fluid_av_boundaries, av_smu,
                    quadrature_tag=quadrature_tag, dd=dd_vol_fluid,
                    comm_tag=_MuDiffFluidCommTag
                ) + 1/tau * (smoothness_mu - av_smu)
            )

            if use_av >= 2:
                av_sbeta_rhs = (
                    diffusion_operator(
                        dcoll, epsilon_diff, fluid_av_boundaries, av_sbeta,
                        quadrature_tag=quadrature_tag, dd=dd_vol_fluid,
                        comm_tag=_BetaDiffFluidCommTag
                    ) + 1/tau * (smoothness_beta - av_sbeta)
                )

                av_skappa_rhs = (
                    diffusion_operator(
                        dcoll, epsilon_diff, fluid_av_boundaries, av_skappa,
                        quadrature_tag=quadrature_tag, dd=dd_vol_fluid,
                        comm_tag=_KappaDiffFluidCommTag
                    ) + 1/tau * (smoothness_kappa - av_skappa)
                )

            if use_av == 3:
                av_sd_rhs = (
                    diffusion_operator(
                        dcoll, epsilon_diff, fluid_av_boundaries, av_sd,
                        quadrature_tag=quadrature_tag, dd=dd_vol_fluid,
                        comm_tag=_DDiffFluidCommTag
                    ) + 1/tau * (smoothness_d - av_sd)
                )

        if use_sponge:
            sponge_cv = cv
            if use_time_dependent_sponge:
                # as long as these pieces only operate on a non-overlapping subset
                # of the domain, we don't need to call make_fluid_state
                # in between each additive call to recompute temperature/pressure
                sponge_cv = bulk_init.add_inlet(cv=sponge_cv,
                                                pressure=fluid_state.pressure,
                                                temperature=fluid_state.temperature,
                                                x_vec=fluid_nodes,
                                                eos=eos, time=t)
                sponge_cv = bulk_init.add_outlet(cv=sponge_cv,
                                                pressure=fluid_state.pressure,
                                                temperature=fluid_state.temperature,
                                                x_vec=fluid_nodes,
                                                eos=eos, time=t)

                if use_injection:
                    sponge_cv = bulk_init.add_injection(
                        cv=sponge_cv, pressure=fluid_state.pressure,
                        temperature=fluid_state.temperature, eos=eos_init,
                        x_vec=fluid_nodes)

                if use_upstream_injection:
                    sponge_cv = bulk_init.add_injection_upstream(
                        cv=sponge_cv, pressure=fluid_state.pressure,
                        temperature=fluid_state.temperature,
                        eos=eos_init, x_vec=fluid_nodes)
            else:
                sponge_cv = target_fluid_state.cv

            fluid_rhs = fluid_rhs + _sponge_source(sigma=sponge_sigma,
                                                   cv=cv,
                                                   sponge_cv=sponge_cv)

        if use_wall:
            # wall mass loss
            wall_mass_rhs = actx.np.zeros_like(wv.mass)
            if use_wall_mass:
                wall_mass_rhs = -wall_model.mass_loss_rate(
                    mass=wv.mass, ox_mass=wv.ox_mass,
                    temperature=wdv.temperature)

            # wall oxygen diffusion
            wall_ox_mass_rhs = actx.np.zeros_like(wv.mass)
            if use_wall_ox:
                if nspecies == 0:
                    fluid_ox_mass = mf_o2 + actx.np.zeros_like(cv.mass)
                elif nspecies > 3:
                    fluid_ox_mass = cv.species_mass[i_ox]
                else:
                    fluid_ox_mass = mf_o2*cv.species_mass[0]
                pairwise_ox = {
                    (dd_vol_fluid, dd_vol_wall):
                        (fluid_ox_mass, wv.ox_mass)}
                pairwise_ox_tpairs = inter_volume_trace_pairs(
                    dcoll, pairwise_ox, comm_tag=_OxCommTag)
                ox_tpairs = pairwise_ox_tpairs[dd_vol_fluid, dd_vol_wall]
                wall_ox_boundaries = {
                    wall_ffld_bnd.domain_tag:  # pylint: disable=no-member
                    DirichletDiffusionBoundary(0)}

                wall_ox_boundaries.update({
                    tpair.dd.domain_tag:
                    DirichletDiffusionBoundary(
                        op.project(dcoll, tpair.dd,
                                   tpair.dd.with_discr_tag(quadrature_tag),
                                   tpair.ext))
                    for tpair in ox_tpairs})

                wall_ox_mass_rhs = diffusion_operator(
                    dcoll, wall_model.oxygen_diffusivity,
                    wall_ox_boundaries, wv.ox_mass,
                    penalty_amount=wall_penalty_amount,
                    quadrature_tag=quadrature_tag, dd=dd_vol_wall,
                    comm_tag=_WallOxDiffCommTag)

            wall_rhs = wall_time_scale * WallVars(
                mass=wall_mass_rhs,
                energy=wall_energy_rhs,
                ox_mass=wall_ox_mass_rhs)

            if use_wall_ox:
                # Solve a diffusion equation in the fluid too just to ensure all MPI
                # sends/recvs from inter_volume_trace_pairs are in DAG
                # FIXME: this is dumb
                reverse_ox_tpairs = pairwise_ox_tpairs[dd_vol_wall, dd_vol_fluid]
                fluid_ox_boundaries = {
                    bdtag: DirichletDiffusionBoundary(0)
                    for bdtag in uncoupled_fluid_boundaries}
                fluid_ox_boundaries.update({
                    tpair.dd.domain_tag:
                    DirichletDiffusionBoundary(
                        op.project(dcoll, tpair.dd,
                                   tpair.dd.with_discr_tag(quadrature_tag),
                                   tpair.ext))
                    for tpair in reverse_ox_tpairs})

                fluid_dummy_ox_mass_rhs = diffusion_operator(
                    dcoll, 0, fluid_ox_boundaries, fluid_ox_mass,
                    quadrature_tag=quadrature_tag, dd=dd_vol_fluid,
                    comm_tag=_FluidOxDiffCommTag)

                fluid_rhs = fluid_rhs + 0*fluid_dummy_ox_mass_rhs

        rhs_stepper_state = make_stepper_state(
            cv=fluid_rhs,
            tseed=tseed_rhs,
            wv=wall_rhs,
            av_smu=av_smu_rhs,
            av_sbeta=av_sbeta_rhs,
            av_skappa=av_skappa_rhs,
            av_sd=av_sd_rhs,
            smin=smin_rhs)

        return rhs_stepper_state.get_obj_array()

    unfiltered_rhs_compiled = actx.compile(unfiltered_rhs)

    def my_rhs(t, state):

        # precludes a pre-compiled timestepper
        # don't know if we should do this
        #state = force_evaluation(actx, state)

        # Work around long compile issue by computing and filtering RHS in separate
        # compiled functions
        rhs_state = unfiltered_rhs_compiled(t, state)
        #rhs_data_precompute = precompute_rhs_compiled(t, state)
        #rhs_state = compute_rhs_compiled(t, rhs_data_precompute)

        # Use a spectral filter on the RHS
        if use_rhs_filter:
            rhs_state_filtered = make_stepper_state_obj(rhs_state)
            rhs_state_filtered = rhs_state_filtered.replace(
                cv=filter_rhs_fluid_compiled(rhs_state_filtered.cv))
            if use_wall:
                # pylint: disable=no-member
                rhs_state_filtered = rhs_state_filtered.replace(
                    wv=filter_rhs_wall_compiled(rhs_state_filtered.wv))
                # pylint: enable=no-member

            rhs_state = rhs_state_filtered.get_obj_array()

        return rhs_state

    """
    current_dt = get_sim_timestep(dcoll, current_state, current_t, current_dt,
                                  current_cfl, t_final, constant_cfl)
    """

    pre_step_callback = my_pre_step if use_callbacks else None
    post_step_callback = my_post_step if use_callbacks else None
    if advance_time:
        current_step, current_t, current_stepper_state_obj = \
            advance_state(rhs=my_rhs, timestepper=timestepper,
                          pre_step_callback=pre_step_callback,
                          post_step_callback=post_step_callback,
                          istep=current_step, dt=current_dt,
                          t=current_t, t_final=t_final,
                          force_eval=force_eval,
                          state=stepper_state.get_obj_array(),
                          compile_rhs=False)
        current_stepper_state = make_stepper_state_obj(current_stepper_state_obj)
    else:
        current_stepper_state = stepper_state

    current_cv = current_stepper_state.cv
    tseed = current_stepper_state.tseed
    current_av_smu = current_stepper_state.av_smu
    current_av_sbeta = current_stepper_state.av_sbeta
    current_av_skappa = current_stepper_state.av_skappa
    current_av_sd = current_stepper_state.av_sd
    current_smin = current_stepper_state.smin

    # we can't get the limited viz data back from create_fluid_state
    # so call the limiter directly first, basically doing the limiting twice
    theta_rho = actx.np.zeros_like(current_cv.mass)
    theta_Y = actx.np.zeros_like(current_cv.mass)
    theta_pres = actx.np.zeros_like(current_cv.mass)
    if viz_level == 3 and use_species_limiter == 2:
        cv_lim, theta_rho, theta_Y, theta_pres = \
            limit_fluid_state_lv(
                dcoll, cv=current_cv, gas_model=gas_model,
                temperature_seed=tseed, entropy_min=current_smin,
                dd=dd_vol_fluid, viz_theta=True)

    current_fluid_state = create_fluid_state(current_cv, tseed,
                                             smoothness_mu=current_av_smu,
                                             smoothness_beta=current_av_sbeta,
                                             smoothness_kappa=current_av_skappa,
                                             smoothness_d=current_av_sd,
                                             entropy_min=current_smin)

    if last_profiling_step < 0:
        MPI.Pcontrol(0)

    if use_wall:
        current_wv = current_stepper_state.wv
        current_wdv = create_wall_dependent_vars_compiled(current_wv)

    # Dump the final data
    if rank == 0:
        logger.info("Checkpointing final state ...")

    ts_field_fluid, cfl, dt = my_get_timestep(dcoll=dcoll,
        fluid_state=current_fluid_state,
        t=current_t, dt=current_dt, cfl=current_cfl,
        t_final=t_final, constant_cfl=constant_cfl, fluid_dd=dd_vol_fluid)

    ts_field_wall = None
    if use_wall:
        ts_field_wall, cfl_wall, dt_wall = my_get_timestep_wall(dcoll=dcoll,
            wv=current_wv, wall_kappa=current_wdv.thermal_conductivity,
            wall_temperature=current_wdv.temperature, t=current_t, dt=current_dt,
            cfl=current_cfl, t_final=t_final, constant_cfl=constant_cfl,
            wall_dd=dd_vol_wall)
    current_t_wall = t_wall_start + (current_step - first_step)*dt*wall_time_scale

    my_write_status_lite(step=current_step, t=current_t,
                         t_wall=current_t_wall)

    my_write_status_fluid(fluid_state=current_fluid_state, dt=dt, cfl_fluid=cfl)
    if use_wall:
        my_write_status_wall(wall_temperature=current_wdv.temperature,
                             dt=dt*wall_time_scale, cfl_wall=cfl_wall)

    if viz_interval_type == 0:
        dump_number = current_step
    else:
        dump_number = (math.floor((current_t - t_start)/t_viz_interval) +
            last_viz_interval)

    if nviz > 0:
        # pack things up
        if use_wall:
            viz_state = make_obj_array([current_fluid_state, tseed,
                                        current_smin, current_wv])
            viz_dv = make_obj_array([current_fluid_state.dv, current_wdv])
        else:
            viz_state = make_obj_array([current_fluid_state, tseed,
                                        current_smin])
            viz_dv = current_fluid_state.dv

        my_write_viz(
            step=current_step, t=current_t, t_wall=current_t_wall,
            viz_state=viz_state, viz_dv=viz_dv,
            ts_field_fluid=ts_field_fluid,
            ts_field_wall=ts_field_wall,
            theta_rho=theta_rho,
            theta_Y=theta_Y,
            theta_pres=theta_pres,
            dump_number=dump_number)

    if nrestart > 0:
        my_write_restart(step=current_step, t=current_t, t_wall=current_t_wall,
                         state=current_stepper_state)

    if logmgr:
        logmgr.close()
    elif use_profiling:
        print(actx.tabulate_profiling_data())

    finish_tol = 2*current_dt
    assert np.abs(current_t - t_final) < finish_tol

# vim: foldmethod=marker<|MERGE_RESOLUTION|>--- conflicted
+++ resolved
@@ -5123,19 +5123,17 @@
     restart_av_sbeta = None
     restart_av_skappa = None
     restart_av_sd = None
+    restart_entropy_min = None
     # Restart from a given filename assumed to have same geometry
     if restart_filename:
         if rank == 0:
             logger.info("Restarting soln.")
-<<<<<<< HEAD
-=======
-
-        temperature_seed = restart_data["temperature_seed"]
-        restart_cv = restart_data["cv"]
-        restart_av_smu = restart_data["av_smu"]
-        restart_av_sbeta = restart_data["av_sbeta"]
-        restart_av_skappa = restart_data["av_skappa"]
->>>>>>> 0ed6259e
+
+        #temperature_seed = restart_data["temperature_seed"]
+        #restart_cv = restart_data["cv"]
+        #restart_av_smu = restart_data["av_smu"]
+        #restart_av_sbeta = restart_data["av_sbeta"]
+        #restart_av_skappa = restart_data["av_skappa"]
 
         #
         # sometimes the restart data is missing it tagging, say when restarting from
@@ -5146,33 +5144,10 @@
             dcoll=dcoll, x_vec=fluid_nodes, eos=eos_init,
             time=current_t)
 
-<<<<<<< HEAD
         dummy_cv = force_evaluation(actx, dummy_cv)
-=======
+
         if use_wall:
             restart_wv = restart_data["wv"]
-
-        if restart_order != order:
-            restart_dcoll = create_discretization_collection(
-                actx, volume_meshes=vol_meshes,
-                order=restart_order, tensor_product_elements=use_tpe)
-            from meshmode.discretization.connection import make_same_mesh_connection
-            fluid_connection = make_same_mesh_connection(
-                actx,
-                dcoll.discr_from_dd(dd_vol_fluid),
-                restart_dcoll.discr_from_dd(dd_vol_fluid)
-            )
-            if use_wall:
-                wall_connection = make_same_mesh_connection(
-                    actx,
-                    dcoll.discr_from_dd(dd_vol_wall),
-                    restart_dcoll.discr_from_dd(dd_vol_wall)
-                )
-            restart_cv = fluid_connection(restart_data["cv"])
-            restart_av_smu = fluid_connection(restart_data["av_smu"])
-            restart_av_sbeta = fluid_connection(restart_data["av_sbeta"])
-            restart_av_skappa = fluid_connection(restart_data["av_skappa"])
->>>>>>> 0ed6259e
 
         dummy_temperature_seed = actx.np.zeros_like(dummy_cv.mass) + init_temperature
         dummy_temperature_seed = force_evaluation(actx, dummy_temperature_seed)
@@ -5183,86 +5158,11 @@
         dummy_av_sd = actx.np.zeros_like(dummy_cv.mass)
         dummy_entropy_min = actx.np.zeros_like(dummy_cv.mass) + limiter_smin
 
-<<<<<<< HEAD
-        # get restart_ cv
+        # need this for species transition
         temperature_seed = restart_data["temperature_seed"] +\
                            0.*dummy_temperature_seed
-=======
-    # Or restart from a previous axisymmetric version of geometry
-    elif restart_from_axi:
-
-        from mirgecom.simutil import remap_dofarrays_in_structure
-
-        if rank == 0:
-            logger.info("Restarting from axisymmetric soln.")
-
-        # For now, hardcode the axi->3D assuming Y is the axis
-        # of symmetry in the axi run and X is the long axis in
-        # 3D.
-        def target_point_map(target_point):
-            tx = target_point[0]
-            ty = target_point[1]
-            tz = target_point[2]
-            y_axi = tx
-            x_axi = np.sqrt(ty*ty + tz*tz)
-            return np.array([x_axi, y_axi])
-
-        # Take care to respect volume-specific data items
-        axi_fluid_items = {
-            "tseed": axi_restart_data["temperature_seed"],
-            "cv": axi_restart_data["cv"],
-            "av_smu": axi_restart_data["av_smu"],
-            "av_sbeta": axi_restart_data["av_sbeta"],
-            "av_skappa": axi_restart_data["av_skappa"]
-        }
-
-        # this is so we can restart from legacy, before use_av=3
-        try:
-            axi_av_sd = axi_restart_data["av_sd"]
-        except (KeyError):
-            axi_av_sd = actx.np.zeros_like(axi_fluid_items["av_smu"])
-            if rank == 0:
-                print("no data for av_sd in axi restart file")
-                print("av_sd will be initialzed to 0 on the mesh")
-        axi_fluid_items["av_sd"] = axi_av_sd
-
-        x_vol = "fluid"
-        fluid_restart_items = remap_dofarrays_in_structure(
-            actx, axi_fluid_items, axi_vol_meshes,
-            vol_meshes, target_point_map=target_point_map,
-            volume_id=x_vol)
-
-        axi_cv = fluid_restart_items["cv"]
-        axi_mom = axi_cv.momentum
-        fl_y = fluid_nodes[1]
-        fl_z = fluid_nodes[2]
-        fl_r = actx.np.sqrt(fl_y*fl_y + fl_z*fl_z)
-        xfer_mom_x = axi_mom[1]  # y-component of axi maps to Vx
-        xfer_mom_y = axi_mom[0] * fl_y/fl_r  # Vy_axi * r_hat_x
-        xfer_mom_z = axi_mom[0] * fl_z/fl_r  # Vy_axi * r_hat_y
-        restart_mom = make_obj_array([xfer_mom_x, xfer_mom_y, xfer_mom_z])
-        restart_cv = axi_cv.replace(momentum=restart_mom)
-
-        temperature_seed = fluid_restart_items["tseed"]
-        restart_av_smu = fluid_restart_items["av_smu"]
-        restart_av_sbeta = fluid_restart_items["av_sbeta"]
-        restart_av_skappa = fluid_restart_items["av_skappa"]
-        restart_av_sd = fluid_restart_items["av_sd"]
-
-        if use_wall:
-            axi_wall_items = {}
-            axi_wall_items["wv"] = axi_restart_data["wv"]
-            x_vol = "wall"
-            wall_restart_items = remap_dofarrays_in_structure(
-                actx, axi_wall_items, axi_vol_meshes,
-                vol_meshes, target_point_map=target_point_map,
-                volume_id=x_vol)
-            restart_wv = wall_restart_items["wv"]
-
-    # Intialize the solution from restarted data
-    if restart_filename or restart_from_axi:
-
->>>>>>> 0ed6259e
+
+        # figure out cv first
         if restart_nspecies != nspecies:
             if rank == 0:
                 print(f"Transitioning restart from {restart_nspecies} to {nspecies}")
@@ -5348,6 +5248,7 @@
 
         if use_wall:
             restart_wv = restart_data["wv"]
+
         if restart_order != order:
             restart_dcoll = create_discretization_collection(
                 actx,
@@ -5385,22 +5286,85 @@
             if use_wall:
                 restart_wv = wall_connection(restart_data["wv"])
 
-        """
+    # Or restart from a previous axisymmetric version of geometry
+    elif restart_from_axi:
+
+        from mirgecom.simutil import remap_dofarrays_in_structure
+
+        if rank == 0:
+            logger.info("Restarting from axisymmetric soln.")
+
+        # For now, hardcode the axi->3D assuming Y is the axis
+        # of symmetry in the axi run and X is the long axis in
+        # 3D.
+        def target_point_map(target_point):
+            tx = target_point[0]
+            ty = target_point[1]
+            tz = target_point[2]
+            y_axi = tx
+            x_axi = np.sqrt(ty*ty + tz*tz)
+            return np.array([x_axi, y_axi])
+
+        # Take care to respect volume-specific data items
+        axi_fluid_items = {
+            "tseed": axi_restart_data["temperature_seed"],
+            "cv": axi_restart_data["cv"],
+            "av_smu": axi_restart_data["av_smu"],
+            "av_sbeta": axi_restart_data["av_sbeta"],
+            "av_skappa": axi_restart_data["av_skappa"]
+        }
+
+        # this is so we can restart from legacy, before use_av=3
+        try:
+            axi_av_sd = axi_restart_data["av_sd"]
+        except (KeyError):
+            axi_av_sd = actx.np.zeros_like(axi_fluid_items["av_smu"])
+            if rank == 0:
+                print("no data for av_sd in axi restart file")
+                print("av_sd will be initialzed to 0 on the mesh")
+        axi_fluid_items["av_sd"] = axi_av_sd
+
+        x_vol = "fluid"
+        fluid_restart_items = remap_dofarrays_in_structure(
+            actx, axi_fluid_items, axi_vol_meshes,
+            vol_meshes, target_point_map=target_point_map,
+            volume_id=x_vol)
+
+        axi_cv = fluid_restart_items["cv"]
+        axi_mom = axi_cv.momentum
+        fl_y = fluid_nodes[1]
+        fl_z = fluid_nodes[2]
+        fl_r = actx.np.sqrt(fl_y*fl_y + fl_z*fl_z)
+        xfer_mom_x = axi_mom[1]  # y-component of axi maps to Vx
+        xfer_mom_y = axi_mom[0] * fl_y/fl_r  # Vy_axi * r_hat_x
+        xfer_mom_z = axi_mom[0] * fl_z/fl_r  # Vy_axi * r_hat_y
+        restart_mom = make_obj_array([xfer_mom_x, xfer_mom_y, xfer_mom_z])
+        restart_cv = axi_cv.replace(momentum=restart_mom)
+
+        temperature_seed = fluid_restart_items["tseed"]
+        restart_av_smu = fluid_restart_items["av_smu"]
+        restart_av_sbeta = fluid_restart_items["av_sbeta"]
+        restart_av_skappa = fluid_restart_items["av_skappa"]
+        restart_av_sd = fluid_restart_items["av_sd"]
+
+        if use_wall:
+            axi_wall_items = {}
+            axi_wall_items["wv"] = axi_restart_data["wv"]
+            x_vol = "wall"
+            wall_restart_items = remap_dofarrays_in_structure(
+                actx, axi_wall_items, axi_vol_meshes,
+                vol_meshes, target_point_map=target_point_map,
+                volume_id=x_vol)
+            restart_wv = wall_restart_items["wv"]
+
+    # Intialize the solution from restarted data
+    if restart_filename or restart_from_axi:
+
         restart_fluid_state = create_fluid_state(
             cv=restart_cv, temperature_seed=temperature_seed,
             smoothness_mu=restart_av_smu, smoothness_beta=restart_av_sbeta,
             smoothness_kappa=restart_av_skappa, smoothness_d=restart_av_sd,
             entropy_min=restart_entropy_min)
-        """
-
-        restart_fluid_state = create_fluid_state(
-            cv=0.*dummy_cv + restart_cv,
-            temperature_seed=0.*dummy_temperature_seed + temperature_seed,
-            smoothness_mu=0.*dummy_av_smu + restart_av_smu,
-            smoothness_beta=0.*dummy_av_sbeta + restart_av_sbeta,
-            smoothness_kappa=0.*dummy_av_skappa + restart_av_skappa,
-            smoothness_d=0.*dummy_av_sd + restart_av_sd,
-            entropy_min=0.*dummy_entropy_min + restart_entropy_min)
 
         # update current state with injection intialization
         if init_injection:
@@ -7206,8 +7170,9 @@
 
         # I don't think this should be needed, but shouldn't hurt anything
         #state = force_evaluation(actx, state)
-
-<<<<<<< HEAD
+        if logmgr:
+            logmgr.tick_before()
+
         # This check reports when species mass fractions (Y) violate
         # the constraints of being in the range [0, 1] +/- 1e-16,
         # and sum(Y) = 1 +/- 1e-15. If the ranges are violated,
@@ -7226,10 +7191,6 @@
                     # Don't raise, just hammer Y back to [0, 1], sum(Y)=1
                     # raise MyRuntimeError("Failed simulation species check.")
                     state[0] = hammer_species(state[0])
-=======
-        if logmgr:
-            logmgr.tick_before()
->>>>>>> 0ed6259e
 
         stepper_state = make_stepper_state_obj(state)
 
@@ -7279,14 +7240,30 @@
         else:
             gamma = gas_model.eos.gamma(cv, fluid_state.temperature)
             smin = actx.np.log(fluid_state.pressure/fluid_state.mass_density**gamma)
-            #smin_nbr_avg = _neighbor_average(smin)
+
+            from mirgecom.simutil import (
+                inverse_element_connectivity,
+                compute_vertex_averages,
+                scatter_vertex_values_to_dofarray,
+            )
+
+            iconn = inverse_element_connectivity(
+                mesh=dcoll.discr_from_dd(dd_vol_fluid).mesh)
+
+            def nodal_average(field):
+                # Compute cell averages of the state
+                actx = field.array_context
+                nodal_avg = compute_vertex_averages(actx, field, iconn)
+                return scatter_vertex_values_to_dofarray(
+                    actx, field, iconn, nodal_avg)
+
+            element_average_smin = element_average(dcoll, dd_vol_fluid, smin)
+            smin_i = nodal_average(element_average_smin)
+
             # fixed offset
-            #smin_i = ones*(smin_nbr_avg - 0.05)
-            smin_i = op.elementwise_min(dcoll, dd_vol_fluid, smin)
+            #smin_i = op.elementwise_min(dcoll, dd_vol_fluid, smin)
             # fixed offset
             smin_i = ones*(smin_i - 0.05)
-
-        #tags = slef
 
         # This re-creation of the state resets *tseed* to current temp and forces the
         # limited cv into state
