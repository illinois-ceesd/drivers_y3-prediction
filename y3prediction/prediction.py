--- conflicted
+++ resolved
@@ -311,17 +311,10 @@
     alpha_sc = configurate("alpha_sc", input_data, 0.3)
     kappa_sc = configurate("kappa_sc", input_data, 0.5)
     s0_sc = configurate("s0_sc", input_data, -5.0)
-<<<<<<< HEAD
     av2_mu0 = configurate("av2_mu0", input_data, 0.1)
     av2_beta0 = configurate("av2_beta0", input_data, 6.0)
     av2_kappa0 = configurate("av2_kappa0", input_data, 1.0)
     av2_prandtl0 = configurate("av_prandtl0", input_data, 0.9)
-=======
-    av2_mu0 = configurate("av_mu0", input_data, 0.1)
-    av2_beta0 = configurate("av2_beta0", input_data, 6.0)
-    av2_kappa0 = configurate("av2_kappa0", input_data, 1.0)
-    av2_prandtl0 = configurate("av2_prandtl0", input_data, 0.9)
->>>>>>> e4badbdf
     av2_mu_s0 = configurate("av2_mu_s0", input_data, 0.)
     av2_kappa_s0 = configurate("av2_kappa_s0", input_data, 0.)
     av2_beta_s0 = configurate("av2_beta_s0", input_data, 0.01)
@@ -575,21 +568,12 @@
             print("Artificial viscosity using modified transport properties")
             print("\t mu, beta, kappa")
             # MJA update this
-<<<<<<< HEAD
             print(f"Shock capturing parameters:\n"
                   f"\tav_mu {av2_mu0}\n"
                   f"\tav_beta {av2_beta0}\n"
                   f"\tav_kappa {av2_kappa0}\n"
                   f"\tav_prantdl {av2_prandtl0}\n"
                   f"\tstagnation temperature {static_temp}\n")
-=======
-            print(f"Shock capturing parameters:"
-                  f"\tav_mu {av2_mu0}"
-                  f"\tav_beta {av2_beta0}"
-                  f"\tav_kappa {av2_kappa0}"
-                  f"\tav_prantdl {av2_prandtl0}"
-                  f"stagnation temperature {static_temp}")
->>>>>>> e4badbdf
         else:
             error_message = "Unknown artifical viscosity model {}".format(use_av)
             raise RuntimeError(error_message)
@@ -1411,11 +1395,7 @@
     smoothness_diffusivity_wall = \
         smooth_char_length_alpha*char_length_wall**2/current_dt
 
-<<<<<<< HEAD
-    def compute_smoothed_char_length(href_fluid, href_wall, comm_index):
-=======
     def compute_smoothed_char_length(href_fluid, href_wall, comm_ind):
->>>>>>> e4badbdf
         # regular boundaries
         smooth_neumann = NeumannDiffusionBoundary(0)
         fluid_smoothness_boundaries = {
@@ -1440,21 +1420,13 @@
             dcoll, smoothness_diffusivity, fluid_smoothness_boundaries,
             href_fluid,
             quadrature_tag=quadrature_tag, dd=dd_vol_fluid,
-<<<<<<< HEAD
-            comm_tag=(_SmoothCharDiffFluidCommTag, comm_index))*current_dt
-=======
             comm_tag=(_SmoothCharDiffFluidCommTag, comm_ind))*current_dt
->>>>>>> e4badbdf
 
         smooth_href_wall_rhs = diffusion_operator(
                 dcoll, smoothness_diffusivity_wall, wall_smoothness_boundaries,
                 href_wall,
                 quadrature_tag=quadrature_tag, dd=dd_vol_wall,
-<<<<<<< HEAD
-                comm_tag=(_SmoothCharDiffWallCommTag, comm_index))*current_dt
-=======
                 comm_tag=(_SmoothCharDiffWallCommTag, comm_ind))*current_dt
->>>>>>> e4badbdf
 
         return make_obj_array([smooth_href_fluid_rhs, smooth_href_wall_rhs])
 
@@ -3094,11 +3066,7 @@
                 + _sponge_source(cv=cv)
             )
 
-<<<<<<< HEAD
         fluid_rhs = fluid_rhs + chem_rhs + sponge_rhs + ignition_rhs
-=======
-        fluid_rhs = ns_rhs + chem_rhs + sponge_rhs + ignition_rhs
->>>>>>> e4badbdf
 
         # wall mass loss
         wall_mass_rhs = actx.zeros_like(wv.mass)
