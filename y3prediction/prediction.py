--- conflicted
+++ resolved
@@ -522,12 +522,8 @@
     av2_mu_s0 = configurate("av2_mu_s0", input_data, 0.)
     av2_kappa_s0 = configurate("av2_kappa_s0", input_data, 0.)
     av2_beta_s0 = configurate("av2_beta_s0", input_data, 0.01)
-<<<<<<< HEAD
-    smooth_char_length = configurate("smooth_char_length", input_data, 0)
-=======
     av2_d_s0 = configurate("av2_d_s0", input_data, 0.)
     smooth_char_length = configurate("smooth_char_length", input_data, 5)
->>>>>>> d18abb5d
     smooth_char_length_alpha = configurate("smooth_char_length_alpha",
                                            input_data, 0.025)
     use_smoothed_char_length = False
