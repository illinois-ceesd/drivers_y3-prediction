"""mirgecom driver for the Y2 prediction."""

__copyright__ = """
Copyright (C) 2020 University of Illinois Board of Trustees
"""

__license__ = """
Permission is hereby granted, free of charge, to any person obtaining a copy
of this software and associated documentation files (the "Software"), to deal
in the Software without restriction, including without limitation the rights
to use, copy, modify, merge, publish, distribute, sublicense, and/or sell
copies of the Software, and to permit persons to whom the Software is
furnished to do so, subject to the following conditions:

The above copyright notice and this permission notice shall be included in
all copies or substantial portions of the Software.

THE SOFTWARE IS PROVIDED "AS IS", WITHOUT WARRANTY OF ANY KIND, EXPRESS OR
IMPLIED, INCLUDING BUT NOT LIMITED TO THE WARRANTIES OF MERCHANTABILITY,
FITNESS FOR A PARTICULAR PURPOSE AND NONINFRINGEMENT. IN NO EVENT SHALL THE
AUTHORS OR COPYRIGHT HOLDERS BE LIABLE FOR ANY CLAIM, DAMAGES OR OTHER
LIABILITY, WHETHER IN AN ACTION OF CONTRACT, TORT OR OTHERWISE, ARISING FROM,
OUT OF OR IN CONNECTION WITH THE SOFTWARE OR THE USE OR OTHER DEALINGS IN
THE SOFTWARE.
"""
import logging
import sys
import pickle
import os
import numpy as np
import numpy.linalg as la  # noqa
import pyopencl.array as cla  # noqa
import math
import grudge.op as op
from pytools.obj_array import make_obj_array
from functools import partial
from mirgecom.discretization import create_discretization_collection

from meshmode.mesh import BTAG_ALL, BTAG_NONE  # noqa
from grudge.shortcuts import make_visualizer
from grudge.dof_desc import VolumeDomainTag, DOFDesc, DISCR_TAG_BASE, DD_VOLUME_ALL
from grudge.op import nodal_max, nodal_min
from grudge.trace_pair import inter_volume_trace_pairs
from grudge.discretization import filter_part_boundaries
from logpyle import IntervalTimer, set_dt
from mirgecom.logging_quantities import (
    initialize_logmgr,
    logmgr_add_cl_device_info,
    logmgr_set_time,
    logmgr_add_device_memory_usage,
    logmgr_add_mempool_usage,
)

from mirgecom.simutil import (
    SimulationConfigurationError,
    check_step,
    distribute_mesh,
    write_visfile,
    check_naninf_local,
    check_range_local,
)
from mirgecom.utils import force_evaluation
from mirgecom.restart import write_restart_file
from mirgecom.io import make_init_message
from mirgecom.mpi import mpi_entry_point
from mirgecom.integrators import (rk4_step, lsrk54_step, lsrk144_step,
                                  euler_step)
from mirgecom.inviscid import (inviscid_facial_flux_rusanov,
                               inviscid_facial_flux_hll)
from mirgecom.viscous import (viscous_facial_flux_central,
                              viscous_facial_flux_harmonic)
from grudge.shortcuts import compiled_lsrk45_step

from mirgecom.fluid import make_conserved
from mirgecom.limiter import bound_preserving_limiter
from mirgecom.steppers import advance_state
from mirgecom.boundary import (
    PrescribedFluidBoundary,
    IsothermalWallBoundary,
    AdiabaticSlipBoundary,
    AdiabaticNoslipWallBoundary,
    PressureOutflowBoundary,
    DummyBoundary
)
from mirgecom.diffusion import (
    diffusion_operator,
    grad_operator as wall_grad_t_operator,
    DirichletDiffusionBoundary,
    NeumannDiffusionBoundary
)
#from mirgecom.initializers import (Uniform, PlanarDiscontinuity)
from mirgecom.eos import (
    IdealSingleGas, PyrometheusMixture,
    MixtureDependentVars, GasDependentVars
)
from mirgecom.transport import (SimpleTransport,
                                PowerLawTransport,
                                ArtificialViscosityTransportDiv,
                                ArtificialViscosityTransportDiv2,
                                ArtificialViscosityTransportDiv3)
from mirgecom.gas_model import (
    GasModel,
    make_fluid_state,
    make_operator_fluid_states
)
from mirgecom.multiphysics.thermally_coupled_fluid_wall import (
    add_interface_boundaries_no_grad,
    add_interface_boundaries
)
from mirgecom.navierstokes import (
    grad_cv_operator,
    grad_t_operator as fluid_grad_t_operator,
    ns_operator
)
# driver specific utilties
from y3prediction.utils import (
    getIsentropicPressure,
    getIsentropicTemperature,
    getMachFromAreaRatio
)
from y3prediction.wall import (
    mask_from_elements,
    WallVars,
    WallModel,
)
from y3prediction.shock1d import PlanarDiscontinuityMulti

from dataclasses import dataclass
from arraycontext import (
    dataclass_array_container,
    with_container_arithmetic
)
from mirgecom.fluid import ConservedVars
from meshmode.dof_array import DOFArray  # noqa


@with_container_arithmetic(bcast_obj_array=False,
                           bcast_container_types=(DOFArray, np.ndarray),
                           rel_comparison=True)
@dataclass_array_container
@dataclass(frozen=True)
class StepperState:
    r"""Store quantities to advance in time.

    Store the quanitites that should be evolved in time by an advancer
    """

    cv: ConservedVars
    tseed: DOFArray
    av_smu: DOFArray
    av_sbeta: DOFArray
    av_skappa: DOFArray
    av_sd: DOFArray

    def replace(self, **kwargs):
        """Return a copy of *self* with the attributes in *kwargs* replaced."""
        from dataclasses import replace
        return replace(self, **kwargs)

    def get_obj_array(self):
        """Return an object array containing all the stored quantitines."""
        return make_obj_array([self.cv, self.tseed,
                               self.av_smu, self.av_sbeta,
                               self.av_skappa, self.av_sd])


@with_container_arithmetic(bcast_obj_array=False,
                           bcast_container_types=(DOFArray, np.ndarray),
                           rel_comparison=True)
@dataclass_array_container
@dataclass(frozen=True)
class WallStepperState(StepperState):
    r"""Store quantities to advance in time.

    Store the quanitites that should be evolved in time by an advancer
    Adding WallVars
    """

    wv: WallVars

    def get_obj_array(self):
        """Return an object array containing all the stored quantitines."""
        return make_obj_array([self.cv, self.tseed,
                               self.av_smu, self.av_sbeta,
                               self.av_skappa, self.av_sd,
                               self.wv])


def make_stepper_state(cv, tseed, av_smu, av_sbeta, av_skappa, av_sd, wv=None):
    if wv is not None:
        return WallStepperState(cv=cv, tseed=tseed, av_smu=av_smu,
                                av_sbeta=av_sbeta, av_skappa=av_skappa,
                                av_sd=av_sd, wv=wv)
    else:
        return StepperState(cv=cv, tseed=tseed, av_smu=av_smu,
                            av_sbeta=av_sbeta, av_skappa=av_skappa,
                            av_sd=av_sd)


def make_stepper_state_obj(ary):
    if ary.size > 6:
        return WallStepperState(cv=ary[0], tseed=ary[1], av_smu=ary[2],
                                av_sbeta=ary[3], av_skappa=ary[4],
                                av_sd=ary[5], wv=ary[6])
    else:
        return StepperState(cv=ary[0], tseed=ary[1], av_smu=ary[2],
                            av_sbeta=ary[3], av_skappa=ary[4],
                            av_sd=ary[5])


class SingleLevelFilter(logging.Filter):
    def __init__(self, passlevel, reject):
        self.passlevel = passlevel
        self.reject = reject

    def filter(self, record):
        if self.reject:
            return (record.levelno != self.passlevel)
        else:
            return (record.levelno == self.passlevel)


class MyRuntimeError(RuntimeError):
    """Simple exception to kill the simulation."""

    pass


class _InitCommTag:
    pass


class _SmoothnessCVGradCommTag:
    pass


class _OxCommTag:
    pass


class _FluidOxDiffCommTag:
    pass


class _WallOxDiffCommTag:
    pass


class _SmoothDiffCommTag:
    pass


class _SmoothCharDiffCommTag:
    pass


class _SmoothCharDiffFluidCommTag:
    pass


class _SmoothCharDiffWallCommTag:
    pass


class _BetaDiffCommTag:
    pass


class _BetaDiffWallCommTag:
    pass


class _BetaDiffFluidCommTag:
    pass


class _KappaDiffCommTag:
    pass


class _KappaDiffWallCommTag:
    pass


class _KappaDiffFluidCommTag:
    pass


class _MuDiffCommTag:
    pass


class _DDiffFluidCommTag:
    pass


class _MuDiffWallCommTag:
    pass


class _MuDiffFluidCommTag:
    pass


class _WallOperatorCommTag:
    pass


class _FluidOperatorCommTag:
    pass


class _UpdateCoupledBoundariesCommTag:
    pass


class _FluidOpStatesCommTag:
    pass


def update_coupled_boundaries(
        dcoll,
        gas_model,
        fluid_dd, wall_dd,
        fluid_boundaries, wall_boundaries,
        fluid_state, wall_kappa, wall_temperature,
        *,
        time=0.,
        interface_noslip=True,
        wall_penalty_amount=None,
        quadrature_tag=DISCR_TAG_BASE,
        limiter_func=None,
        comm_tag=None):
    r"""
    Update the fluid and wall subdomain boundaries.

    Augments *fluid_boundaries* and *wall_boundaries* with the boundaries for the
    fluid-wall interface that are needed to enforce continuity of temperature and
    heat flux.
    """

    # Insert the interface boundaries for computing the gradient
    fluid_all_boundaries_no_grad, wall_all_boundaries_no_grad = \
        add_interface_boundaries_no_grad(
            dcoll=dcoll,
            gas_model=gas_model,
            fluid_dd=fluid_dd,
            wall_dd=wall_dd,
            fluid_state=fluid_state,
            wall_kappa=wall_kappa,
            wall_temperature=wall_temperature,
            fluid_boundaries=fluid_boundaries,
            wall_boundaries=wall_boundaries,
            interface_noslip=interface_noslip,
            #interface_radiation,
            quadrature_tag=quadrature_tag,
            comm_tag=comm_tag)

    # Get the operator fluid states
    fluid_operator_states_quad = make_operator_fluid_states(
        dcoll, fluid_state, gas_model, fluid_all_boundaries_no_grad,
        quadrature_tag, dd=fluid_dd, limiter_func=limiter_func,
        comm_tag=(comm_tag, _FluidOpStatesCommTag))

    # Compute the temperature gradient for both subdomains
    fluid_grad_temperature = fluid_grad_t_operator(
        dcoll, gas_model, fluid_all_boundaries_no_grad, fluid_state,
        time=time, quadrature_tag=quadrature_tag,
        dd=fluid_dd, operator_states_quad=fluid_operator_states_quad)
    wall_grad_temperature = wall_grad_t_operator(
        dcoll, wall_kappa, wall_all_boundaries_no_grad, wall_temperature,
        quadrature_tag=quadrature_tag, dd=wall_dd)

    # Insert boundaries for the fluid-wall interface, now with the temperature
    # gradient
    fluid_all_boundaries, wall_all_boundaries = \
        add_interface_boundaries(
            dcoll=dcoll,
            gas_model=gas_model,
            fluid_dd=fluid_dd, wall_dd=wall_dd,
            fluid_state=fluid_state,
            wall_kappa=wall_kappa,
            wall_temperature=wall_temperature,
            fluid_grad_temperature=fluid_grad_temperature,
            wall_grad_temperature=wall_grad_temperature,
            fluid_boundaries=fluid_boundaries,
            wall_boundaries=wall_boundaries,
            interface_noslip=interface_noslip,
            wall_penalty_amount=wall_penalty_amount,
            quadrature_tag=quadrature_tag,
            comm_tag=comm_tag)

    fluid_grad_cv = grad_cv_operator(
        dcoll, gas_model, fluid_all_boundaries, fluid_state,
        dd=fluid_dd, time=time, quadrature_tag=quadrature_tag,
        comm_tag=comm_tag)

    return (fluid_all_boundaries, wall_all_boundaries,
            fluid_operator_states_quad,
            fluid_grad_cv,
            fluid_grad_temperature,
            wall_grad_temperature)


@mpi_entry_point
def main(actx_class,
         restart_filename=None, target_filename=None,
         user_input_file=None, use_overintegration=False,
         casename=None, log_path="log_data", use_esdg=False):
    # control log messages
    logger = logging.getLogger(__name__)
    logger.propagate = False

    if (logger.hasHandlers()):
        logger.handlers.clear()

    # send info level messages to stdout
    h1 = logging.StreamHandler(sys.stdout)
    f1 = SingleLevelFilter(logging.INFO, False)
    h1.addFilter(f1)
    logger.addHandler(h1)

    # send everything else to stderr
    h2 = logging.StreamHandler(sys.stderr)
    f2 = SingleLevelFilter(logging.INFO, True)
    h2.addFilter(f2)
    logger.addHandler(h2)

    from mpi4py import MPI
    comm = MPI.COMM_WORLD
    rank = comm.Get_rank()
    nparts = comm.Get_size()

    from mirgecom.simutil import global_reduce as _global_reduce
    global_reduce = partial(_global_reduce, comm=comm)

    if casename is None:
        casename = "mirgecom"

    # logging and profiling
    logname = log_path + "/" + casename + ".sqlite"

    if rank == 0:
        log_dir = os.path.dirname(logname)
        if log_dir and not os.path.exists(log_dir):
            os.makedirs(log_dir)
    comm.Barrier()

    logmgr = initialize_logmgr(True,
        filename=logname, mode="wu", mpi_comm=comm)

    from mirgecom.array_context import initialize_actx, actx_class_is_profiling
    actx = initialize_actx(actx_class, comm)
    queue = getattr(actx, "queue", None)
    use_profiling = actx_class_is_profiling(actx_class)
    alloc = getattr(actx, "allocator", None)

    # set up driver parameters
    from mirgecom.simutil import configurate
    from mirgecom.io import read_and_distribute_yaml_data
    input_data = read_and_distribute_yaml_data(comm, user_input_file)

    # i/o frequencies
    nviz = configurate("nviz", input_data, 500)
    nrestart = configurate("nrestart", input_data, 5000)
    nhealth = configurate("nhealth", input_data, 1)
    nstatus = configurate("nstatus", input_data, 1)

    # garbage collection frequency
    ngarbage = configurate("ngarbage", input_data, 10)

    # verbosity for what gets written to viz dumps, increase for more stuff
    viz_level = configurate("viz_level", input_data, 1)
    # control the time interval for writing viz dumps
    viz_interval_type = configurate("viz_interval_type", input_data, 0)

    # default timestepping control
    advance_time = configurate("advance_time", input_data, True)
    integrator = configurate("integrator", input_data, "rk4")
    current_dt = configurate("current_dt", input_data, 1.e-8)
    t_final = configurate("t_final", input_data, 1.e-7)
    t_viz_interval = configurate("t_viz_interval", input_data, 1.e-8)
    current_cfl = configurate("current_cfl", input_data, 1.0)
    constant_cfl = configurate("constant_cfl", input_data, False)

    # these are modified below for a restart
    current_t = 0
    t_start = 0.
    t_wall_start = 0.
    current_step = 0
    first_step = 0
    last_viz_interval = 0
    force_eval = True

    # default health status bounds
    health_pres_min = configurate("health_pres_min", input_data, 0.1)
    health_pres_max = configurate("health_pres_max", input_data, 2.e6)
    health_temp_min = configurate("health_temp_min", input_data, 1.0)
    health_temp_max = configurate("health_temp_max", input_data, 5000.)
    health_mass_frac_min = configurate("health_mass_frac_min", input_data, -1.0)
    health_mass_frac_max = configurate("health_mass_frac_max", input_data, 2.0)

    # discretization and model control
    order = configurate("order", input_data, 2)
    viz_order = configurate("viz_order", input_data, order)
    quadrature_order = configurate("quadrature_order", input_data, -1)
    alpha_sc = configurate("alpha_sc", input_data, 0.3)
    kappa_sc = configurate("kappa_sc", input_data, 0.5)
    s0_sc = configurate("s0_sc", input_data, -5.0)
    av2_mu0 = configurate("av_mu0", input_data, 0.1)
    av2_beta0 = configurate("av2_beta0", input_data, 6.0)
    av2_kappa0 = configurate("av2_kappa0", input_data, 1.0)
    av2_d0 = configurate("av_d0", input_data, 0.1)
    av2_prandtl0 = configurate("av2_prandtl0", input_data, 0.9)
    av2_mu_s0 = configurate("av2_mu_s0", input_data, 0.)
    av2_kappa_s0 = configurate("av2_kappa_s0", input_data, 0.)
    av2_beta_s0 = configurate("av2_beta_s0", input_data, 0.01)
    av2_d_s0 = configurate("av2_d_s0", input_data, 0.)
    smooth_char_length = configurate("smooth_char_length", input_data, 5)
    smooth_char_length_alpha = configurate("smooth_char_length_alpha",
                                           input_data, 0.025)
    use_smoothed_char_length = False
    if smooth_char_length > 0:
        use_smoothed_char_length = True

    smoothness_alpha = configurate("smoothness_alpha", input_data, 0.1)
    smoothness_tau = configurate("smoothness_tau", input_data, 0.01)

    dim = configurate("dimen", input_data, 2)
    inv_num_flux = configurate("inv_num_flux", input_data, "rusanov")
    mesh_filename = configurate("mesh_filename", input_data, "data/actii_2d.msh")
    mesh_partition_prefix = configurate("mesh_partition_prefix",
                                        input_data, "actii_2d")
    noslip = configurate("noslip", input_data, True)
    use_1d_part = configurate("use_1d_part", input_data, True)

    # setting these to none in the input file toggles the check for that
    # boundary off provides support for legacy runs only where you could
    # specify boundary tags that were unused in certain cases
    use_outflow_boundary = configurate(
        "use_outflow_boundary", input_data, "none")
    use_inflow_boundary = configurate(
        "use_inflow_boundary", input_data, "none")
    use_flow_boundary = configurate(
        "use_flow_boundary", input_data, "prescribed")
    use_injection_boundary = configurate(
        "use_injection_boundary", input_data, "none")
    use_upstream_injection_boundary = configurate(
        "use_upstream_injection_boundary", input_data, "none")
    use_wall_boundary = configurate(
        "use_wall_boundary", input_data, "isothermal_noslip")
    use_interface_boundary = configurate(
        "use_interface_boundary", input_data, "none")

    outflow_pressure = configurate("outflow_pressure", input_data, 100.0)

    # for each tagged boundary surface, what are they assigned to be
    # isothermal wall -> wall when current running simulation support is not needed
    #
    # wall_interface is automatically generated from a shared fluid/solid volume
    # interface and only when the solid volume is turned off by use_wall
    bndry_config = {"outflow": use_outflow_boundary,
                    "inflow": use_inflow_boundary,
                    "flow": use_flow_boundary,
                    "injection": use_injection_boundary,
                    "upstream_injection": use_upstream_injection_boundary,
                    "isothermal_wall": use_wall_boundary,
                    "wall_interface": use_interface_boundary}

    # list of strings that are allowed to defined boundary conditions
    allowed_boundary_types = [
        "none",
        "isothermal_noslip",
        "isothermal_slip",
        "adiabatic_noslip",
        "adiabatic_slip",
        "pressure_outflow",
        "riemann_outflow",
        "prescribed"
    ]

    # boundary sanity check
    def boundary_type_sanity(boundary, boundary_type):
        if boundary_type not in allowed_boundary_types:
            error_message = ("Invalid boundary specification "
                             f"{boundary_type} for {boundary}")
            if rank == 0:
                raise RuntimeError(error_message)

    for bnd in bndry_config:
        boundary_type_sanity(bnd, bndry_config[bnd])

    # material properties and models options
    gas_mat_prop = configurate("gas_mat_prop", input_data, 0)
    nspecies = configurate("nspecies", input_data, 0)

    spec_diff = configurate("spec_diff", input_data, 1.e-4)
    eos_type = configurate("eos", input_data, 0)
    transport_type = configurate("transport", input_data, 0)
    use_lewis_transport = configurate("use_lewis_transport", input_data, False)
    # for pyrometheus, number of newton iterations
    pyro_temp_iter = configurate("pyro_temp_iter", input_data, 3)
    # for pyrometheus, toleranace for temperature residual
    pyro_temp_tol = configurate("pyro_temp_tol", input_data, 1.e-4)

    # for overwriting the default fluid material properties
    fluid_gamma = configurate("fluid_gamma", input_data, -1.)
    fluid_mw = configurate("fluid_mw", input_data, -1.)
    fluid_kappa = configurate("fluid_kappa", input_data, -1.)
    fluid_mu = configurate("mu", input_data, -1.)

    # rhs control
    use_combustion = configurate("use_combustion", input_data, True)
    use_wall = configurate("use_wall", input_data, True)
    use_wall_ox = configurate("use_wall_ox", input_data, True)
    use_wall_mass = configurate("use_wall_mass", input_data, True)
    use_ignition = configurate("use_ignition", input_data, 0)
    use_injection = configurate("use_injection", input_data, True)
    init_injection = configurate("init_injection", input_data, False)
    use_upstream_injection = configurate("use_upstream_injection", input_data, False)

    # outflow sponge location and strength
    use_sponge = configurate("use_sponge", input_data, True)
    sponge_sigma = configurate("sponge_sigma", input_data, 1.0)

    # artificial viscosity control
    #    0 - none
    #    1 - physical viscosity based, div(velocity) indicator
    #    2 - physical viscosity based, indicators and diffusion for all transport
    use_av = configurate("use_av", input_data, 0)

    # species limiter
    #    0 - none
    #    1 - limit in on call to make_fluid_state
    use_species_limiter = configurate("use_species_limiter", input_data, 0)

    # Filtering is implemented according to HW Sec. 5.3
    # The modal response function is e^-(alpha * eta ^ 2s), where
    # - alpha is a user parameter (defaulted like HW's)
    # - eta := (mode - N_c)/(N - N_c)
    # - N_c := cutoff mode ( = *filter_frac* x order)
    # - s := order of the filter (divided by 2)
    # Modes below N_c are unfiltered. Modes above Nc are weighted
    # by the modal response function described above.
    #
    # Two different filters can be used with the prediction driver.
    # 1) Solution filtering: filters the solution every *soln_nfilter* steps
    # 2) RHS filtering: filters the RHS every substep
    #
    # Turn on SOLUTION filtering by setting soln_nfilter > 0
    # Turn on RHS filtering by setting use_rhs_filter = 1.
    #
    # --- Filtering settings ---
    # ------ Solution filtering
    # filter every *nfilter* steps (-1 = no filtering)
    soln_nfilter = configurate("soln_nfilter", input_data, -1)
    soln_filter_frac = configurate("soln_filter_frac", input_data, 0.5)
    # soln_filter_cutoff = -1 => filter_frac*order)
    soln_filter_cutoff = configurate("soln_filter_cutoff", input_data, -1)
    soln_filter_order = configurate("soln_filter_order", input_data, 8)
    # Alpha value suggested by:
    # JSH/TW Nodal DG Methods, Section 5.3
    # DOI: 10.1007/978-0-387-72067-8
    soln_filter_alpha_default = -1.0*np.log(np.finfo(float).eps)
    soln_filter_alpha = configurate("soln_filter_alpha", input_data,
                                    soln_filter_alpha_default)
    # ------ RHS filtering
    use_rhs_filter = configurate("use_rhs_filter", input_data, False)
    rhs_filter_frac = configurate("rhs_filter_frac", input_data, 0.5)
    rhs_filter_cutoff = configurate("rhs_filter_cutoff", input_data, -1)
    rhs_filter_order = configurate("rhs_filter_order", input_data, 8)
    rhs_filter_alpha = configurate("rhs_filter_alpha", input_data,
                                   soln_filter_alpha_default)

    # initialization configuration
    init_case = configurate("init_case", input_data, "y3prediction")
    actii_init_case = configurate("actii_init_case", input_data, "cav5")

    # Shock 1D flow properties
    pres_bkrnd = configurate("pres_bkrnd", input_data, 100.)
    temp_bkrnd = configurate("temp_bkrnd", input_data, 300.)
    mach = configurate("mach", input_data, 2.0)
    shock_loc_x = configurate("shock_loc_x", input_data, 0.05)
    fuel_loc_x = configurate("fuel_loc_x", input_data, 0.07)

    # Shock 1D mesh properties
    mesh_size = configurate("mesh_size", input_data, 0.001)
    bl_ratio = configurate("bl_ratio", input_data, 3)
    interface_ratio = configurate("interface_ratio", input_data, 2)
    transfinite = configurate("transfinit", input_data, False)
    mesh_angle = configurate("mesh_angle", input_data, 0.)

    # ACTII flow properties
    total_pres_inflow = configurate("total_pres_inflow", input_data, 2.745e5)
    total_temp_inflow = configurate("total_temp_inflow", input_data, 2076.43)
    mf_o2 = configurate("mass_fraction_o2", input_data, 0.273)

    # injection flow properties
    total_pres_inj = configurate("total_pres_inj", input_data, 50400.)
    total_temp_inj = configurate("total_temp_inj", input_data, 300.)
    total_pres_inj_upstream = configurate("total_pres_inj_upstream",
                                          input_data, total_pres_inj)
    total_temp_inj_upstream = configurate("total_temp_inj_upstream",
                                          input_data, total_temp_inj)
    mach_inj = configurate("mach_inj", input_data, 1.0)

    # parameters to adjust the shape of the initialization
    vel_sigma = configurate("vel_sigma", input_data, 1000)
    temp_sigma = configurate("temp_sigma", input_data, 1250)
    # adjusted to match the mass flow rate
    vel_sigma_inj = configurate("vel_sigma_inj", input_data, 5000)
    temp_sigma_inj = configurate("temp_sigma_inj", input_data, 5000)
    temp_wall = 300

    # wall stuff
    wall_penalty_amount = configurate("wall_penalty_amount", input_data, 0)
    wall_time_scale = configurate("wall_time_scale", input_data, 1)
    wall_material = configurate("wall_material", input_data, 0)

    # use fluid average diffusivity by default
    wall_insert_ox_diff = spec_diff

    # Averaging from https://www.azom.com/article.aspx?ArticleID=1630
    # for graphite
    wall_insert_rho = configurate("wall_insert_rho", input_data, 1625)
    wall_insert_cp = configurate("wall_insert_cp", input_data, 770)
    wall_insert_kappa = configurate("wall_insert_kappa", input_data, 247.5)

    # Averaging from http://www.matweb.com/search/datasheet.aspx?bassnum=MS0001
    # for steel
    wall_surround_rho = configurate("wall_surround_rho", input_data, 7.9e3)
    wall_surround_cp = configurate("wall_surround_cp", input_data, 470)
    wall_surround_kappa = configurate("wall_surround_kappa", input_data, 48)

    # initialize the ignition spark
    spark_init_loc_z = 0.035/2.
    spark_init_time = configurate("ignition_init_time", input_data, 999999999.)
    spark_strength = configurate("ignition_strength", input_data, 2.e7)
    spark_duration = configurate("ignition_duration", input_data, 1.e-8)
    spark_diameter = configurate("ignition_diameter", input_data, 0.0025)
    spark_init_loc_x = configurate("ignition_init_loc_x", input_data, 0.677)
    spark_init_loc_y = configurate("ignition_init_loc_y", input_data, -0.021)
    spark_init_loc_z = configurate("ignition_init_loc_z", input_data, 0.0)

    # initialization for the sponge
    inlet_sponge_x0 = configurate("inlet_sponge_x0", input_data, 0.225)
    inlet_sponge_thickness = configurate("inlet_sponge_thickness", input_data, 0.015)
    outlet_sponge_x0 = configurate("outlet_sponge_x0", input_data, 0.89)
    outlet_sponge_thickness = configurate("outlet_sponge_thickness",
                                          input_data, 0.04)
    inj_sponge_x0 = configurate("inj_sponge_x0", input_data, 0.645)
    inj_sponge_thickness = configurate("inj_sponge_thickness", input_data, 0.005)
    upstream_inj_sponge_y0 = configurate("upstream_inj_sponge_y0",
                                         input_data, -0.01753)

    # param sanity check
    allowed_integrators = ["rk4", "euler", "lsrk54", "lsrk144", "compiled_lsrk54"]
    if integrator not in allowed_integrators:
        error_message = "Invalid time integrator: {}".format(integrator)
        raise RuntimeError(error_message)

    if integrator == "compiled_lsrk54":
        if rank == 0:
            print("Setting force_eval = False for pre-compiled time integration")
        force_eval = False

    if viz_interval_type > 2:
        error_message = "Invalid value for viz_interval_type [0-2]"
        raise RuntimeError(error_message)

    s0_sc = np.log10(1.0e-4 / np.power(order, 4))
    if rank == 0:
        print(f"Shock capturing parameters: alpha {alpha_sc}, "
              f"s0 {s0_sc}, kappa {kappa_sc}")

    # use_av=1 specific parameters
    # flow stagnation temperature
    static_temp = 2076.43
    # steepness of the smoothed function
    theta_sc = 100
    # cutoff, smoothness below this value is ignored
    beta_sc = 0.01
    gamma_sc = 1.5

    if rank == 0:
        if use_smoothed_char_length:
            print("Smoothing characteristic length for use in artificial viscosity")
            print(f"smoothing_alpha {smooth_char_length_alpha}")

        if use_av > 0:
            print(f"Artificial viscosity {smoothness_alpha=}")
            print(f"Artificial viscosity {smoothness_tau=}")

        if use_av == 0:
            print("Artificial viscosity disabled")
        elif use_av == 1:
            print("Artificial viscosity using modified physical viscosity")
            print("Using velocity divergence indicator")
            print(f"Shock capturing parameters: alpha {alpha_sc}, "
                  f"gamma_sc {gamma_sc}"
                  f"theta_sc {theta_sc}, beta_sc {beta_sc}, Pr 0.75, "
                  f"stagnation temperature {static_temp}")
        elif use_av == 2:
            print("Artificial viscosity using modified transport properties")
            print("\t mu, beta, kappa")
            # MJA update this
            print(f"Shock capturing parameters:"
                  f"\n\tav_mu {av2_mu0}"
                  f"\n\tav_beta {av2_beta0}"
                  f"\n\tav_kappa {av2_kappa0}"
                  f"\n\tav_prantdl {av2_prandtl0}"
                  f"\nstagnation temperature {static_temp}")
        elif use_av == 3:
            print("Artificial viscosity using modified transport properties")
            print("\t mu, beta, kappa, D")
            print(f"Shock capturing parameters:"
                  f"\tav_mu {av2_mu0}"
                  f"\tav_beta {av2_beta0}"
                  f"\tav_kappa {av2_kappa0}"
                  f"\tav_d {av2_d0}"
                  f"\tav_prantdl {av2_prandtl0}"
                  f"stagnation temperature {static_temp}")
        else:
            error_message = "Unknown artifical viscosity model {}".format(use_av)
            raise RuntimeError(error_message)

    if rank == 0:
        print("\n#### Simluation control data: ####")
        print(f"\tnrestart = {nrestart}")
        print(f"\tnhealth = {nhealth}")
        print(f"\tnstatus = {nstatus}")
        if constant_cfl == 1:
            print(f"\tConstant cfl mode, current_cfl = {current_cfl}")
        else:
            print(f"\tConstant dt mode, current_dt = {current_dt}")
        print(f"\tt_final = {t_final}")
        print(f"\torder = {order}")
        print(f"\tdimension = {dim}")
        print(f"\tTime integration {integrator}")
        print("   Boundary Conditions:")
        bnd_msg = ""
        for bname, bsetting in bndry_config.items():
            msg_action = "Checking for" if bsetting else "Ignoring"
            bnd_msg = bnd_msg + f"\t{msg_action} {bname} boundary in mesh.\n"
        if rank == 0:
            print(bnd_msg)

        if noslip:
            print("\tInterface wall boundary conditions are noslip for velocity")
        else:
            print("\tInterface wall boundary conditions are slip for velocity")

        print("#### Simluation control data: ####\n")

    if rank == 0:
        print("\n#### Visualization setup: ####")
        if viz_level >= 0:
            print("\tBasic visualization output enabled.")
            print("\t(cv, dv, cfl)")
        if viz_level >= 1:
            print("\tExtra visualization output enabled for derived quantities.")
            print("\t(velocity, mass_fractions, etc.)")
        if viz_level >= 2:
            print("\tNon-dimensional parameter visualization output enabled.")
            print("\t(Re, Pr, etc.)")
        if viz_level >= 3:
            print("\tDebug visualization output enabled.")
            print("\t(rhs, grad_cv, etc.)")
        if viz_interval_type == 0:
            print(f"\tWriting viz data every {nviz} steps.")
        if viz_interval_type == 1:
            print(f"\tWriting viz data roughly every {t_viz_interval} seconds.")
        if viz_interval_type == 2:
            print(f"\tWriting viz data exactly every {t_viz_interval} seconds.")
        print("#### Visualization setup: ####")

    if rank == 0:
        print("\n#### Simluation initialization data: ####")
        if init_case == "y3prediction":
            print("\tInitializing flow to y3prediction")
            print(f"\tInflow stagnation pressure {total_pres_inflow}")
            print(f"\tInflow stagnation temperature {total_temp_inflow}")
            print(f"\tInjection stagnation pressure {total_pres_inj}")
            print(f"\tInjection stagnation temperature {total_temp_inj}")
            print("\tUpstream injection stagnation pressure"
                  f"{total_pres_inj_upstream}")
            print("\tUpstream injection stagnation temperature"
                  f"{total_temp_inj_upstream}")
        elif init_case == "shock1d":
            print("\tInitializing flow to shock1d")
            print(f"Shock Mach number {mach}")
            print(f"Ambient pressure {pres_bkrnd}")
            print(f"Ambient temperature {temp_bkrnd}")
        else:
            raise SimulationConfigurationError(
                "Invalid initialization configuration specified"
                "Currently supported options are: "
                "\t y3prediction"
                "\t shock1d"
            )
        print("#### Simluation initialization data: ####")

        print("\n#### Simluation setup data: ####")
        print(f"\tvel_sigma = {vel_sigma}")
        print(f"\ttemp_sigma = {temp_sigma}")
        print(f"\tvel_sigma_injection = {vel_sigma_inj}")
        print(f"\ttemp_sigma_injection = {temp_sigma_inj}")
        print("#### Simluation setup data: ####")

    spark_center = np.zeros(shape=(dim,))
    spark_center[0] = spark_init_loc_x
    spark_center[1] = spark_init_loc_y
    if dim == 3:
        spark_center[2] = spark_init_loc_z
    if rank == 0 and use_ignition > 0:
        print("\n#### Ignition control parameters ####")
        print(f"spark center ({spark_center[0]},{spark_center[1]})")
        print(f"spark FWHM {spark_diameter}")
        print(f"spark strength {spark_strength}")
        print(f"ignition time {spark_init_time}")
        print(f"ignition duration {spark_duration}")
        if use_ignition == 1:
            print("spark ignition")
        elif use_ignition == 2:
            print("heat source ignition")
        print("#### Ignition control parameters ####\n")

    def _compiled_stepper_wrapper(state, t, dt, rhs):
        return compiled_lsrk45_step(actx, state, t, dt, rhs)

    timestepper = rk4_step
    if integrator == "euler":
        timestepper = euler_step
    if integrator == "lsrk54":
        timestepper = lsrk54_step
    if integrator == "lsrk144":
        timestepper = lsrk144_step
    if integrator == "compiled_lsrk54":
        timestepper = _compiled_stepper_wrapper

    flux_msg = "\nSetting inviscid numerical flux to: "
    if use_esdg:
        try:
            from mirgecom.inviscid import entropy_stable_inviscid_facial_flux_rusanov
        except ImportError:
            raise SimulationConfigurationError(
                "ESDG option specified, but MIRGE-Com "
                "is installed without ESDG support. "
                "Try switching your MIRGE-Com branch to "
                "mirgecom@production."
            )
        inviscid_numerical_flux_func = entropy_stable_inviscid_facial_flux_rusanov
        flux_msg = flux_msg + "ESDG/Rusanov with EC/"
        if nspecies == 7:  # FIXME: Add support for 7 passive species?
            inv_flux_type = "Renac for mixtures.\n"
        else:
            inv_flux_type = "Chandrashekar for single gas or passive species.\n"
        flux_msg = flux_msg + inv_flux_type
    else:
        if inv_num_flux == "rusanov":
            inviscid_numerical_flux_func = inviscid_facial_flux_rusanov
            flux_msg = flux_msg + "Rusanov\n"
        elif inv_num_flux == "hll":
            inviscid_numerical_flux_func = inviscid_facial_flux_hll
            flux_msg = flux_msg + "HLL\n"

    flux_msg = flux_msg + "Setting viscous numerical flux to: "
    if use_wall:
        viscous_numerical_flux_func = viscous_facial_flux_harmonic
        flux_msg = flux_msg + "Harmonic\n"
    else:
        viscous_numerical_flux_func = viscous_facial_flux_central
        flux_msg = flux_msg + "Central\n"

    if rank == 0:
        print(flux_msg)

    # }}}

    # constants
    mw_o = 15.999
    mw_o2 = mw_o*2
    mw_co = 28.010
    mw_n2 = 14.0067*2
    mw_c2h4 = 28.05
    mw_h2 = 1.00784*2
    mw_ar = 39.948
    univ_gas_const = 8314.59

    if gas_mat_prop == 0:
        # working gas: O2/N2 #
        #   O2 mass fraction 0.273
        #   gamma = 1.4
        #   cp = 37.135 J/mol-K,
        #   rho= 1.977 kg/m^3 @298K
        gamma = 1.4
        mw = mw_o2*mf_o2 + mw_n2*(1.0 - mf_o2)
    if gas_mat_prop == 1:
        # working gas: Ar #
        #   O2 mass fraction 0.273
        #   gamma = 1.4
        #   cp = 37.135 J/mol-K,
        #   rho= 1.977 kg/m^3 @298K
        gamma = 5/3
        mw = mw_ar

    if fluid_gamma > 0:
        gamma = fluid_gamma

    mf_c2h4 = mw_c2h4/(mw_c2h4 + mw_h2)
    mf_h2 = 1 - mf_c2h4

    # user can reset the mw to whatever they want
    if fluid_mw > 0:
        mw = fluid_mw

    r = univ_gas_const/mw
    cp = r*gamma/(gamma - 1)
    Pr = 0.75

    # viscosity @ 400C, Pa-s
    if gas_mat_prop == 0:
        # working gas: O2/N2 #
        mu_o2 = 3.76e-5
        mu_n2 = 3.19e-5
        mu = mu_o2*mf_o2 + mu_n2*(1-mu_o2)  # 3.3456e-5
    if gas_mat_prop == 1:
        # working gas: Ar #
        mu_ar = 4.22e-5
        mu = mu_ar
    if not fluid_mu < 0:
        mu = fluid_mu

    kappa = cp*mu/Pr
    if fluid_kappa > 0:
        kappa = fluid_kappa
    init_temperature = 300.0

    # don't allow limiting on flows without species
    if nspecies == 0:
        use_species_limiter = 0
        use_injection = False
        use_upstream_injection = False

    # Turn off combustion unless EOS supports it
    if nspecies < 3:
        use_combustion = False

    if nspecies > 3:
        eos_type = 1

    pyro_mech = configurate("pyro_mech", input_data, "uiuc_sharp")
    pyro_mech_name = f"y3prediction.pyro_mechs.{pyro_mech}"

    import importlib
    pyromechlib = importlib.import_module(pyro_mech_name)

    if rank == 0:
        print("\n#### Simluation material properties: ####")
        print("#### Fluid domain: ####")
        print(f"\tmu = {mu}")
        print(f"\tkappa = {kappa}")
        print(f"\tPrandtl Number  = {Pr}")
        print(f"\tnspecies = {nspecies}")
        if nspecies == 0:
            print("\tno passive scalars, uniform species mixture")
            if gas_mat_prop == 0:
                print("\tO2/N2 mix material properties.")
            else:
                print("\tAr material properties.")
        elif nspecies <= 3:
            print("\tpassive scalars to track air/fuel/inert mixture, ideal gas eos")
        elif nspecies == 5:
            print("\tfull multi-species initialization with pyrometheus eos")
            print("\tno combustion source terms")
        else:
            print("\tfull multi-species initialization with pyrometheus eos")
            print("\tcombustion source terms enabled")

        if eos_type == 0:
            print("\tIdeal Gas EOS")
        elif eos_type == 1:
            print("\tPyrometheus EOS")
            print("\tPyro mechanism {pyro_mech}")

        if use_species_limiter == 1:
            print("\nSpecies mass fractions limited to [0:1]")

        if use_wall:
            print("#### Wall domain: ####")

            if wall_material == 0:
                print("\tNon-reactive wall model")
            elif wall_material == 1:
                print("\tReactive wall model for non-porous media")
            elif wall_material == 2:
                print("\tReactive wall model for porous media")
            else:
                error_message = "Unknown wall_material {}".format(wall_material)
                raise RuntimeError(error_message)

            if use_wall_ox:
                print("\tWall oxidizer transport enabled")
            else:
                print("\tWall oxidizer transport disabled")

            if use_wall_mass:
                print("\t Wall mass loss enabled")
            else:
                print("\t Wall mass loss disabled")

            print(f"\tWall density = {wall_insert_rho}")
            print(f"\tWall cp = {wall_insert_cp}")
            print(f"\tWall O2 diff = {wall_insert_ox_diff}")
            print(f"\tWall surround density = {wall_surround_rho}")
            print(f"\tWall surround cp = {wall_surround_cp}")
            print(f"\tWall surround kappa = {wall_surround_kappa}")
            print(f"\tWall time scale = {wall_time_scale}")
            print(f"\tWall penalty = {wall_penalty_amount}")
        else:
            print("\tWall model disabled")
            use_wall_ox = False
            use_wall_mass = False

        print("#### Simluation material properties: ####")

    chem_source_tol = 1.e-10
    # make the eos
    if eos_type == 0:
        eos = IdealSingleGas(gamma=gamma, gas_const=r)
        eos_init = eos
    else:
        from mirgecom.thermochemistry import get_pyrometheus_wrapper_class
        pyro_mech = get_pyrometheus_wrapper_class(
            pyro_class=pyromechlib.Thermochemistry, temperature_niter=pyro_temp_iter,
            zero_level=chem_source_tol)(actx.np)
        eos = PyrometheusMixture(pyro_mech, temperature_guess=init_temperature)
        # seperate gas model for initialization,
        # just to make sure we get converged temperature
        pyro_mech_init = get_pyrometheus_wrapper_class(
            pyro_class=pyromechlib.Thermochemistry, temperature_niter=5,
            zero_level=chem_source_tol)(actx.np)
        eos_init = PyrometheusMixture(pyro_mech_init,
                                      temperature_guess=init_temperature)

    # set the species names
    if eos_type == 0:
        if nspecies == 0:
            species_names = ["inert"]
        elif nspecies == 2:
            species_names = ["air", "fuel"]
        elif nspecies == 3:
            species_names = ["air", "fuel", "inert"]
    else:
        species_names = pyro_mech.species_names

    # initialize the transport model
    transport_alpha = 0.6
    transport_beta = 4.093e-7
    transport_sigma = 2.0
    transport_n = 0.666

    # use the species names to populate the default species diffusivities
    default_species_diffusivity = {}
    for species in species_names:
        default_species_diffusivity[species] = spec_diff

    input_species_diffusivity = configurate(
        "species_diffusivity", input_data, default_species_diffusivity)

    # now read the diffusivities from input
    print(f"{input_species_diffusivity}")

    species_diffusivity = spec_diff * np.ones(nspecies)
    for i in range(nspecies):
        species_diffusivity[i] = input_species_diffusivity[species_names[i]]

    transport_le = None
    if use_lewis_transport:
        transport_le = np.ones(nspecies,)

    if rank == 0:
        if transport_type == 0:
            print("\t Simple transport model:")
            print("\t\t constant viscosity, species diffusivity")
            print(f"\tmu = {mu}")
            print(f"\tkappa = {kappa}")
            print(f"\tspecies diffusivity = {spec_diff}")
        elif transport_type == 1:
            print("\t Power law transport model:")
            print("\t\t temperature dependent viscosity, species diffusivity")
            print(f"\ttransport_alpha = {transport_alpha}")
            print(f"\ttransport_beta = {transport_beta}")
            print(f"\ttransport_sigma = {transport_sigma}")
            print(f"\ttransport_n = {transport_n}")
            if use_lewis_transport:
                print(f"\ttransport Lewis Number = {transport_le}")
            else:
                print(f"\tspecies diffusivity = {species_diffusivity}")
        elif transport_type == 2:
            print("\t Pyrometheus transport model:")
            print("\t\t temperature/mass fraction dependence")
        else:
            error_message = "Unknown transport_type {}".format(transport_type)
            raise RuntimeError(error_message)

    if transport_type == 0:
        physical_transport_model = SimpleTransport(
            viscosity=mu, thermal_conductivity=kappa,
            species_diffusivity=species_diffusivity)
    if transport_type == 1:
        physical_transport_model = PowerLawTransport(
            alpha=transport_alpha, beta=transport_beta,
            sigma=transport_sigma, n=transport_n,
            lewis=transport_le,
            species_diffusivity=species_diffusivity)

    transport_model = physical_transport_model
    if use_av == 1:
        transport_model = ArtificialViscosityTransportDiv(
            physical_transport=physical_transport_model,
            av_mu=alpha_sc, av_prandtl=0.75)
    elif use_av == 2:
        transport_model = ArtificialViscosityTransportDiv2(
            physical_transport=physical_transport_model,
            av_mu=av2_mu0, av_beta=av2_beta0, av_kappa=av2_kappa0,
            av_prandtl=av2_prandtl0)
    elif use_av == 3:
        transport_model = ArtificialViscosityTransportDiv3(
            physical_transport=physical_transport_model,
            av_mu=av2_mu0, av_beta=av2_beta0,
            av_kappa=av2_kappa0, av_d=av2_d0,
            av_prandtl=av2_prandtl0)

    # with transport and eos sorted out, build the gas model
    gas_model = GasModel(eos=eos, transport=transport_model)

    # initialize eos and species mass fractions
    y = np.zeros(nspecies)
    y_fuel = np.zeros(nspecies)
    if nspecies == 2:
        y[0] = 1
        y_fuel[1] = 1
    elif nspecies > 4:
        # find name species indicies
        for i in range(nspecies):
            if species_names[i] == "C2H4":
                i_c2h4 = i
            if species_names[i] == "H2":
                i_h2 = i
            if species_names[i] == "O2":
                i_ox = i
            if species_names[i] == "N2":
                i_di = i

        # Set the species mass fractions to the free-stream flow
        y[i_ox] = mf_o2
        y[i_di] = 1. - mf_o2
        # Set the species mass fractions to the free-stream flow
        y_fuel[i_c2h4] = mf_c2h4
        y_fuel[i_h2] = mf_h2

    # select the initialization case
    if init_case == "shock1d":

        # init params
        disc_location = np.zeros(shape=(dim,))

        fuel_location = np.zeros(shape=(dim,))

        disc_location[0] = shock_loc_x
        fuel_location[0] = fuel_loc_x

        # parameters to adjust the shape of the initialization
        vel_sigma = 1000
        temp_sigma = 1250
        temp_wall = 300

        # normal shock properties
        rho_bkrnd = pres_bkrnd/r/temp_bkrnd
        c_bkrnd = math.sqrt(gamma*pres_bkrnd/rho_bkrnd)
        pressure_ratio = (2.*gamma*mach*mach-(gamma-1.))/(gamma+1.)
        density_ratio = (gamma+1.)*mach*mach/((gamma-1.)*mach*mach+2.)
        rho1 = rho_bkrnd
        pressure1 = pres_bkrnd
        temperature1 = pressure1/rho1/r
        rho2 = rho1*density_ratio
        pressure2 = pressure1*pressure_ratio
        temperature2 = pressure2/rho2/r
        velocity2 = -mach*c_bkrnd*(1/density_ratio-1)
        temp_wall = temperature1

        vel_left = np.zeros(shape=(dim,))
        vel_right = np.zeros(shape=(dim,))
        vel_cross = np.zeros(shape=(dim,))
        vel_cross[1] = 0

        plane_normal = np.zeros(shape=(dim,))
        theta = mesh_angle/180.*np.pi/2.
        plane_normal[0] = np.cos(theta)
        plane_normal[1] = np.sin(theta)
        plane_normal = plane_normal/np.linalg.norm(plane_normal)

        vel_left = velocity2*plane_normal

        if rank == 0:
            print("#### Simluation initialization data: ####")
            print(f"\tinlet Mach number {mach}")
            print(f"\tinlet gamma {gamma}")
            print(f"\tinlet temperature {temperature2}")
            print(f"\tinlet pressure {pressure2}")
            print(f"\tinlet rho {rho2}")
            print(f"\tinlet velocity {velocity2}")

        bulk_init = PlanarDiscontinuityMulti(
            dim=dim,
            nspecies=nspecies,
            disc_location=disc_location,
            disc_location_species=fuel_location,
            normal_dir=plane_normal,
            sigma=0.001,
            pressure_left=pressure2,
            pressure_right=pressure1,
            temperature_left=temperature2,
            temperature_right=temperature1,
            velocity_left=vel_left,
            velocity_right=vel_right,
            velocity_cross=vel_cross,
            species_mass_left=y,
            species_mass_right=y_fuel,
            temp_wall=temp_bkrnd,
            vel_sigma=vel_sigma,
            temp_sigma=temp_sigma)
    elif init_case == "y3prediction":
        #
        # stagnation tempertuare 2076.43 K
        # stagnation pressure 2.745e5 Pa
        #
        # isentropic expansion based on the area ratios between the
        # inlet (r=54e-3m) and the throat (r=3.167e-3)
        #
        vel_inflow = np.zeros(shape=(dim,))
        vel_outflow = np.zeros(shape=(dim,))
        vel_injection = np.zeros(shape=(dim,))
        vel_injection_upstream = np.zeros(shape=(dim,))

        throat_height = 3.61909e-3
        inlet_height = 54.129e-3
        #outlet_height = 28.54986e-3
        outlet_height = 34.5e-3
        inlet_area_ratio = inlet_height/throat_height
        outlet_area_ratio = outlet_height/throat_height

        inlet_mach = getMachFromAreaRatio(area_ratio=inlet_area_ratio,
                                          gamma=gamma,
                                          mach_guess=0.01)
        pres_inflow = getIsentropicPressure(mach=inlet_mach,
                                            P0=total_pres_inflow,
                                            gamma=gamma)
        temp_inflow = getIsentropicTemperature(mach=inlet_mach,
                                               T0=total_temp_inflow,
                                               gamma=gamma)

        if eos_type == 0:
            rho_inflow = pres_inflow/temp_inflow/r
            sos = math.sqrt(gamma*pres_inflow/rho_inflow)
            inlet_gamma = gamma
        else:
            rho_inflow = pyro_mech.get_density(p=pres_inflow,
                                              temperature=temp_inflow,
                                              mass_fractions=y)
            inlet_gamma = (
                pyro_mech.get_mixture_specific_heat_cp_mass(temp_inflow, y) /
                pyro_mech.get_mixture_specific_heat_cv_mass(temp_inflow, y))

            gamma_error = (gamma - inlet_gamma)
            gamma_guess = inlet_gamma
            toler = 1.e-6
            # iterate over the gamma/mach since gamma = gamma(T)
            while gamma_error > toler:

                inlet_mach = getMachFromAreaRatio(area_ratio=inlet_area_ratio,
                                                  gamma=gamma_guess,
                                                  mach_guess=0.01)
                pres_inflow = getIsentropicPressure(mach=inlet_mach,
                                                    P0=total_pres_inflow,
                                                    gamma=gamma_guess)
                temp_inflow = getIsentropicTemperature(mach=inlet_mach,
                                                       T0=total_temp_inflow,
                                                       gamma=gamma_guess)

                rho_inflow = pyro_mech.get_density(p=pres_inflow,
                                                  temperature=temp_inflow,
                                                  mass_fractions=y)
                inlet_gamma = \
                    (pyro_mech.get_mixture_specific_heat_cp_mass(temp_inflow, y) /
                     pyro_mech.get_mixture_specific_heat_cv_mass(temp_inflow, y))
                gamma_error = (gamma_guess - inlet_gamma)
                gamma_guess = inlet_gamma

            sos = math.sqrt(inlet_gamma*pres_inflow/rho_inflow)

        vel_inflow[0] = inlet_mach*sos

        if rank == 0:
            print("#### Simluation initialization data: ####")
            print(f"\tinlet Mach number {inlet_mach}")
            print(f"\tinlet gamma {inlet_gamma}")
            print(f"\tinlet temperature {temp_inflow}")
            print(f"\tinlet pressure {pres_inflow}")
            print(f"\tinlet rho {rho_inflow}")
            print(f"\tinlet velocity {vel_inflow[0]}")
            #print(f"final inlet pressure {pres_inflow_final}")

        outlet_mach = getMachFromAreaRatio(area_ratio=outlet_area_ratio,
                                           gamma=gamma,
                                           mach_guess=1.1)
        pres_outflow = getIsentropicPressure(mach=outlet_mach,
                                             P0=total_pres_inflow,
                                             gamma=gamma)
        temp_outflow = getIsentropicTemperature(mach=outlet_mach,
                                                T0=total_temp_inflow,
                                                gamma=gamma)

        if eos_type == 0:
            rho_outflow = pres_outflow/temp_outflow/r
            sos = math.sqrt(gamma*pres_outflow/rho_outflow)
            outlet_gamma = gamma
        else:
            rho_outflow = pyro_mech.get_density(p=pres_outflow,
                                                temperature=temp_outflow,
                                                mass_fractions=y)
            outlet_gamma = \
                (pyro_mech.get_mixture_specific_heat_cp_mass(temp_outflow, y) /
                 pyro_mech.get_mixture_specific_heat_cv_mass(temp_outflow, y))

            gamma_error = (gamma - outlet_gamma)
            gamma_guess = outlet_gamma
            toler = 1.e-6
            # iterate over the gamma/mach since gamma = gamma(T)
            while gamma_error > toler:

                outlet_mach = getMachFromAreaRatio(area_ratio=outlet_area_ratio,
                                                  gamma=gamma_guess,
                                                  mach_guess=1.1)
                pres_outflow = getIsentropicPressure(mach=outlet_mach,
                                                    P0=total_pres_inflow,
                                                    gamma=gamma_guess)
                temp_outflow = getIsentropicTemperature(mach=outlet_mach,
                                                       T0=total_temp_inflow,
                                                       gamma=gamma_guess)
                rho_outflow = pyro_mech.get_density(p=pres_outflow,
                                                    temperature=temp_outflow,
                                                    mass_fractions=y)
                outlet_gamma = \
                    (pyro_mech.get_mixture_specific_heat_cp_mass(temp_outflow, y) /
                     pyro_mech.get_mixture_specific_heat_cv_mass(temp_outflow, y))
                gamma_error = (gamma_guess - outlet_gamma)
                gamma_guess = outlet_gamma

        vel_outflow[0] = outlet_mach*math.sqrt(gamma*pres_outflow/rho_outflow)

        if rank == 0:
            print("\t********")
            print(f"\toutlet Mach number {outlet_mach}")
            print(f"\toutlet gamma {outlet_gamma}")
            print(f"\toutlet temperature {temp_outflow}")
            print(f"\toutlet pressure {pres_outflow}")
            print(f"\toutlet rho {rho_outflow}")
            print(f"\toutlet velocity {vel_outflow[0]}")

        gamma_injection = gamma
        if nspecies > 0:
            # injection mach number
            if eos_type == 0:
                gamma_injection = gamma
            else:
                #MJA: Todo, get the gamma from cantera to get the correct
                # inflow properties
                # needs to be iterative with the call below
                gamma_injection = 0.5*(1.24 + 1.4)

            pres_injection = getIsentropicPressure(mach=mach_inj,
                                                   P0=total_pres_inj,
                                                   gamma=gamma_injection)
            temp_injection = getIsentropicTemperature(mach=mach_inj,
                                                      T0=total_temp_inj,
                                                      gamma=gamma_injection)

            if eos_type == 0:
                rho_injection = pres_injection/temp_injection/r
                sos = math.sqrt(gamma_injection*pres_injection/rho_injection)
            else:
                rho_injection = pyro_mech.get_density(p=pres_injection,
                                                      temperature=temp_injection,
                                                      mass_fractions=y_fuel)
                gamma_guess = \
                    (pyro_mech.get_mixture_specific_heat_cp_mass(
                        temp_injection, y_fuel) /
                     pyro_mech.get_mixture_specific_heat_cv_mass(
                        temp_injection, y_fuel))

                gamma_error = np.abs(gamma_guess - gamma_injection)
                toler = 1.e-6
                # iterate over the gamma/mach since gamma = gamma(T)
                while gamma_error > toler:

                    pres_injection = getIsentropicPressure(mach=mach_inj,
                                                           P0=total_pres_inj,
                                                           gamma=gamma_guess)
                    temp_injection = getIsentropicTemperature(mach=mach_inj,
                                                              T0=total_temp_inj,
                                                              gamma=gamma_guess)
                    rho_injection = pyro_mech.get_density(p=pres_injection,
                                                          temperature=temp_injection,
                                                          mass_fractions=y_fuel)
                    gamma_injection = \
                        (pyro_mech.get_mixture_specific_heat_cp_mass(
                            temp_injection, y_fuel) /
                         pyro_mech.get_mixture_specific_heat_cv_mass(
                             temp_injection, y_fuel))
                    gamma_error = np.abs(gamma_guess - gamma_injection)
                    gamma_guess = gamma_injection

                sos = math.sqrt(gamma_injection*pres_injection/rho_injection)

            vel_injection[0] = -mach_inj*sos

            if rank == 0:
                print("\t********")
                print(f"\tinjector Mach number {mach_inj}")
                print(f"\tinjector gamma {gamma_injection}")
                print(f"\tinjector temperature {temp_injection}")
                print(f"\tinjector pressure {pres_injection}")
                print(f"\tinjector rho {rho_injection}")
                print(f"\tinjector velocity {vel_injection[0]}")

            # upstream injection
            if use_upstream_injection:
                gamma_injection_upstream = gamma_injection
                if nspecies > 0:
                    # injection mach number
                    pres_injection_upstream = \
                        getIsentropicPressure(mach=mach_inj,
                                              P0=total_pres_inj_upstream,
                                              gamma=gamma_injection_upstream)
                    temp_injection_upstream = \
                        getIsentropicTemperature(mach=mach_inj,
                                                 T0=total_temp_inj_upstream,
                                                 gamma=gamma_injection_upstream)

                    if eos_type == 0:
                        rho_injection_upstream = \
                            pres_injection_upstream/temp_injection_upstream/r
                        sos_upstream = math.sqrt(
                            gamma_injection_upstream *
                            pres_injection_upstream/rho_injection_upstream)
                    else:
                        rho_injection_upstream = \
                            pyro_mech.get_density(
                                p=pres_injection_upstream,
                                temperature=temp_injection_upstream,
                                mass_fractions=y_fuel)
                        gamma_guess = \
                            (pyro_mech.get_mixture_specific_heat_cp_mass(
                                temp_injection_upstream, y_fuel) /
                             pyro_mech.get_mixture_specific_heat_cv_mass(
                                temp_injection_upstream, y_fuel))

                        gamma_error = np.abs(gamma_guess - gamma_injection_upstream)
                        toler = 1.e-6
                        # iterate over the gamma/mach since gamma = gamma(T)
                        while gamma_error > toler:

                            pres_injection_upstream = \
                                getIsentropicPressure(mach=mach_inj,
                                                      P0=total_pres_inj_upstream,
                                                      gamma=gamma_guess)
                            temp_injection_upstream = \
                                getIsentropicTemperature(mach=mach_inj,
                                                         T0=total_temp_inj_upstream,
                                                         gamma=gamma_guess)
                            rho_injection_upstream = \
                                pyro_mech.get_density(
                                    p=pres_injection_upstream,
                                    temperature=temp_injection_upstream,
                                    mass_fractions=y_fuel)
                            gamma_injection_upstream = \
                                (pyro_mech.get_mixture_specific_heat_cp_mass(
                                    temp_injection_upstream, y_fuel) /
                                 pyro_mech.get_mixture_specific_heat_cv_mass(
                                    temp_injection_upstream, y_fuel))
                            gamma_error = np.abs(gamma_guess -
                                                   gamma_injection_upstream)
                            gamma_guess = gamma_injection_upstream

                        sos_upstream = math.sqrt(
                            gamma_injection_upstream*pres_injection_upstream /
                            rho_injection_upstream)

                    vel_injection_upstream[1] = mach_inj*sos_upstream

                    if rank == 0:
                        print("\t********")
                        print(f"\tUpstream injector Mach number {mach_inj}")
                        print("\tUpstream injector gamma "
                              f"{gamma_injection_upstream}")
                        print("\tUpstream injector temperature "
                              f"{temp_injection_upstream}")
                        print("\tUpstream injector pressure "
                              f"{pres_injection_upstream}")
                        print(f"\tUpstream injector rho {rho_injection_upstream}")
                        print("\tUpstream injector velocity "
                              f"{vel_injection_upstream[1]}")
                        print("#### Simluation initialization data: ####\n")

        else:
            if rank == 0:
                print("\t********")
                print("\tnspecies=0, injection disabled")

        # read geometry files
        geometry_bottom = None
        geometry_top = None
        if rank == 0:
            from numpy import loadtxt
            geometry_bottom = loadtxt("data/nozzleBottom.dat",
                                      comments="#", unpack=False)
            geometry_top = loadtxt("data/nozzleTop.dat",
                                   comments="#", unpack=False)
        geometry_bottom = comm.bcast(geometry_bottom, root=0)
        geometry_top = comm.bcast(geometry_top, root=0)

        inj_ymin = -0.0243245
        inj_ymax = -0.0227345

        if actii_init_case == "cav8":
            from y3prediction.actii_y3_cav8 import InitACTII
        else:
            from y3prediction.actii_y3_cav5 import InitACTII

        bulk_init = InitACTII(dim=dim,
                              geom_top=geometry_top, geom_bottom=geometry_bottom,
                              P0=total_pres_inflow, T0=total_temp_inflow,
                              temp_wall=temp_wall, temp_sigma=temp_sigma,
                              vel_sigma=vel_sigma, nspecies=nspecies,
                              mass_frac=y, gamma_guess=inlet_gamma,
                              inj_gamma_guess=gamma_injection,
                              inj_pres=total_pres_inj,
                              inj_temp=total_temp_inj,
                              inj_vel=vel_injection,
                              inj_pres_u=total_pres_inj_upstream,
                              inj_temp_u=total_temp_inj_upstream,
                              inj_vel_u=vel_injection_upstream,
                              inj_mass_frac=y_fuel,
                              inj_temp_sigma=temp_sigma_inj,
                              inj_vel_sigma=vel_sigma_inj,
                              inj_ytop=inj_ymax, inj_ybottom=inj_ymin,
                              inj_mach=mach_inj, injection=use_injection)

    viz_path = "viz_data/"
    vizname = viz_path + casename
    restart_path = "restart_data/"
    restart_pattern = (
        restart_path + "{cname}-{step:09d}-{rank:04d}.pkl"
    )

    if restart_filename:  # read the grid from restart data
        restart_filename = f"{restart_filename}-{rank:04d}.pkl"

        from mirgecom.restart import read_restart_data
        restart_data = read_restart_data(actx, restart_filename)
        current_step = restart_data["step"]
        first_step = current_step
        current_t = restart_data["t"]
        last_viz_interval = restart_data["last_viz_interval"]
        t_start = current_t
        if use_wall:
            t_wall_start = restart_data["t_wall"]
        volume_to_local_mesh_data = restart_data["volume_to_local_mesh_data"]
        global_nelements = restart_data["global_nelements"]
        restart_order = int(restart_data["order"])

        restart_nspecies = restart_data["nspecies"]
        #assert restart_data["nparts"] == nparts

        restart_nparts = restart_data["num_parts"]
        if restart_nparts != nparts:
            error_message = \
                "Incorrect number or ranks in target: {}".format(restart_nparts)
            raise RuntimeError(error_message)

    else:  # generate the grid from scratch

        # eventually encapsulate these inside a class for the respective inits
        if init_case == "shock1d":
            if rank == 0:
                print("Generating mesh from scratch")

            def get_mesh_data():
                from y3prediction.shock1d import get_mesh
                mesh, tag_to_elements = get_mesh(
                    dim=dim, angle=mesh_angle, size=mesh_size,
                    bl_ratio=bl_ratio, interface_ratio=interface_ratio,
                    transfinite=transfinite, use_wall=use_wall)()

                volume_to_tags = {"fluid": ["fluid"]}
                if use_wall:
                    volume_to_tags["wall"] = ["wall_insert"]
                else:
                    from mirgecom.simutil import extract_volumes
                    mesh, tag_to_elements = extract_volumes(
                        mesh, tag_to_elements, volume_to_tags["fluid"],
                        "wall_interface")

                """
                # apply periodicity
                if periodic:

                    from meshmode.mesh.processing import (
                        glue_mesh_boundaries, BoundaryPairMapping)

                    from meshmode import AffineMap
                    bdry_pair_mappings_and_tols = []
                    offset = [0., 0.02]
                    bdry_pair_mappings_and_tols.append((
                        BoundaryPairMapping(
                            "fluid_wall_bottom",
                            "fluid_wall_top",
                            AffineMap(offset=offset)),
                        1e-12))

                    if use_wall:
                        bdry_pair_mappings_and_tols.append((
                            BoundaryPairMapping(
                                "solid_wall_bottom",
                                "solid_wall_top",
                                AffineMap(offset=offset)),
                            1e-12))

                    mesh = glue_mesh_boundaries(mesh, bdry_pair_mappings_and_tols)
                    """

                return mesh, tag_to_elements, volume_to_tags
        elif init_case == "y3prediction":
            if rank == 0:
                print(f"Reading mesh from {mesh_filename}")

            def get_mesh_data():
                from meshmode.mesh.io import read_gmsh
                mesh, tag_to_elements = read_gmsh(
                    mesh_filename, force_ambient_dim=dim,
                    return_tag_to_elements_map=True)
                volume_to_tags = {
                    "fluid": ["fluid"]}
                if use_wall:
                    volume_to_tags["wall"] = ["wall_insert", "wall_surround"]
                else:
                    from mirgecom.simutil import extract_volumes
                    mesh, tag_to_elements = extract_volumes(
                        mesh, tag_to_elements, volume_to_tags["fluid"],
                        "wall_interface")
                return mesh, tag_to_elements, volume_to_tags

        # use a pre-partitioned mesh
        if os.path.isdir(mesh_filename):
            pkl_filename = (mesh_filename + "/" + mesh_partition_prefix
                            + f"_mesh_np{nparts}_rank{rank}.pkl")
            if rank == 0:
                print("Reading mesh from pkl files in directory"
                      f" {mesh_filename}.")
            if not os.path.exists(pkl_filename):
                raise RuntimeError(f"Mesh pkl file ({pkl_filename})"
                                   " not found.")
            with open(pkl_filename, "rb") as pkl_file:
                global_nelements, volume_to_local_mesh_data = \
                    pickle.load(pkl_file)

        else:
            def my_partitioner(mesh, tag_to_elements, num_ranks):
                from mirgecom.simutil import geometric_mesh_partitioner
                return geometric_mesh_partitioner(
                    mesh, num_ranks, auto_balance=True, debug=False)

            part_func = my_partitioner if use_1d_part else None
            volume_to_local_mesh_data, global_nelements = distribute_mesh(
                comm, get_mesh_data, partition_generator_func=part_func)

    local_nelements = volume_to_local_mesh_data["fluid"][0].nelements
    if use_wall:
        local_nelements += volume_to_local_mesh_data["wall"][0].nelements

    # target data, used for sponge and prescribed boundary condtitions
    if target_filename:  # read the grid from restart data
        target_filename = f"{target_filename}-{rank:04d}.pkl"

        from mirgecom.restart import read_restart_data
        target_data = read_restart_data(actx, target_filename)
        global_nelements = target_data["global_nelements"]
        target_order = int(target_data["order"])

        target_nparts = target_data["num_parts"]
        if target_nparts != nparts:
            error_message = \
                "Incorrect number or ranks in target: {}".format(target_nparts)
            raise RuntimeError(error_message)

        target_nspecies = target_data["nspecies"]
        """
        if target_nspecies != nspecies:
            error_message = \
                "Incorrect number of species in target: {}".format(target_nspecies)
            raise RuntimeError(error_message)
        """

        target_nelements = target_data["global_nelements"]
        if target_nelements != global_nelements:
            error_message = \
                "Incorrect number of elements in target: {}".format(target_nelements)
            raise RuntimeError(error_message)
    else:
        logger.warning("No target file specied, using restart as target")

    disc_msg = f"Making {dim}D order {order} discretization"
    if use_overintegration:
        disc_msg = disc_msg + f" with quadrature order {quadrature_order}"
    disc_msg = disc_msg + "."
    if rank == 0:
        logger.info(disc_msg)

    dcoll = create_discretization_collection(
        actx,
        volume_meshes={
            vol: mesh
            for vol, (mesh, _) in volume_to_local_mesh_data.items()},
        order=order,
        quadrature_order=quadrature_order)

    from grudge.dof_desc import DISCR_TAG_BASE, DISCR_TAG_QUAD
    if use_overintegration:
        quadrature_tag = DISCR_TAG_QUAD
    else:
        quadrature_tag = DISCR_TAG_BASE

    if rank == 0:
        logger.info("Done making discretization")

    dd_vol_fluid = DOFDesc(VolumeDomainTag("fluid"), DISCR_TAG_BASE)
    fluid_nodes = force_evaluation(actx, actx.thaw(dcoll.nodes(dd_vol_fluid)))

    def check_boundary(boundary, name):

        #print(f"check_boundary {boundary=} {name=}")
        try:
            force_evaluation(actx, actx.thaw(dcoll.nodes(boundary)))
        except ValueError:
            if rank == 0:
                print(f"Could not find boundary named {name} in fluid domain,",
                       "boundary type will be unused")
            return False

        if rank == 0:
            print(f"Found boundary named {name} in fluid domain")
        return True

    # setup element boundary assignments
    bndry_elements = {}
    for bnd_name in bndry_config:
        # skip disabled boundaries
        if bndry_config[bnd_name] != "none":
            # check to see if any elements are assigned to this named boundary,
            # if not, disabled it
            bndry_elements[bnd_name] = dd_vol_fluid.trace(bnd_name)
            bnd_exists = check_boundary(bndry_elements[bnd_name], bnd_name)
            if not bnd_exists:
                bndry_config[bnd_name] = "none"

    if rank == 0:
        print("### Boundary Condition Summary ###")
        print("The following boundary conditions are enabled:")
        for bnd_name in bndry_config:
            if bndry_config[bnd_name] != "none":
                print(f"\t{bnd_name} = {bndry_config[bnd_name]}")

        print("The following boundary conditions are unused:")
        for bnd_name in bndry_config:
            if bndry_config[bnd_name] == "none":
                print(f"\t{bnd_name}")

        print("### Boundary Condition Summary ###")

    bndry_mapping = {
        "isothermal_noslip": IsothermalWallBoundary(temp_wall),
        "adiabatic_noslip": AdiabaticNoslipWallBoundary(),
        "adiabatic_slip": AdiabaticSlipBoundary(),
        "pressure_outflow": PressureOutflowBoundary(outflow_pressure)
    }

    wall_farfield = DirichletDiffusionBoundary(temp_wall)

    def assign_fluid_boundaries(all_boundaries, bndry_mapping):

        for bnd_name in bndry_config:
            bndry_type = bndry_config[bnd_name]
            if bndry_type != "none":
                all_boundaries[bndry_elements[bnd_name].domain_tag] \
                    = bndry_mapping[bndry_type]
        return all_boundaries

    if use_wall:
        dd_vol_wall = DOFDesc(VolumeDomainTag("wall"), DISCR_TAG_BASE)
        wall_nodes = force_evaluation(actx, actx.thaw(dcoll.nodes(dd_vol_wall)))

        wall_vol_discr = dcoll.discr_from_dd(dd_vol_wall)
        wall_tag_to_elements = volume_to_local_mesh_data["wall"][1]

        try:
            wall_insert_mask = mask_from_elements(
                wall_vol_discr, actx, wall_tag_to_elements["wall_insert"])
        except KeyError:
            wall_insert_mask = 0
            if rank == 0:
                print("No elements matching wall_insert")
                #wall_insert_mask = actx.np.zeros_like(wall_tag_to_elements)

        try:
            wall_surround_mask = mask_from_elements(
                wall_vol_discr, actx, wall_tag_to_elements["wall_surround"])
        except KeyError:
            wall_surround_mask = 0
            if rank == 0:
                print("No elements matching wall_surround")
                #wall_surround_mask = actx.np.zeros_like(wall_tag_to_elements)

        wall_ffld_bnd = dd_vol_wall.trace("wall_farfield")

    from grudge.dt_utils import characteristic_lengthscales
    char_length_fluid = force_evaluation(actx,
        characteristic_lengthscales(actx, dcoll, dd=dd_vol_fluid))

    # put the lengths on the nodes vs elements
    xpos_fluid = fluid_nodes[0]
    char_length_fluid = char_length_fluid + actx.np.zeros_like(xpos_fluid)

    smoothness_diffusivity = \
        smooth_char_length_alpha*char_length_fluid**2/current_dt

    if use_wall:
        xpos_wall = wall_nodes[0]
        char_length_wall = force_evaluation(actx,
            characteristic_lengthscales(actx, dcoll, dd=dd_vol_wall))
        xpos_wall = wall_nodes[0]
        char_length_wall = char_length_wall + actx.np.zeros_like(xpos_wall)
        """
        smoothness_diffusivity_wall = \
            smooth_char_length_alpha*char_length_wall**2/current_dt
        """

    def compute_smoothed_char_length(href_fluid, comm_ind):
        # regular boundaries

        smooth_neumann = NeumannDiffusionBoundary(0)
        fluid_smoothness_boundaries = {}
        for bnd_name in bndry_config:
            if bndry_config[bnd_name] != "none":
                fluid_smoothness_boundaries[bndry_elements[bnd_name]] =\
                    smooth_neumann

        """
        fluid_smoothness_boundaries = assign_fluid_boundaries(
            outflow=smooth_neumann,
            inflow=smooth_neumann,
            injection=smooth_neumann,
            flow=smooth_neumann,
            wall=smooth_neumann,
            interface=smooth_neumann)
        """

        if use_wall:
            fluid_smoothness_boundaries.update({
                 dd_bdry.domain_tag: NeumannDiffusionBoundary(0)
                 for dd_bdry in filter_part_boundaries(
                     dcoll, volume_dd=dd_vol_fluid, neighbor_volume_dd=dd_vol_wall)})

        smooth_href_fluid_rhs = diffusion_operator(
            dcoll, smoothness_diffusivity, fluid_smoothness_boundaries,
            href_fluid,
            quadrature_tag=quadrature_tag, dd=dd_vol_fluid,
            comm_tag=(_SmoothCharDiffFluidCommTag, comm_ind))*current_dt

        return smooth_href_fluid_rhs

    compute_smoothed_char_length_compiled = \
        actx.compile(compute_smoothed_char_length)

    """
    def compute_smoothed_char_length_wall(href_wall, comm_ind):
        smooth_neumann = NeumannDiffusionBoundary(0)
        wall_smoothness_boundaries = {
            wall_ffld_bnd.domain_tag: smooth_neumann,
        }

        wall_smoothness_boundaries.update({
             dd_bdry.domain_tag: NeumannDiffusionBoundary(0)
             for dd_bdry in filter_part_boundaries(
                 dcoll, volume_dd=dd_vol_wall, neighbor_volume_dd=dd_vol_fluid)})

        smooth_href_wall_rhs = diffusion_operator(
                dcoll, smoothness_diffusivity_wall, wall_smoothness_boundaries,
                href_wall,
                quadrature_tag=quadrature_tag, dd=dd_vol_wall,
                comm_tag=(_SmoothCharDiffWallCommTag, comm_ind))*current_dt

        return smooth_href_wall_rhs

    if use_wall:
        compute_smoothed_char_length_wall_compiled = \
            actx.compile(compute_smoothed_char_length_wall)
    """

    smoothed_char_length_fluid = char_length_fluid

    if use_smoothed_char_length:
        for i in range(smooth_char_length):
            smoothed_char_length_fluid_rhs = \
                compute_smoothed_char_length_compiled(smoothed_char_length_fluid, i)
            smoothed_char_length_fluid = smoothed_char_length_fluid + \
                                         smoothed_char_length_fluid_rhs

        """
        if use_wall:
            smoothed_char_length_wall = char_length_wall
            for i in range(smooth_char_length):
                smoothed_char_length_wall_rhs = \
                    compute_smoothed_char_length_wall_compiled(
                        smoothed_char_length_wall, i)
                smoothed_char_length_wall = smoothed_char_length_wall + \
                                            smoothed_char_length_wall_rhs
        """

        smoothed_char_length_fluid = force_evaluation(actx,
                                                      smoothed_char_length_fluid)
        """
        if use_wall:
            smoothed_char_length_wall = force_evaluation(actx,
                                                         smoothed_char_length_wall)
                                                         """

    if rank == 0:
        logger.info("Before restart/init")

    #########################
    # Convenience Functions #
    #########################

    def limit_fluid_state(cv, pressure, temperature, dd=dd_vol_fluid):

        spec_lim = make_obj_array([
            bound_preserving_limiter(dcoll=dcoll, dd=dd,
                                     field=cv.species_mass_fractions[i],
                                     mmin=0.0, mmax=1.0, modify_average=True)
            for i in range(nspecies)
        ])

        # limit the sum to 1.0
        aux = actx.np.zeros_like(cv.mass)
        for i in range(0, nspecies):
            aux = aux + spec_lim[i]
        spec_lim = spec_lim/aux

        kin_energy = 0.5*np.dot(cv.velocity, cv.velocity)

        mass_lim = eos.get_density(pressure=pressure, temperature=temperature,
                                   species_mass_fractions=spec_lim)

        energy_lim = mass_lim*(
            gas_model.eos.get_internal_energy(temperature,
                                              species_mass_fractions=spec_lim)
            + kin_energy
        )

        mom_lim = mass_lim*cv.velocity

        return make_conserved(dim=dim, mass=mass_lim, energy=energy_lim,
                              momentum=mom_lim,
                              species_mass=mass_lim*spec_lim)

        #return cv

    if soln_filter_cutoff < 0:
        soln_filter_cutoff = int(soln_filter_frac * order)
    if rhs_filter_cutoff < 0:
        rhs_filter_cutoff = int(rhs_filter_frac * order)

    if soln_filter_cutoff >= order:
        raise ValueError("Invalid setting for solution filter (cutoff >= order).")
    if rhs_filter_cutoff >= order:
        raise ValueError("Invalid setting for RHS filter (cutoff >= order).")

    from mirgecom.filter import (
        exponential_mode_response_function as xmrfunc,
        filter_modally
    )
    soln_frfunc = partial(xmrfunc, alpha=soln_filter_alpha,
                          filter_order=soln_filter_order)
    rhs_frfunc = partial(xmrfunc, alpha=rhs_filter_alpha,
                         filter_order=rhs_filter_order)

    def filter_cv(cv, filter_dd=dd_vol_fluid):
        return filter_modally(dcoll, soln_filter_cutoff, soln_frfunc, cv,
                              dd=filter_dd)

    def filter_fluid_rhs(rhs):
        return filter_modally(dcoll, rhs_filter_cutoff, rhs_frfunc, rhs,
                              dd=dd_vol_fluid)

    def filter_wall_rhs(rhs):
        return filter_modally(dcoll, rhs_filter_cutoff, rhs_frfunc, rhs,
                              dd=dd_vol_wall)

    filter_cv_compiled = actx.compile(filter_cv)
    filter_rhs_fluid_compiled = actx.compile(filter_fluid_rhs)
    filter_rhs_wall_compiled = actx.compile(filter_wall_rhs)

    if soln_nfilter >= 0 and rank == 0:
        logger.info("Solution filtering settings:")
        logger.info(f" - filter every {soln_nfilter} steps")
        logger.info(f" - filter alpha  = {soln_filter_alpha}")
        logger.info(f" - filter cutoff = {soln_filter_cutoff}")
        logger.info(f" - filter order  = {soln_filter_order}")

    if use_rhs_filter and rank == 0:
        logger.info("RHS filtering settings:")
        logger.info(f" - filter alpha  = {rhs_filter_alpha}")
        logger.info(f" - filter cutoff = {rhs_filter_cutoff}")
        logger.info(f" - filter order  = {rhs_filter_order}")

    limiter_func = None
    if use_species_limiter:
        limiter_func = limit_fluid_state

    ########################################
    # Helper functions for building states #
    ########################################

    def _create_fluid_state(cv, temperature_seed, smoothness_mu,
                            smoothness_beta, smoothness_kappa, smoothness_d):
        return make_fluid_state(cv=cv, gas_model=gas_model,
                                temperature_seed=temperature_seed,
                                smoothness_mu=smoothness_mu,
                                smoothness_beta=smoothness_beta,
                                smoothness_kappa=smoothness_kappa,
                                smoothness_d=smoothness_d,
                                limiter_func=limiter_func,
                                limiter_dd=dd_vol_fluid)

    create_fluid_state = actx.compile(_create_fluid_state)

    def update_dv(cv, temperature, smoothness_mu, smoothness_beta,
                  smoothness_kappa, smoothness_d):
        if eos_type == 0:
            return GasDependentVars(
                temperature=temperature,
                pressure=eos.pressure(cv, temperature),
                speed_of_sound=eos.sound_speed(cv, temperature),
                smoothness_mu=smoothness_mu,
                smoothness_beta=smoothness_beta,
                smoothness_kappa=smoothness_kappa,
                smoothness_d=smoothness_d)
        else:
            return MixtureDependentVars(
                temperature=temperature,
                pressure=eos.pressure(cv, temperature),
                speed_of_sound=eos.sound_speed(cv, temperature),
                species_enthalpies=eos.species_enthalpies(cv, temperature),
                smoothness_mu=smoothness_mu,
                smoothness_beta=smoothness_beta,
                smoothness_kappa=smoothness_kappa,
                smoothness_d=smoothness_d)

    def update_tv(cv, dv):
        return gas_model.transport.transport_vars(cv, dv, eos)

    def update_fluid_state(cv, dv, tv):
        from mirgecom.gas_model import ViscousFluidState
        return ViscousFluidState(cv, dv, tv)

    def _create_wall_dependent_vars(wv):
        return wall_model.dependent_vars(wv)

    create_wall_dependent_vars_compiled = actx.compile(
        _create_wall_dependent_vars)

    def _get_wv(wv):
        return wv

    get_wv = actx.compile(_get_wv)

    def get_temperature_update(cv, temperature):
        y = cv.species_mass_fractions
        e = gas_model.eos.internal_energy(cv)/cv.mass
        return actx.np.abs(
            pyro_mech.get_temperature_update_energy(e, temperature, y))

    get_temperature_update_compiled = actx.compile(get_temperature_update)

    if rank == 0:
        logger.info("Smoothness functions processing")

    # smoothness used with av = 1
    def compute_smoothness(cv, dv, grad_cv):

        from mirgecom.fluid import velocity_gradient
        div_v = np.trace(velocity_gradient(cv, grad_cv))

        gamma = gas_model.eos.gamma(cv=cv, temperature=dv.temperature)
        r = gas_model.eos.gas_const(cv)
        c_star = actx.np.sqrt(gamma*r*(2/(gamma+1)*static_temp))
        href = smoothed_char_length_fluid
        indicator = -gamma_sc*href*div_v/c_star

        smoothness = actx.np.log(
            1 + actx.np.exp(theta_sc*(indicator - beta_sc)))/theta_sc
        return smoothness*gamma_sc*href

    def lmax(s):
        b = 1000
        return (s/np.pi*actx.np.arctan(b*s) +
                0.5*s - 1/np.pi*actx.np.arctan(b) + 0.5)

    def lmin(s):
        return s - lmax(s)

    # smoothness used for beta with av = 2
    def compute_smoothness_mbk(cv, dv, grad_cv, grad_t):

        from mirgecom.fluid import velocity_gradient
        vel_grad = velocity_gradient(cv, grad_cv)
        div_v = np.trace(vel_grad)

        gamma = gas_model.eos.gamma(cv=cv, temperature=dv.temperature)
        # somehow this can be negative ... which is bad
        r = actx.np.abs(gas_model.eos.gas_const(cv))
        c_star = actx.np.sqrt(gamma*r*(2/(gamma+1)*static_temp))
        #c_star = 460
        href = smoothed_char_length_fluid
        indicator = -href*div_v/c_star

        # limit the indicator range
        # multiply by href, since we won't have access to it inside transport
        indicator_max = 2/actx.np.sqrt(gamma - 1)
        #indicator_max = 3.16
        smoothness_beta = (lmin(lmax(indicator - av2_beta_s0) - indicator_max)
                           + indicator_max)*href

        grad_t_mag = actx.np.sqrt(np.dot(grad_t, grad_t))
        indicator = href*grad_t_mag/static_temp

        # limit the indicator range
        # multiply by href, since we won't have access to it inside transport
        #indicator_min = 1.0
        #indicator_min = 0.01
        #indicator_min = 0.000001
        indicator_max = 2
        smoothness_kappa = (lmin(lmax(indicator - av2_kappa_s0) - indicator_max)
                            + indicator_max)*href

        vmax = actx.np.sqrt(np.dot(cv.velocity, cv.velocity) +
                            2*c_star/(gamma - 1))

        # just the determinant
        # scaled_grad = vel_grad/vmax
        #indicator = href*actx.np.abs(scaled_grad[0][1]*scaled_grad[1][0])

        # Frobenius norm
        if dim == 2:
            indicator = href*actx.np.sqrt(vel_grad[0][1]*vel_grad[0][1] +
                                          vel_grad[1][0]*vel_grad[1][0])/vmax
        else:
            indicator = href*actx.np.sqrt(vel_grad[0][1]*vel_grad[0][1] +
                                          vel_grad[0][2]*vel_grad[0][2] +
                                          vel_grad[1][0]*vel_grad[1][0] +
                                          vel_grad[1][2]*vel_grad[1][2] +
                                          vel_grad[2][0]*vel_grad[2][0] +
                                          vel_grad[2][1]*vel_grad[2][1])/vmax

        # limit the indicator range
        # multiply by href, since we won't have access to it inside transport
        #indicator_min = 1.0
        indicator_max = 2
        smoothness_mu = (lmin(lmax(indicator - av2_mu_s0) - indicator_max)
                         + indicator_max)*href

        return make_obj_array([smoothness_mu, smoothness_beta, smoothness_kappa])

    # smoothness used for beta with av = 3
    def compute_smoothness_mbkd(cv, dv, grad_cv, grad_t):

        from mirgecom.fluid import species_mass_fraction_gradient
        y_grad = species_mass_fraction_gradient(cv, grad_cv)

        y_grad_max = y_grad[0]
        """
        y_grad_max = actx.np.max(y_grad)
        for i in range(1, nspecies):
            y_grad_max = actx.np.max(y_grad_max, y_grad[i])
        """
        grad_y_mag = actx.np.sqrt(np.dot(y_grad_max, y_grad_max))

        href = smoothed_char_length_fluid
        indicator = href*grad_y_mag

        # limit the indicator range
        indicator_max = 1.0
        smoothness_d = (lmin(lmax(indicator - av2_d_s0) - indicator_max)
                           + indicator_max)*href

        smoothness_mu, smoothness_beta, smoothness_kappa = \
            compute_smoothness_mbk(cv, dv, grad_cv, grad_t)

        return make_obj_array([smoothness_mu, smoothness_beta,
                               smoothness_kappa, smoothness_d])

    def update_smoothness(state, time):
        cv = state.cv
        tseed = state.tseed
        av_smu = state.av_smu
        av_sbeta = state.av_sbeta
        av_skappa = state.av_skappa
        av_sd = state.av_sd

        fluid_state = make_fluid_state(cv=cv, gas_model=gas_model,
                                       temperature_seed=tseed,
                                       smoothness_mu=av_smu,
                                       smoothness_beta=av_sbeta,
                                       smoothness_kappa=av_skappa,
                                       smoothness_d=av_sd,
                                       limiter_func=limiter_func,
                                       limiter_dd=dd_vol_fluid)
        cv = fluid_state.cv  # reset cv to the limited version
        dv = fluid_state.dv

        wv = None
        if use_wall:
            wv = state.wv
            wdv = wall_model.dependent_vars(wv)

            # update the boundaries and compute the gradients
            # shared by artificial viscosity and the operators
            # this updates the coupling between the fluid and wall
            (updated_fluid_boundaries,
             updated_wall_boundaries,
             fluid_operator_states_quad,
             grad_fluid_cv,
             grad_fluid_t,
             grad_wall_t) = update_coupled_boundaries(
                dcoll=dcoll,
                gas_model=gas_model,
                fluid_dd=dd_vol_fluid, wall_dd=dd_vol_wall,
                fluid_boundaries=uncoupled_fluid_boundaries,
                wall_boundaries=uncoupled_wall_boundaries,
                interface_noslip=noslip,
                fluid_state=fluid_state,
                wall_kappa=wdv.thermal_conductivity,
                wall_temperature=wdv.temperature,
                time=time,
                wall_penalty_amount=wall_penalty_amount,
                quadrature_tag=quadrature_tag,
                limiter_func=limiter_func,
                comm_tag=_InitCommTag)

            # try making sure the stuff that comes back is used
            # even if it's a zero contribution
            fluid_rhs = ns_operator(
                dcoll=dcoll,
                gas_model=gas_model,
                dd=dd_vol_fluid,
                operator_states_quad=fluid_operator_states_quad,
                grad_cv=grad_fluid_cv,
                grad_t=grad_fluid_t,
                boundaries=updated_fluid_boundaries,
                inviscid_numerical_flux_func=inviscid_numerical_flux_func,
                viscous_numerical_flux_func=viscous_numerical_flux_func,
                state=fluid_state,
                time=time,
                quadrature_tag=quadrature_tag,
                comm_tag=(_InitCommTag, _FluidOperatorCommTag))

            wall_energy_rhs = diffusion_operator(
                dcoll=dcoll,
                kappa=wdv.thermal_conductivity,
                boundaries=updated_wall_boundaries,
                u=wdv.temperature,
                quadrature_tag=quadrature_tag,
                dd=dd_vol_wall,
                grad_u=grad_wall_t,
                comm_tag=(_InitCommTag, _WallOperatorCommTag))

            cv = cv + 0.*fluid_rhs

            wall_mass_rhs = actx.np.zeros_like(wv.mass)
            wall_ox_mass_rhs = actx.np.zeros_like(wv.mass)
            wall_rhs = wall_time_scale * WallVars(
                mass=wall_mass_rhs,
                energy=wall_energy_rhs,
                ox_mass=wall_ox_mass_rhs)

            wv = wv + 0.*wall_rhs

        else:
            grad_fluid_cv = grad_cv_operator(
                dcoll=dcoll, gas_model=gas_model, dd=dd_vol_fluid,
                state=fluid_state, boundaries=uncoupled_fluid_boundaries,
                time=time, quadrature_tag=quadrature_tag)

            grad_fluid_t = fluid_grad_t_operator(
                dcoll=dcoll, gas_model=gas_model, dd=dd_vol_fluid,
                state=fluid_state, boundaries=uncoupled_fluid_boundaries,
                time=time, quadrature_tag=quadrature_tag)

        # now compute the smoothness part
        if use_av == 1:
            av_smu = compute_smoothness(cv, dv, grad_fluid_cv)
        elif use_av == 2:
            av_smu, av_sbeta, av_skappa = \
                compute_smoothness_mbk(cv, dv, grad_fluid_cv, grad_fluid_t)
        elif use_av == 3:
            av_smu, av_sbeta, av_skappa, av_sd = \
                compute_smoothness_mbkd(cv, dv, grad_fluid_cv, grad_fluid_t)

        # update the stepper_state
        state = state.replace(cv=cv,
                              av_smu=av_smu,
                              av_sbeta=av_sbeta,
                              av_skappa=av_skappa,
                              av_sd=av_sd)
        if use_wall:
            state = state.replace(wv=wv)

        return state

    # this one gets used in init/viz
    #compute_smoothness_compiled = actx.compile(compute_smoothness_wrapper) # noqa
    compute_smoothness_compiled = actx.compile(compute_smoothness) # noqa
    update_smoothness_compiled = actx.compile(update_smoothness) # noqa

    def get_production_rates(cv, temperature):
        return eos.get_production_rates(cv, temperature)

    compute_production_rates = actx.compile(get_production_rates)

    if rank == 0:
        logger.info("Initial flow conditions processing")

    ##################################
    # Set up flow initial conditions #
    ##################################

    restart_wv = None
    if restart_filename:
        if rank == 0:
            logger.info("Restarting soln.")
        temperature_seed = restart_data["temperature_seed"]
        restart_cv = restart_data["cv"]
        restart_av_smu = restart_data["av_smu"]
        restart_av_sbeta = restart_data["av_sbeta"]
        restart_av_skappa = restart_data["av_skappa"]

        # this is so we can restart from legacy, before use_av=3
        try:
            restart_av_sd = restart_data["av_sd"]
        except (KeyError):
            restart_av_sd = actx.zeros_like(restart_av_smu)
            if rank == 0:
                print("no data for av_sd in restart file")
                print("av_sd will be initialzed to 0 on the mesh")

        if use_wall:
            restart_wv = restart_data["wv"]
        if restart_order != order:
            restart_dcoll = create_discretization_collection(
                actx,
                volume_meshes={
                    vol: mesh
                    for vol, (mesh, _) in volume_to_local_mesh_data.items()},
                order=restart_order)
            from meshmode.discretization.connection import make_same_mesh_connection
            fluid_connection = make_same_mesh_connection(
                actx,
                dcoll.discr_from_dd(dd_vol_fluid),
                restart_dcoll.discr_from_dd(dd_vol_fluid)
            )
            if use_wall:
                wall_connection = make_same_mesh_connection(
                    actx,
                    dcoll.discr_from_dd(dd_vol_wall),
                    restart_dcoll.discr_from_dd(dd_vol_wall)
                )
            restart_cv = fluid_connection(restart_data["cv"])
            restart_av_smu = fluid_connection(restart_data["av_smu"])
            restart_av_sbeta = fluid_connection(restart_data["av_sbeta"])
            restart_av_skappa = fluid_connection(restart_data["av_skappa"])
<<<<<<< HEAD
            restart_av_sd = fluid_connection(restart_data["av_sd"])
=======

            # this is so we can restart from legacy, before use_av=3
            try:
                restart_av_sd = fluid_connection(restart_data["av_sd"])
            except (KeyError):
                restart_av_sd = actx.zeros_like(restart_av_smu)
                if rank == 0:
                    print("no data for av_sd in restart file")
                    print("av_sd will be initialzed to 0 on the mesh")

>>>>>>> 4a89b50b
            temperature_seed = fluid_connection(restart_data["temperature_seed"])
            if use_wall:
                restart_wv = wall_connection(restart_data["wv"])

        if restart_nspecies != nspecies:
            if rank == 0:
                print(f"Transitioning restart from {restart_nspecies} to {nspecies}")
                print("Preserving pressure and temperature")

            restart_eos = IdealSingleGas(gamma=gamma, gas_const=r)

            mass = restart_cv.mass
            velocity = restart_cv.momentum/mass
            species_mass_frac_multi = 0.*mass*y

            pressure = restart_eos.pressure(restart_cv)
            temperature = restart_eos.temperature(restart_cv, temperature_seed)

            if nspecies > 2:
                if restart_nspecies == 0:
                    species_mass_frac_multi[i_ox] = mf_o2
                    species_mass_frac_multi[i_di] = (1. - mf_o2)

                if restart_nspecies > 0:
                    species = restart_cv.species_mass_fractions

                    # air is species 0 in scalar sim
                    species_mass_frac_multi[i_ox] = mf_o2*species[0]
                    species_mass_frac_multi[i_di] = (1. - mf_o2)*species[0]

                    # fuel is species 1 in scalar sim
                    species_mass_frac_multi[i_c2h4] = mf_c2h4*species[1]
                    species_mass_frac_multi[i_h2] = mf_h2*species[1]

                internal_energy = eos.get_internal_energy(temperature=temperature,
                    species_mass_fractions=species_mass_frac_multi)

                modified_mass = eos.get_density(pressure, temperature,
                                                species_mass_frac_multi)

                total_energy = modified_mass*(
                    internal_energy + np.dot(velocity, velocity)/(2.0))

                modified_cv = make_conserved(
                    dim,
                    mass=modified_mass,
                    momentum=modified_mass*velocity,
                    energy=total_energy,
                    species_mass=modified_mass*species_mass_frac_multi)
            else:
                modified_cv = make_conserved(
                    dim,
                    mass=restart_cv.mass,
                    momentum=restart_cv.momentum,
                    energy=restart_cv.energy,
                    species_mass=restart_cv.mass*y)

            restart_cv = modified_cv

        restart_fluid_state = create_fluid_state(
            cv=restart_cv, temperature_seed=temperature_seed,
            smoothness_mu=restart_av_smu, smoothness_beta=restart_av_sbeta,
            smoothness_kappa=restart_av_skappa, smoothness_d=restart_av_sd)

        # update current state with injection intialization
        if init_injection:
            if use_injection:
                restart_cv = bulk_init.add_injection(restart_fluid_state,
                                                     eos=eos_init,
                                                     x_vec=fluid_nodes)
                restart_fluid_state = create_fluid_state(
                    cv=restart_cv, temperature_seed=temperature_seed,
                    smoothness_mu=restart_av_smu, smoothness_beta=restart_av_sbeta,
                    smoothness_kappa=restart_av_skappa, smoothness_d=restart_av_sd)
                temperature_seed = restart_fluid_state.temperature

            if use_upstream_injection:
                restart_cv = bulk_init.add_injection_upstream(restart_fluid_state,
                                                              eos=eos_init,
                                                              x_vec=fluid_nodes)
                restart_fluid_state = create_fluid_state(
                    cv=restart_cv, temperature_seed=temperature_seed,
                    smoothness_mu=restart_av_smu, smoothness_beta=restart_av_sbeta,
                    smoothness_kappa=restart_av_skappa, smoothness_d=restart_av_sd)
                temperature_seed = restart_fluid_state.temperature

        if logmgr:
            logmgr_set_time(logmgr, current_step, current_t)
    else:
        # Set the current state from time 0
        if rank == 0:
            logger.info("Initializing soln.")
        restart_cv = bulk_init(
            dcoll=dcoll, x_vec=fluid_nodes, eos=eos_init,
            time=0)

        restart_cv = force_evaluation(actx, restart_cv)

        temperature_seed = actx.np.zeros_like(restart_cv.mass) + init_temperature
        temperature_seed = force_evaluation(actx, temperature_seed)

        restart_av_smu = actx.np.zeros_like(restart_cv.mass)
        restart_av_sbeta = actx.np.zeros_like(restart_cv.mass)
        restart_av_skappa = actx.np.zeros_like(restart_cv.mass)
        restart_av_sd = actx.np.zeros_like(restart_cv.mass)

        # get the initial temperature field to use as a seed
        restart_fluid_state = create_fluid_state(cv=restart_cv,
                                                 temperature_seed=temperature_seed,
                                                 smoothness_mu=restart_av_smu,
                                                 smoothness_beta=restart_av_sbeta,
                                                 smoothness_kappa=restart_av_skappa,
                                                 smoothness_d=restart_av_sd)
        temperature_seed = restart_fluid_state.temperature

        # update current state with injection intialization
        if use_injection:
            restart_cv = bulk_init.add_injection(restart_fluid_state,
                                                 eos=eos_init,
                                                 x_vec=fluid_nodes)
            restart_fluid_state = create_fluid_state(
                cv=restart_cv, temperature_seed=temperature_seed,
                smoothness_mu=restart_av_smu, smoothness_beta=restart_av_sbeta,
                smoothness_kappa=restart_av_skappa,
                smoothness_d=restart_av_sd)
            temperature_seed = restart_fluid_state.temperature

        if use_upstream_injection:
            restart_cv = bulk_init.add_injection_upstream(restart_fluid_state,
                                                          eos=eos_init,
                                                          x_vec=fluid_nodes)
            restart_fluid_state = create_fluid_state(
                cv=restart_cv, temperature_seed=temperature_seed,
                smoothness_mu=restart_av_smu, smoothness_beta=restart_av_sbeta,
                smoothness_kappa=restart_av_skappa,
                smoothness_d=restart_av_sd)
            temperature_seed = restart_fluid_state.temperature

        # Ideally we would compute the smoothness variables here,
        # but we need the boundary conditions (and hence the target state) first,
        # so we defer until after those are setup

        # initialize the wall
        if use_wall:
            wall_mass = (
                wall_insert_rho * wall_insert_mask
                + wall_surround_rho * wall_surround_mask)
            wall_cp = (
                wall_insert_cp * wall_insert_mask
                + wall_surround_cp * wall_surround_mask)
            restart_wv = WallVars(
                mass=wall_mass,
                energy=wall_mass * wall_cp * temp_wall,
                ox_mass=actx.np.zeros_like(wall_mass))

    if use_wall:
        restart_wv = force_evaluation(actx, restart_wv)

    ##################################
    # Set up flow target state       #
    ##################################

    if target_filename:
        if rank == 0:
            logger.info("Reading target soln.")
        if target_order != order:
            target_dcoll = create_discretization_collection(
                actx,
                volume_meshes={
                    vol: mesh
                    for vol, (mesh, _) in volume_to_local_mesh_data.items()},
                order=target_order)
            from meshmode.discretization.connection import make_same_mesh_connection
            fluid_connection = make_same_mesh_connection(
                actx,
                dcoll.discr_from_dd(dd_vol_fluid),
                target_dcoll.discr_from_dd(dd_vol_fluid)
            )
            target_cv = fluid_connection(target_data["cv"])
            target_av_smu = fluid_connection(target_data["av_smu"])
            target_av_sbeta = fluid_connection(target_data["av_sbeta"])
            target_av_skappa = fluid_connection(target_data["av_skappa"])
            target_av_sd = fluid_connection(target_data["av_sd"])
        else:
            target_cv = target_data["cv"]
            target_av_smu = target_data["av_smu"]
            target_av_sbeta = target_data["av_sbeta"]
            target_av_skappa = target_data["av_skappa"]
            # this is so we can restart from legacy, before use_av=3
            try:
                target_av_sd = target_data["av_sd"]
            except (KeyError):
                target_av_sd = actx.zeros_like(target_av_smu)
                if rank == 0:
                    print("no data for av_sd in target file")
                    print("av_sd will be initialzed to 0 on the mesh")

        if target_nspecies != nspecies:
            if rank == 0:
                print(f"Transitioning target from {target_nspecies} to {nspecies}")
                print("Preserving pressure and temperature")

            target_eos = IdealSingleGas(gamma=gamma, gas_const=r)

            mass = target_cv.mass
            velocity = target_cv.momentum/mass
            species_mass_frac_multi = 0.*mass*y

            pressure = target_eos.pressure(target_cv)
            temperature = target_eos.temperature(target_cv, temperature_seed)

            if nspecies > 2:
                if target_nspecies == 0:
                    species_mass_frac_multi[i_ox] = mf_o2
                    species_mass_frac_multi[i_di] = (1. - mf_o2)

                if target_nspecies > 0:
                    species = target_cv.species_mass_fractions

                    # air is species 0 in scalar sim
                    species_mass_frac_multi[i_ox] = mf_o2*species[0]
                    species_mass_frac_multi[i_di] = (1. - mf_o2)*species[0]

                    # fuel is species 1 in scalar sim
                    species_mass_frac_multi[i_c2h4] = mf_c2h4*species[1]
                    species_mass_frac_multi[i_h2] = mf_h2*species[1]

                internal_energy = eos.get_internal_energy(temperature=temperature,
                    species_mass_fractions=species_mass_frac_multi)

                modified_mass = eos.get_density(pressure, temperature,
                                                species_mass_frac_multi)

                total_energy = modified_mass*(
                    internal_energy + np.dot(velocity, velocity)/(2.0))

                modified_cv = make_conserved(
                    dim,
                    mass=modified_mass,
                    momentum=modified_mass*velocity,
                    energy=total_energy,
                    species_mass=modified_mass*species_mass_frac_multi)
            else:
                modified_cv = make_conserved(
                    dim,
                    mass=target_cv.mass,
                    momentum=target_cv.momentum,
                    energy=target_cv.energy,
                    species_mass=target_cv.mass*y)

            target_cv = modified_cv

        target_cv = force_evaluation(actx, target_cv)
        target_av_smu = force_evaluation(actx, target_av_smu)
        target_av_sbeta = force_evaluation(actx, target_av_sbeta)
        target_av_skappa = force_evaluation(actx, target_av_skappa)
        target_av_sd = force_evaluation(actx, target_av_sd)

        target_fluid_state = create_fluid_state(cv=target_cv,
                                                temperature_seed=temperature_seed,
                                                smoothness_mu=target_av_smu,
                                                smoothness_beta=target_av_sbeta,
                                                smoothness_kappa=target_av_skappa,
                                                smoothness_d=target_av_sd)

    else:
        # Set the current state from time 0
        target_cv = restart_cv
        target_av_smu = restart_av_smu
        target_av_sbeta = restart_av_sbeta
        target_av_skappa = restart_av_skappa
        target_av_sd = restart_av_sd

        target_fluid_state = restart_fluid_state

    if rank == 0:
        logger.info("More gradient processing")

    def grad_cv_operator_target(fluid_state, time):
        return grad_cv_operator(dcoll=dcoll, gas_model=gas_model,
                                dd=dd_vol_fluid,
                                boundaries=target_boundaries,
                                state=fluid_state,
                                time=time,
                                quadrature_tag=quadrature_tag)

    grad_cv_operator_target_compiled = actx.compile(grad_cv_operator_target) # noqa

    def grad_t_operator_target(fluid_state, time):
        return fluid_grad_t_operator(
            dcoll=dcoll,
            gas_model=gas_model,
            dd=dd_vol_fluid,
            boundaries=target_boundaries,
            state=fluid_state,
            time=time,
            quadrature_tag=quadrature_tag)

    grad_t_operator_target_compiled = actx.compile(grad_t_operator_target)

    # use dummy boundaries to update the smoothness state for the target
    if use_av > 0:
        target_bndry_mapping = bndry_mapping
        target_bndry_mapping["prescribed"] = DummyBoundary()

        target_boundaries = {}
        target_boundaries = assign_fluid_boundaries(
            target_boundaries, target_bndry_mapping)

        target_grad_cv = grad_cv_operator_target_compiled(
            target_fluid_state, time=0.)
        # the target is not used along the wall, so we won't jump
        # through all the hoops to get the proper gradient
        if use_av == 1:
            target_av_smu = compute_smoothness(
                cv=target_cv, dv=target_fluid_state.dv, grad_cv=target_grad_cv)
        elif use_av == 2:
            target_grad_t = grad_t_operator_target_compiled(
                target_fluid_state, time=0.)

            target_av_sbeta, target_av_skappa, target_av_smu = \
                compute_smoothness_mbk(
                    cv=target_cv, dv=target_fluid_state.dv,
                    grad_cv=target_grad_cv, grad_t=target_grad_t)

        target_av_smu = force_evaluation(actx, target_av_smu)
        target_av_sbeta = force_evaluation(actx, target_av_sbeta)
        target_av_skappa = force_evaluation(actx, target_av_skappa)
        target_av_sd = force_evaluation(actx, target_av_sd)

        target_fluid_state = create_fluid_state(
            cv=target_cv, temperature_seed=temperature_seed,
            smoothness_mu=target_av_smu, smoothness_beta=target_av_sbeta,
            smoothness_kappa=target_av_skappa,
            smoothness_d=target_av_sd)

    #
    # Setup the wall model
    #
    if use_wall:
        def experimental_kappa(temperature):
            return (
                1.766e-10 * temperature**3
                - 4.828e-7 * temperature**2
                + 6.252e-4 * temperature
                + 6.707e-3)

        def puma_kappa(mass_loss_frac):
            return (
                0.0988 * mass_loss_frac**2
                - 0.2751 * mass_loss_frac
                + 0.201)

        def puma_effective_surface_area(mass_loss_frac):
            # Original fit function: -1.1012e5*x**2 - 0.0646e5*x + 1.1794e5
            # Rescale by x==0 value and rearrange
            return 1.1794e5 * (
                1
                - 0.0547736137 * mass_loss_frac
                - 0.9336950992 * mass_loss_frac**2)

        def _get_wall_kappa_fiber(mass, temperature):
            mass_loss_frac = (
                (wall_insert_rho - mass)/wall_insert_rho
                * wall_insert_mask)
            scaled_insert_kappa = (
                experimental_kappa(temperature)
                * puma_kappa(mass_loss_frac)
                / puma_kappa(0))
            return (
                scaled_insert_kappa * wall_insert_mask
                + wall_surround_kappa * wall_surround_mask)

        def _get_wall_kappa_inert(mass, temperature):
            return (
                wall_insert_kappa * wall_insert_mask
                + wall_surround_kappa * wall_surround_mask)

        def _get_wall_effective_surface_area_fiber(mass):
            mass_loss_frac = (
                (wall_insert_rho - mass)/wall_insert_rho
                * wall_insert_mask)
            return (
                puma_effective_surface_area(mass_loss_frac) * wall_insert_mask)

        def _mass_loss_rate_fiber(mass, ox_mass, temperature, eff_surf_area):
            actx = mass.array_context
            alpha = (
                (0.00143+0.01*actx.np.exp(-1450.0/temperature))
                / (1.0+0.0002*actx.np.exp(13000.0/temperature)))
            k = alpha*actx.np.sqrt(
                (univ_gas_const*temperature)/(2.0*np.pi*mw_o2))
            return (mw_co/mw_o2 + mw_o/mw_o2 - 1)*ox_mass*k*eff_surf_area

        # inert
        if wall_material == 0:
            wall_model = WallModel(
                heat_capacity=(
                    wall_insert_cp * wall_insert_mask
                    + wall_surround_cp * wall_surround_mask),
                thermal_conductivity_func=_get_wall_kappa_inert)
        # non-porous
        elif wall_material == 1:
            wall_model = WallModel(
                heat_capacity=(
                    wall_insert_cp * wall_insert_mask
                    + wall_surround_cp * wall_surround_mask),
                thermal_conductivity_func=_get_wall_kappa_fiber,
                effective_surface_area_func=_get_wall_effective_surface_area_fiber,
                mass_loss_func=_mass_loss_rate_fiber,
                oxygen_diffusivity=wall_insert_ox_diff * wall_insert_mask)
        # porous
        elif wall_material == 2:
            wall_model = WallModel(
                heat_capacity=(
                    wall_insert_cp * wall_insert_mask
                    + wall_surround_cp * wall_surround_mask),
                thermal_conductivity_func=_get_wall_kappa_fiber,
                effective_surface_area_func=_get_wall_effective_surface_area_fiber,
                mass_loss_func=_mass_loss_rate_fiber,
                oxygen_diffusivity=wall_insert_ox_diff * wall_insert_mask)

    ##################################
    # Set up the boundary conditions #
    ##################################

    from mirgecom.gas_model import project_fluid_state

    def get_target_state_on_boundary(btag):
        return project_fluid_state(
            dcoll, dd_vol_fluid,
            dd_vol_fluid.trace(btag).with_discr_tag(quadrature_tag),
            target_fluid_state, gas_model, limiter_func=limiter_func,
            entropy_stable=use_esdg
        )

    # is there a way to generalize this?
    #if use_flow_boundary:
    if bndry_config["flow"] == "prescribed":
        flow_ref_state = \
            get_target_state_on_boundary("flow")

        flow_ref_state = force_evaluation(actx, flow_ref_state)

        def _target_flow_state_func(**kwargs):
            return flow_ref_state

        prescribed_flow_boundary = PrescribedFluidBoundary(
            boundary_state_func=_target_flow_state_func)

        bndry_config["flow"] = "prescribed_flow"
        bndry_mapping["prescribed_flow"] = prescribed_flow_boundary

    #if use_inflow_boundary:
    if bndry_config["inflow"] == "prescribed":
        inflow_ref_state = \
            get_target_state_on_boundary("inflow")

        inflow_ref_state = force_evaluation(actx, inflow_ref_state)

        def _target_inflow_state_func(**kwargs):
            return inflow_ref_state

        prescribed_inflow_boundary = PrescribedFluidBoundary(
            boundary_state_func=_target_inflow_state_func)

        bndry_config["inflow"] = "prescribed_inflow"
        bndry_mapping["prescribed_inflow"] = prescribed_inflow_boundary

    #if use_outflow_boundary:
    if bndry_config["outflow"] == "prescribed":
        outflow_ref_state = \
            get_target_state_on_boundary("outflow")

        outflow_ref_state = force_evaluation(actx, outflow_ref_state)

        def _target_outflow_state_func(**kwargs):
            return outflow_ref_state

        prescribed_outflow_boundary = PrescribedFluidBoundary(
            boundary_state_func=_target_outflow_state_func)

        bndry_config["outflow"] = "prescribed_outflow"
        bndry_mapping["prescribed_outflow"] = prescribed_outflow_boundary

    if bndry_config["upstream_injection"] == "prescribed":
        upstream_injection_ref_state = \
            get_target_state_on_boundary("upstream_injection")

        upstream_injection_ref_state = force_evaluation(
            actx, upstream_injection_ref_state)

        def _target_upstream_injection_state_func(**kwargs):
            return upstream_injection_ref_state

        prescribed_upstream_injection_boundary = PrescribedFluidBoundary(
            boundary_state_func=_target_upstream_injection_state_func)

        bndry_config["upstream_injection"] = "prescribed_upstream_injection"
        bndry_mapping["prescribed_upstream_injection"] = \
            prescribed_upstream_injection_boundary

    if bndry_config["injection"] == "prescribed":
        injection_ref_state = \
            get_target_state_on_boundary("injection")

        injection_ref_state = force_evaluation(actx, injection_ref_state)

        def _target_injection_state_func(**kwargs):
            return injection_ref_state

        prescribed_injection_boundary = PrescribedFluidBoundary(
            boundary_state_func=_target_injection_state_func)

        bndry_config["injection"] = "prescribed_injection"
        bndry_mapping["prescribed_injection"] = prescribed_injection_boundary

    if bndry_config["wall_interface"] == "prescribed":
        interface_ref_state = \
            get_target_state_on_boundary("wall_interface")

        interface_ref_state = force_evaluation(actx, interface_ref_state)

        def _target_interface_state_func(**kwargs):
            return interface_ref_state

        prescribed_interface_boundary = PrescribedFluidBoundary(
            boundary_state_func=_target_interface_state_func)

        bndry_config["wall_interface"] = "prescribed_interface"
        bndry_mapping["prescribed_interface"] = prescribed_interface_boundary

    uncoupled_fluid_boundaries = {}
    uncoupled_fluid_boundaries = assign_fluid_boundaries(
        uncoupled_fluid_boundaries, bndry_mapping)

    # check the boundary condition coverage
    from meshmode.mesh import check_bc_coverage
    #print(f"{uncoupled_fluid_boundaries=}")
    try:
        bound_list = []
        for bound in list(uncoupled_fluid_boundaries.keys()):
            bound_list.append(bound.tag)
        #print(f"{uncoupled_fluid_boundaries=}")
        print(f"{bound_list=}")
        check_bc_coverage(mesh=dcoll.discr_from_dd(dd_vol_fluid).mesh,
                          boundary_tags=bound_list,
                          incomplete_ok=False)
    except (ValueError, RuntimeError):
        print(f"{uncoupled_fluid_boundaries=}")
        raise SimulationConfigurationError(
            "Invalid boundary configuration specified"
        )

    if use_wall:
        uncoupled_wall_boundaries = {
            wall_ffld_bnd.domain_tag: wall_farfield  # pylint: disable=no-member
        }

    current_wv = None
    if use_wall:
        current_wv = force_evaluation(actx, restart_wv)

    restart_stepper_state = make_stepper_state(
        cv=restart_cv,
        tseed=temperature_seed,
        wv=restart_wv,
        av_smu=restart_av_smu,
        av_sbeta=restart_av_sbeta,
        av_skappa=restart_av_skappa,
        av_sd=restart_av_sd)

    # finish initializing the smoothness for non-restarts
    if not restart_filename:
        if use_av > 0:
            restart_stepper_state = update_smoothness_compiled(
                state=restart_stepper_state, time=current_t)

    restart_cv = force_evaluation(actx, restart_stepper_state.cv)
    temperature_seed = force_evaluation(actx, temperature_seed)
    restart_av_smu = force_evaluation(actx, restart_stepper_state.av_smu)
    restart_av_sbeta = force_evaluation(actx, restart_stepper_state.av_sbeta)
    restart_av_skappa = force_evaluation(actx, restart_stepper_state.av_skappa)
    restart_av_sd = force_evaluation(actx, restart_stepper_state.av_sd)

    # set the initial data used by the simulation
    current_fluid_state = create_fluid_state(cv=restart_cv,
                                             temperature_seed=temperature_seed,
                                             smoothness_mu=restart_av_smu,
                                             smoothness_beta=restart_av_sbeta,
                                             smoothness_kappa=restart_av_skappa,
                                             smoothness_d=restart_av_sd)

    if use_wall:
        current_wv = force_evaluation(actx, restart_stepper_state.wv)

    stepper_state = make_stepper_state(
        cv=current_fluid_state.cv,
        tseed=temperature_seed,
        wv=current_wv,
        av_smu=current_fluid_state.dv.smoothness_mu,
        av_sbeta=current_fluid_state.dv.smoothness_beta,
        av_skappa=current_fluid_state.dv.smoothness_kappa,
        av_sd=current_fluid_state.dv.smoothness_d)

    ####################
    # Ignition Sources #
    ####################

    # if you divide by 2.355, 50% of the spark is within this diameter
    # if you divide by 6, 99% of the energy is deposited in this time
    #spark_diameter /= 2.355
    spark_diameter /= 6.0697
    spark_duration /= 6.0697

    # gaussian application in time
    def spark_time_func(t):
        expterm = actx.np.exp((-(t - spark_init_time)**2) /
                              (2*spark_duration*spark_duration))
        return expterm

    if use_ignition == 2:
        from y3prediction.utils import HeatSource
        ignition_source = HeatSource(dim=dim, center=spark_center,
                                      amplitude=spark_strength,
                                      amplitude_func=spark_time_func,
                                      width=spark_diameter)
    else:
        from y3prediction.utils import SparkSource
        ignition_source = SparkSource(dim=dim, center=spark_center,
                                      amplitude=spark_strength,
                                      amplitude_func=spark_time_func,
                                      width=spark_diameter)

    if rank == 0:
        logger.info("Sponges processsing")
    ##################
    # Sponge Sources #
    ##################

    # initialize the sponge field
    sponge_amp = sponge_sigma/current_dt/1000
    from y3prediction.utils import InitSponge

    if init_case == "y3prediction":
        sponge_init_inlet = InitSponge(x0=inlet_sponge_x0,
                                       thickness=inlet_sponge_thickness,
                                       amplitude=sponge_amp,
                                       direction=-1.0)
        sponge_init_outlet = InitSponge(x0=outlet_sponge_x0,
                                        thickness=outlet_sponge_thickness,
                                        amplitude=sponge_amp)
        if use_injection:
            sponge_init_injection =\
                InitSponge(x0=inj_sponge_x0, thickness=inj_sponge_thickness,
                           amplitude=sponge_amp,
                           xmax=0.66, ymax=-0.01)

        #if use_upstream_injection:
            sponge_init_upstream_injection =\
                InitSponge(x0=upstream_inj_sponge_y0,
                           thickness=inj_sponge_thickness,
                           amplitude=sponge_amp,
                           xmin=0.53, xmax=0.535,
                           ymin=-0.02253, direction=-2.0)

        def _sponge_sigma(sponge_field, x_vec):
            sponge_field = sponge_init_outlet(sponge_field=sponge_field, x_vec=x_vec)
            sponge_field = sponge_init_inlet(sponge_field=sponge_field, x_vec=x_vec)
            if use_injection:
                sponge_field = sponge_init_injection(
                    sponge_field=sponge_field, x_vec=x_vec)
            #if use_upstream_injection:
                sponge_field = sponge_init_upstream_injection(
                    sponge_field=sponge_field, x_vec=x_vec)
            return sponge_field

    elif init_case == "shock1d":

        inlet_sponge_x0 = 0.015
        inlet_sponge_thickness = 0.015
        outlet_sponge_x0 = 0.085
        outlet_sponge_thickness = 0.015
        sponge_init_inlet = InitSponge(x0=inlet_sponge_x0,
                                       thickness=inlet_sponge_thickness,
                                       amplitude=sponge_amp,
                                       direction=-1.0)
        sponge_init_outlet = InitSponge(x0=outlet_sponge_x0,
                                        thickness=outlet_sponge_thickness,
                                        amplitude=sponge_amp)

        def _sponge_sigma(sponge_field, x_vec):
            sponge_field = sponge_init_outlet(sponge_field=sponge_field, x_vec=x_vec)
            sponge_field = sponge_init_inlet(sponge_field=sponge_field, x_vec=x_vec)
            return sponge_field

    get_sponge_sigma = actx.compile(_sponge_sigma)

    sponge_sigma = actx.np.zeros_like(restart_cv.mass)
    sponge_sigma = force_evaluation(actx, get_sponge_sigma(sponge_sigma,
                                                           fluid_nodes))

    def _sponge_source(sigma, cv):
        """Create sponge source."""
        return sigma*(target_fluid_state.cv - cv)

    vis_timer = None
    monitor_memory = True
    monitor_performance = 2

    from contextlib import nullcontext
    gc_timer = nullcontext()

    if logmgr:
        logmgr_add_cl_device_info(logmgr, queue)

        vis_timer = IntervalTimer("t_vis", "Time spent visualizing")
        logmgr.add_quantity(vis_timer)

        gc_timer_init = IntervalTimer("t_gc", "Time spent garbage collecting")
        logmgr.add_quantity(gc_timer_init)
        gc_timer = gc_timer_init.get_sub_timer()

        if monitor_performance > 0:
            logmgr.add_watches([
                ("t_step.max", "| Performance:\n| \t walltime: {value:6g} s")
            ])

        if monitor_performance > 1:

            logmgr.add_watches([
                ("t_vis.max", "\n| \t visualization time: {value:6g} s\n"),
                ("t_gc.max", "| \t garbage collection time: {value:6g} s\n"),
                ("t_log.max", "| \t log walltime: {value:6g} s\n")
            ])

        if monitor_memory:
            logmgr_add_device_memory_usage(logmgr, queue)
            logmgr_add_mempool_usage(logmgr, alloc)

            logmgr.add_watches([
                ("memory_usage_python.max",
                 "| Memory:\n| \t python memory: {value:7g} Mb\n")
            ])

            try:
                logmgr.add_watches([
                    ("memory_usage_gpu.max",
                     "| \t gpu memory: {value:7g} Mb\n")
                ])
            except KeyError:
                pass

            logmgr.add_watches([
                ("memory_usage_hwm.max",
                 "| \t memory hwm: {value:7g} Mb\n")])

            from mirgecom.array_context import actx_class_is_numpy

            if not actx_class_is_numpy(actx_class):
                # numpy has no CL mempool
                logmgr.add_watches([
                    ("memory_usage_mempool_managed.max",
                    "| \t mempool total: {value:7g} Mb\n"),
                    ("memory_usage_mempool_active.max",
                    "| \t mempool active: {value:7g} Mb")
                ])

        if use_profiling:
            logmgr.add_watches(["pyopencl_array_time.max"])

    if rank == 0:
        logger.info("Viz & utilities processsing")

    # avoid making a second discretization if viz_order == order
    if viz_order == order:
        fluid_visualizer = make_visualizer(dcoll, volume_dd=dd_vol_fluid)
        if use_wall:
            wall_visualizer = make_visualizer(dcoll, volume_dd=dd_vol_wall)
    else:
        fluid_visualizer = make_visualizer(dcoll, volume_dd=dd_vol_fluid,
                                           vis_order=viz_order)
        if use_wall:
            wall_visualizer = make_visualizer(dcoll, volume_dd=dd_vol_wall,
                                              vis_order=viz_order)

    #    initname = initializer.__class__.__name__
    eosname = eos.__class__.__name__
    init_message = make_init_message(dim=dim, order=order, nelements=local_nelements,
                                     global_nelements=global_nelements,
                                     dt=current_dt, t_final=t_final, nstatus=nstatus,
                                     nviz=nviz, cfl=current_cfl,
                                     constant_cfl=constant_cfl, initname=casename,
                                     eosname=eosname, casename=casename)
    if rank == 0:
        logger.info(init_message)

    # some utility functions
    def vol_min_loc(dd_vol, x):
        from grudge.op import nodal_min_loc
        return actx.to_numpy(nodal_min_loc(dcoll, dd_vol, x,
                                           initial=np.inf))[()]

    def vol_max_loc(dd_vol, x):
        from grudge.op import nodal_max_loc
        return actx.to_numpy(nodal_max_loc(dcoll, dd_vol, x,
                                           initial=-np.inf))[()]

    def vol_min(dd_vol, x):
        return actx.to_numpy(nodal_min(dcoll, dd_vol, x,
                                       initial=np.inf))[()]

    def vol_max(dd_vol, x):
        return actx.to_numpy(nodal_max(dcoll, dd_vol, x,
                                       initial=-np.inf))[()]

    def global_range_check(dd_vol, array, min_val, max_val):
        return global_reduce(
            check_range_local(
                dcoll, dd_vol, array, min_val, max_val), op="lor")

    def my_write_status_lite(step, t, t_wall):
        status_msg = (f"\n--     step {step:9d}:"
                      f"\n----   fluid sim time {t:1.8e}")
        if use_wall:
            status_msg += (f", wall sim time {t_wall:1.8e}")

        if rank == 0:
            logger.info(status_msg)

    def my_write_status_fluid(fluid_state, dt, cfl_fluid):
        cv = fluid_state.cv
        dv = fluid_state.dv

        status_msg = (f"----   dt {dt:1.3e},"
                      f" cfl_fluid {cfl_fluid:1.8f}")

        pmin = vol_min(dd_vol_fluid, dv.pressure)
        pmax = vol_max(dd_vol_fluid, dv.pressure)
        tmin = vol_min(dd_vol_fluid, dv.temperature)
        tmax = vol_max(dd_vol_fluid, dv.temperature)

        from pytools.obj_array import obj_array_vectorize
        y_min = obj_array_vectorize(lambda x: vol_min(dd_vol_fluid, x),
                                      cv.species_mass_fractions)
        y_max = obj_array_vectorize(lambda x: vol_max(dd_vol_fluid, x),
                                      cv.species_mass_fractions)

        dv_status_msg = (
            f"\n------ P       (min, max) (Pa) = ({pmin:1.9e}, {pmax:1.9e})")
        dv_status_msg += (
            f"\n------ T_fluid (min, max) (K)  = ({tmin:7g}, {tmax:7g})")

        if eos_type == 1:
            # check the temperature convergence
            # a single call to get_temperature_update is like taking an additional
            # Newton iteration and gives us a residual
            temp_resid = get_temperature_update_compiled(
                cv, dv.temperature)/dv.temperature
            temp_err_min = vol_min(dd_vol_fluid, temp_resid)
            temp_err_max = vol_max(dd_vol_fluid, temp_resid)
            dv_status_msg += (
                f"\n------ T_resid (min, max)      = "
                f"({temp_err_min:1.5e}, {temp_err_max:1.5e})")

        for i in range(nspecies):
            dv_status_msg += (
                f"\n------ y_{species_names[i]:5s} (min, max)      = "
                f"({y_min[i]:1.3e}, {y_max[i]:1.3e})")
        #dv_status_msg += "\n"
        status_msg += dv_status_msg

        if rank == 0:
            logger.info(status_msg)

    def my_write_status_wall(wall_temperature, dt, cfl_wall):
        status_msg = (f"----   wall dt {dt:1.3e},"
                      f" cfl_wall {cfl_wall:1.8f}")

        twmin = vol_min(dd_vol_wall, wall_temperature)
        twmax = vol_max(dd_vol_wall, wall_temperature)

        status_msg += (
            f"\n------ T_wall  (min, max) (K)  = ({twmin:7g}, {twmax:7g})")

        if rank == 0:
            logger.info(status_msg)

    def compute_viz_fields_coupled(fluid_state, wv, wdv, time):

        cv = fluid_state.cv
        dv = fluid_state.dv

        # update the boundaries and compute the gradients
        # shared by artificial viscosity and the operators
        # this updates the coupling between the fluid and wall
        (updated_fluid_boundaries,
         updated_wall_boundaries,
         fluid_operator_states_quad,
         grad_fluid_cv,
         grad_fluid_t,
         grad_wall_t) = update_coupled_boundaries(
            dcoll=dcoll,
            gas_model=gas_model,
            fluid_dd=dd_vol_fluid, wall_dd=dd_vol_wall,
            fluid_boundaries=uncoupled_fluid_boundaries,
            wall_boundaries=uncoupled_wall_boundaries,
            interface_noslip=noslip,
            fluid_state=fluid_state,
            wall_kappa=wdv.thermal_conductivity,
            wall_temperature=wdv.temperature,
            time=time,
            wall_penalty_amount=wall_penalty_amount,
            quadrature_tag=quadrature_tag,
            limiter_func=limiter_func,
            comm_tag=_InitCommTag)

        # try making sure the stuff that comes back is used
        # even if it's a zero contribution
        fluid_rhs = ns_operator(
            dcoll=dcoll,
            gas_model=gas_model,
            dd=dd_vol_fluid,
            use_esdg=use_esdg,
            operator_states_quad=fluid_operator_states_quad,
            grad_cv=grad_fluid_cv,
            grad_t=grad_fluid_t,
            boundaries=updated_fluid_boundaries,
            inviscid_numerical_flux_func=inviscid_numerical_flux_func,
            viscous_numerical_flux_func=viscous_numerical_flux_func,
            state=fluid_state,
            time=time,
            quadrature_tag=quadrature_tag,
            comm_tag=(_InitCommTag, _FluidOperatorCommTag))

        wall_energy_rhs = diffusion_operator(
            dcoll=dcoll,
            kappa=wdv.thermal_conductivity,
            boundaries=updated_wall_boundaries,
            u=wdv.temperature,
            quadrature_tag=quadrature_tag,
            dd=dd_vol_wall,
            grad_u=grad_wall_t,
            comm_tag=(_InitCommTag, _WallOperatorCommTag))

        cv = cv + 0.*fluid_rhs

        wall_mass_rhs = actx.np.zeros_like(wv.mass)
        wall_ox_mass_rhs = actx.np.zeros_like(wv.mass)
        wall_rhs = wall_time_scale * WallVars(
            mass=wall_mass_rhs,
            energy=wall_energy_rhs,
            ox_mass=wall_ox_mass_rhs)

        wv = wv + 0.*wall_rhs

        av_smu = actx.zeros_like(cv.mass)
        av_sbeta = actx.zeros_like(cv.mass)
        av_skappa = actx.zeros_like(cv.mass)
        av_sd = actx.zeros_like(cv.mass)

        # now compute the smoothness part
        if use_av == 1:
            av_smu = compute_smoothness(cv, dv, grad_fluid_cv)
        elif use_av == 2:
            av_smu, av_sbeta, av_skappa = \
                compute_smoothness_mbk(cv, dv, grad_fluid_cv, grad_fluid_t)
        elif use_av == 3:
            av_smu, av_sbeta, av_skappa, av_sd = \
                compute_smoothness_mbkd(cv, dv, grad_fluid_cv, grad_fluid_t)

        from mirgecom.fluid import (
            velocity_gradient,
            species_mass_fraction_gradient
        )
        grad_v = velocity_gradient(cv, grad_fluid_cv)
        grad_y = species_mass_fraction_gradient(cv, grad_fluid_cv)

        local_fluid_viz_fields = {}
        local_fluid_viz_fields["smoothness_mu"] = [av_smu]
        local_fluid_viz_fields["smoothness_beta"] = [av_sbeta]
        local_fluid_viz_fields["smoothness_kappa"] = [av_skappa]
        local_fluid_viz_fields["smoothness_d"] = [av_sd]

        return make_obj_array([av_smu, av_sbeta, av_skappa, av_sd,
                               grad_v, grad_y, grad_fluid_t,
                               grad_wall_t, cv, wv])

    compute_viz_fields_coupled_compiled = actx.compile(compute_viz_fields_coupled)

    def compute_viz_fields(fluid_state, time):

        cv = fluid_state.cv
        dv = fluid_state.dv

        grad_fluid_cv = grad_cv_operator(
            dcoll=dcoll, gas_model=gas_model, dd=dd_vol_fluid,
            state=fluid_state, boundaries=uncoupled_fluid_boundaries,
            time=time, quadrature_tag=quadrature_tag)

        grad_fluid_t = fluid_grad_t_operator(
            dcoll=dcoll, gas_model=gas_model, dd=dd_vol_fluid,
            state=fluid_state, boundaries=uncoupled_fluid_boundaries,
            time=time, quadrature_tag=quadrature_tag)

        av_smu = actx.zeros_like(cv.mass)
        av_sbeta = actx.zeros_like(cv.mass)
        av_skappa = actx.zeros_like(cv.mass)
        av_sd = actx.zeros_like(cv.mass)

        # now compute the smoothness part
        if use_av == 1:
            av_smu = compute_smoothness(cv, dv, grad_fluid_cv)
        elif use_av == 2:
            av_smu, av_sbeta, av_skappa = \
                compute_smoothness_mbk(cv, dv, grad_fluid_cv, grad_fluid_t)
        elif use_av == 3:
            av_smu, av_sbeta, av_skappa, av_sd = \
                compute_smoothness_mbkd(cv, dv, grad_fluid_cv, grad_fluid_t)

        from mirgecom.fluid import (
            velocity_gradient,
            species_mass_fraction_gradient
        )
        grad_v = velocity_gradient(cv, grad_fluid_cv)
        grad_y = species_mass_fraction_gradient(cv, grad_fluid_cv)

        local_fluid_viz_fields = {}
        local_fluid_viz_fields["smoothness_mu"] = [av_smu]
        local_fluid_viz_fields["smoothness_beta"] = [av_sbeta]
        local_fluid_viz_fields["smoothness_kappa"] = [av_skappa]
        local_fluid_viz_fields["smoothness_d"] = [av_sd]

        return make_obj_array([av_smu, av_sbeta, av_skappa, av_sd,
                               grad_v, grad_y, grad_fluid_t, cv])

    compute_viz_fields_compiled = actx.compile(compute_viz_fields)

    def my_write_viz(step, t, t_wall, viz_state, viz_dv,
                     ts_field_fluid, ts_field_wall, dump_number):

        if rank == 0:
            print(f"******** Writing Fluid Visualization File {dump_number}"
                  f" at step {step},"
                  f" sim time {t:1.6e} s ********")

        if use_wall:
            fluid_state = viz_state[0]
            wv = viz_state[1]
            dv = viz_dv[0]
            wdv = viz_dv[1]
        else:
            fluid_state = viz_state
            dv = viz_dv
            wv = None
            wdv = None

        cv = fluid_state.cv

        # basic viz quantities, things here are difficult (or impossible) to compute
        # in post-processing
        fluid_viz_fields = [("cv", cv),
                            ("dv", dv),
                            ("dt" if constant_cfl else "cfl", ts_field_fluid)]

        if use_wall:
            wall_kappa = wdv.thermal_conductivity
            wall_temperature = wdv.temperature

            if rank == 0:
                print(f"******** Writing Wall Visualization File {dump_number}"
                      f" at step {step},"
                      f" sim time {t_wall:1.6e} s ********")

            wall_viz_fields = [
                ("wv", wv),
                ("wall_kappa", wall_kappa),
                ("wall_temperature", wall_temperature),
                ("dt" if constant_cfl else "cfl", ts_field_wall)
            ]

        # extra viz quantities, things here are often used for post-processing
        if viz_level > 0:
            mach = cv.speed / dv.speed_of_sound
            fluid_viz_ext = [("mach", mach),
                             ("velocity", cv.velocity)]
            fluid_viz_fields.extend(fluid_viz_ext)

            # species mass fractions
            fluid_viz_fields.extend(
                ("Y_"+species_names[i], cv.species_mass_fractions[i])
                for i in range(nspecies))

            if eos_type == 1:
                temp_resid = get_temperature_update_compiled(
                    cv, dv.temperature)/dv.temperature
                production_rates = compute_production_rates(cv,
                                                            dv.temperature)
                fluid_viz_ext = [("temp_resid", temp_resid),
                                 ("production_rates", production_rates)]
                fluid_viz_fields.extend(fluid_viz_ext)

            # expand to include species diffusivities?
            fluid_viz_ext = [("mu", fluid_state.viscosity),
                             ("beta", fluid_state.bulk_viscosity),
                             ("kappa", fluid_state.thermal_conductivity)]
            fluid_viz_fields.extend(fluid_viz_ext)

            if transport_type > 0:
                fluid_diffusivity = fluid_state.species_diffusivity
                fluid_viz_fields.extend(
                    ("D_"+species_names[i], fluid_diffusivity[i])
                    for i in range(nspecies))

            if nparts > 1:
                fluid_viz_ext = [("rank", rank)]
                fluid_viz_fields.extend(fluid_viz_ext)

            if use_wall:
                wall_viz_ext = [("wall_kappa", wall_kappa)]
                wall_viz_fields.extend(wall_viz_ext)

                if nparts > 1:
                    wall_viz_ext = [("rank", rank)]
                    wall_viz_fields.extend(wall_viz_ext)

        # additional viz quantities, add in some non-dimensional numbers
        if viz_level > 1:
            cell_Re = (cv.mass*cv.speed*char_length_fluid /
                fluid_state.viscosity)
            cp = gas_model.eos.heat_capacity_cp(cv, fluid_state.temperature)
            alpha_heat = fluid_state.thermal_conductivity/cp/cv.mass
            nu = fluid_state.viscosity/fluid_state.mass_density

            cell_Pe_momentum = char_length_fluid*fluid_state.wavespeed/nu

            cell_Pe_thermal = char_length_fluid*fluid_state.wavespeed/alpha_heat

            from mirgecom.viscous import get_local_max_species_diffusivity
            d_alpha_max = \
                get_local_max_species_diffusivity(
                    fluid_state.array_context,
                    fluid_state.species_diffusivity
                )

            cell_Pe_diffusion = char_length_fluid*fluid_state.wavespeed/d_alpha_max

            # these are useful if our transport properties
            # are not constant on the mesh
            # prandtl
            # schmidt_number
            # damkohler_number
            viz_ext = [("Re", cell_Re),
                       ("Pe_momentum", cell_Pe_momentum),
                       ("Pe_thermal", cell_Pe_thermal),
                       ("Pe_diffusion", cell_Pe_diffusion)]
            fluid_viz_fields.extend(viz_ext)
            viz_ext = [("char_length_fluid", char_length_fluid),
                       ("char_length_fluid_smooth", smoothed_char_length_fluid),
                       ("sponge_sigma", sponge_sigma)]
            fluid_viz_fields.extend(viz_ext)

            cfl_fluid_inv = char_length_fluid / (fluid_state.wavespeed)
            cfl_fluid_visc = char_length_fluid**2 / nu
            cfl_fluid_spec_diff = char_length_fluid**2 / d_alpha_max
            cfl_fluid_heat_diff = (char_length_fluid**2 / alpha_heat)

            viz_ext = [
                       ("cfl_fluid_inv", current_dt/cfl_fluid_inv),
                       ("cfl_fluid_visc", current_dt/cfl_fluid_visc),
                       ("cfl_fluid_heat_diff", current_dt/cfl_fluid_heat_diff),
                       ("cfl_fluid_spec_diff", current_dt/cfl_fluid_spec_diff)]
            fluid_viz_fields.extend(viz_ext)

            if use_wall:
                cell_alpha = wall_model.thermal_diffusivity(
                    wv.mass, wall_temperature, wall_kappa)
                viz_ext = [("alpha", cell_alpha)]
                wall_viz_fields.extend(viz_ext)

        # debbuging viz quantities, things here are used for diagnosing run issues
        if viz_level > 2:

            if use_wall:
                viz_stuff = compute_viz_fields_coupled_compiled(
                    fluid_state=fluid_state,
                    wv=wv,
                    wdv=wdv,
                    time=t)
            else:
                viz_stuff = compute_viz_fields_compiled(
                    fluid_state=fluid_state,
                    time=t)

            av_smu = viz_stuff[0]
            av_sbeta = viz_stuff[1]
            av_skappa = viz_stuff[2]
            av_sd = viz_stuff[3]
            grad_v = viz_stuff[4]
            grad_y = viz_stuff[5]
            grad_fluid_t = viz_stuff[6]

            if use_wall:
                grad_wall_t = viz_stuff[7]

            viz_ext = [("smoothness_mu", av_smu),
                       ("smoothness_beta", av_sbeta),
                       ("smoothness_kappa", av_skappa),
                       ("smoothness_d", av_sd)]
            fluid_viz_fields.extend(viz_ext)

            #viz_ext = [("rhs", ns_rhs),
            viz_ext = [("grad_temperature", grad_fluid_t),
                       ("grad_v_x", grad_v[0]),
                       ("grad_v_y", grad_v[1])]
            if dim == 3:
                viz_ext.extend([("grad_v_z", grad_v[2])])

            viz_ext.extend(("grad_Y_"+species_names[i], grad_y[i])
                           for i in range(nspecies))
            fluid_viz_fields.extend(viz_ext)

            if use_wall:
                viz_ext = [("grad_temperature", grad_wall_t)]
                wall_viz_fields.extend(viz_ext)

        write_visfile(
            dcoll, fluid_viz_fields, fluid_visualizer,
            vizname=vizname+"-fluid", step=dump_number, t=t,
            overwrite=True, comm=comm, vis_timer=vis_timer)

        if rank == 0:
            print("******** Done Writing Fluid Visualization File ********")

        if use_wall:
            write_visfile(
                dcoll, wall_viz_fields, wall_visualizer,
                vizname=vizname+"-wall", step=dump_number, t=t_wall,
                overwrite=True, comm=comm, vis_timer=vis_timer)

            if rank == 0:
                print("******** Done Writing Wall Visualization File ********")

    def my_write_restart(step, t, t_wall, state):
        if rank == 0:
            print(f"******** Writing Restart File at step {step}, "
                  f"sim time {t:1.6e} s ********")

        restart_fname = restart_pattern.format(cname=casename, step=step, rank=rank)

        if restart_fname != restart_filename:
            restart_data = {
                "volume_to_local_mesh_data": volume_to_local_mesh_data,
                "cv": state.cv,
                "av_smu": state.av_smu,
                "av_sbeta": state.av_sbeta,
                "av_skappa": state.av_skappa,
                "av_sd": state.av_sd,
                "temperature_seed": state.tseed,
                "nspecies": nspecies,
                "t": t,
                "step": step,
                "order": order,
                "last_viz_interval": last_viz_interval,
                "global_nelements": global_nelements,
                "num_parts": nparts
            }

            if use_wall:
                restart_data["wv"] = state.wv
                restart_data["t_wall"] = t_wall

            write_restart_file(actx, restart_data, restart_fname, comm)

        if rank == 0:
            print("******** Done Writing Restart File ********")

    def report_violators(ary, data_min, data_max):

        data = np.ravel(actx.to_numpy(ary)[0])
        nodes_x = np.ravel(actx.to_numpy(fluid_nodes)[0])
        nodes_y = np.ravel(actx.to_numpy(fluid_nodes)[1])
        if dim == 3:
            nodes_z = np.ravel(actx.to_numpy(fluid_nodes)[2])

        mask = (data < data_min) | (data > data_max)

        if np.any(mask):
            guilty_node_x = nodes_x[mask]
            guilty_node_y = nodes_y[mask]
            if dim == 3:
                guilty_node_z = nodes_z[mask]
            guilty_data = data[mask]
            for i in range(len(guilty_data)):
                if dim == 2:
                    logger.info("Violation at nodal location "
                                f"({guilty_node_x[i]}, {guilty_node_y[i]}): "
                                f"data value {guilty_data[i]}")
                else:
                    logger.info("Violation at nodal location "
                                f"({guilty_node_x[i]}, {guilty_node_y[i]}, "
                                f"{guilty_node_z[i]}): "
                                f"data value {guilty_data[i]}")
                if i > 50:
                    logger.info("Violators truncated at 50")
                    break

    def my_health_check(fluid_state, wall_temperature):
        health_error = False
        cv = fluid_state.cv
        dv = fluid_state.dv

        dv_fields = ["temperature",
                     "pressure",
                     "smoothness_mu",
                     "smoothness_kappa",
                     "smoothness_d",
                     "smoothness_beta"]

        for field in dv_fields:
            field_name = field
            field_val = getattr(dv, field_name)
            if check_naninf_local(dcoll, dd_vol_fluid, field_val):
                health_error = True
                logger.info(f"{rank=}: NANs/Infs in {field_name} data.")
                print(f"{rank=}: NANs/Infs in {field_name} data.")

        if use_wall:
            if check_naninf_local(dcoll, dd_vol_wall, wall_temperature):
                health_error = True
                logger.info(f"{rank=}: NANs/Infs in wall temperature data.")
                print(f"{rank=}: NANs/Infs in wall temperature data.")

        # These range checking bits seem oblivious/impervious to NANs
        if global_range_check(dd_vol_fluid, dv.pressure,
                              health_pres_min, health_pres_max):
            health_error = True
            p_min = vol_min(dd_vol_fluid, dv.pressure)
            p_max = vol_max(dd_vol_fluid, dv.pressure)
            p_min_loc = vol_min_loc(dd_vol_fluid, dv.pressure)
            p_max_loc = vol_max_loc(dd_vol_fluid, dv.pressure)

            if rank == 0:
                logger.info("Pressure range violation:\n"
                             "\tSpecified Limits "
                            f"({health_pres_min=}, {health_pres_max=})\n"
                            f"\tGlobal Range     ({p_min:1.9e}, {p_max:1.9e})")
            logger.info(f"{rank=}: "
                        f"Local Range      ({p_min_loc:1.9e}, {p_max_loc:1.9e})")
            print(f"{rank=}: Local Pressure Range "
                  f"({p_min_loc:1.9e}, {p_max_loc:1.9e})")
            report_violators(dv.pressure, health_pres_min, health_pres_max)

        if global_range_check(dd_vol_fluid, dv.temperature,
                              health_temp_min, health_temp_max):
            health_error = True
            t_min = vol_min(dd_vol_fluid, dv.temperature)
            t_max = vol_max(dd_vol_fluid, dv.temperature)
            t_min_loc = vol_min_loc(dd_vol_fluid, dv.temperature)
            t_max_loc = vol_max_loc(dd_vol_fluid, dv.temperature)
            if rank == 0:
                logger.info("Temperature range violation:\n"
                             "\tSpecified Limits "
                            f"({health_temp_min=}, {health_temp_max=})\n"
                            f"\tGlobal Range     ({t_min:7g}, {t_max:7g})")
            logger.info(f"{rank=}: "
                        f"Local Range      ({t_min_loc:7g}, {t_max_loc:7g})")
            print(f"{rank=}: Local Temperature Range "
                  f"({t_min_loc:1.9e}, {t_max_loc:1.9e})")
            report_violators(dv.temperature, health_temp_min, health_temp_max)

        if use_wall:
            if global_range_check(dd_vol_wall, wall_temperature,
                                  health_temp_min, health_temp_max):
                health_error = True
                t_min = vol_min(dd_vol_wall, wall_temperature)
                t_max = vol_max(dd_vol_wall, wall_temperature)
                logger.info(
                    f"{rank=}:"
                    "Wall temperature range violation: "
                    f"Simulation Range ({t_min=}, {t_max=}) "
                    f"Specified Limits ({health_temp_min=}, {health_temp_max=})")
                t_min_loc = vol_min(dd_vol_wall, wall_temperature)
                t_max_loc = vol_max(dd_vol_wall, wall_temperature)
                print(f"{rank=}: Local Wall Temperature Range "
                      f"({t_min_loc:1.9e}, {t_max_loc:1.9e})")

        for i in range(nspecies):
            if global_range_check(dd_vol_fluid, cv.species_mass_fractions[i],
                                  health_mass_frac_min, health_mass_frac_max):
                health_error = True
                y_min = vol_min(dd_vol_fluid, cv.species_mass_fractions[i])
                y_max = vol_max(dd_vol_fluid, cv.species_mass_fractions[i])
                y_min_loc = vol_min_loc(dd_vol_fluid, cv.species_mass_fractions[i])
                y_max_loc = vol_max_loc(dd_vol_fluid, cv.species_mass_fractions[i])
                if rank == 0:
                    logger.info("Species mass fraction range violation:\n"
                                 "\tSpecified Limits "
                                f"({health_mass_frac_min=}, "
                                f"{health_mass_frac_max=})\n"
                                f"\tGlobal Range     {species_names[i]}:"
                                f"({y_min:1.3e}, {y_max:1.3e})")
                logger.info(f"{rank=}: "
                            f"Local Range      {species_names[i]}: "
                            f"({y_min_loc:1.3e}, {y_max_loc:1.3e})")
                print(f"{rank=}: "
                      f"Local Range      {species_names[i]}: "
                      f"({y_min_loc:1.3e}, {y_max_loc:1.3e})")
                report_violators(cv.species_mass_fractions[i],
                                 health_mass_frac_min, health_mass_frac_max)

        if eos_type == 1:
            # check the temperature convergence
            # a single call to get_temperature_update is like taking an additional
            # Newton iteration and gives us a residual
            temp_resid = get_temperature_update_compiled(
                cv, dv.temperature)/dv.temperature
            temp_err = vol_max(dd_vol_fluid, temp_resid)
            temp_err_loc = vol_max_loc(dd_vol_fluid, temp_resid)
            if temp_err > pyro_temp_tol:
                health_error = True
                logger.info(f"{rank=}:"
                             "Temperature is not converged "
                            f"{temp_err=} > {pyro_temp_tol}.")
                logger.info(f"{rank=}: Temperature is not converged."
                            f" Local Residual {temp_err_loc:7g} > {pyro_temp_tol}")
                print(f"{rank=}: Local Temperature Residual ({temp_err_loc:1.9e})")

        return health_error

    def my_get_viscous_timestep(dcoll, fluid_state):

        nu = 0
        d_alpha_max = 0

        if fluid_state.is_viscous:
            from mirgecom.viscous import get_local_max_species_diffusivity
            nu = fluid_state.viscosity/fluid_state.mass_density
            d_alpha_max = \
                get_local_max_species_diffusivity(
                    fluid_state.array_context,
                    fluid_state.species_diffusivity
                )

        return (
            char_length_fluid / (fluid_state.wavespeed
            + ((nu + d_alpha_max) / char_length_fluid))
        )

    if use_wall:
        def my_get_wall_timestep(dcoll, wv, wall_kappa, wall_temperature):

            return (
                char_length_wall*char_length_wall
                / (
                    wall_time_scale
                    * actx.np.maximum(
                        wall_model.thermal_diffusivity(
                            wv.mass, wall_temperature, wall_kappa),
                        wall_model.oxygen_diffusivity)))

        def _my_get_timestep_wall(
                dcoll, wv, wall_kappa, wall_temperature, t, dt, cfl, t_final,
                constant_cfl=False, wall_dd=DD_VOLUME_ALL):

            actx = wall_kappa.array_context
            mydt = dt
            if constant_cfl:
                from grudge.op import nodal_min
                ts_field = cfl*my_get_wall_timestep(
                    dcoll=dcoll, wv=wv, wall_kappa=wall_kappa,
                    wall_temperature=wall_temperature)
                mydt = actx.to_numpy(
                    nodal_min(
                        dcoll, wall_dd, ts_field, initial=np.inf))[()]
            else:
                from grudge.op import nodal_max
                ts_field = mydt/my_get_wall_timestep(
                    dcoll=dcoll, wv=wv, wall_kappa=wall_kappa,
                    wall_temperature=wall_temperature)
                cfl = actx.to_numpy(
                    nodal_max(
                        dcoll, wall_dd, ts_field, initial=0.))[()]

            return ts_field, cfl, mydt

    #my_get_timestep = actx.compile(_my_get_timestep)
    if use_wall:
        my_get_timestep_wall = _my_get_timestep_wall

    def _my_get_timestep(
            dcoll, fluid_state, t, dt, cfl, t_final, constant_cfl=False,
            fluid_dd=DD_VOLUME_ALL):

        mydt = dt
        if constant_cfl:
            from grudge.op import nodal_min
            ts_field = cfl*my_get_viscous_timestep(
                dcoll=dcoll, fluid_state=fluid_state)
            mydt = fluid_state.array_context.to_numpy(nodal_min(
                    dcoll, fluid_dd, ts_field, initial=np.inf))[()]
        else:
            from grudge.op import nodal_max
            ts_field = mydt/my_get_viscous_timestep(
                dcoll=dcoll, fluid_state=fluid_state)
            cfl = fluid_state.array_context.to_numpy(nodal_max(
                    dcoll, fluid_dd, ts_field, initial=0.))[()]

        return ts_field, cfl, mydt

    #my_get_timestep = actx.compile(_my_get_timestep)
    my_get_timestep = _my_get_timestep

    def _check_time(time, dt, interval, interval_type):
        toler = 1.e-6
        status = False

        dumps_so_far = math.floor((time-t_start)/interval)

        # dump if we just passed a dump interval
        if interval_type == 2:
            time_till_next = (dumps_so_far + 1)*interval - time
            steps_till_next = math.floor(time_till_next/dt)

            # reduce the timestep going into a dump to avoid a big variation in dt
            if steps_till_next < 5:
                dt_new = dt
                extra_time = time_till_next - steps_till_next*dt
                #if actx.np.abs(extra_time/dt) > toler:
                if abs(extra_time/dt) > toler:
                    dt_new = time_till_next/(steps_till_next + 1)

                if steps_till_next < 1:
                    dt_new = time_till_next

                dt = dt_new

            time_from_last = time - t_start - (dumps_so_far)*interval
            if abs(time_from_last/dt) < toler:
                status = True
        else:
            time_from_last = time - t_start - (dumps_so_far)*interval
            if time_from_last < dt:
                status = True

        return status, dt, dumps_so_far + last_viz_interval

    #check_time = _check_time

    def my_pre_step(step, t, dt, state):

        # I don't think this should be needed, but shouldn't hurt anything
        #state = force_evaluation(actx, state)

        stepper_state = make_stepper_state_obj(state)

        if check_step(step=step, interval=ngarbage):
            with gc_timer:
                from warnings import warn
                warn("Running gc.collect() to work around memory growth issue "
                     "https://github.com/illinois-ceesd/mirgecom/issues/839")
                import gc
                gc.collect()

        # Filter *first* because this will be most straightfwd to
        # understand and move. For this to work, this routine
        # must pass back the filtered CV in the state.
        if check_step(step=step, interval=soln_nfilter):
            #cv, tseed, av_smu, av_sbeta, av_skappa, wv = state
            cv = filter_cv_compiled(stepper_state.cv)
            stepper_state = stepper_state.replace(cv=cv)

        fluid_state = create_fluid_state(cv=stepper_state.cv,
                                         temperature_seed=stepper_state.tseed,
                                         smoothness_mu=stepper_state.av_smu,
                                         smoothness_beta=stepper_state.av_sbeta,
                                         smoothness_kappa=stepper_state.av_skappa,
                                         smoothness_d=stepper_state.av_sd)

        if use_wall:
            wdv = create_wall_dependent_vars_compiled(stepper_state.wv)
        cv = fluid_state.cv  # reset cv to limited version

        try:
            if logmgr:
                logmgr.tick_before()

            # disable non-constant dt timestepping for now
            # re-enable when we're ready

            do_viz = check_step(step=step, interval=nviz)
            do_restart = check_step(step=step, interval=nrestart)
            do_health = check_step(step=step, interval=nhealth)
            do_status = check_step(step=step, interval=nstatus)
            next_dump_number = step

            # This re-creation of the state forces the limited cv into state
            stepper_state = stepper_state.replace(cv=cv)

            if any([do_viz, do_restart, do_health, do_status]):

                # pass through, removes a bunch of tagging to avoid recomplie
                if use_wall:
                    wv = get_wv(stepper_state.wv)

                if not force_eval:
                    fluid_state = force_evaluation(actx, fluid_state)
                    #state = force_evaluation(actx, state)
                    if use_wall:
                        wv = force_evaluation(actx, stepper_state.wv)

                dv = fluid_state.dv

                ts_field_fluid, cfl_fluid, dt_fluid = my_get_timestep(
                    dcoll=dcoll, fluid_state=fluid_state,
                    t=t, dt=dt, cfl=current_cfl, t_final=t_final,
                    constant_cfl=constant_cfl, fluid_dd=dd_vol_fluid)

                ts_field_wall = None
                if use_wall:
                    ts_field_wall, cfl_wall, dt_wall = my_get_timestep_wall(
                        dcoll=dcoll, wv=wv, wall_kappa=wdv.thermal_conductivity,
                        wall_temperature=wdv.temperature, t=t, dt=dt,
                        cfl=current_cfl, t_final=t_final, constant_cfl=constant_cfl,
                        wall_dd=dd_vol_wall)
                else:
                    cfl_wall = cfl_fluid

            """
            # adjust time for constant cfl, use the smallest timescale
            dt_const_cfl = 100.
            if constant_cfl:
                dt_const_cfl = np.minimum(dt_fluid, dt_wall)

            # adjust time to hit the final requested time
            t_remaining = max(0, t_final - t)

            if viz_interval_type == 0:
                dt = np.minimum(t_remaining, current_dt)
            else:
                dt = np.minimum(t_remaining, dt_const_cfl)

            # update our I/O quantities
            cfl_fluid = dt*cfl_fluid/dt_fluid
            cfl_wall = dt*cfl_wall/dt_wall
            ts_field_fluid = dt*ts_field_fluid/dt_fluid
            ts_field_wall = dt*ts_field_wall/dt_wall

            if viz_interval_type == 1:
                do_viz, dt, next_dump_number = check_time(
                    time=t, dt=dt, interval=t_viz_interval,
                    interval_type=viz_interval_type)
            elif viz_interval_type == 2:
                dt_sav = dt
                do_viz, dt, next_dump_number = check_time(
                    time=t, dt=dt, interval=t_viz_interval,
                    interval_type=viz_interval_type)

                # adjust cfl by dt
                cfl_fluid = dt*cfl_fluid/dt_sav
                cfl_wall = dt*cfl_wall/dt_sav
            else:
                do_viz = check_step(step=step, interval=nviz)
                next_dump_number = step
            """

            t_wall = t_wall_start + (step - first_step)*dt*wall_time_scale
            my_write_status_lite(step=step, t=t, t_wall=t_wall)

            # these status updates require global reductions on state data
            if do_status:
                my_write_status_fluid(fluid_state, dt=dt, cfl_fluid=cfl_fluid)
                if use_wall:
                    my_write_status_wall(wall_temperature=wdv.temperature,
                                         dt=dt*wall_time_scale, cfl_wall=cfl_wall)

            if do_health:
                wall_temptr = wdv.temperature if use_wall else None
                health_errors = global_reduce(
                    my_health_check(fluid_state, wall_temperature=wall_temptr),
                    op="lor")
                if health_errors:
                    if rank == 0:
                        logger.info("Solution failed health check.")
                    logger.info(f"{rank=}: Solution failed health check. Logger")
                    print(f"{rank=}:Solution failed health check. Print.")
                    comm.Barrier()  # make msg before any rank raises
                    raise MyRuntimeError("Failed simulation health check.")

            if do_restart:
                my_write_restart(step=step, t=t, t_wall=t_wall, state=stepper_state)

            if do_viz:
                # pack things up
                if use_wall:
                    viz_state = make_obj_array([fluid_state, wv])
                    viz_dv = make_obj_array([dv, wdv])
                else:
                    viz_state = fluid_state
                    viz_dv = dv

                my_write_viz(
                    step=step, t=t, t_wall=t_wall,
                    viz_state=viz_state, viz_dv=viz_dv,
                    ts_field_fluid=ts_field_fluid,
                    ts_field_wall=ts_field_wall,
                    dump_number=next_dump_number)

        except MyRuntimeError:
            if rank == 0:
                logger.error("Errors detected; attempting graceful exit.")

            if viz_interval_type == 0:
                dump_number = step
            else:
                dump_number = (math.floor((t-t_start)/t_viz_interval) +
                    last_viz_interval)

            # pack things up
            if use_wall:
                viz_state = make_obj_array([fluid_state, wv])
                viz_dv = make_obj_array([dv, wdv])
            else:
                viz_state = fluid_state
                viz_dv = dv

            my_write_viz(
                step=step, t=t, t_wall=t_wall,
                viz_state=viz_state, viz_dv=viz_dv,
                ts_field_fluid=ts_field_fluid,
                ts_field_wall=ts_field_wall,
                dump_number=dump_number)

            my_write_restart(step=step, t=t, t_wall=t_wall, state=stepper_state)
            comm.Barrier()  # cross and dot t's and i's (sync point)
            raise

        # This re-creation of the state resets *tseed* to current temp
        stepper_state = stepper_state.replace(tseed=fluid_state.temperature)

        return stepper_state.get_obj_array(), dt

    def my_post_step(step, t, dt, state):

        if step == first_step+2:
            with gc_timer:
                import gc
                gc.collect()
                # Freeze the objects that are still alive so they will not
                # be considered in future gc collections.
                logger.info("Freezing GC objects to reduce overhead of "
                            "future GC collections")
                gc.freeze()

        if logmgr:
            set_dt(logmgr, dt)
            logmgr.tick_after()

        return state, dt

    def unfiltered_rhs(t, state):

        stepper_state = make_stepper_state_obj(state)
        cv = stepper_state.cv
        tseed = stepper_state.tseed
        av_smu = stepper_state.av_smu
        av_sbeta = stepper_state.av_sbeta
        av_skappa = stepper_state.av_skappa
        av_sd = stepper_state.av_sd

        fluid_state = make_fluid_state(cv=cv, gas_model=gas_model,
                                       temperature_seed=tseed,
                                       smoothness_mu=av_smu,
                                       smoothness_beta=av_sbeta,
                                       smoothness_kappa=av_skappa,
                                       smoothness_d=av_sd,
                                       limiter_func=limiter_func,
                                       limiter_dd=dd_vol_fluid)

        cv = fluid_state.cv  # reset cv to the limited version

        # update wall model
        if use_wall:
            wv = stepper_state.wv
            wdv = wall_model.dependent_vars(wv)

            # update the boundaries and compute the gradients
            # shared by artificial viscosity and the operators
            # this updates the coupling between the fluid and wall
            (updated_fluid_boundaries,
             updated_wall_boundaries,
             fluid_operator_states_quad,
             grad_fluid_cv,
             grad_fluid_t,
             grad_wall_t) = update_coupled_boundaries(
                dcoll=dcoll,
                gas_model=gas_model,
                fluid_dd=dd_vol_fluid, wall_dd=dd_vol_wall,
                fluid_boundaries=uncoupled_fluid_boundaries,
                wall_boundaries=uncoupled_wall_boundaries,
                interface_noslip=noslip,
                fluid_state=fluid_state,
                wall_kappa=wdv.thermal_conductivity,
                wall_temperature=wdv.temperature,
                time=t,
                wall_penalty_amount=wall_penalty_amount,
                quadrature_tag=quadrature_tag,
                limiter_func=limiter_func,
                comm_tag=_UpdateCoupledBoundariesCommTag)
        else:
            updated_fluid_boundaries = uncoupled_fluid_boundaries
            grad_fluid_cv = grad_cv_operator(
                dcoll, gas_model, updated_fluid_boundaries, fluid_state,
                dd=dd_vol_fluid,
                time=t, quadrature_tag=quadrature_tag)

            grad_fluid_t = fluid_grad_t_operator(
                dcoll, gas_model, uncoupled_fluid_boundaries, fluid_state,
                dd=dd_vol_fluid,
                time=t, quadrature_tag=quadrature_tag)

            # Get the operator fluid states
            fluid_operator_states_quad = make_operator_fluid_states(
                dcoll, fluid_state, gas_model, uncoupled_fluid_boundaries,
                quadrature_tag, dd=dd_vol_fluid, limiter_func=limiter_func)

        if use_av == 1:
            smoothness_mu = compute_smoothness(
                cv=cv, dv=fluid_state.dv, grad_cv=grad_fluid_cv)
        elif use_av == 2:
            [smoothness_mu, smoothness_beta, smoothness_kappa] = \
                compute_smoothness_mbk(cv=cv, dv=fluid_state.dv,
                                       grad_cv=grad_fluid_cv,
                                       grad_t=grad_fluid_t)
        elif use_av == 3:
            [smoothness_mu, smoothness_beta, smoothness_kappa, smoothness_d] = \
                compute_smoothness_mbkd(cv=cv, dv=fluid_state.dv,
                                       grad_cv=grad_fluid_cv,
                                       grad_t=grad_fluid_t)

        tseed_rhs = actx.np.zeros_like(fluid_state.temperature)

        # have all the gradients and states, compute the rhs sources
        fluid_rhs = ns_operator(
            dcoll=dcoll,
            gas_model=gas_model,
            use_esdg=use_esdg,
            dd=dd_vol_fluid,
            operator_states_quad=fluid_operator_states_quad,
            grad_cv=grad_fluid_cv,
            grad_t=grad_fluid_t,
            boundaries=updated_fluid_boundaries,
            inviscid_numerical_flux_func=inviscid_numerical_flux_func,
            viscous_numerical_flux_func=viscous_numerical_flux_func,
            state=fluid_state,
            time=t,
            quadrature_tag=quadrature_tag,
            comm_tag=_FluidOperatorCommTag)

        wall_rhs = None
        if use_wall:
            wall_energy_rhs = diffusion_operator(
                dcoll=dcoll,
                kappa=wdv.thermal_conductivity,
                boundaries=updated_wall_boundaries,
                u=wdv.temperature,
                quadrature_tag=quadrature_tag,
                dd=dd_vol_wall,
                grad_u=grad_wall_t,
                comm_tag=_WallOperatorCommTag
                )

        if use_combustion:
            fluid_rhs = fluid_rhs + \
                eos.get_species_source_terms(cv, temperature=fluid_state.temperature)

        if use_ignition > 0:
            fluid_rhs = fluid_rhs + \
                ignition_source(x_vec=fluid_nodes, state=fluid_state,
                                eos=gas_model.eos, time=t)/current_dt

        av_smu_rhs = actx.np.zeros_like(cv.mass)
        av_sbeta_rhs = actx.np.zeros_like(cv.mass)
        av_skappa_rhs = actx.np.zeros_like(cv.mass)
        av_sd_rhs = actx.np.zeros_like(cv.mass)
        # work good for shock 1d

        tau = current_dt/smoothness_tau
        epsilon_diff = smoothness_alpha*smoothed_char_length_fluid**2/current_dt

        if use_av > 0:
            # regular boundaries for smoothness mu
            smooth_neumann = NeumannDiffusionBoundary(0)
            fluid_av_boundaries = {}
            for bnd_name in bndry_config:
                if bndry_config[bnd_name] != "none":
                    fluid_av_boundaries[bndry_elements[bnd_name]] = smooth_neumann

            if use_wall:
                from grudge.discretization import filter_part_boundaries
                fluid_av_boundaries.update({
                     dd_bdry.domain_tag: NeumannDiffusionBoundary(0)
                     for dd_bdry in filter_part_boundaries(
                         dcoll, volume_dd=dd_vol_fluid,
                         neighbor_volume_dd=dd_vol_wall)})

            # av mu
            av_smu_rhs = (
                diffusion_operator(
                    dcoll, epsilon_diff, fluid_av_boundaries, av_smu,
                    quadrature_tag=quadrature_tag, dd=dd_vol_fluid,
                    comm_tag=_MuDiffFluidCommTag
                ) + 1/tau * (smoothness_mu - av_smu)
            )

            if use_av >= 2:
                av_sbeta_rhs = (
                    diffusion_operator(
                        dcoll, epsilon_diff, fluid_av_boundaries, av_sbeta,
                        quadrature_tag=quadrature_tag, dd=dd_vol_fluid,
                        comm_tag=_BetaDiffFluidCommTag
                    ) + 1/tau * (smoothness_beta - av_sbeta)
                )

                av_skappa_rhs = (
                    diffusion_operator(
                        dcoll, epsilon_diff, fluid_av_boundaries, av_skappa,
                        quadrature_tag=quadrature_tag, dd=dd_vol_fluid,
                        comm_tag=_KappaDiffFluidCommTag
                    ) + 1/tau * (smoothness_kappa - av_skappa)
                )

            if use_av == 3:
                av_sd_rhs = (
                    diffusion_operator(
                        dcoll, epsilon_diff, fluid_av_boundaries, av_sd,
                        quadrature_tag=quadrature_tag, dd=dd_vol_fluid,
                        comm_tag=_DDiffFluidCommTag
                    ) + 1/tau * (smoothness_d - av_sd)
                )

        if use_sponge:
            fluid_rhs = fluid_rhs + _sponge_source(sigma=sponge_sigma, cv=cv)

        if use_wall:
            # wall mass loss
            wall_mass_rhs = actx.np.zeros_like(wv.mass)
            if use_wall_mass:
                wall_mass_rhs = -wall_model.mass_loss_rate(
                    mass=wv.mass, ox_mass=wv.ox_mass,
                    temperature=wdv.temperature)

            # wall oxygen diffusion
            wall_ox_mass_rhs = actx.np.zeros_like(wv.mass)
            if use_wall_ox:
                if nspecies == 0:
                    fluid_ox_mass = mf_o2 + actx.np.zeros_like(cv.mass)
                elif nspecies > 3:
                    fluid_ox_mass = cv.species_mass[i_ox]
                else:
                    fluid_ox_mass = mf_o2*cv.species_mass[0]
                pairwise_ox = {
                    (dd_vol_fluid, dd_vol_wall):
                        (fluid_ox_mass, wv.ox_mass)}
                pairwise_ox_tpairs = inter_volume_trace_pairs(
                    dcoll, pairwise_ox, comm_tag=_OxCommTag)
                ox_tpairs = pairwise_ox_tpairs[dd_vol_fluid, dd_vol_wall]
                wall_ox_boundaries = {
                    wall_ffld_bnd.domain_tag:  # pylint: disable=no-member
                    DirichletDiffusionBoundary(0)}

                wall_ox_boundaries.update({
                    tpair.dd.domain_tag:
                    DirichletDiffusionBoundary(
                        op.project(dcoll, tpair.dd,
                                   tpair.dd.with_discr_tag(quadrature_tag),
                                   tpair.ext))
                    for tpair in ox_tpairs})

                wall_ox_mass_rhs = diffusion_operator(
                    dcoll, wall_model.oxygen_diffusivity,
                    wall_ox_boundaries, wv.ox_mass,
                    penalty_amount=wall_penalty_amount,
                    quadrature_tag=quadrature_tag, dd=dd_vol_wall,
                    comm_tag=_WallOxDiffCommTag)

            wall_rhs = wall_time_scale * WallVars(
                mass=wall_mass_rhs,
                energy=wall_energy_rhs,
                ox_mass=wall_ox_mass_rhs)

            if use_wall_ox:
                # Solve a diffusion equation in the fluid too just to ensure all MPI
                # sends/recvs from inter_volume_trace_pairs are in DAG
                # FIXME: this is dumb
                reverse_ox_tpairs = pairwise_ox_tpairs[dd_vol_wall, dd_vol_fluid]
                fluid_ox_boundaries = {
                    bdtag: DirichletDiffusionBoundary(0)
                    for bdtag in uncoupled_fluid_boundaries}
                fluid_ox_boundaries.update({
                    tpair.dd.domain_tag:
                    DirichletDiffusionBoundary(
                        op.project(dcoll, tpair.dd,
                                   tpair.dd.with_discr_tag(quadrature_tag),
                                   tpair.ext))
                    for tpair in reverse_ox_tpairs})

                fluid_dummy_ox_mass_rhs = diffusion_operator(
                    dcoll, 0, fluid_ox_boundaries, fluid_ox_mass,
                    quadrature_tag=quadrature_tag, dd=dd_vol_fluid,
                    comm_tag=_FluidOxDiffCommTag)

                fluid_rhs = fluid_rhs + 0*fluid_dummy_ox_mass_rhs

        rhs_stepper_state = make_stepper_state(
            cv=fluid_rhs,
            tseed=tseed_rhs,
            wv=wall_rhs,
            av_smu=av_smu_rhs,
            av_sbeta=av_sbeta_rhs,
            av_skappa=av_skappa_rhs,
            av_sd=av_sd_rhs)

        return rhs_stepper_state.get_obj_array()

    unfiltered_rhs_compiled = actx.compile(unfiltered_rhs)

    def my_rhs(t, state):

        # precludes a pre-compiled timestepper
        # don't know if we should do this
        #state = force_evaluation(actx, state)

        # Work around long compile issue by computing and filtering RHS in separate
        # compiled functions
        rhs_state = unfiltered_rhs_compiled(t, state)

        # Use a spectral filter on the RHS
        if use_rhs_filter:
            rhs_state_filtered = make_stepper_state_obj(rhs_state)
            rhs_state_filtered = rhs_state_filtered.replace(
                cv=filter_rhs_fluid_compiled(rhs_state_filtered.cv))
            if use_wall:
                # pylint: disable=no-member
                rhs_state_filtered = rhs_state_filtered.replace(
                    wv=filter_rhs_wall_compiled(rhs_state_filtered.wv))
                # pylint: enable=no-member

            rhs_state = rhs_state_filtered.get_obj_array()

        return rhs_state

    """
    current_dt = get_sim_timestep(dcoll, current_state, current_t, current_dt,
                                  current_cfl, t_final, constant_cfl)
    """

    if advance_time:
        current_step, current_t, current_stepper_state_obj = \
            advance_state(rhs=my_rhs, timestepper=timestepper,
                          pre_step_callback=my_pre_step,
                          #pre_step_callback=None,
                          post_step_callback=my_post_step,
                          istep=current_step, dt=current_dt,
                          t=current_t, t_final=t_final,
                          force_eval=force_eval,
                          state=stepper_state.get_obj_array(),
                          compile_rhs=False)
        current_stepper_state = make_stepper_state_obj(current_stepper_state_obj)
    else:
        current_stepper_state = stepper_state

    current_cv = current_stepper_state.cv
    tseed = current_stepper_state.tseed
    current_av_smu = current_stepper_state.av_smu
    current_av_sbeta = current_stepper_state.av_sbeta
    current_av_skappa = current_stepper_state.av_skappa
    current_av_sd = current_stepper_state.av_sd

    current_fluid_state = create_fluid_state(current_cv, tseed,
                                             smoothness_mu=current_av_smu,
                                             smoothness_beta=current_av_sbeta,
                                             smoothness_kappa=current_av_skappa,
                                             smoothness_d=current_av_sd)
    if use_wall:
        current_wv = current_stepper_state.wv
        current_wdv = create_wall_dependent_vars_compiled(current_wv)

    # Dump the final data
    if rank == 0:
        logger.info("Checkpointing final state ...")

    ts_field_fluid, cfl, dt = my_get_timestep(dcoll=dcoll,
        fluid_state=current_fluid_state,
        t=current_t, dt=current_dt, cfl=current_cfl,
        t_final=t_final, constant_cfl=constant_cfl, fluid_dd=dd_vol_fluid)

    ts_field_wall = None
    if use_wall:
        ts_field_wall, cfl_wall, dt_wall = my_get_timestep_wall(dcoll=dcoll,
            wv=current_wv, wall_kappa=current_wdv.thermal_conductivity,
            wall_temperature=current_wdv.temperature, t=current_t, dt=current_dt,
            cfl=current_cfl, t_final=t_final, constant_cfl=constant_cfl,
            wall_dd=dd_vol_wall)
    current_t_wall = t_wall_start + (current_step - first_step)*dt*wall_time_scale

    my_write_status_lite(step=current_step, t=current_t,
                         t_wall=current_t_wall)

    my_write_status_fluid(fluid_state=current_fluid_state, dt=dt, cfl_fluid=cfl)
    if use_wall:
        my_write_status_wall(wall_temperature=current_wdv.temperature,
                             dt=dt*wall_time_scale, cfl_wall=cfl_wall)

    if viz_interval_type == 0:
        dump_number = current_step
    else:
        dump_number = (math.floor((current_t - t_start)/t_viz_interval) +
            last_viz_interval)

    if nviz > 0:
        # pack things up
        if use_wall:
            viz_state = make_obj_array([current_fluid_state, current_wv])
            viz_dv = make_obj_array([current_fluid_state.dv, current_wdv])
        else:
            viz_state = current_fluid_state
            viz_dv = current_fluid_state.dv

        my_write_viz(
            step=current_step, t=current_t, t_wall=current_t_wall,
            viz_state=viz_state, viz_dv=viz_dv,
            ts_field_fluid=ts_field_fluid,
            ts_field_wall=ts_field_wall,
            dump_number=dump_number)

    if nrestart > 0:
        my_write_restart(step=current_step, t=current_t, t_wall=current_t_wall,
                         state=current_stepper_state)

    if logmgr:
        logmgr.close()
    elif use_profiling:
        print(actx.tabulate_profiling_data())

    finish_tol = 2*current_dt
    assert np.abs(current_t - t_final) < finish_tol


# vim: foldmethod=marker<|MERGE_RESOLUTION|>--- conflicted
+++ resolved
@@ -2500,9 +2500,6 @@
             restart_av_smu = fluid_connection(restart_data["av_smu"])
             restart_av_sbeta = fluid_connection(restart_data["av_sbeta"])
             restart_av_skappa = fluid_connection(restart_data["av_skappa"])
-<<<<<<< HEAD
-            restart_av_sd = fluid_connection(restart_data["av_sd"])
-=======
 
             # this is so we can restart from legacy, before use_av=3
             try:
@@ -2513,7 +2510,6 @@
                     print("no data for av_sd in restart file")
                     print("av_sd will be initialzed to 0 on the mesh")
 
->>>>>>> 4a89b50b
             temperature_seed = fluid_connection(restart_data["temperature_seed"])
             if use_wall:
                 restart_wv = wall_connection(restart_data["wv"])
