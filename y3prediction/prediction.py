--- conflicted
+++ resolved
@@ -1803,19 +1803,13 @@
         # Set the current state from time 0
         if rank == 0:
             logger.info("Initializing soln.")
-<<<<<<< HEAD
 
         if init_name == "ACTII":
             restart_cv = fluid_init(dcoll=dcoll, x_vec=fluid_nodes, eos=eos, time=0)
         else:
             restart_cv = fluid_init(x_vec=fluid_nodes, eos=eos, time=0)
-=======
-        restart_cv = bulk_init(
-            dcoll=dcoll, x_vec=fluid_nodes, eos=eos,
-            time=0)
 
         restart_cv = force_evaluation(actx, restart_cv)
->>>>>>> ea221d53
         temperature_seed = actx.zeros_like(restart_cv.mass) + init_temperature
         temperature_seed = force_evaluation(actx, temperature_seed)
 
@@ -1891,6 +1885,59 @@
                                             smoothness_beta=target_av_sbeta,
                                             smoothness_kappa=target_av_skappa)
 
+    def grad_cv_operator_target(fluid_state, time):
+        return grad_cv_operator(dcoll=dcoll, gas_model=gas_model,
+                                dd=dd_vol_fluid,
+                                boundaries=target_boundaries,
+                                state=fluid_state,
+                                time=time,
+                                quadrature_tag=quadrature_tag)
+
+    grad_cv_operator_target_compiled = actx.compile(grad_cv_operator_target) # noqa
+
+    def grad_t_operator_target(fluid_state, time):
+        return grad_t_operator(
+            dcoll=dcoll,
+            gas_model=gas_model,
+            dd=dd_vol_fluid,
+            boundaries=target_boundaries,
+            state=fluid_state,
+            time=time,
+            quadrature_tag=quadrature_tag)
+
+    grad_t_operator_target_compiled = actx.compile(grad_t_operator_target)
+
+    # use dummy boundaries to update the smoothness state for the target
+    if use_av > 0:
+        target_grad_cv = grad_cv_operator_target_compiled(
+            target_fluid_state, time=0.)
+        if use_av == 1:
+            target_av_smu = compute_smoothness_compiled(
+                cv=target_cv, dv=target_fluid_state.dv, grad_cv=target_grad_cv)
+        elif use_av == 2:
+            target_grad_t = grad_t_operator_target_compiled(
+                target_fluid_state, time=0.)
+
+            target_av_sbeta = compute_smoothness_beta_compiled(
+                cv=target_cv, dv=target_fluid_state.dv, grad_cv=target_grad_cv)
+            target_av_skappa = compute_smoothness_kappa_compiled(
+                cv=target_cv, dv=target_fluid_state.dv, grad_t=target_grad_t)
+            target_av_smu = compute_smoothness_mu_compiled(
+                cv=target_cv, dv=target_fluid_state.dv, grad_cv=target_grad_cv)
+
+        target_av_smu = force_evaluation(actx, target_av_smu)
+        target_av_sbeta = force_evaluation(actx, target_av_sbeta)
+        target_av_skappa = force_evaluation(actx, target_av_skappa)
+
+        target_fluid_state = create_fluid_state(
+            cv=target_cv, temperature_seed=temperature_seed,
+            smoothness_mu=target_av_smu, smoothness_beta=target_av_sbeta,
+            smoothness_kappa=target_av_skappa)
+
+    ##################################
+    # Set up the boundary conditions #
+    ##################################
+
     if init_name == "ACTII":
         from y3prediction.actii_y3 import get_boundaries
         fluid_boundaries, wall_boundaries, target_boundaries = \
@@ -1903,91 +1950,6 @@
             get_boundaries(dcoll, actx, dd_vol_fluid, dd_vol_wall, noslip,
                            adiabatic, periodic, temp_wall, gas_model, quadrature_tag,
                            target_fluid_state)
-
-    wall_ffld_bnd = dd_vol_wall.trace("wall_farfield")
-
-    def grad_cv_operator_target(fluid_state, time):
-        return grad_cv_operator(dcoll=dcoll, gas_model=gas_model,
-                                dd=dd_vol_fluid,
-                                boundaries=target_boundaries,
-                                state=fluid_state,
-                                time=time,
-                                quadrature_tag=quadrature_tag)
-
-    grad_cv_operator_target_compiled = actx.compile(grad_cv_operator_target) # noqa
-
-    def grad_t_operator_target(fluid_state, time):
-        return grad_t_operator(
-            dcoll=dcoll,
-            gas_model=gas_model,
-            dd=dd_vol_fluid,
-            boundaries=target_boundaries,
-            state=fluid_state,
-            time=time,
-            quadrature_tag=quadrature_tag)
-
-    grad_t_operator_target_compiled = actx.compile(grad_t_operator_target)
-
-    # use dummy boundaries to update the smoothness state for the target
-    if use_av > 0:
-        target_grad_cv = grad_cv_operator_target_compiled(
-            target_fluid_state, time=0.)
-        if use_av == 1:
-            target_av_smu = compute_smoothness_compiled(
-                cv=target_cv, dv=target_fluid_state.dv, grad_cv=target_grad_cv)
-        elif use_av == 2:
-            target_grad_t = grad_t_operator_target_compiled(
-                target_fluid_state, time=0.)
-<<<<<<< HEAD
-=======
-            if use_av == 1:
-                target_av_smu = compute_smoothness_compiled(
-                    cv=target_cv, dv=target_fluid_state.dv, grad_cv=target_grad_cv)
-            elif use_av == 2:
-                target_grad_t = grad_t_operator_target_compiled(
-                    target_fluid_state, time=0.)
-
-                target_av_sbeta = compute_smoothness_beta_compiled(
-                    cv=target_cv, dv=target_fluid_state.dv, grad_cv=target_grad_cv)
-                target_av_skappa = compute_smoothness_kappa_compiled(
-                    cv=target_cv, dv=target_fluid_state.dv, grad_t=target_grad_t)
-                target_av_smu = compute_smoothness_mu_compiled(
-                    cv=target_cv, dv=target_fluid_state.dv, grad_cv=target_grad_cv)
-
-            target_av_smu = force_evaluation(actx, target_av_smu)
-            target_av_sbeta = force_evaluation(actx, target_av_sbeta)
-            target_av_skappa = force_evaluation(actx, target_av_skappa)
-
-            target_fluid_state = create_fluid_state(
-                cv=target_cv, temperature_seed=temperature_seed,
-                smoothness_mu=target_av_smu, smoothness_beta=target_av_sbeta,
-                smoothness_kappa=target_av_skappa)
-
-    ##################################
-    # Set up the boundary conditions #
-    ##################################
-
-    from mirgecom.gas_model import project_fluid_state
-
-    def get_target_state_on_boundary(btag):
-        return project_fluid_state(
-            dcoll, dd_vol_fluid,
-            dd_vol_fluid.trace(btag).with_discr_tag(quadrature_tag),
-            target_fluid_state, gas_model
-        )
->>>>>>> ea221d53
-
-            target_av_sbeta = compute_smoothness_beta_compiled(
-                cv=target_cv, dv=target_fluid_state.dv, grad_cv=target_grad_cv)
-            target_av_skappa = compute_smoothness_kappa_compiled(
-                cv=target_cv, dv=target_fluid_state.dv, grad_t=target_grad_t)
-            target_av_smu = compute_smoothness_mu_compiled(
-                cv=target_cv, dv=target_fluid_state.dv, grad_cv=target_grad_cv)
-
-        target_fluid_state = create_fluid_state(
-            cv=target_cv, temperature_seed=temperature_seed,
-            smoothness_mu=target_av_smu, smoothness_beta=target_av_sbeta,
-            smoothness_kappa=target_av_skappa)
 
     # finish initializing the smoothness for non-restarts
     if not restart_filename:
