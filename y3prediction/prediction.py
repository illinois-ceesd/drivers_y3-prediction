--- conflicted
+++ resolved
@@ -6715,13 +6715,11 @@
         # I don't think this should be needed, but shouldn't hurt anything
         #state = force_evaluation(actx, state)
 
-<<<<<<< HEAD
         if step in profile_steps:
             profiler.start()
-=======
+
         if logmgr:
             logmgr.tick_before()
->>>>>>> 4a74cd2c
 
         stepper_state = make_stepper_state_obj(state)
 
