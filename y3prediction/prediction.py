--- conflicted
+++ resolved
@@ -967,68 +967,32 @@
     element_vols = abs(op.elementwise_integral(dcoll, dd,
                                                actx.np.zeros_like(cv.mass) + 1.0))
 
-<<<<<<< HEAD
     rank = 0
-=======
-    rank = 2
->>>>>>> c7638e60
-    print_stuff = False
-    print_stuff2 = False
+    print_stuff = True
 
     if print_stuff is True:
-<<<<<<< HEAD
         print("Start of limiting")
         print(f"{dd=}")
         print(f"{dd.domain_tag=}")
         print(f"{dd.domain_tag.tag=}")
         print(f"{cv.mass[0].shape=} elements in discretization")
 
-=======
->>>>>>> c7638e60
-        np.set_printoptions(threshold=sys.maxsize, precision=16)
-        my_rank = 0
-        #my_rank = dcoll.mpi_communicator.Get_rank()
-        if my_rank == rank:
-            print_stuff = True
-        else:
-            print_stuff = False
-
-<<<<<<< HEAD
+        my_rank = dcoll.mpi_communicator.Get_rank()
+
+    print_all_nodes = False
     index = 0
     if print_stuff is True and isinstance(dd.domain_tag, VolumeDomainTag):
         print(f"volume limiter {rank=}")
         index = 6000
     elif print_stuff is True and (isinstance(dd.domain_tag, BoundaryDomainTag) and
-          dd.domain_tag.tag == "isothermal_wall"):
+          dd.domain_tag.tag == "noslip_wall"):
         print(f"isothermal_wall limiter {rank=}")
-        index = 14
+        index = 0
+        print_all_nodes = False
     else:
         print_stuff = False
-=======
-    if print_stuff2 is True:
-        np.set_printoptions(threshold=sys.maxsize, precision=16)
-        my_rank = dcoll.mpi_communicator.Get_rank()
-        if my_rank == rank:
-            print_stuff2 = True
-        else:
-            print_stuff2 = False
-
-    index = 1161
-    #if print_stuff is True  or print_stuff2 is True:
-    if 0:
-        if isinstance(dd.domain_tag, VolumeDomainTag):
-            print(f"volume limiter {rank=}")
-            index = 1161
-        elif (isinstance(dd.domain_tag, BoundaryDomainTag) and
-              dd.domain_tag.tag == "noslip_wall"):
-            print(f"noslip_wall limiter {rank=}")
-            index = 0
-        else:
-            print_stuff = False
-            print_stuff2 = False
->>>>>>> c7638e60
-
-    if print_stuff is True or print_stuff2 is True:
+
+    if print_stuff is True:
         print("bbbb")
         np.set_printoptions(threshold=sys.maxsize, precision=16)
         print(f"{dd.domain_tag=}")
@@ -1041,13 +1005,19 @@
         limiter_fluid_nodes = force_evaluation(actx, actx.thaw(dcoll.nodes(dd)))
         nodes_x = actx.to_numpy(limiter_fluid_nodes)[0]
         nodes_y = actx.to_numpy(limiter_fluid_nodes)[1]
-        print(f"element location x {nodes_x[0][index]=}")
-        print(f"element location y {nodes_y[0][index]=}")
+        if print_all_nodes is True:
+            print(f"element location x {nodes_x[0]=}")
+            print(f"element location y {nodes_y[0]=}")
+        else:
+            print(f"element location x {nodes_x[0][index]=}")
+            print(f"element location y {nodes_y[0][index]=}")
         #if (isinstance(dd.domain_tag, BoundaryDomainTag) and
               #dd.domain_tag.tag == "isothermal_wall"):
             #print(f"element location x {nodes_x[0]=}")
             #print(f"element location y {nodes_y[0]=}")
         print("eeee")
+
+    print_stuff = False
 
     if print_stuff is True:
         temperature_initial = gas_model.eos.temperature(
@@ -1193,15 +1163,8 @@
         aux = actx.np.zeros_like(cv_update_rho.mass)
         for i in range(0, nspecies):
             aux = aux + spec_lim[i]
-<<<<<<< HEAD
-            sum_theta_y = sum_theta_y + actx.np.abs(spec_lim[i])
-
-        # only rebalance where species limiting actually occured
-        for i in range(0, nspecies):
-=======
         for i in range(nspecies):
             # only rebalance where species limiting actually occured
->>>>>>> c7638e60
             spec_lim[i] = actx.np.where(actx.np.greater(balance_spec, 0.),
                                         spec_lim[i]/aux, spec_lim[i])
 
@@ -1336,14 +1299,7 @@
     ])
     energy_lim = (cv_updated.energy +
                   theta_pressure*(elem_avg_cv_safe.energy - cv_updated.energy))
-<<<<<<< HEAD
-    #spec_lim = make_obj_array([cv_updated.species_mass[i] +
-        #theta_pressure*(elem_avg_cv_safe.species_mass[i] -
-                        #cv_updated.species_mass[i])
-        #for i in range(0, nspecies)
-    #])
     spec_lim = mass_lim*cv.species_mass_fractions
-=======
     """
     if isinstance(gas_model.eos, MixtureEOS):
         spec_lim = make_obj_array([cv_updated.species_mass[i] +
@@ -1354,7 +1310,6 @@
     else:
         spec_lim = mass_lim * cv_updated.species_mass_fractions
     """
->>>>>>> c7638e60
 
     spec_lim = mass_lim * cv_updated.species_mass_fractions
     cv_lim = make_conserved(dim=dim, mass=mass_lim, energy=energy_lim,
@@ -5106,7 +5061,8 @@
         else:
             fluid_operator_states_quad = make_operator_fluid_states(
                 dcoll, fluid_state, gas_model, uncoupled_fluid_boundaries,
-                quadrature_tag, dd=dd_vol_fluid, limiter_func=limiter_func)
+                quadrature_tag, dd=dd_vol_fluid, limiter_func=limiter_func,
+                entropy_min=smin)
 
             grad_fluid_cv = grad_cv_operator(
                 dcoll=dcoll, gas_model=gas_model, dd=dd_vol_fluid,
@@ -7185,12 +7141,8 @@
         ones = 1. + actx.np.zeros_like(cv.mass)
         # fixed offset
         smin_i = ones*(smin_i - 0.05)
-<<<<<<< HEAD
-        #smin_i = ones*12.5
-=======
         #smin_i = ones*(smin_i - 1.05)
         smin_i = ones*limiter_smin
->>>>>>> c7638e60
 
         # This re-creation of the state resets *tseed* to current temp and forces the
         # limited cv into state
@@ -7484,7 +7436,7 @@
         av_sd = stepper_state.av_sd
         smin = stepper_state.smin
 
-        print_stuff = True
+        print_stuff = False
         index = 6000
         if print_stuff is True:
             # initial state
@@ -7610,47 +7562,6 @@
             viscous_numerical_flux_func=viscous_numerical_flux_func,
             use_esdg=use_esdg)
 
-        print("After ns_operator")
-        print(f"{fluid_rhs.nspecies=}")
-        if print_stuff is True:
-            # initial state
-            np.set_printoptions(threshold=sys.maxsize, precision=16)
-            print("before updating y_rhs")
-
-            data = actx.to_numpy(fluid_rhs.mass)
-            print(f"rhs_mass {data[0][index]}")
-            for i in range(0, nspecies):
-                data = actx.to_numpy(fluid_rhs.species_mass)
-                print(f"rhoY_[{i}] {data[i][0][index]} ")
-        #print(f"{actx.to_numpy(fluid_rhs.species_mass)=}")
-        new_species_mass = actx.np.zeros_like(fluid_rhs.species_mass)
-        #new_species_mass[0] = 0.39*fluid_rhs.mass
-        #new_species_mass[1] = 0.35*fluid_rhs.mass
-        #new_species_mass[2] = 0.26*fluid_rhs.mass
-        new_species_mass[0] = cv.species_mass_fractions[0]*fluid_rhs.mass
-        new_species_mass[1] = cv.species_mass_fractions[1]*fluid_rhs.mass
-        new_species_mass[2] = cv.species_mass_fractions[2]*fluid_rhs.mass
-        #fluid_rhs = fluid_rhs.replace(species_mass=new_species_mass)
-
-        # try reseting the rho update to be the sum of the species mass fractions
-        new_mass_rhs = (fluid_rhs.species_mass[0] +
-                        fluid_rhs.species_mass[1] +
-                        fluid_rhs.species_mass[2])
-        fluid_rhs = fluid_rhs.replace(mass=new_mass_rhs)
-
-        if print_stuff is True:
-            # initial state
-            np.set_printoptions(threshold=sys.maxsize, precision=16)
-            print("after updating y_rhs")
-
-            data = actx.to_numpy(fluid_rhs.mass)
-            print(f"rhs_mass {data[0][index]}")
-            for i in range(0, nspecies):
-                data = actx.to_numpy(fluid_rhs.species_mass)
-                print(f"rhoY_[{i}] {data[i][0][index]} ")
-
-        #print(f"{actx.to_numpy(fluid_rhs.species_mass)=}")
-        #print("After zero'ing species mass contribution")
 
         wall_rhs = None
         if use_wall:
@@ -7703,6 +7614,47 @@
                                         boundaries=uncoupled_fluid_boundaries,
                                         grad_cv=grad_fluid_cv, grad_t=grad_fluid_t)
 
+        print("After ns_operator")
+        if print_stuff is True:
+            # initial state
+            np.set_printoptions(threshold=sys.maxsize, precision=16)
+            print("before updating y_rhs")
+
+            data = actx.to_numpy(fluid_rhs.mass)
+            print(f"rhs_mass {data[0][index]}")
+            for i in range(0, nspecies):
+                data = actx.to_numpy(fluid_rhs.species_mass)
+                print(f"rhoY_[{i}] {data[i][0][index]} ")
+        #print(f"{actx.to_numpy(fluid_rhs.species_mass)=}")
+        new_species_mass = actx.np.zeros_like(fluid_rhs.species_mass)
+        #new_species_mass[0] = 0.39*fluid_rhs.mass
+        #new_species_mass[1] = 0.35*fluid_rhs.mass
+        #new_species_mass[2] = 0.26*fluid_rhs.mass
+        new_species_mass[0] = cv.species_mass_fractions[0]*fluid_rhs.mass
+        new_species_mass[1] = cv.species_mass_fractions[1]*fluid_rhs.mass
+        new_species_mass[2] = cv.species_mass_fractions[2]*fluid_rhs.mass
+        #fluid_rhs = fluid_rhs.replace(species_mass=new_species_mass)
+
+        # try reseting the rho update to be the sum of the species mass fractions
+        new_mass_rhs = (fluid_rhs.species_mass[0] +
+                        fluid_rhs.species_mass[1] +
+                        fluid_rhs.species_mass[2])
+        #fluid_rhs = fluid_rhs.replace(mass=new_mass_rhs)
+
+        if print_stuff is True:
+            # initial state
+            np.set_printoptions(threshold=sys.maxsize, precision=16)
+            print("after updating y_rhs")
+
+            data = actx.to_numpy(fluid_rhs.mass)
+            print(f"rhs_mass {data[0][index]}")
+            for i in range(0, nspecies):
+                data = actx.to_numpy(fluid_rhs.species_mass)
+                print(f"rhoY_[{i}] {data[i][0][index]} ")
+
+        #print(f"{actx.to_numpy(fluid_rhs.species_mass)=}")
+        #print("After zero'ing species mass contribution")
+
         if use_combustion is True:
             fluid_rhs = fluid_rhs + \
                 eos.get_species_source_terms(cv, temperature=fluid_state.temperature)
@@ -7722,15 +7674,6 @@
                 ignition_source(x_vec=fluid_nodes, state=fluid_state,
                                 eos=gas_model.eos, time=t)/current_dt
 
-<<<<<<< HEAD
-        if use_axisymmetric is True:
-            fluid_rhs = fluid_rhs + \
-                axisym_source_fluid(dcoll, fluid_state,
-                                    updated_fluid_boundaries,
-                                    grad_fluid_cv, grad_fluid_t)
-
-=======
->>>>>>> c7638e60
         av_smu_rhs = actx.np.zeros_like(cv.mass)
         av_sbeta_rhs = actx.np.zeros_like(cv.mass)
         av_skappa_rhs = actx.np.zeros_like(cv.mass)
@@ -7896,7 +7839,7 @@
 
                 fluid_rhs = fluid_rhs + 0*fluid_dummy_ox_mass_rhs
 
-        print_stuff = True
+        print_stuff = False
         index = 6000
         if print_stuff is True:
             # initial state
