--- conflicted
+++ resolved
@@ -574,7 +574,8 @@
 
 def make_coupled_operator_fluid_states(
         dcoll, fluid_state, gas_model, boundaries, fluid_dd, wall_dd,
-        quadrature_tag=DISCR_TAG_BASE, comm_tag=None, limiter_func=None):
+        quadrature_tag=DISCR_TAG_BASE, comm_tag=None, limiter_func=None,
+        entropy_min=None):
     """Prepare gas model-consistent fluid states for use in coupled operators."""
 
     all_boundaries = {}
@@ -586,7 +587,8 @@
 
     return make_operator_fluid_states(
         dcoll, fluid_state, gas_model, all_boundaries, quadrature_tag,
-        dd=fluid_dd, comm_tag=comm_tag, limiter_func=limiter_func)
+        dd=fluid_dd, comm_tag=comm_tag, limiter_func=limiter_func,
+        entropy_min=entropy_min)
 
 
 def coupled_grad_operator(
@@ -623,19 +625,13 @@
             comm_tag=comm_tag)
 
     # Get the operator fluid states
-<<<<<<< HEAD
-    fluid_operator_states_quad = make_operator_fluid_states(
-        dcoll, fluid_state, gas_model, fluid_all_boundaries_no_grad,
-        quadrature_tag, dd=fluid_dd, limiter_func=limiter_func,
-        entropy_min=entropy_min,
-        comm_tag=(comm_tag, _FluidOpStatesCommTag))
-=======
     # Note: Don't need to use the make_coupled_* version here because we're passing
     # in the augmented boundaries
     if fluid_operator_states_quad is None:
         fluid_operator_states_quad = make_operator_fluid_states(
             dcoll, fluid_state, gas_model, fluid_all_boundaries_no_grad,
             quadrature_tag, dd=fluid_dd, limiter_func=limiter_func,
+            entropy_min=entropy_min,
             comm_tag=(comm_tag, _FluidOpStatesCommTag))
 
     # Compute the gradient operators for both subdomains
@@ -643,8 +639,8 @@
         dcoll, gas_model, fluid_all_boundaries_no_grad, fluid_state,
         dd=fluid_dd, time=time, quadrature_tag=quadrature_tag,
         operator_states_quad=fluid_operator_states_quad,
+        entropy_min=entropy_min,
         comm_tag=comm_tag)
->>>>>>> 8031e1a5
 
     fluid_grad_temperature = fluid_grad_t_operator(
         dcoll, gas_model, fluid_all_boundaries_no_grad, fluid_state,
@@ -678,6 +674,7 @@
         fluid_operator_states_quad=None,
         limiter_func=None,
         ns_operator=general_ns_operator,
+        entropy_min=None,
         comm_tag=None,
         axisymmetric=False,
         fluid_nodes=None,
@@ -714,16 +711,7 @@
         gas_model=gas_model,
         dd=fluid_dd,
         operator_states_quad=fluid_operator_states_quad,
-<<<<<<< HEAD
         limiter_func=limiter_func, entropy_min=entropy_min,
-        comm_tag=comm_tag)
-
-    return (fluid_all_boundaries, wall_all_boundaries,
-            fluid_operator_states_quad,
-            fluid_grad_cv,
-            fluid_grad_temperature,
-            wall_grad_temperature)
-=======
         grad_cv=fluid_grad_cv,
         grad_t=fluid_grad_temperature,
         boundaries=fluid_all_boundaries,
@@ -764,7 +752,6 @@
                                grad_t=wall_grad_temperature)
 
     return ns_result, diff_result
->>>>>>> 8031e1a5
 
 
 def limit_fluid_state(dcoll, cv, temperature_seed, gas_model, dd):
@@ -5066,21 +5053,15 @@
                 dcoll=dcoll, gas_model=gas_model, dd=dd_vol_fluid,
                 state=fluid_state, boundaries=uncoupled_fluid_boundaries,
                 time=time, quadrature_tag=quadrature_tag,
-<<<<<<< HEAD
-                limiter_func=limiter_func, entropy_min=smin)
-=======
+                limiter_func=limiter_func, entropy_min=smin,
                 operator_states_quad=fluid_operator_states_quad)
->>>>>>> 8031e1a5
 
             grad_fluid_t = fluid_grad_t_operator(
                 dcoll=dcoll, gas_model=gas_model, dd=dd_vol_fluid,
                 state=fluid_state, boundaries=uncoupled_fluid_boundaries,
                 time=time, quadrature_tag=quadrature_tag,
-<<<<<<< HEAD
-                limiter_func=limiter_func, entropy_min=smin)
-=======
+                limiter_func=limiter_func, entropy_min=smin,
                 operator_states_quad=fluid_operator_states_quad)
->>>>>>> 8031e1a5
 
         # now compute the smoothness part
         if use_av == 1:
@@ -7280,7 +7261,7 @@
             fluid_operator_states_quad = make_coupled_operator_fluid_states(
                 dcoll, fluid_state, gas_model, uncoupled_fluid_boundaries,
                 dd_vol_fluid, dd_vol_wall, quadrature_tag=quadrature_tag,
-                limiter_func=limiter_func)
+                limiter_func=limiter_func, entropy_min=smin)
 
             grad_fluid_cv, grad_fluid_t, grad_wall_t = coupled_grad_operator(
                 dcoll,
@@ -7292,28 +7273,16 @@
                 time=t,
                 interface_noslip=noslip,
                 quadrature_tag=quadrature_tag,
-<<<<<<< HEAD
-                limiter_func=limiter_func,
+                fluid_operator_states_quad=fluid_operator_states_quad,
                 entropy_min=smin,
-                comm_tag=_UpdateCoupledBoundariesCommTag)
-        else:
-            updated_fluid_boundaries = uncoupled_fluid_boundaries
-=======
-                fluid_operator_states_quad=fluid_operator_states_quad,
                 limiter_func=limiter_func)
->>>>>>> 8031e1a5
 
         else:
             # Get the operator fluid states
             fluid_operator_states_quad = make_operator_fluid_states(
-<<<<<<< HEAD
-                dcoll, fluid_state, gas_model, updated_fluid_boundaries,
+                dcoll, fluid_state, gas_model, uncoupled_fluid_boundaries,
                 quadrature_tag, dd=dd_vol_fluid, limiter_func=limiter_func,
                 entropy_min=smin)
-=======
-                dcoll, fluid_state, gas_model, uncoupled_fluid_boundaries,
-                quadrature_tag, dd=dd_vol_fluid, limiter_func=limiter_func)
->>>>>>> 8031e1a5
 
             grad_fluid_cv = grad_cv_operator(
                 dcoll, gas_model, uncoupled_fluid_boundaries, fluid_state,
@@ -7354,16 +7323,7 @@
             general_ns_operator,
             inviscid_numerical_flux_func=inviscid_numerical_flux_func,
             viscous_numerical_flux_func=viscous_numerical_flux_func,
-<<<<<<< HEAD
-            state=fluid_state,
-            limiter_func=limiter_func,
-            entropy_min=smin,
-            time=t,
-            quadrature_tag=quadrature_tag,
-            comm_tag=_FluidOperatorCommTag)
-=======
             use_esdg=use_esdg)
->>>>>>> 8031e1a5
 
         wall_rhs = None
         if use_wall:
@@ -7386,6 +7346,7 @@
                 quadrature_tag=quadrature_tag,
                 fluid_operator_states_quad=fluid_operator_states_quad,
                 limiter_func=limiter_func,
+                entropy_min=smin,
                 ns_operator=ns_operator,
                 axisymmetric=use_axisymmetric,
                 fluid_nodes=fluid_nodes,
@@ -7685,16 +7646,12 @@
                                              smoothness_mu=current_av_smu,
                                              smoothness_beta=current_av_sbeta,
                                              smoothness_kappa=current_av_skappa,
-<<<<<<< HEAD
                                              smoothness_d=current_av_sd,
                                              entropy_min=current_smin)
-=======
-                                             smoothness_d=current_av_sd)
 
     if last_profiling_step < 0:
         MPI.Pcontrol(0)
 
->>>>>>> 8031e1a5
     if use_wall:
         current_wv = current_stepper_state.wv
         current_wdv = create_wall_dependent_vars_compiled(current_wv)
