"""mirgecom driver for the Y2 prediction."""

__copyright__ = """
Copyright (C) 2020 University of Illinois Board of Trustees
"""

__license__ = """
Permission is hereby granted, free of charge, to any person obtaining a copy
of this software and associated documentation files (the "Software"), to deal
in the Software without restriction, including without limitation the rights
to use, copy, modify, merge, publish, distribute, sublicense, and/or sell
copies of the Software, and to permit persons to whom the Software is
furnished to do so, subject to the following conditions:

The above copyright notice and this permission notice shall be included in
all copies or substantial portions of the Software.

THE SOFTWARE IS PROVIDED "AS IS", WITHOUT WARRANTY OF ANY KIND, EXPRESS OR
IMPLIED, INCLUDING BUT NOT LIMITED TO THE WARRANTIES OF MERCHANTABILITY,
FITNESS FOR A PARTICULAR PURPOSE AND NONINFRINGEMENT. IN NO EVENT SHALL THE
AUTHORS OR COPYRIGHT HOLDERS BE LIABLE FOR ANY CLAIM, DAMAGES OR OTHER
LIABILITY, WHETHER IN AN ACTION OF CONTRACT, TORT OR OTHERWISE, ARISING FROM,
OUT OF OR IN CONNECTION WITH THE SOFTWARE OR THE USE OR OTHER DEALINGS IN
THE SOFTWARE.
"""
import logging
import sys
import gc
import numpy as np
import pyopencl as cl
import numpy.linalg as la  # noqa
import pyopencl.array as cla  # noqa
import math
import grudge.op as op
from pytools.obj_array import make_obj_array
from functools import partial
from mirgecom.discretization import create_discretization_collection

from meshmode.mesh import BTAG_ALL, BTAG_NONE  # noqa
from grudge.shortcuts import make_visualizer
from grudge.dof_desc import VolumeDomainTag, DOFDesc
from grudge.op import nodal_max, nodal_min
from grudge.dof_desc import DD_VOLUME_ALL
from grudge.trace_pair import inter_volume_trace_pairs
from logpyle import IntervalTimer, set_dt
from mirgecom.logging_quantities import (
    initialize_logmgr,
    logmgr_add_cl_device_info,
    logmgr_set_time,
    logmgr_add_device_memory_usage,
    logmgr_add_mempool_usage,
)

from mirgecom.simutil import (
    check_step,
    distribute_mesh,
    write_visfile,
    check_naninf_local,
    check_range_local,
    force_evaluation
)
from mirgecom.restart import write_restart_file
from mirgecom.io import make_init_message
from mirgecom.mpi import mpi_entry_point
from mirgecom.integrators import (rk4_step, lsrk54_step, lsrk144_step,
                                  euler_step)
from mirgecom.inviscid import (inviscid_facial_flux_rusanov,
                               inviscid_facial_flux_hll)
from grudge.shortcuts import compiled_lsrk45_step

from mirgecom.fluid import make_conserved
from mirgecom.limiter import bound_preserving_limiter
from mirgecom.steppers import advance_state
from mirgecom.diffusion import (
    diffusion_operator,
    DirichletDiffusionBoundary
)
#from mirgecom.initializers import (Uniform, PlanarDiscontinuity)
from mirgecom.eos import IdealSingleGas, PyrometheusMixture
from mirgecom.transport import (
    SimpleTransport,
    PowerLawTransport,
    MixtureAveragedTransport,
    ArtificialViscosityTransportDiv
)
from mirgecom.gas_model import GasModel, make_fluid_state
from mirgecom.multiphysics.thermally_coupled_fluid_wall import (
    coupled_grad_t_operator,
    coupled_ns_heat_operator
)
from mirgecom.navierstokes import grad_cv_operator
# driver specific utilties
from y3prediction.utils import (
    getIsentropicPressure,
    getIsentropicTemperature,
    getMachFromAreaRatio
)
from y3prediction.wall import (
    mask_from_elements,
    WallVars,
    WallModel,
)
from y3prediction.uiuc_sharp import Thermochemistry
from y3prediction.actii_y3 import InitACTII


class SingleLevelFilter(logging.Filter):
    def __init__(self, passlevel, reject):
        self.passlevel = passlevel
        self.reject = reject

    def filter(self, record):
        if self.reject:
            return (record.levelno != self.passlevel)
        else:
            return (record.levelno == self.passlevel)


class MyRuntimeError(RuntimeError):
    """Simple exception to kill the simulation."""

    pass


class _SmoothnessCVGradCommTag:
    pass


class _OxCommTag:
    pass


class _FluidOxDiffCommTag:
    pass


class _WallOxDiffCommTag:
    pass


@mpi_entry_point
def main(ctx_factory=cl.create_some_context,
         restart_filename=None, target_filename=None,
         use_profiling=False, use_logmgr=True, user_input_file=None,
         use_overintegration=False, actx_class=None, casename=None,
         lazy=False, log_path="log_data"):

    if actx_class is None:
        raise RuntimeError("Array context class missing.")

    # control log messages
    logger = logging.getLogger(__name__)
    logger.propagate = False

    if (logger.hasHandlers()):
        logger.handlers.clear()

    # send info level messages to stdout
    h1 = logging.StreamHandler(sys.stdout)
    f1 = SingleLevelFilter(logging.INFO, False)
    h1.addFilter(f1)
    logger.addHandler(h1)

    # send everything else to stderr
    h2 = logging.StreamHandler(sys.stderr)
    f2 = SingleLevelFilter(logging.INFO, True)
    h2.addFilter(f2)
    logger.addHandler(h2)

    cl_ctx = ctx_factory()

    from mpi4py import MPI
    comm = MPI.COMM_WORLD
    rank = comm.Get_rank()
    nparts = comm.Get_size()

    from mirgecom.simutil import global_reduce as _global_reduce
    global_reduce = partial(_global_reduce, comm=comm)

    if casename is None:
        casename = "mirgecom"

    # logging and profiling
    logname = log_path + "/" + casename + ".sqlite"

    if rank == 0:
        import os
        log_dir = os.path.dirname(logname)
        if log_dir and not os.path.exists(log_dir):
            os.makedirs(log_dir)
    comm.Barrier()

    logmgr = initialize_logmgr(use_logmgr,
        filename=logname, mode="wu", mpi_comm=comm)

    if use_profiling:
        queue = cl.CommandQueue(cl_ctx,
            properties=cl.command_queue_properties.PROFILING_ENABLE)
    else:
        queue = cl.CommandQueue(cl_ctx)

    # main array context for the simulation
    from mirgecom.simutil import get_reasonable_memory_pool
    alloc = get_reasonable_memory_pool(cl_ctx, queue)

    if lazy:
        actx = actx_class(comm, queue, mpi_base_tag=12000, allocator=alloc)
    else:
        actx = actx_class(comm, queue, allocator=alloc, force_device_scalars=True)

    # set up driver parameters
    from mirgecom.simutil import configurate
    from mirgecom.io import read_and_distribute_yaml_data
    input_data = read_and_distribute_yaml_data(comm, user_input_file)

    # Let the user specify a name to customize initialization
    init_name = configurate("init_name", input_data, "ACTII")

    # i/o frequencies
    nviz = configurate("nviz", input_data, 500)
    nrestart = configurate("nrestart", input_data, 5000)
    nhealth = configurate("nhealth", input_data, 1)
    nstatus = configurate("nstatus", input_data, 1)
<<<<<<< HEAD
=======
    ngarbage = configurate("ngarbage", input_data, 10)

    # garbage collection frequency
>>>>>>> 6fac4612
    ngarbage = configurate("ngarbage", input_data, 10)

    # verbosity for what gets written to viz dumps, increase for more stuff
    viz_level = configurate("viz_level", input_data, 1)
    # control the time interval for writing viz dumps
    viz_interval_type = configurate("viz_interval_type", input_data, 0)

    # default timestepping control
    integrator = configurate("integrator", input_data, "rk4")
    current_dt = configurate("current_dt", input_data, 1.e-8)
    t_final = configurate("t_final", input_data, 1.e-7)
    t_viz_interval = configurate("t_viz_interval", input_data, 1.e-8)
    current_cfl = configurate("current_cfl", input_data, 1.0)
    constant_cfl = configurate("constant_cfl", input_data, False)

    # these are modified below for a restart
    current_t = 0
    t_start = 0.
    t_wall_start = 0.
    current_step = 0
    first_step = 0
    last_viz_interval = 0
    force_eval = True

    # default health status bounds
    health_pres_min = configurate("health_pres_min", input_data, 0.1)
    health_pres_max = configurate("health_pres_max", input_data, 2.e6)
    health_temp_min = configurate("health_temp_min", input_data, 1.0)
    health_temp_max = configurate("health_temp_max", input_data, 5000.)
    health_mass_frac_min = configurate("health_mass_frac_min", input_data, -1.0)
    health_mass_frac_max = configurate("health_mass_frac_max", input_data, 2.0)

    # discretization and model control
    order = configurate("order", input_data, 2)
    alpha_sc = configurate("alpha_sc", input_data, 0.3)
    kappa_sc = configurate("kappa_sc", input_data, 0.5)
    s0_sc = configurate("s0_sc", input_data, -5.0)

    dim = configurate("dimen", input_data, 2)
    inv_num_flux = configurate("inv_num_flux", input_data, "rusanov")
    mesh_filename = configurate("mesh_filename", input_data, "data/actii_2d.msh")
    noslip = configurate("noslip", input_data, True)
    adiabatic = configurate("adiabatic", input_data, False)
    use_1d_part = configurate("use_1d_part", input_data, True)

    # - Flash1D-specific configuration parameters
    # -- mesh generation
    mesh_angle = configurate("mesh_angle", input_data, 0.)
    mesh_size = configurate("mesh_size", input_data, 1e-3)
    bl_ratio = configurate("bl_ratio", input_data, 3.)
    interface_ratio = configurate("interface_ratio", input_data, 2.)
    transfinite = configurate("transfinite", input_data, False)
    use_gmsh = configurate("use_gmsh", input_data, True)
    periodic = configurate("periodic", input_data, False)
    mesh_theta = mesh_angle/180.*np.pi/2.
    mesh_normal = np.zeros(shape=(dim,))
    mesh_normal[0] = np.cos(mesh_theta)
    mesh_normal[1] = np.sin(mesh_theta)
    mesh_normal = mesh_normal / np.sqrt(np.dot(mesh_normal, mesh_normal))
    mesh_rotation = np.matrix([[mesh_normal[0],
                               mesh_normal[1]],
                               [-mesh_normal[1],
                                mesh_normal[0]]])
    # -- initialization parameters
    # --- common
    flash_sigma = configurate("sigma", input_data, .001)
    flash_mach = configurate("mach", input_data, 2.0)
    flash_press = configurate("pressure_background", input_data, 101325.)
    flash_temp = configurate("temperature_background", input_data, 300.)
    init_flame = configurate("init_flame", input_data, False)
    init_shock = configurate("init_shock", input_data, False)

    # --- shock init
    shock_angle = configurate("shock_angle", input_data, 0.)
    shock_normal = np.zeros(shape=(dim,))
    shock_theta = shock_angle/180.*np.pi/2.
    shock_normal[0] = np.cos(shock_theta)
    shock_normal[1] = np.sin(shock_theta)
    shock_normal = shock_normal / np.sqrt(np.dot(shock_normal, shock_normal))
    shock_location = np.zeros(shape=(dim,))
    shock_location[0] = configurate("shock_location_x", input_data, .05)
    shock_location[1] = configurate("shock_location_y", input_data, 0.)
    if not init_shock:
        shock_location = None

    # --- flame init
    flame_angle = configurate("flame_angle", input_data, 0.)
    flame_normal = np.zeros(shape=(dim,))
    flame_theta = flame_angle/180.*np.pi/2.
    flame_normal[0] = np.cos(flame_theta)
    flame_normal[1] = np.sin(flame_theta)
    flame_location = np.zeros(shape=(dim,))
    flame_location[0] = configurate("flame_location_x", input_data, .05)
    flame_location[1] = configurate("flame_location_y", input_data, 0.)
    temperature_burned = configurate("temperature_burned", input_data, 1500.)
    if not init_flame:
        flame_location = None

    if np.abs(mesh_angle) > 0.:
        if init_shock:
            shock_location = mesh_rotation.dot(shock_location)
            shock_normal = mesh_rotation.dot(shock_normal)
        if init_flame:
            flame_location = mesh_rotation.dot(flame_location)
            flame_normal = mesh_rotation.dot(flame_normal)

    # material properties and models options
    gas_mat_prop = configurate("gas_mat_prop", input_data, 0)
    spec_diff = configurate("spec_diff", input_data, 1.e-4)
    nspecies = configurate("nspecies", input_data, 0)
    eos_type = configurate("eos", input_data, 0)
    transport_type = configurate("transport", input_data, 0)
    # for pyrometheus, number of newton iterations
    pyro_temp_iter = configurate("pyro_temp_iter", input_data, 3)
    # for pyrometheus, toleranace for temperature residual
    pyro_temp_tol = configurate("pyro_temp_tol", input_data, 1.e-4)

    # for overwriting the default fluid material properties
    fluid_gamma = configurate("fluid_gamma", input_data, -1.)
    fluid_mw = configurate("fluid_mw", input_data, -1.)
    fluid_kappa = configurate("fluid_kappa", input_data, -1.)
    fluid_mu = configurate("mu", input_data, -1.)

    # rhs control
    use_combustion = configurate("use_combustion", input_data, True)
    use_wall_ox = configurate("use_wall_ox", input_data, True)
    use_wall_mass = configurate("use_wall_mass", input_data, True)
    use_ignition = configurate("use_ignition", input_data, 0)
    use_injection = configurate("use_injection", input_data, True)

    # outflow sponge location and strength
    use_sponge = configurate("use_sponge", input_data, True)
    sponge_sigma = configurate("sponge_sigma", input_data, 1.0)
    sponge_thickness = configurate("sponge_thickness", input_data, 0.09)
    sponge_x0 = configurate("sponge_x0", input_data, 0.9)

    # artificial viscosity control
    use_av = configurate("use_av", input_data, False)

    # species limiter
    use_species_limiter = configurate("use_species_limiter", input_data, False)

    # Filtering is implemented according to HW Sec. 5.3
    # The modal response function is e^-(alpha * eta ^ 2s), where
    # - alpha is a user parameter (defaulted like HW's)
    # - eta := (mode - N_c)/(N - N_c)
    # - N_c := cutoff mode ( = *filter_frac* x order)
    # - s := order of the filter (divided by 2)
    # Modes below N_c are unfiltered. Modes above Nc are weighted
    # by the modal response function described above.
    #
    # Two different filters can be used with the prediction driver.
    # 1) Solution filtering: filters the solution every *soln_nfilter* steps
    # 2) RHS filtering: filters the RHS every substep
    #
    # Turn on SOLUTION filtering by setting soln_nfilter > 0
    # Turn on RHS filtering by setting use_rhs_filter = 1.
    #
    # --- Filtering settings ---
    # ------ Solution filtering
    # filter every *nfilter* steps (-1 = no filtering)
    soln_nfilter = configurate("soln_nfilter", input_data, -1)
    soln_filter_frac = configurate("soln_filter_frac", input_data, 0.5)
    # soln_filter_cutoff = -1 => filter_frac*order)
    soln_filter_cutoff = configurate("soln_filter_cutoff", input_data, -1)
    soln_filter_order = configurate("soln_filter_order", input_data, 8)
    # Alpha value suggested by:
    # JSH/TW Nodal DG Methods, Section 5.3
    # DOI: 10.1007/978-0-387-72067-8
    soln_filter_alpha_default = -1.0*np.log(np.finfo(float).eps)
    soln_filter_alpha = configurate("soln_filter_alpha", input_data,
                                    soln_filter_alpha_default)
    # ------ RHS filtering
    use_rhs_filter = configurate("use_rhs_filter", input_data, False)
    rhs_filter_frac = configurate("rhs_filter_frac", input_data, 0.5)
    rhs_filter_cutoff = configurate("rhs_filter_cutoff", input_data, -1)
    rhs_filter_order = configurate("rhs_filter_order", input_data, 8)
    rhs_filter_alpha = configurate("rhs_filter_alpha", input_data,
                                   soln_filter_alpha_default)

    # ACTII flow properties
    total_pres_inflow = configurate("total_pres_inflow", input_data, 2.745e5)
    total_temp_inflow = configurate("total_temp_inflow", input_data, 2076.43)

    # injection flow properties
    total_pres_inj = configurate("total_pres_inj", input_data, 50400)
    total_temp_inj = configurate("total_temp_inj", input_data, 300)
    mach_inj = configurate("mach_inj", input_data, 1.0)

    # parameters to adjust the shape of the initialization
    vel_sigma = configurate("vel_sigma", input_data, 1000)
    temp_sigma = configurate("temp_sigma", input_data, 1250)
    # adjusted to match the mass flow rate
    vel_sigma_inj = configurate("vel_sigma_inj", input_data, 5000)
    temp_sigma_inj = configurate("temp_sigma_inj", input_data, 5000)
    temp_wall = 300

    # wall stuff
    wall_penalty_amount = configurate("wall_penalty_amount", input_data, 0)
    wall_time_scale = configurate("wall_time_scale", input_data, 1)
    wall_material = configurate("wall_material", input_data, 0)

    # use fluid average diffusivity by default
    wall_insert_ox_diff = spec_diff

    # Averaging from https://www.azom.com/article.aspx?ArticleID=1630
    # for graphite
    wall_insert_rho = configurate("wall_insert_rho", input_data, 1625)
    wall_insert_cp = configurate("wall_insert_cp", input_data, 770)
    wall_insert_kappa = configurate("wall_insert_kappa", input_data, 247.5)

    # Averaging from http://www.matweb.com/search/datasheet.aspx?bassnum=MS0001
    # for steel
    wall_surround_rho = configurate("wall_surround_rho", input_data, 7.9e3)
    wall_surround_cp = configurate("wall_surround_cp", input_data, 470)
    wall_surround_kappa = configurate("wall_surround_kappa", input_data, 48)

    # initialize the ignition spark
    spark_init_loc_z = 0.035/2.
    spark_init_time = configurate("ignition_init_time", input_data, 999999999.)
    spark_strength = configurate("ignition_strength", input_data, 2.e7)
    spark_duration = configurate("ignition_duration", input_data, 1.e-8)
    spark_diameter = configurate("ignition_diameter", input_data, 0.0025)
    spark_init_loc_x = configurate("ignition_init_loc_x", input_data, 0.677)
    spark_init_loc_y = configurate("ignition_init_loc_y", input_data, -0.021)

    # param sanity check
    allowed_integrators = ["rk4", "euler", "lsrk54", "lsrk144", "compiled_lsrk54"]
    if integrator not in allowed_integrators:
        error_message = "Invalid time integrator: {}".format(integrator)
        raise RuntimeError(error_message)

    if integrator == "compiled_lsrk54":
        print("Setting force_eval = False for pre-compiled time integration")
        force_eval = False

    if viz_interval_type > 2:
        error_message = "Invalid value for viz_interval_type [0-2]"
        raise RuntimeError(error_message)

    s0_sc = np.log10(1.0e-4 / np.power(order, 4))
    if rank == 0:
        print(f"Shock capturing parameters: alpha {alpha_sc}, "
              f"s0 {s0_sc}, kappa {kappa_sc}")

    # flow stagnation temperature
    static_temp = 2076.43
    # steepness of the smoothed function
    theta_sc = 100
    # cutoff, smoothness below this value is ignored
    beta_sc = 0.01
    gamma_sc = 1.5

    if rank == 0:
        if use_av:
            print("Artificial viscosity using modified physical viscosity")
            print("Using velocity divergence indicator")
            print(f"Shock capturing parameters: alpha {alpha_sc}, "
                  f"gamma_sc {gamma_sc}"
                  f"theta_sc {theta_sc}, beta_sc {beta_sc}, Pr 0.75, "
                  f"stagnation temperature {static_temp}")
        else:
            print("Artificial viscosity disabled")

    if rank == 0:
        print("\n#### Simluation control data: ####")
        print(f"\tnrestart = {nrestart}")
        print(f"\tnhealth = {nhealth}")
        print(f"\tnstatus = {nstatus}")
        if ngarbage >= 0:
            print(f"\tSyncd garbage collection every {ngarbage} steps.")
            # gc.disable()
        else:
            print(f"\tUsing Python automatic garbage collection.")
        if constant_cfl == 1:
            print(f"\tConstant cfl mode, current_cfl = {current_cfl}")
        else:
            print(f"\tConstant dt mode, current_dt = {current_dt}")
        print(f"\tt_final = {t_final}")
        print(f"\torder = {order}")
        print(f"\tdimension = {dim}")
        print(f"\tTime integration {integrator}")
        if noslip:
            print("Fluid wall boundary conditions are noslip for velocity")
        else:
            print("Fluid wall boundary conditions are slip for velocity")
        if adiabatic:
            print("Fluid wall boundary conditions are adiabatic for temperature")
        else:
            print("Fluid wall boundary conditions are isothermal for temperature")
        print("#### Simluation control data: ####\n")

    if rank == 0:
        print("\n#### Visualization setup: ####")
        if viz_level >= 0:
            print("\tBasic visualization output enabled.")
            print("\t(cv, dv, cfl)")
        if viz_level >= 1:
            print("\tExtra visualization output enabled for derived quantities.")
            print("\t(velocity, mass_fractions, etc.)")
        if viz_level >= 2:
            print("\tNon-dimensional parameter visualization output enabled.")
            print("\t(Re, Pr, etc.)")
        if viz_level >= 3:
            print("\tDebug visualization output enabled.")
            print("\t(rhs, grad_cv, etc.)")
        if viz_interval_type == 0:
            print(f"\tWriting viz data every {nviz} steps.")
        if viz_interval_type == 1:
            print(f"\tWriting viz data roughly every {t_viz_interval} seconds.")
        if viz_interval_type == 2:
            print(f"\tWriting viz data exactly every {t_viz_interval} seconds.")
        print("#### Visualization setup: ####")

    """
    if not noslip:
        vel_sigma = 0.
    if adiabatic:
        temp_sigma = 0.
    """
    if init_name == "ACTII":
        if rank == 0:
            print("\n#### Simluation setup data: ####")
            print(f"\ttotal_pres_injection = {total_pres_inj}")
            print(f"\ttotal_temp_injection = {total_temp_inj}")
            print(f"\tvel_sigma = {vel_sigma}")
            print(f"\ttemp_sigma = {temp_sigma}")
            print(f"\tvel_sigma_injection = {vel_sigma_inj}")
            print(f"\ttemp_sigma_injection = {temp_sigma_inj}")
            print("#### Simluation setup data: ####")

    spark_center = np.zeros(shape=(dim,))
    spark_center[0] = spark_init_loc_x
    spark_center[1] = spark_init_loc_y
    if dim == 3:
        spark_center[2] = spark_init_loc_z

<<<<<<< HEAD
    if init_name == "ACTII":
        if rank == 0 and use_ignition > 0:
            print("\n#### Ignition control parameters ####")
            print(f"spark center ({spark_center[0]},{spark_center[1]})")
            print(f"spark FWHM {spark_diameter}")
            print(f"spark strength {spark_strength}")
            print(f"ignition time {spark_init_time}")
            print(f"ignition duration {spark_duration}")
            if use_ignition == 1:
                print("spark ignition")
            elif use_ignition == 2:
                print("heat source ignition")
            print("#### Ignition control parameters ####\n")
=======
    if rank == 0 and use_ignition > 0:
        print("\n#### Ignition control parameters ####")
        print(f"spark center ({spark_center[0]},{spark_center[1]})")
        print(f"spark FWHM {spark_diameter}")
        print(f"spark strength {spark_strength}")
        print(f"ignition time {spark_init_time}")
        print(f"ignition duration {spark_duration}")
        if use_ignition == 1:
            print("spark ignition")
        elif use_ignition == 2:
            print("heat source ignition")
        print("#### Ignition control parameters ####\n")
>>>>>>> 6fac4612

    def _compiled_stepper_wrapper(state, t, dt, rhs):
        return compiled_lsrk45_step(actx, state, t, dt, rhs)

    timestepper = rk4_step
    if integrator == "euler":
        timestepper = euler_step
    if integrator == "lsrk54":
        timestepper = lsrk54_step
    if integrator == "lsrk144":
        timestepper = lsrk144_step
    if integrator == "compiled_lsrk54":
        timestepper = _compiled_stepper_wrapper

    if inv_num_flux == "rusanov":
        inviscid_numerical_flux_func = inviscid_facial_flux_rusanov
        if rank == 0:
            print("\nRusanov inviscid flux")
    if inv_num_flux == "hll":
        inviscid_numerical_flux_func = inviscid_facial_flux_hll
        if rank == 0:
            print("\nHLL inviscid flux")

    # }}}

    # constants
    mw_o = 15.999
    mw_o2 = mw_o*2
    mw_co = 28.010
    mw_n2 = 14.0067*2
    mw_c2h4 = 28.05
    mw_h2 = 1.00784*2
    mw_ar = 39.948
    univ_gas_const = 8314.59

    mf_o2 = 0.273

    if gas_mat_prop == 0:
        # working gas: O2/N2 #
        #   O2 mass fraction 0.273
        #   gamma = 1.4
        #   cp = 37.135 J/mol-K,
        #   rho= 1.977 kg/m^3 @298K
        gamma = 1.4
        mw = mw_o2*mf_o2 + mw_n2*(1.0 - mf_o2)
    if gas_mat_prop == 1:
        # working gas: Ar #
        #   O2 mass fraction 0.273
        #   gamma = 1.4
        #   cp = 37.135 J/mol-K,
        #   rho= 1.977 kg/m^3 @298K
        gamma = 5/3
        mw = mw_ar

    if fluid_gamma > 0:
        gamma = fluid_gamma

    mf_c2h4 = mw_c2h4/(mw_c2h4 + mw_h2)
    mf_h2 = 1 - mf_c2h4

    # user can reset the mw to whatever they want
    if fluid_mw > 0:
        mw = fluid_mw

    r = univ_gas_const/mw
    cp = r*gamma/(gamma - 1)
    Pr = 0.75

    # viscosity @ 400C, Pa-s
    if gas_mat_prop == 0:
        # working gas: O2/N2 #
        mu_o2 = 3.76e-5
        mu_n2 = 3.19e-5
        mu = mu_o2*mf_o2 + mu_n2*(1-mu_o2)  # 3.3456e-5
    if gas_mat_prop == 1:
        # working gas: Ar #
        mu_ar = 4.22e-5
        mu = mu_ar
    if fluid_mu > 0:
        mu = fluid_mu

    kappa = cp*mu/Pr
    if fluid_kappa > 0:
        kappa = fluid_kappa
    init_temperature = 300.0

    # don't allow limiting on flows without species
    if nspecies == 0:
        use_species_limiter = False
        use_injection = False

    # Turn off combustion unless EOS supports it
    if nspecies < 3:
        use_combustion = False

    if nspecies > 3:
        eos_type = 1

    if rank == 0:
        print("\n#### Simluation material properties: ####")
        print("#### Fluid domain: ####")
        print(f"\tmu = {mu}")
        print(f"\tkappa = {kappa}")
        print(f"\tPrandtl Number  = {Pr}")
        print(f"\tnspecies = {nspecies}")
        if nspecies == 0:
            print("\tno passive scalars, uniform species mixture")
            if gas_mat_prop == 0:
                print("\tO2/N2 mix material properties.")
            else:
                print("\tAr material properties.")
        elif nspecies == 3:
            print("\tpassive scalars to track air/fuel/inert mixture, ideal gas eos")
        elif nspecies == 5:
            print("\tfull multi-species initialization with pyrometheus eos")
            print("\tno combustion source terms")
        else:
            print("\tfull multi-species initialization with pyrometheus eos")
            print("\tcombustion source terms enabled")

        if eos_type == 0:
            print("\tIdeal Gas EOS")
        elif eos_type == 1:
            print("\tPyrometheus EOS")

        if use_species_limiter:
            print("\nSpecies mass fractions limited to [0:1]")

    transport_alpha = 0.6
    transport_beta = 4.093e-7
    transport_sigma = 2.0
    transport_n = 0.666

    if rank == 0:
        if transport_type == 0:
            print("\t Simple transport model:")
            print("\t\t constant viscosity, species diffusivity")
            print(f"\tmu = {mu}")
            print(f"\tkappa = {kappa}")
            print(f"\tspecies diffusivity = {spec_diff}")
        elif transport_type == 1:
            print("\t Power law transport model:")
            print("\t\t temperature dependent viscosity, species diffusivity")
            print(f"\ttransport_alpha = {transport_alpha}")
            print(f"\ttransport_beta = {transport_beta}")
            print(f"\ttransport_sigma = {transport_sigma}")
            print(f"\ttransport_n = {transport_n}")
            print(f"\tspecies diffusivity = {spec_diff}")
        elif transport_type == 2:
            print("\t Pyrometheus transport model:")
            print("\t\t temperature/mass fraction dependence")
        else:
            error_message = "Unknown transport_type {}".format(transport_type)
            raise RuntimeError(error_message)

        print("#### Wall domain: ####")

        if wall_material == 0:
            print("\tNon-reactive wall model")
        elif wall_material == 1:
            print("\tReactive wall model for non-porous media")
        elif wall_material == 2:
            print("\tReactive wall model for porous media")
        else:
            error_message = "Unknown wall_material {}".format(wall_material)
            raise RuntimeError(error_message)

        if use_wall_ox:
            print("\tWall oxidizer transport enabled")
        else:
            print("\tWall oxidizer transport disabled")

        if use_wall_mass:
            print("\t Wall mass loss enabled")
        else:
            print("\t Wall mass loss disabled")

        print(f"\tWall density = {wall_insert_rho}")
        print(f"\tWall cp = {wall_insert_cp}")
        print(f"\tWall O2 diff = {wall_insert_ox_diff}")
        print(f"\tWall surround density = {wall_surround_rho}")
        print(f"\tWall surround cp = {wall_surround_cp}")
        print(f"\tWall surround kappa = {wall_surround_kappa}")
        print(f"\tWall time scale = {wall_time_scale}")
        print(f"\tWall penalty = {wall_penalty_amount}")
        print("#### Simluation material properties: ####")

    # {{{ Set up physical gas model

    # make the eos
    if eos_type == 0:
        eos = IdealSingleGas(gamma=gamma, gas_const=r)
        species_names = ["air", "fuel", "inert"]
    else:
        from mirgecom.thermochemistry import get_pyrometheus_wrapper_class
        chem_source_tol = 1.e-10
        pyro_mech = get_pyrometheus_wrapper_class(
            pyro_class=Thermochemistry, temperature_niter=pyro_temp_iter,
            zero_level=chem_source_tol)(actx.np)
        eos = PyrometheusMixture(pyro_mech, temperature_guess=init_temperature)
        species_names = pyro_mech.species_names

    spec_diffusivity = spec_diff * np.ones(nspecies)
    physical_transport_model = \
        (SimpleTransport(viscosity=mu, thermal_conductivity=kappa,
                         species_diffusivity=spec_diffusivity)
         if transport_type == 0
         else PowerLawTransport(alpha=transport_alpha, beta=transport_beta,
                                sigma=transport_sigma, n=transport_n,
                                species_diffusivity=spec_diffusivity)
         if transport_type == 1
         else MixtureAveragedTransport(pyro_mech))

    transport_model = physical_transport_model

    if use_av:
        transport_model = ArtificialViscosityTransportDiv(
            physical_transport=physical_transport_model,
            av_mu=alpha_sc, av_prandtl=0.75)

    gas_model = GasModel(eos=eos, transport=transport_model)

    # }}}

    # initialize species mass fractions
    inj_ymin = -0.0243245
    inj_ymax = -0.0227345
    y = np.zeros(nspecies)
    y_fuel = np.zeros(nspecies)
    if nspecies == 3:
        y[0] = 1
        y_fuel[1] = 1
    elif nspecies > 4:
        # find name species indicies
        for i in range(nspecies):
            if species_names[i] == "C2H4":
                i_c2h4 = i
            if species_names[i] == "H2":
                i_h2 = i
            if species_names[i] == "O2":
                i_ox = i
            if species_names[i] == "N2":
                i_di = i

        # Set the species mass fractions to the free-stream flow
        y[i_ox] = mf_o2
        y[i_di] = 1. - mf_o2
        # Set the species mass fractions to the free-stream flow
        y_fuel[i_c2h4] = mf_c2h4
        y_fuel[i_h2] = mf_h2

    #
    # stagnation tempertuare 2076.43 K
    # stagnation pressure 2.745e5 Pa
    #
    # isentropic expansion based on the area ratios between the inlet (r=54e-3m) and
    # the throat (r=3.167e-3)
    #
    vel_inflow = np.zeros(shape=(dim,))
    vel_outflow = np.zeros(shape=(dim,))
    vel_injection = np.zeros(shape=(dim,))

    throat_height = 3.61909e-3
    inlet_height = 54.129e-3
    outlet_height = 28.54986e-3
    inlet_area_ratio = inlet_height/throat_height
    outlet_area_ratio = outlet_height/throat_height

    inlet_mach = getMachFromAreaRatio(area_ratio=inlet_area_ratio,
                                      gamma=gamma,
                                      mach_guess=0.01)
    pres_inflow = getIsentropicPressure(mach=inlet_mach,
                                        P0=total_pres_inflow,
                                        gamma=gamma)
    temp_inflow = getIsentropicTemperature(mach=inlet_mach,
                                           T0=total_temp_inflow,
                                           gamma=gamma)

    if eos_type == 0:
        rho_inflow = pres_inflow/temp_inflow/r
        sos = math.sqrt(gamma*pres_inflow/rho_inflow)
        inlet_gamma = gamma
    else:
        rho_inflow = pyro_mech.get_density(p=pres_inflow,
                                          temperature=temp_inflow,
                                          mass_fractions=y)
        inlet_gamma = (pyro_mech.get_mixture_specific_heat_cp_mass(temp_inflow, y) /
                       pyro_mech.get_mixture_specific_heat_cv_mass(temp_inflow, y))

        gamma_error = (gamma - inlet_gamma)
        gamma_guess = inlet_gamma
        toler = 1.e-6
        # iterate over the gamma/mach since gamma = gamma(T)
        while gamma_error > toler:

            inlet_mach = getMachFromAreaRatio(area_ratio=inlet_area_ratio,
                                              gamma=gamma_guess,
                                              mach_guess=0.01)
            pres_inflow = getIsentropicPressure(mach=inlet_mach,
                                                P0=total_pres_inflow,
                                                gamma=gamma_guess)
            temp_inflow = getIsentropicTemperature(mach=inlet_mach,
                                                   T0=total_temp_inflow,
                                                   gamma=gamma_guess)

            rho_inflow = pyro_mech.get_density(p=pres_inflow,
                                              temperature=temp_inflow,
                                              mass_fractions=y)
            inlet_gamma = \
                (pyro_mech.get_mixture_specific_heat_cp_mass(temp_inflow, y) /
                 pyro_mech.get_mixture_specific_heat_cv_mass(temp_inflow, y))
            gamma_error = (gamma_guess - inlet_gamma)
            gamma_guess = inlet_gamma

        sos = math.sqrt(inlet_gamma*pres_inflow/rho_inflow)

    vel_inflow[0] = inlet_mach*sos

    if init_name == "ACTII":
        if rank == 0:
            print("#### Simluation initialization data: ####")
            print(f"\tinlet Mach number {inlet_mach}")
            print(f"\tinlet gamma {inlet_gamma}")
            print(f"\tinlet temperature {temp_inflow}")
            print(f"\tinlet pressure {pres_inflow}")
            print(f"\tinlet rho {rho_inflow}")
            print(f"\tinlet velocity {vel_inflow[0]}")
            #print(f"final inlet pressure {pres_inflow_final}")

    outlet_mach = getMachFromAreaRatio(area_ratio=outlet_area_ratio,
                                       gamma=gamma,
                                       mach_guess=1.1)
    pres_outflow = getIsentropicPressure(mach=outlet_mach,
                                         P0=total_pres_inflow,
                                         gamma=gamma)
    temp_outflow = getIsentropicTemperature(mach=outlet_mach,
                                            T0=total_temp_inflow,
                                            gamma=gamma)

    if eos_type == 0:
        rho_outflow = pres_outflow/temp_outflow/r
        sos = math.sqrt(gamma*pres_outflow/rho_outflow)
        outlet_gamma = gamma
    else:
        rho_outflow = pyro_mech.get_density(p=pres_outflow,
                                            temperature=temp_outflow,
                                            mass_fractions=y)
        outlet_gamma = \
            (pyro_mech.get_mixture_specific_heat_cp_mass(temp_outflow, y) /
             pyro_mech.get_mixture_specific_heat_cv_mass(temp_outflow, y))

        gamma_error = (gamma - outlet_gamma)
        gamma_guess = outlet_gamma
        toler = 1.e-6
        # iterate over the gamma/mach since gamma = gamma(T)
        while gamma_error > toler:

            outlet_mach = getMachFromAreaRatio(area_ratio=outlet_area_ratio,
                                              gamma=gamma_guess,
                                              mach_guess=0.01)
            pres_outflow = getIsentropicPressure(mach=outlet_mach,
                                                P0=total_pres_inflow,
                                                gamma=gamma_guess)
            temp_outflow = getIsentropicTemperature(mach=outlet_mach,
                                                   T0=total_temp_inflow,
                                                   gamma=gamma_guess)
            rho_outflow = pyro_mech.get_density(p=pres_outflow,
                                                temperature=temp_outflow,
                                                mass_fractions=y)
            outlet_gamma = \
                (pyro_mech.get_mixture_specific_heat_cp_mass(temp_outflow, y) /
                 pyro_mech.get_mixture_specific_heat_cv_mass(temp_outflow, y))
            gamma_error = (gamma_guess - outlet_gamma)
            gamma_guess = outlet_gamma

    vel_outflow[0] = outlet_mach*math.sqrt(gamma*pres_outflow/rho_outflow)

    if init_name == "ACTII":
        if rank == 0:
            print("\t********")
            print(f"\toutlet Mach number {outlet_mach}")
            print(f"\toutlet gamma {outlet_gamma}")
            print(f"\toutlet temperature {temp_outflow}")
            print(f"\toutlet pressure {pres_outflow}")
            print(f"\toutlet rho {rho_outflow}")
            print(f"\toutlet velocity {vel_outflow[0]}")

    gamma_injection = gamma
    if nspecies > 0:
        # injection mach number
        if eos_type == 0:
            gamma_injection = gamma
        else:
            #MJA: Todo, get the gamma from cantera to get the correct
            # inflow properties
            # needs to be iterative with the call below
            gamma_injection = 0.5*(1.24 + 1.4)

        pres_injection = getIsentropicPressure(mach=mach_inj,
                                               P0=total_pres_inj,
                                               gamma=gamma_injection)
        temp_injection = getIsentropicTemperature(mach=mach_inj,
                                                  T0=total_temp_inj,
                                                  gamma=gamma_injection)

        if eos_type == 0:
            rho_injection = pres_injection/temp_injection/r
            sos = math.sqrt(gamma*pres_injection/rho_injection)
        else:
            rho_injection = pyro_mech.get_density(p=pres_injection,
                                                  temperature=temp_injection,
                                                  mass_fractions=y)
            gamma_injection = \
                (pyro_mech.get_mixture_specific_heat_cp_mass(temp_injection, y) /
                 pyro_mech.get_mixture_specific_heat_cv_mass(temp_injection, y))

            gamma_error = (gamma - gamma_injection)
            gamma_guess = gamma_injection
            toler = 1.e-6
            # iterate over the gamma/mach since gamma = gamma(T)
            while gamma_error > toler:

                outlet_mach = getMachFromAreaRatio(area_ratio=outlet_area_ratio,
                                                  gamma=gamma_guess,
                                                  mach_guess=0.01)
                pres_outflow = getIsentropicPressure(mach=outlet_mach,
                                                    P0=total_pres_inj,
                                                    gamma=gamma_guess)
                temp_outflow = getIsentropicTemperature(mach=outlet_mach,
                                                       T0=total_temp_inj,
                                                       gamma=gamma_guess)
                rho_injection = pyro_mech.get_density(p=pres_injection,
                                                      temperature=temp_injection,
                                                      mass_fractions=y)
                gamma_injection = \
                    (pyro_mech.get_mixture_specific_heat_cp_mass(temp_injection, y) /
                     pyro_mech.get_mixture_specific_heat_cv_mass(temp_injection, y))
                gamma_error = (gamma_guess - gamma_injection)
                gamma_guess = gamma_injection

            sos = math.sqrt(gamma_injection*pres_injection/rho_injection)

        vel_injection[0] = -mach_inj*sos
        if init_name == "ACTII":
            if rank == 0:
                print("\t********")
                print(f"\tinjector Mach number {mach_inj}")
                print(f"\tinjector gamma {gamma_injection}")
                print(f"\tinjector temperature {temp_injection}")
                print(f"\tinjector pressure {pres_injection}")
                print(f"\tinjector rho {rho_injection}")
                print(f"\tinjector velocity {vel_injection[0]}")
                print("#### Simluation initialization data: ####\n")
    else:
        if init_name == "ACTII":
            if rank == 0:
                print("\t********")
                print("\tnspecies=0, injection disabled")

    # read geometry files
    geometry_bottom = None
    geometry_top = None

    if init_name == "ACTII":
        if rank == 0:
<<<<<<< HEAD
            print("\tInitializing ACTII domain.\n")

=======
>>>>>>> 6fac4612
            from numpy import loadtxt
            geometry_bottom = loadtxt("data/nozzleBottom.dat",
                                      comments="#", unpack=False)
            geometry_top = loadtxt("data/nozzleTop.dat",
                                   comments="#", unpack=False)

        geometry_bottom = comm.bcast(geometry_bottom, root=0)
        geometry_top = comm.bcast(geometry_top, root=0)
<<<<<<< HEAD

        bulk_init = InitACTII(dim=dim,
=======
        fluid_init = InitACTII(dim=dim,
>>>>>>> 6fac4612
                              geom_top=geometry_top, geom_bottom=geometry_bottom,
                              P0=total_pres_inflow, T0=total_temp_inflow,
                              temp_wall=temp_wall, temp_sigma=temp_sigma,
                              vel_sigma=vel_sigma, nspecies=nspecies,
                              mass_frac=y, gamma_guess=inlet_gamma,
                              inj_gamma_guess=gamma_injection,
                              inj_pres=total_pres_inj,
                              inj_temp=total_temp_inj,
                              inj_vel=vel_injection, inj_mass_frac=y_fuel,
                              inj_temp_sigma=temp_sigma_inj,
                              inj_vel_sigma=vel_sigma_inj,
                              inj_ytop=inj_ymax, inj_ybottom=inj_ymin,
                              inj_mach=mach_inj, injection=use_injection)
<<<<<<< HEAD
        fluid_init = partial(bulk_init, dcoll=dcoll)

    elif init_name == "Flash1D":
        print("\tInitializing flame and shock (Flash1D) domain.\n")
=======

    elif init_name == "Flash1D":
>>>>>>> 6fac4612
        from y3prediction.flash_utils import Flash1D
        rho_bkrnd = flash_press/r/flash_temp
        c_bkrnd = math.sqrt(gamma*flash_press/rho_bkrnd)

        pressure_ratio = (2.*gamma*flash_mach**2-(gamma-1.))/(gamma+1.)
        density_ratio = (gamma+1.)*flash_mach**2/((gamma-1.)*flash_mach**2+2.)

        rho1 = rho_bkrnd
        pressure1 = flash_press
        temperature1 = pressure1/rho1/r
        rho2 = rho1*density_ratio
        pressure2 = pressure1*pressure_ratio
        temperature2 = pressure2/rho2/r
        velocity2 = -flash_mach*c_bkrnd*(1/density_ratio-1)
        temp_wall = temperature1

        vel_left = velocity2*shock_normal
        vel_right = np.zeros(shape=(dim,))
        vel_cross = np.zeros(shape=(dim,))
        vel_cross[1] = 0

        pressure_shocked = pressure2
        pressure_unshocked = pressure1
        temperature_shocked = temperature2
        temperature_unshocked = temperature1
        vel_shocked = vel_left
        vel_unshocked = vel_right

        if init_flame and nspecies == 7:
            from y3prediction.flash_utils import setup_flame
            flame_states = setup_flame(pressure_unburned=pressure_unshocked,
                                       temperature_unburned=temperature_unshocked)
            pressure_unburned, temperature_unburned, y_unburned, rho_unburned = \
                flame_states["unburned"]
            pressure_burned, temperature_burned_c, y_burned, rho_burned = \
                flame_states["burned"]
        else:
            y_unburned = y_fuel
            y_burned = y
            pressure_burned = pressure_unshocked
            pressure_unburned = pressure_unshocked
            temperature_burned = temperature_unshocked
            temperature_unburned = temperature_unshocked

        if rank == 0:
            print("#### Flash1D initialization data: ####")
            print(f"\tShock Mach number {flash_mach}")
            print(f"\tgamma {gamma}")
            print(f"\tambient temperature {temperature1}")
            print(f"\tambient pressure {pressure1}")
            print(f"\tambient rho {rho1}")
            print(f"\tambient velocity {vel_right[0]}")
            print(f"\tpost-shock temperature {temperature2}")
            print(f"\tpost-shock pressure {pressure2}")
            print(f"\tpost-shock rho {rho2}")
            print(f"\tpost-shock velocity {velocity2}")

        fluid_init = Flash1D(dim=dim,
                             nspecies=nspecies,
                             shock_location=shock_location,
                             flame_location=flame_location,
                             shock_normal_dir=shock_normal,
                             flame_normal_dir=flame_normal,
                             sigma=flash_sigma,
                             pressure_shocked=pressure_shocked,
                             pressure_unshocked=pressure_unshocked,
                             temperature_shocked=temperature_shocked,
                             temperature_unshocked=temperature_unshocked,
                             velocity_shocked=vel_shocked,
                             velocity_unshocked=vel_unshocked,
                             velocity_cross=vel_cross,
                             species_mass_fractions_shocked=y,
                             species_mass_fractions_unshocked=y,
                             species_mass_fractions_burned=y_burned,
                             species_mass_fractions_unburned=y_unburned,
                             temperature_burned=temperature_burned,
                             temperature_unburned=temperature_unburned,
                             pressure_burned=pressure_burned,
                             pressure_unburned=pressure_unburned,
                             temp_wall=temp_wall,
                             vel_sigma=vel_sigma, temp_sigma=temp_sigma)

    viz_path = "viz_data/"
    vizname = viz_path + casename
    restart_path = "restart_data/"
    restart_pattern = (
        restart_path + "{cname}-{step:09d}-{rank:04d}.pkl"
    )

    if restart_filename:  # read the grid from restart data
        restart_filename = f"{restart_filename}-{rank:04d}.pkl"

        from mirgecom.restart import read_restart_data
        restart_data = read_restart_data(actx, restart_filename)
        current_step = restart_data["step"]
        first_step = current_step
        current_t = restart_data["t"]
        last_viz_interval = restart_data["last_viz_interval"]
        t_start = current_t
        t_wall_start = restart_data["t_wall"]
        volume_to_local_mesh_data = restart_data["volume_to_local_mesh_data"]
        global_nelements = restart_data["global_nelements"]
        restart_order = int(restart_data["order"])

        assert restart_data["nparts"] == nparts
        assert restart_data["nspecies"] == nspecies
    else:  # initialize grid data
        if rank == 0:
            print(f"Initializing grid data for initialization case: {init_name}")
        if init_name == "ACTII":
            from y3prediction.actii_y3 import get_mesh_data as get_init_mesh
            get_mesh_data = \
                partial(get_init_mesh, mesh_filename=mesh_filename, dim=dim)
        elif init_name == "Flash1D":
            from y3prediction.flash_utils import get_mesh_data as get_init_mesh
            get_mesh_data = \
                partial(get_init_mesh, dim=dim, mesh_angle=mesh_angle,
                        mesh_size=mesh_size, bl_ratio=bl_ratio,
                        interface_ratio=interface_ratio,
                        transfinite=transfinite, periodic=periodic,
                        use_gmsh=use_gmsh)
        else:
            raise ValueError(f"Unrecognized initializtion case: {init_name}.")

        def my_partitioner(mesh, tag_to_elements, num_ranks):
            from mirgecom.simutil import geometric_mesh_partitioner
            return geometric_mesh_partitioner(
                mesh, num_ranks, auto_balance=True, debug=False)

        part_func = my_partitioner if use_1d_part else None

        volume_to_local_mesh_data, global_nelements = distribute_mesh(
            comm, get_mesh_data, partition_generator_func=part_func)

    local_nelements = (
        volume_to_local_mesh_data["fluid"][0].nelements
        + volume_to_local_mesh_data["wall"][0].nelements)

    # target data, used for sponge and prescribed boundary condtitions
    if target_filename:  # read the grid from restart data
        target_filename = f"{target_filename}-{rank:04d}.pkl"

        from mirgecom.restart import read_restart_data
        target_data = read_restart_data(actx, target_filename)
        #volume_to_local_mesh_data = target_data["volume_to_local_mesh_data"]
        global_nelements = target_data["global_nelements"]
        target_order = int(target_data["order"])

        assert target_data["nparts"] == nparts
        assert target_data["nspecies"] == nspecies
        assert target_data["global_nelements"] == global_nelements
    else:
        logger.warning("No target file specied, using restart as target")

    if rank == 0:
        logger.info("Making discretization")

    dcoll = create_discretization_collection(
        actx,
        volume_meshes={
            vol: mesh
            for vol, (mesh, _) in volume_to_local_mesh_data.items()},
        order=order)

    from grudge.dof_desc import DISCR_TAG_BASE, DISCR_TAG_QUAD
    if use_overintegration:
        quadrature_tag = DISCR_TAG_QUAD
    else:
        quadrature_tag = DISCR_TAG_BASE

    if rank == 0:
        logger.info("Done making discretization")

    dd_vol_fluid = DOFDesc(VolumeDomainTag("fluid"), DISCR_TAG_BASE)
    dd_vol_wall = DOFDesc(VolumeDomainTag("wall"), DISCR_TAG_BASE)

    wall_vol_discr = dcoll.discr_from_dd(dd_vol_wall)
    wall_tag_to_elements = volume_to_local_mesh_data["wall"][1]

    if init_name == "ACTII":
        wall_insert_mask = mask_from_elements(
            wall_vol_discr, actx, wall_tag_to_elements["wall_insert"])
        wall_surround_mask = mask_from_elements(
            wall_vol_discr, actx, wall_tag_to_elements["wall_surround"])
    elif init_name == "Flash1D":
        wall_insert_mask = mask_from_elements(
            wall_vol_discr, actx, wall_tag_to_elements["wall"])
        wall_surround_mask = None

    from grudge.dt_utils import characteristic_lengthscales
    char_length = characteristic_lengthscales(actx, dcoll, dd=dd_vol_fluid)
    char_length_wall = characteristic_lengthscales(actx, dcoll, dd=dd_vol_wall)

    if rank == 0:
        logger.info("Before restart/init")

    #########################
    # Convenience Functions #
    #########################

    def limit_fluid_state(cv, pressure, temperature, dd=dd_vol_fluid):

        spec_lim = make_obj_array([
            bound_preserving_limiter(dcoll=dcoll, dd=dd,
                                     field=cv.species_mass_fractions[i],
                                     mmin=0.0, mmax=1.0, modify_average=True)
            for i in range(nspecies)
        ])

        # limit the sum to 1.0
        aux = cv.mass*0.0
        for i in range(0, nspecies):
            aux = aux + spec_lim[i]
        spec_lim = spec_lim/aux

        kin_energy = 0.5*np.dot(cv.velocity, cv.velocity)

        mass_lim = eos.get_density(pressure=pressure, temperature=temperature,
                                   species_mass_fractions=spec_lim)

        energy_lim = mass_lim*(
            gas_model.eos.get_internal_energy(temperature,
                                              species_mass_fractions=spec_lim)
            + kin_energy
        )

        mom_lim = mass_lim*cv.velocity

        return make_conserved(dim=dim, mass=mass_lim, energy=energy_lim,
                              momentum=mom_lim,
                              species_mass=mass_lim*spec_lim)

    if soln_filter_cutoff < 0:
        soln_filter_cutoff = int(soln_filter_frac * order)
    if rhs_filter_cutoff < 0:
        rhs_filter_cutoff = int(rhs_filter_frac * order)

    if soln_nfilter > 0 and soln_filter_cutoff >= order:
        raise ValueError("Invalid setting for solution filter (cutoff >= order).")
    if use_rhs_filter and rhs_filter_cutoff >= order:
        raise ValueError("Invalid setting for RHS filter (cutoff >= order).")

    from mirgecom.filter import (
        exponential_mode_response_function as xmrfunc,
        filter_modally
    )
    soln_frfunc = partial(xmrfunc, alpha=soln_filter_alpha,
                          filter_order=soln_filter_order)
    rhs_frfunc = partial(xmrfunc, alpha=rhs_filter_alpha,
                         filter_order=rhs_filter_order)

    def filter_cv(cv):
        return filter_modally(dcoll, soln_filter_cutoff, soln_frfunc, cv,
                              dd=dd_vol_fluid)

    def filter_rhs(rhs):
        return filter_modally(dcoll, rhs_filter_cutoff, rhs_frfunc, rhs,
                              dd=dd_vol_fluid)

    filter_cv_compiled = actx.compile(filter_cv)
    filter_rhs_compiled = actx.compile(filter_rhs)

    if soln_nfilter >= 0 and rank == 0:
        logger.info("Solution filtering settings:")
        logger.info(f" - filter every {soln_nfilter} steps")
        logger.info(f" - filter alpha  = {soln_filter_alpha}")
        logger.info(f" - filter cutoff = {soln_filter_cutoff}")
        logger.info(f" - filter order  = {soln_filter_order}")
    if use_rhs_filter and rank == 0:
        logger.info("RHS filtering settings:")
        logger.info(f" - filter alpha  = {rhs_filter_alpha}")
        logger.info(f" - filter cutoff = {rhs_filter_cutoff}")
        logger.info(f" - filter order  = {rhs_filter_order}")

    limiter_func = limit_fluid_state if use_species_limiter else None

    def _create_fluid_state(cv, temperature_seed, smoothness=None):
        return make_fluid_state(cv=cv, gas_model=gas_model,
                                temperature_seed=temperature_seed,
                                smoothness=smoothness,
                                limiter_func=limiter_func,
                                limiter_dd=dd_vol_fluid)

    create_fluid_state = actx.compile(_create_fluid_state)

    def update_dv(cv, temperature, smoothness):
        from mirgecom.eos import MixtureDependentVars, GasDependentVars
        if eos_type == 0:
            return GasDependentVars(
                temperature=temperature,
                pressure=eos.pressure(cv, temperature),
                speed_of_sound=eos.sound_speed(cv, temperature),
                smoothness=smoothness)
        else:
            return MixtureDependentVars(
                temperature=temperature,
                pressure=eos.pressure(cv, temperature),
                speed_of_sound=eos.sound_speed(cv, temperature),
                species_enthalpies=eos.species_enthalpies(cv, temperature),
                smoothness=smoothness)

    def update_tv(cv, dv):
        return gas_model.transport.transport_vars(cv, dv, eos)

    def update_fluid_state(cv, dv, tv):
        from mirgecom.gas_model import ViscousFluidState
        return ViscousFluidState(cv, dv, tv)

    update_dv_compiled = actx.compile(update_dv)
    update_tv_compiled = actx.compile(update_tv)
    update_fluid_state_compiled = actx.compile(update_fluid_state)

    def _create_wall_dependent_vars(wv):
        return wall_model.dependent_vars(wv)

    create_wall_dependent_vars_compiled = actx.compile(
        _create_wall_dependent_vars)

    def _get_wv(wv):
        return wv

    get_wv = actx.compile(_get_wv)

    def get_temperature_update(cv, temperature):
        y = cv.species_mass_fractions
        e = gas_model.eos.internal_energy(cv)/cv.mass
        return actx.np.abs(
            pyro_mech.get_temperature_update_energy(e, temperature, y))

    get_temperature_update_compiled = actx.compile(get_temperature_update)

    def compute_smoothness(cv, dv, grad_cv):

        from mirgecom.fluid import velocity_gradient
        div_v = np.trace(velocity_gradient(cv, grad_cv))

        gamma = gas_model.eos.gamma(cv=cv, temperature=dv.temperature)
        r = gas_model.eos.gas_const(cv)
        c_star = actx.np.sqrt(gamma*r*(2/(gamma+1)*static_temp))
        indicator = -gamma_sc*char_length*div_v/c_star

        smoothness = actx.np.log(
            1 + actx.np.exp(theta_sc*(indicator - beta_sc)))/theta_sc
        return smoothness*gamma_sc*char_length

    compute_smoothness_compiled = actx.compile(compute_smoothness) # noqa

    if restart_filename:
        if rank == 0:
            logger.info("Restarting soln.")
        temperature_seed = restart_data["temperature_seed"]
        restart_cv = restart_data["cv"]
        restart_wv = restart_data["wv"]
        if restart_order != order:
            restart_dcoll = create_discretization_collection(
                actx,
                volume_meshes={
                    vol: mesh
                    for vol, (mesh, _) in volume_to_local_mesh_data.items()},
                order=restart_order)
            from meshmode.discretization.connection import make_same_mesh_connection
            fluid_connection = make_same_mesh_connection(
                actx,
                dcoll.discr_from_dd(dd_vol_fluid),
                restart_dcoll.discr_from_dd(dd_vol_fluid)
            )
            wall_connection = make_same_mesh_connection(
                actx,
                dcoll.discr_from_dd(dd_vol_wall),
                restart_dcoll.discr_from_dd(dd_vol_wall)
            )
            restart_cv = fluid_connection(restart_data["cv"])
            temperature_seed = fluid_connection(restart_data["temperature_seed"])
            restart_wv = wall_connection(restart_data["wv"])

        if logmgr:
            logmgr_set_time(logmgr, current_step, current_t)
    else:
        # Set the current state from time 0
        if rank == 0:
            logger.info("Initializing soln.")
<<<<<<< HEAD
        restart_cv = fluid_init(x_vec=actx.thaw(dcoll.nodes(dd_vol_fluid)),
                                eos=eos, time=0)
=======
        if init_name == "ACTII":
            restart_cv = fluid_init(dcoll, x_vec=actx.thaw(dcoll.nodes(dd_vol_fluid)),
                                    eos=eos, time=0)
        else:
            restart_cv = fluid_init(x_vec=actx.thaw(dcoll.nodes(dd_vol_fluid)),
                                    eos=eos, time=0)            
>>>>>>> 6fac4612
        temperature_seed = 0*restart_cv.mass + init_temperature
        wall_mass = wall_insert_rho * wall_insert_mask
        wall_cp = wall_insert_cp * wall_insert_mask

        if wall_surround_mask is not None:
            wall_mass = wall_mass + wall_surround_rho * wall_surround_mask
            wall_cp = wall_cp + wall_surround_cp * wall_surround_mask

        restart_wv = WallVars(
            mass=wall_mass,
            energy=wall_mass * wall_cp * temp_wall,
            ox_mass=0*wall_mass)

    if target_filename:
        if rank == 0:
            logger.info("Reading target soln.")
        if target_order != order:
            target_dcoll = create_discretization_collection(
                actx,
                volume_meshes={
                    vol: mesh
                    for vol, (mesh, _) in volume_to_local_mesh_data.items()},
                order=target_order)
            from meshmode.discretization.connection import make_same_mesh_connection
            fluid_connection = make_same_mesh_connection(
                actx,
                dcoll.discr_from_dd(dd_vol_fluid),
                target_dcoll.discr_from_dd(dd_vol_fluid)
            )
            target_cv = fluid_connection(target_data["cv"])
        else:
            target_cv = target_data["cv"]
    else:
        # Set the current state from time 0
        target_cv = restart_cv

    no_smoothness = force_evaluation(actx, 0.*restart_cv.mass)
    smoothness = no_smoothness
    target_smoothness = smoothness

    restart_cv = force_evaluation(actx, restart_cv)
    target_cv = force_evaluation(actx, target_cv)
    temperature_seed = force_evaluation(actx, temperature_seed)

    current_fluid_state = create_fluid_state(restart_cv, temperature_seed,
                                             smoothness=smoothness)
    target_fluid_state = create_fluid_state(target_cv, temperature_seed,
                                            smoothness=target_smoothness)
    current_wv = force_evaluation(actx, restart_wv)
    #current_wv = get_wv(restart_wv)

    if init_name == "ACTII":
        from y3prediction.actii_y3 import get_boundaries
        fluid_boundaries, wall_boundaries, target_boundaries = \
            get_boundaries(dcoll, actx, dd_vol_fluid, dd_vol_wall,
                           use_injection, quadrature_tag, gas_model,
                           noslip, adiabatic, temp_wall, target_fluid_state)
    elif init_name == "Flash1D":
        from y3prediction.flash_utils import get_boundaries
        fluid_boundaries, wall_boundaries, target_boundaries = \
            get_boundaries(dcoll, actx, dd_vol_fluid, dd_vol_wall, noslip,
                           adiabatic, periodic, temp_wall, gas_model, quadrature_tag,
                           target_fluid_state)

    wall_ffld_bnd = dd_vol_wall.trace("wall_farfield")

    def _grad_cv_operator_target(fluid_state, time):
        return grad_cv_operator(dcoll=dcoll, gas_model=gas_model,
                                dd=dd_vol_fluid,
                                boundaries=target_boundaries,
                                state=fluid_state,
                                time=time,
                                quadrature_tag=quadrature_tag)

    grad_cv_operator_target_compiled = actx.compile(_grad_cv_operator_target) # noqa

    if use_av:
        target_grad_cv = grad_cv_operator_target_compiled(
            target_fluid_state, time=0.)
        target_smoothness = compute_smoothness_compiled(
            cv=target_cv, dv=target_fluid_state.dv, grad_cv=target_grad_cv)

        target_fluid_state = create_fluid_state(cv=target_cv,
                                          temperature_seed=temperature_seed,
                                          smoothness=target_smoothness)

    stepper_state = make_obj_array([current_fluid_state.cv,
                                    temperature_seed, current_wv])


    # compiled wrapper for grad_cv_operator
    def _grad_cv_operator(fluid_state, time):
        return grad_cv_operator(dcoll=dcoll, gas_model=gas_model,
                                boundaries=fluid_boundaries,
                                dd=dd_vol_fluid,
                                state=fluid_state,
                                time=time,
                                quadrature_tag=quadrature_tag)

    grad_cv_operator_compiled = actx.compile(_grad_cv_operator) # noqa

    def get_production_rates(cv, temperature):
        return eos.get_production_rates(cv, temperature)

    compute_production_rates = actx.compile(get_production_rates)

    def _grad_t_operator(t, fluid_state, wall_kappa, wall_temperature):
        fluid_grad_t, wall_grad_t = coupled_grad_t_operator(
            dcoll,
            gas_model,
            dd_vol_fluid, dd_vol_wall,
            fluid_boundaries, wall_boundaries,
            fluid_state, wall_kappa, wall_temperature,
            time=t,
            quadrature_tag=quadrature_tag)
        return make_obj_array([fluid_grad_t, wall_grad_t])

    grad_t_operator = actx.compile(_grad_t_operator)

    ####################
    # Ignition Sources #
    ####################

    # if you divide by 2.355, 50% of the spark is within this diameter
    # if you divide by 6, 99% of the energy is deposited in this time
    #spark_diameter /= 2.355
    spark_diameter /= 6.0697
    spark_duration /= 6.0697

    # gaussian application in time
    def spark_time_func(t):
        expterm = actx.np.exp((-(t - spark_init_time)**2) /
                              (2*spark_duration*spark_duration))
        return expterm

    if use_ignition == 2:
        from y3prediction.utils import HeatSource
        ignition_source = HeatSource(dim=dim, center=spark_center,
                                      amplitude=spark_strength,
                                      amplitude_func=spark_time_func,
                                      width=spark_diameter)
    else:
        from y3prediction.utils import SparkSource
        ignition_source = SparkSource(dim=dim, center=spark_center,
                                      amplitude=spark_strength,
                                      amplitude_func=spark_time_func,
                                      width=spark_diameter)

    ##################
    # Sponge Sources #
    ##################

    # initialize the sponge field
    sponge_amp = sponge_sigma/current_dt/1000

    from y3prediction.utils import InitSponge
    sponge_init = InitSponge(x0=sponge_x0, thickness=sponge_thickness,
                             amplitude=sponge_amp)
    x_vec = actx.thaw(dcoll.nodes(dd_vol_fluid))

    def _sponge_sigma(x_vec):
        return sponge_init(x_vec=x_vec)

    get_sponge_sigma = actx.compile(_sponge_sigma)
    sponge_sigma = get_sponge_sigma(x_vec)

    def _sponge_source(cv):
        """Create sponge source."""
        return sponge_sigma*(current_fluid_state.cv - cv)

    def experimental_kappa(temperature):
        return (
            1.766e-10 * temperature**3
            - 4.828e-7 * temperature**2
            + 6.252e-4 * temperature
            + 6.707e-3)

    def puma_kappa(mass_loss_frac):
        return (
            0.0988 * mass_loss_frac**2
            - 0.2751 * mass_loss_frac
            + 0.201)

    def puma_effective_surface_area(mass_loss_frac):
        # Original fit function: -1.1012e5*x**2 - 0.0646e5*x + 1.1794e5
        # Rescale by x==0 value and rearrange
        return 1.1794e5 * (
            1
            - 0.0547736137 * mass_loss_frac
            - 0.9336950992 * mass_loss_frac**2)

    def _get_wall_kappa_fiber(mass, temperature):
        mass_loss_frac = (
            (wall_insert_rho - mass)/wall_insert_rho
            * wall_insert_mask)
        scaled_insert_kappa = (
            experimental_kappa(temperature)
            * puma_kappa(mass_loss_frac)
            / puma_kappa(0))
        retval = scaled_insert_kappa * wall_insert_mask
        if wall_surround_mask is not None:
            retval = retval + wall_surround_kappa*wall_surround_mask
        return retval

    def _get_wall_kappa_inert(mass, temperature):
        retval = wall_insert_kappa * wall_insert_mask
        if wall_surround_mask is not None:
            retval = retval + wall_surround_kappa*wall_surround_mask
        return retval

    def _get_wall_effective_surface_area_fiber(mass):
        mass_loss_frac = (
            (wall_insert_rho - mass)/wall_insert_rho
            * wall_insert_mask)
        return (
            puma_effective_surface_area(mass_loss_frac) * wall_insert_mask)

    def _mass_loss_rate_fiber(mass, ox_mass, temperature, eff_surf_area):
        actx = mass.array_context
        alpha = (
            (0.00143+0.01*actx.np.exp(-1450.0/temperature))
            / (1.0+0.0002*actx.np.exp(13000.0/temperature)))
        k = alpha*actx.np.sqrt(
            (univ_gas_const*temperature)/(2.0*np.pi*mw_o2))
        return (mw_co/mw_o2 + mw_o/mw_o2 - 1)*ox_mass*k*eff_surf_area

    # inert
    if wall_material == 0:
        wall_model = WallModel(
            heat_capacity=wall_cp,
            thermal_conductivity_func=_get_wall_kappa_inert)
    # non-porous
    elif wall_material == 1:
        wall_model = WallModel(
            heat_capacity=wall_cp,
            thermal_conductivity_func=_get_wall_kappa_fiber,
            effective_surface_area_func=_get_wall_effective_surface_area_fiber,
            mass_loss_func=_mass_loss_rate_fiber,
            oxygen_diffusivity=wall_insert_ox_diff * wall_insert_mask)
    # porous
    elif wall_material == 2:
        wall_model = WallModel(
            heat_capacity=wall_cp,
            thermal_conductivity_func=_get_wall_kappa_fiber,
            effective_surface_area_func=_get_wall_effective_surface_area_fiber,
            mass_loss_func=_mass_loss_rate_fiber,
            oxygen_diffusivity=wall_insert_ox_diff * wall_insert_mask)

    vis_timer = None
    monitor_memory = True
    monitor_performance = 2

    if logmgr:
        logmgr_add_cl_device_info(logmgr, queue)

        vis_timer = IntervalTimer("t_vis", "Time spent visualizing")
        logmgr.add_quantity(vis_timer)

        gc_timer = IntervalTimer("t_gc", "Time spent garbage collecting")
        logmgr.add_quantity(gc_timer)

        if monitor_performance > 0:
            logmgr.add_watches([
                ("t_step.max", "| Performance:\n| \t walltime: {value:6g} s")
            ])

        if monitor_performance > 1:

            logmgr.add_watches([
                ("t_vis.max", "\n| \t visualization time: {value:6g} s\n"),
                ("t_gc.max", "| \t garbage collection time: {value:6g} s\n"),
                ("t_log.max", "| \t log walltime: {value:6g} s\n")
            ])

        if monitor_memory:
            logmgr_add_device_memory_usage(logmgr, queue)
            logmgr_add_mempool_usage(logmgr, alloc)

            logmgr.add_watches([
                ("memory_usage_python.max",
                 "| Memory:\n| \t python memory: {value:7g} Mb\n")
            ])

            try:
                logmgr.add_watches([
                    ("memory_usage_gpu.max",
                     "| \t gpu memory: {value:7g} Mb\n")
                ])
            except KeyError:
                pass

            logmgr.add_watches([
                ("memory_usage_hwm.max",
                 "| \t memory hwm: {value:7g} Mb\n"),
                ("memory_usage_mempool_managed.max",
                 "| \t mempool total: {value:7g} Mb\n"),
                ("memory_usage_mempool_active.max",
                 "| \t mempool active: {value:7g} Mb")
            ])

        if use_profiling:
            logmgr.add_watches(["pyopencl_array_time.max"])

    fluid_visualizer = make_visualizer(dcoll, volume_dd=dd_vol_fluid)
    wall_visualizer = make_visualizer(dcoll, volume_dd=dd_vol_wall)

    #    initname = initializer.__class__.__name__
    eosname = eos.__class__.__name__
    init_message = make_init_message(dim=dim, order=order, nelements=local_nelements,
                                     global_nelements=global_nelements,
                                     dt=current_dt, t_final=t_final, nstatus=nstatus,
                                     nviz=nviz, cfl=current_cfl,
                                     constant_cfl=constant_cfl, initname=casename,
                                     eosname=eosname, casename=casename)
    if rank == 0:
        logger.info(init_message)

    # some utility functions
    def vol_min_loc(dd_vol, x):
        from grudge.op import nodal_min_loc
        return actx.to_numpy(nodal_min_loc(dcoll, dd_vol, x,
                                           initial=np.inf))[()]

    def vol_max_loc(dd_vol, x):
        from grudge.op import nodal_max_loc
        return actx.to_numpy(nodal_max_loc(dcoll, dd_vol, x,
                                           initial=-np.inf))[()]

    def vol_min(dd_vol, x):
        return actx.to_numpy(nodal_min(dcoll, dd_vol, x,
                                       initial=np.inf))[()]

    def vol_max(dd_vol, x):
        return actx.to_numpy(nodal_max(dcoll, dd_vol, x,
                                       initial=-np.inf))[()]

    def global_range_check(dd_vol, array, min_val, max_val):
        return global_reduce(
            check_range_local(
                dcoll, dd_vol, array, min_val, max_val), op="lor")

    def my_write_status_lite(step, t, t_wall):
        status_msg = (f"\n--     step {step:9d}:"
                      f"\n----   fluid sim time {t:1.8e},"
                      f" wall sim time {t_wall:1.8e}")

        if rank == 0:
            logger.info(status_msg)

    def my_write_status(cv, dv, wall_temperature, dt, cfl_fluid, cfl_wall):
        status_msg = (f"----   dt {dt:1.3e},"
                      f" cfl_fluid {cfl_fluid:1.8f},"
                      f" cfl_wall {cfl_wall:1.8f}")

        pmin = vol_min(dd_vol_fluid, dv.pressure)
        pmax = vol_max(dd_vol_fluid, dv.pressure)
        tmin = vol_min(dd_vol_fluid, dv.temperature)
        tmax = vol_max(dd_vol_fluid, dv.temperature)
        twmin = vol_min(dd_vol_wall, wall_temperature)
        twmax = vol_max(dd_vol_wall, wall_temperature)

        from pytools.obj_array import obj_array_vectorize
        y_min = obj_array_vectorize(lambda x: vol_min(dd_vol_fluid, x),
                                      cv.species_mass_fractions)
        y_max = obj_array_vectorize(lambda x: vol_max(dd_vol_fluid, x),
                                      cv.species_mass_fractions)

        dv_status_msg = (
            f"\n------ P       (min, max) (Pa) = ({pmin:1.9e}, {pmax:1.9e})")
        dv_status_msg += (
            f"\n------ T_fluid (min, max) (K)  = ({tmin:7g}, {tmax:7g})")
        dv_status_msg += (
            f"\n------ T_wall  (min, max) (K)  = ({twmin:7g}, {twmax:7g})")

        if eos_type == 1:
            # check the temperature convergence
            # a single call to get_temperature_update is like taking an additional
            # Newton iteration and gives us a residual
            temp_resid = get_temperature_update_compiled(
                cv, dv.temperature)/dv.temperature
            temp_err_min = vol_min(dd_vol_fluid, temp_resid)
            temp_err_max = vol_max(dd_vol_fluid, temp_resid)
            dv_status_msg += (
                f"\n------ T_resid (min, max)      = "
                f"({temp_err_min:1.5e}, {temp_err_max:1.5e})")

        for i in range(nspecies):
            dv_status_msg += (
                f"\n------ y_{species_names[i]:5s} (min, max)      = "
                f"({y_min[i]:1.3e}, {y_max[i]:1.3e})")
        #dv_status_msg += "\n"
        status_msg += dv_status_msg

        if rank == 0:
            logger.info(status_msg)

    def my_write_viz(step, t, t_wall, fluid_state, wv, wall_kappa,
                     wall_temperature, ts_field_fluid, ts_field_wall,
                     dump_number):

        if rank == 0:
            print(f"******** Writing Visualization File {dump_number}"
                  f" at step {step},"
                  f" sim time {t:1.6e} s ********")

        cv = fluid_state.cv
        dv = fluid_state.dv
        mu = fluid_state.viscosity
        nu = mu / cv.mass

        # basic viz quantities, things here are difficult (or impossible) to compute
        # in post-processing
        fluid_viz_fields = [("cv", cv),
                            ("dv", dv),
                            ("dt" if constant_cfl else "cfl", ts_field_fluid)]
        wall_viz_fields = [
            ("wv", wv),
            ("wall_kappa", wall_kappa),
            ("wall_temperature", wall_temperature),
            ("dt" if constant_cfl else "cfl", ts_field_wall)
        ]

        # extra viz quantities, things here are often used for post-processing
        if viz_level > 0:
            mach = fluid_state.speed / dv.speed_of_sound
            fluid_viz_ext = [("mach", mach),
                             ("velocity", cv.velocity)]
            fluid_viz_fields.extend(fluid_viz_ext)

            # species mass fractions
            fluid_viz_fields.extend(
                ("Y_"+species_names[i], cv.species_mass_fractions[i])
                for i in range(nspecies))

            if eos_type == 1:
                temp_resid = get_temperature_update_compiled(
                    cv, dv.temperature)/dv.temperature
                production_rates = compute_production_rates(fluid_state.cv,
                                                            fluid_state.temperature)
                fluid_viz_ext = [("temp_resid", temp_resid),
                                 ("production_rates", production_rates)]
                fluid_viz_fields.extend(fluid_viz_ext)

            if use_av:
                fluid_viz_ext = [("mu", mu)]
                fluid_viz_fields.extend(fluid_viz_ext)

            if nparts > 1:
                fluid_viz_ext = [("rank", rank)]
                fluid_viz_fields.extend(fluid_viz_ext)

        # additional viz quantities, add in some non-dimensional numbers
        if viz_level > 1:
            cell_Re = (cv.mass*cv.speed*char_length /
                fluid_state.viscosity)
            cp = gas_model.eos.heat_capacity_cp(cv, fluid_state.temperature)
            alpha_heat = fluid_state.thermal_conductivity/cp/fluid_state.viscosity
            cell_Pe_heat = char_length*cv.speed/alpha_heat
            from mirgecom.viscous import get_local_max_species_diffusivity
            d_alpha_max = \
                get_local_max_species_diffusivity(
                    fluid_state.array_context,
                    fluid_state.species_diffusivity
                )
            cell_Pe_mass = char_length*cv.speed/d_alpha_max
            cell_Sc = nu / d_alpha_max

            # these are useful if our transport properties
            # are not constant on the mesh
            # prandtl
            # schmidt_number
            # damkohler_number

            viz_ext = [("Re", cell_Re),
                       ("Pe_mass", cell_Pe_mass),
                       ("Pe_heat", cell_Pe_heat),
                       ("Sc", cell_Sc)]

            fluid_viz_fields.extend(viz_ext)

            cell_alpha = wall_model.thermal_diffusivity(
                wv.mass, wall_temperature, wall_kappa)

            viz_ext = [
                       ("alpha", cell_alpha)]
            wall_viz_fields.extend(viz_ext)

        # debbuging viz quantities, things here are used for diagnosing run issues
        if viz_level > 2:
            from mirgecom.fluid import (
                velocity_gradient,
                species_mass_fraction_gradient
            )
            """
            ns_rhs, grad_cv, grad_t = \
                ns_operator(dcoll, state=fluid_state, time=t,
                            boundaries=boundaries, gas_model=gas_model,
                            return_gradients=True)
            """
            grad_cv = grad_cv_operator_compiled(fluid_state,
                                                time=t)
            grad_v = velocity_gradient(cv, grad_cv)
            grad_y = species_mass_fraction_gradient(cv, grad_cv)

            grad_temperature = grad_t_operator(
                dv.temperature, fluid_state, wall_kappa, wall_temperature)
            fluid_grad_temperature = grad_temperature[0]
            wall_grad_temperature = grad_temperature[1]

            #viz_ext = [("rhs", ns_rhs),
            viz_ext = [("sponge_sigma", sponge_sigma),
                       ("grad_temperature", fluid_grad_temperature),
                       ("grad_v_x", grad_v[0]),
                       ("grad_v_y", grad_v[1])]
            if dim == 3:
                viz_ext.extend(("grad_v_z", grad_v[2]))

            viz_ext.extend(("grad_Y_"+species_names[i], grad_y[i])
                           for i in range(nspecies))
            fluid_viz_fields.extend(viz_ext)

            viz_ext = [("grad_temperature", wall_grad_temperature)]
            wall_viz_fields.extend(viz_ext)

        write_visfile(
            dcoll, fluid_viz_fields, fluid_visualizer,
            vizname=vizname+"-fluid", step=dump_number, t=t,
            overwrite=True, comm=comm, vis_timer=vis_timer)
        write_visfile(
            dcoll, wall_viz_fields, wall_visualizer,
            vizname=vizname+"-wall", step=dump_number, t=t_wall,
            overwrite=True, comm=comm, vis_timer=vis_timer)

        if rank == 0:
            print("******** Done Writing Visualization File ********")

    def my_write_restart(step, t, t_wall, state):
        if rank == 0:
            print(f"******** Writing Restart File at step {step}, "
                  f"sim time {t:1.6e} s ********")

        cv, tseed, wv = state
        restart_fname = restart_pattern.format(cname=casename, step=step, rank=rank)
        if restart_fname != restart_filename:
            restart_data = {
                "volume_to_local_mesh_data": volume_to_local_mesh_data,
                "cv": cv,
                "temperature_seed": tseed,
                "nspecies": nspecies,
                "wv": wv,
                "t": t,
                "t_wall": t_wall,
                "step": step,
                "order": order,
                "last_viz_interval": last_viz_interval,
                "global_nelements": global_nelements,
                "num_parts": nparts
            }
            write_restart_file(actx, restart_data, restart_fname, comm)

        if rank == 0:
            print("******** Done Writing Restart File ********")

    def my_health_check(fluid_state, wall_temperature):
        health_error = False
        cv = fluid_state.cv
        dv = fluid_state.dv

        if check_naninf_local(dcoll, dd_vol_fluid, dv.pressure):
            health_error = True
            logger.info(f"{rank=}: NANs/Infs in pressure data.")

        if check_naninf_local(dcoll, dd_vol_wall, wall_temperature):
            health_error = True
            logger.info(f"{rank=}: NANs/Infs in wall temperature data.")

        if global_range_check(dd_vol_fluid, dv.pressure,
                              health_pres_min, health_pres_max):
            health_error = True
            p_min = vol_min(dd_vol_fluid, dv.pressure)
            p_max = vol_max(dd_vol_fluid, dv.pressure)
            logger.info(f"Pressure range violation: "
                        f"Simulation Range ({p_min=}, {p_max=}) "
                        f"Specified Limits ({health_pres_min=}, {health_pres_max=})")

        if global_range_check(dd_vol_fluid, dv.temperature,
                              health_temp_min, health_temp_max):
            health_error = True
            t_min = vol_min(dd_vol_fluid, dv.temperature)
            t_max = vol_max(dd_vol_fluid, dv.temperature)
            logger.info(f"Temperature range violation: "
                        f"Simulation Range ({t_min=}, {t_max=}) "
                        f"Specified Limits ({health_temp_min=}, {health_temp_max=})")

        if global_range_check(dd_vol_wall, wall_temperature,
                              health_temp_min, health_temp_max):
            health_error = True
            t_min = vol_min(dd_vol_wall, wall_temperature)
            t_max = vol_max(dd_vol_wall, wall_temperature)
            logger.info(f"Wall temperature range violation: "
                        f"Simulation Range ({t_min=}, {t_max=}) "
                        f"Specified Limits ({health_temp_min=}, {health_temp_max=})")

        for i in range(nspecies):
            if global_range_check(dd_vol_fluid, cv.species_mass_fractions[i],
                                  health_mass_frac_min, health_mass_frac_max):
                health_error = True
                y_min = vol_min(dd_vol_fluid, cv.species_mass_fractions[i])
                y_max = vol_max(dd_vol_fluid, cv.species_mass_fractions[i])
                logger.info(f"Species mass fraction range violation. "
                            f"{species_names[i]}: ({y_min=}, {y_max=})")

        if eos_type == 1:
            # check the temperature convergence
            # a single call to get_temperature_update is like taking an additional
            # Newton iteration and gives us a residual
            temp_resid = get_temperature_update_compiled(
                cv, dv.temperature)/dv.temperature
            temp_err = vol_max(dd_vol_fluid, temp_resid)
            if temp_err > pyro_temp_tol:
                health_error = True
                logger.info(f"Temperature is not converged "
                            f"{temp_err=} > {pyro_temp_tol}.")

        return health_error

    def my_get_viscous_timestep(dcoll, fluid_state):
        """Routine returns the the node-local maximum stable viscous timestep.

        Parameters
        ----------
        dcoll: grudge.eager.EagerDGDiscretization
            the discretization to use
        fluid_state: :class:`~mirgecom.gas_model.FluidState`
            Full fluid state including conserved and thermal state
        alpha: :class:`~meshmode.dof_array.DOFArray`
            Arfifical viscosity

        Returns
        -------
        :class:`~meshmode.dof_array.DOFArray`
            The maximum stable timestep at each node.
        """
        nu = 0
        d_alpha_max = 0

        if fluid_state.is_viscous:
            from mirgecom.viscous import get_local_max_species_diffusivity
            nu = fluid_state.viscosity/fluid_state.mass_density
            d_alpha_max = \
                get_local_max_species_diffusivity(
                    fluid_state.array_context,
                    fluid_state.species_diffusivity
                )

        return (
            char_length / (fluid_state.wavespeed
            + ((nu + d_alpha_max) / char_length))
        )

    def my_get_wall_timestep(dcoll, wv, wall_kappa, wall_temperature):
        """Routine returns the the node-local maximum stable thermal timestep.

        Parameters
        ----------
        dcoll: grudge.eager.EagerDGDiscretization
            the discretization to use

        Returns
        -------
        :class:`~meshmode.dof_array.DOFArray`
            The maximum stable timestep at each node.
        """

        return (
            char_length_wall*char_length_wall
            / (
                wall_time_scale
                * actx.np.maximum(
                    wall_model.thermal_diffusivity(
                        wv.mass, wall_temperature, wall_kappa),
                    wall_model.oxygen_diffusivity)))

    def _my_get_timestep_wall(
            dcoll, wv, wall_kappa, wall_temperature, t, dt, cfl, t_final,
            constant_cfl=False, wall_dd=DD_VOLUME_ALL):
        """Return the maximum stable timestep for a typical heat transfer simulation.

        This routine returns *dt*, the users defined constant timestep, or *max_dt*,
        the maximum domain-wide stability-limited timestep for a fluid simulation.

        .. important::
            This routine calls the collective: :func:`~grudge.op.nodal_min` on the
            inside which makes it domain-wide regardless of parallel domain
            decomposition. Thus this routine must be called *collectively*
            (i.e. by all ranks).

        Two modes are supported:
            - Constant DT mode: returns the minimum of (t_final-t, dt)
            - Constant CFL mode: returns (cfl * max_dt)

        Parameters
        ----------
        dcoll
            Grudge discretization or discretization collection?
        t: float
            Current time
        t_final: float
            Final time
        dt: float
            The current timestep
        cfl: float
            The current CFL number
        constant_cfl: bool
            True if running constant CFL mode

        Returns
        -------
        float
            The dt (contant cfl) or cfl (constant dt) at every point in the mesh
        float
            The minimum stable cfl based on conductive heat transfer
        float
            The maximum stable DT based on conductive heat transfer
        """
        actx = wall_kappa.array_context
        mydt = dt
        if constant_cfl:
            from grudge.op import nodal_min
            ts_field = cfl*my_get_wall_timestep(
                dcoll=dcoll, wv=wv, wall_kappa=wall_kappa,
                wall_temperature=wall_temperature)
            mydt = actx.to_numpy(
                nodal_min(
                    dcoll, wall_dd, ts_field, initial=np.inf))[()]
        else:
            from grudge.op import nodal_max
            ts_field = mydt/my_get_wall_timestep(
                dcoll=dcoll, wv=wv, wall_kappa=wall_kappa,
                wall_temperature=wall_temperature)
            cfl = actx.to_numpy(
                nodal_max(
                    dcoll, wall_dd, ts_field, initial=0.))[()]

        return ts_field, cfl, mydt

    #my_get_timestep = actx.compile(_my_get_timestep)
    my_get_timestep_wall = _my_get_timestep_wall

    def _my_get_timestep(
            dcoll, fluid_state, t, dt, cfl, t_final, constant_cfl=False,
            fluid_dd=DD_VOLUME_ALL):
        """Return the maximum stable timestep for a typical fluid simulation.

        This routine returns *dt*, the users defined constant timestep, or *max_dt*,
        the maximum domain-wide stability-limited timestep for a fluid simulation.

        .. important::
            This routine calls the collective: :func:`~grudge.op.nodal_min` on the
            inside which makes it domain-wide regardless of parallel domain
            decomposition. Thus this routine must be called *collectively*
            (i.e. by all ranks).

        Two modes are supported:
            - Constant DT mode: returns the minimum of (t_final-t, dt)
            - Constant CFL mode: returns (cfl * max_dt)

        Parameters
        ----------
        dcoll
            Grudge discretization or discretization collection?
        fluid_state: :class:`~mirgecom.gas_model.FluidState`
            The full fluid conserved and thermal state
        t: float
            Current time
        t_final: float
            Final time
        dt: float
            The current timestep
        cfl: float
            The current CFL number
        alpha: :class:`~meshmode.dof_array.DOFArray`
            The contribution from artificial viscosity
        constant_cfl: bool
            True if running constant CFL mode

        Returns
        -------
        float
            The dt (contant cfl) or cfl (constant dt) at every point in the mesh
        float
            The minimum stable cfl based on a viscous fluid.
        float
            The maximum stable DT based on a viscous fluid.
        """
        mydt = dt
        if constant_cfl:
            from grudge.op import nodal_min
            ts_field = cfl*my_get_viscous_timestep(
                dcoll=dcoll, fluid_state=fluid_state)
            mydt = fluid_state.array_context.to_numpy(nodal_min(
                    dcoll, fluid_dd, ts_field, initial=np.inf))[()]
        else:
            from grudge.op import nodal_max
            ts_field = mydt/my_get_viscous_timestep(
                dcoll=dcoll, fluid_state=fluid_state)
            cfl = fluid_state.array_context.to_numpy(nodal_max(
                    dcoll, fluid_dd, ts_field, initial=0.))[()]

        return ts_field, cfl, mydt

    #my_get_timestep = actx.compile(_my_get_timestep)
    my_get_timestep = _my_get_timestep

    def _check_time(time, dt, interval, interval_type):
        toler = 1.e-6
        status = False

        dumps_so_far = math.floor((time-t_start)/interval)

        # dump if we just passed a dump interval
        if interval_type == 2:
            time_till_next = (dumps_so_far + 1)*interval - time
            steps_till_next = math.floor(time_till_next/dt)

            # reduce the timestep going into a dump to avoid a big variation in dt
            if steps_till_next < 5:
                dt_new = dt
                extra_time = time_till_next - steps_till_next*dt
                #if actx.np.abs(extra_time/dt) > toler:
                if abs(extra_time/dt) > toler:
                    dt_new = time_till_next/(steps_till_next + 1)

                if steps_till_next < 1:
                    dt_new = time_till_next

                dt = dt_new

            time_from_last = time - t_start - (dumps_so_far)*interval
            if abs(time_from_last/dt) < toler:
                status = True
        else:
            time_from_last = time - t_start - (dumps_so_far)*interval
            if time_from_last < dt:
                status = True

        return status, dt, dumps_so_far + last_viz_interval

    #check_time = _check_time

    def my_pre_step(step, t, dt, state):

        if check_step(step=step, interval=ngarbage):
            with gc_timer.start_sub_timer():
                from warnings import warn
                warn("Running gc.collect() to work around memory growth issue "
                     "https://github.com/illinois-ceesd/mirgecom/issues/839")
                gc.collect()

        # Filter *first* because this will be most straightfwd to
        # understand and move. For this to work, this routine
        # must pass back the filtered CV in the state.
        if check_step(step=step, interval=soln_nfilter):
            cv, tseed, wv = state
            cv = filter_cv_compiled(cv)
            state = make_obj_array([cv, tseed, wv])

        cv, tseed, wv = state
        fluid_state = create_fluid_state(cv=cv,
                                         temperature_seed=tseed,
                                         smoothness=no_smoothness)
        wdv = create_wall_dependent_vars_compiled(wv)
<<<<<<< HEAD
        cv = fluid_state.cv  # reset cv to limited version
=======
        cv = fluid_state.cv
>>>>>>> 6fac4612
        # This re-creation of the state resets *tseed* to current temp
        state = make_obj_array([cv, fluid_state.temperature, wv])

        try:

            if logmgr:
                logmgr.tick_before()

            # disable non-constant dt timestepping for now
            # re-enable when we're ready
            do_viz = check_step(step=step, interval=nviz)
            do_restart = check_step(step=step, interval=nrestart)
            do_health = check_step(step=step, interval=nhealth)
            do_status = check_step(step=step, interval=nstatus)
            next_dump_number = step

            if any([do_viz, do_restart, do_health, do_status]):

                if use_av:
                    # recompute the dv to have the correct smoothness
                    if do_viz:
                        # use the divergence to compute the smoothness field
                        grad_cv = grad_cv_operator_compiled(fluid_state,
                                                            time=t)
                        # limited cv here to compute smoothness
                        smoothness = compute_smoothness_compiled(
                            cv=cv, dv=fluid_state.dv,
                            grad_cv=grad_cv)

                        # unlimited cv here as that is what gets written
                        dv_new = update_dv_compiled(
                            cv=cv, temperature=fluid_state.temperature,
                            smoothness=smoothness)
                        tv_new = update_tv_compiled(cv=cv, dv=dv_new)
                        fluid_state = update_fluid_state_compiled(
                            cv=cv, dv=dv_new, tv=tv_new)

                #print(wv)
                #wv = force_evaluation(actx, wv)
                #print(wv)
                # pass through, removes a bunch of tagging to avoid recomplie
                wv = get_wv(wv)
                #print(wv)

                if not force_eval:
                    fluid_state = force_evaluation(actx, fluid_state)
                    wv = force_evaluation(actx, wv)

                dv = fluid_state.dv

                ts_field_fluid, cfl_fluid, dt_fluid = my_get_timestep(
                    dcoll=dcoll, fluid_state=fluid_state,
                    t=t, dt=dt, cfl=current_cfl, t_final=t_final,
                    constant_cfl=constant_cfl, fluid_dd=dd_vol_fluid)

                ts_field_wall, cfl_wall, dt_wall = my_get_timestep_wall(
                    dcoll=dcoll, wv=wv, wall_kappa=wdv.thermal_conductivity,
                    wall_temperature=wdv.temperature, t=t, dt=dt,
                    cfl=current_cfl, t_final=t_final, constant_cfl=constant_cfl,
                    wall_dd=dd_vol_wall)

            """
            # adjust time for constant cfl, use the smallest timescale
            dt_const_cfl = 100.
            if constant_cfl:
                dt_const_cfl = np.minimum(dt_fluid, dt_wall)

            # adjust time to hit the final requested time
            t_remaining = max(0, t_final - t)

            if viz_interval_type == 0:
                dt = np.minimum(t_remaining, current_dt)
            else:
                dt = np.minimum(t_remaining, dt_const_cfl)

            # update our I/O quantities
            cfl_fluid = dt*cfl_fluid/dt_fluid
            cfl_wall = dt*cfl_wall/dt_wall
            ts_field_fluid = dt*ts_field_fluid/dt_fluid
            ts_field_wall = dt*ts_field_wall/dt_wall

            if viz_interval_type == 1:
                do_viz, dt, next_dump_number = check_time(
                    time=t, dt=dt, interval=t_viz_interval,
                    interval_type=viz_interval_type)
            elif viz_interval_type == 2:
                dt_sav = dt
                do_viz, dt, next_dump_number = check_time(
                    time=t, dt=dt, interval=t_viz_interval,
                    interval_type=viz_interval_type)

                # adjust cfl by dt
                cfl_fluid = dt*cfl_fluid/dt_sav
                cfl_wall = dt*cfl_wall/dt_sav
            else:
                do_viz = check_step(step=step, interval=nviz)
                next_dump_number = step
            """

            t_wall = t_wall_start + (step - first_step)*dt*wall_time_scale
            my_write_status_lite(step=step, t=t, t_wall=t_wall)

            # these status updates require global reductions on state data
            if do_status:
                my_write_status(cv=cv, dv=dv, wall_temperature=wdv.temperature,
                                dt=dt, cfl_fluid=cfl_fluid, cfl_wall=cfl_wall)

            if do_health:
                health_errors = global_reduce(
                    my_health_check(fluid_state, wall_temperature=wdv.temperature),
                    op="lor")
                if health_errors:
                    if rank == 0:
                        logger.warning("Solution failed health check.")
                    raise MyRuntimeError("Failed simulation health check.")

            if do_restart:
                my_write_restart(step=step, t=t, t_wall=t_wall, state=state)

            if do_viz:
                my_write_viz(
                    step=step, t=t, t_wall=t_wall, fluid_state=fluid_state,
                    wv=wv, wall_kappa=wdv.thermal_conductivity,
                    wall_temperature=wdv.temperature, ts_field_fluid=ts_field_fluid,
                    ts_field_wall=ts_field_wall,
                    dump_number=next_dump_number)

        except MyRuntimeError:
            if rank == 0:
                logger.error("Errors detected; attempting graceful exit.")

            if viz_interval_type == 0:
                dump_number = step
            else:
                dump_number = (math.floor((t-t_start)/t_viz_interval) +
                    last_viz_interval)

            my_write_viz(
                step=step, t=t, t_wall=t_wall, fluid_state=fluid_state,
                wv=wv, wall_kappa=wdv.thermal_conductivity,
                wall_temperature=wdv.temperature, ts_field_fluid=ts_field_fluid,
                ts_field_wall=ts_field_wall,
                dump_number=dump_number)
            my_write_restart(step=step, t=t, t_wall=t_wall, state=state)
            raise

        return state, dt

    def my_post_step(step, t, dt, state):
        if logmgr:
            set_dt(logmgr, dt)
            logmgr.tick_after()
        return state, dt

    def unfiltered_rhs(t, state):
        cv, tseed, wv = state

        fluid_state = make_fluid_state(cv=cv, gas_model=gas_model,
                                       temperature_seed=tseed,
                                       smoothness=no_smoothness,
                                       limiter_func=limiter_func,
                                       limiter_dd=dd_vol_fluid)
        cv = fluid_state.cv  # reset cv to the limited version

        if use_av:
            # use the divergence to compute the smoothness field
            grad_fluid_cv = grad_cv_operator(
                dcoll, gas_model, fluid_boundaries, fluid_state,
                dd=dd_vol_fluid,
                time=t, quadrature_tag=quadrature_tag,
                comm_tag=_SmoothnessCVGradCommTag)
            smoothness = compute_smoothness(cv=cv, dv=fluid_state.dv,
                                            grad_cv=grad_fluid_cv)

            dv_new = update_dv(cv=cv, temperature=fluid_state.temperature,
                               smoothness=smoothness)
            tv_new = update_tv(cv=cv, dv=dv_new)
            fluid_state = update_fluid_state(cv=cv, dv=dv_new, tv=tv_new)

        # update wall model
        wdv = wall_model.dependent_vars(wv)
        tseed_rhs = 0*fluid_state.temperature

        """
        # Steps common to NS and AV (and wall model needs grad(temperature))
        operator_fluid_states = make_operator_fluid_states(
            dcoll, fluid_state, gas_model, boundaries, quadrature_tag)

        grad_fluid_cv = grad_cv_operator(
            dcoll, gas_model, boundaries, fluid_state,
            quadrature_tag=quadrature_tag,
            operator_states_quad=operator_fluid_states)
        """

        fluid_rhs, wall_energy_rhs = coupled_ns_heat_operator(
            dcoll=dcoll,
            gas_model=gas_model,
            fluid_dd=dd_vol_fluid, wall_dd=dd_vol_wall,
            fluid_boundaries=fluid_boundaries,
            wall_boundaries=wall_boundaries,
            interface_noslip=noslip,
            #interface_noslip=True,
            inviscid_numerical_flux_func=inviscid_numerical_flux_func,
            fluid_state=fluid_state,
            wall_kappa=wdv.thermal_conductivity,
            wall_temperature=wdv.temperature,
            time=t,
            wall_penalty_amount=wall_penalty_amount,
            quadrature_tag=quadrature_tag)

        if use_combustion:  # conditionals evaluated only once at compile time
            fluid_rhs = (
                fluid_rhs
                + eos.get_species_source_terms(
                    cv, temperature=fluid_state.temperature)
            )

        if use_ignition > 0:
            fluid_rhs = (
                fluid_rhs
                + ignition_source(x_vec=x_vec, state=fluid_state,
                                  eos=gas_model.eos, time=t)/current_dt
            )

        if use_sponge:
            fluid_rhs = (
                fluid_rhs
                + _sponge_source(cv=cv)
            )

        # wall mass loss
        wall_mass_rhs = 0.*wv.mass
        if use_wall_mass:
            wall_mass_rhs = -wall_model.mass_loss_rate(
                mass=wv.mass, ox_mass=wv.ox_mass,
                temperature=wdv.temperature)

        # wall oxygen diffusion
        wall_ox_mass_rhs = 0.*wv.mass
        if use_wall_ox:
            if nspecies == 0:
                fluid_ox_mass = cv.mass*0.
            elif nspecies > 3:
                fluid_ox_mass = cv.species_mass[i_ox]
            else:
                fluid_ox_mass = mf_o2*cv.species_mass[0]
            pairwise_ox = {
                (dd_vol_fluid, dd_vol_wall):
                    (fluid_ox_mass, wv.ox_mass)}
            pairwise_ox_tpairs = inter_volume_trace_pairs(
                dcoll, pairwise_ox, comm_tag=_OxCommTag)
            ox_tpairs = pairwise_ox_tpairs[dd_vol_fluid, dd_vol_wall]
            wall_ox_boundaries = {
                wall_ffld_bnd.domain_tag:  # pylint: disable=no-member
                DirichletDiffusionBoundary(0)}

            wall_ox_boundaries.update({
                tpair.dd.domain_tag:
                DirichletDiffusionBoundary(
                    op.project(dcoll, tpair.dd,
                               tpair.dd.with_discr_tag(quadrature_tag), tpair.ext))
                for tpair in ox_tpairs})

            wall_ox_mass_rhs = diffusion_operator(
                dcoll, wall_model.oxygen_diffusivity, wall_ox_boundaries, wv.ox_mass,
                penalty_amount=wall_penalty_amount,
                quadrature_tag=quadrature_tag, dd=dd_vol_wall,
                comm_tag=_WallOxDiffCommTag)

        wall_rhs = wall_time_scale * WallVars(
            mass=wall_mass_rhs,
            energy=wall_energy_rhs,
            ox_mass=wall_ox_mass_rhs)

        if use_wall_ox:
            # Solve a diffusion equation in the fluid too just to ensure all MPI
            # sends/recvs from inter_volume_trace_pairs are in DAG
            # FIXME: this is dumb
            reverse_ox_tpairs = pairwise_ox_tpairs[dd_vol_wall, dd_vol_fluid]
            fluid_ox_boundaries = {
                bdtag: DirichletDiffusionBoundary(0)
                for bdtag in fluid_boundaries}
            fluid_ox_boundaries.update({
                tpair.dd.domain_tag:
                DirichletDiffusionBoundary(
                    op.project(dcoll, tpair.dd,
                               tpair.dd.with_discr_tag(quadrature_tag), tpair.ext))
                for tpair in reverse_ox_tpairs})

            fluid_dummy_ox_mass_rhs = diffusion_operator(
                dcoll, 0, fluid_ox_boundaries, fluid_ox_mass,
                quadrature_tag=quadrature_tag, dd=dd_vol_fluid,
                comm_tag=_FluidOxDiffCommTag)

            fluid_rhs = fluid_rhs + 0*fluid_dummy_ox_mass_rhs

        return make_obj_array([fluid_rhs, tseed_rhs, wall_rhs])

    unfiltered_rhs_compiled = actx.compile(unfiltered_rhs)

    def my_rhs(t, state):
        # Work around long compile issue by computing and filtering RHS in separate
        # compiled functions
        fluid_rhs, tseed_rhs, wall_rhs = unfiltered_rhs_compiled(t, state)

        # Use a spectral filter on the RHS
        if use_rhs_filter:
            fluid_rhs = filter_rhs_compiled(fluid_rhs)

        return make_obj_array([fluid_rhs, tseed_rhs, wall_rhs])

    """
    current_dt = get_sim_timestep(dcoll, current_state, current_t, current_dt,
                                  current_cfl, t_final, constant_cfl)
    """

    current_step, current_t, stepper_state = \
        advance_state(rhs=my_rhs, timestepper=timestepper,
                      pre_step_callback=my_pre_step,
                      post_step_callback=my_post_step,
                      istep=current_step, dt=current_dt,
                      t=current_t, t_final=t_final,
                      force_eval=force_eval,
                      state=stepper_state,
                      compile_rhs=False)
    current_cv, tseed, current_wv = stepper_state
    current_fluid_state = create_fluid_state(current_cv, tseed,
                                             no_smoothness)
    current_wdv = create_wall_dependent_vars_compiled(current_wv)

    # Dump the final data
    if rank == 0:
        logger.info("Checkpointing final state ...")

    if use_av:
        # use the divergence to compute the smoothness field
        current_grad_cv = grad_cv_operator_compiled(
            fluid_state=current_fluid_state, time=current_t)
        smoothness = compute_smoothness_compiled(
            cv=current_cv, dv=current_fluid_state.dv, grad_cv=current_grad_cv)

        current_fluid_state = create_fluid_state(cv=current_cv,
                                           temperature_seed=tseed,
                                           smoothness=smoothness)

    final_dv = current_fluid_state.dv
    ts_field_fluid, cfl, dt = my_get_timestep(dcoll=dcoll,
        fluid_state=current_fluid_state,
        t=current_t, dt=current_dt, cfl=current_cfl,
        t_final=t_final, constant_cfl=constant_cfl, fluid_dd=dd_vol_fluid)
    ts_field_wall, cfl_wall, dt_wall = my_get_timestep_wall(dcoll=dcoll,
        wv=current_wv, wall_kappa=current_wdv.thermal_conductivity,
        wall_temperature=current_wdv.temperature, t=current_t, dt=current_dt,
        cfl=current_cfl, t_final=t_final, constant_cfl=constant_cfl,
        wall_dd=dd_vol_wall)
    current_t_wall = t_wall_start + (current_step - first_step)*dt*wall_time_scale
    my_write_status_lite(step=current_step, t=current_t,
                         t_wall=current_t_wall)
    my_write_status(dv=final_dv, cv=current_cv,
                    wall_temperature=current_wdv.temperature,
                    dt=dt, cfl_fluid=cfl, cfl_wall=cfl_wall)

    if viz_interval_type == 0:
        dump_number = current_step
    else:
        dump_number = (math.floor((current_t - t_start)/t_viz_interval) +
            last_viz_interval)

    my_write_viz(
        step=current_step, t=current_t, t_wall=current_t_wall,
        fluid_state=current_fluid_state,
        wv=current_wv, wall_kappa=current_wdv.thermal_conductivity,
        wall_temperature=current_wdv.temperature,
        ts_field_fluid=ts_field_fluid,
        ts_field_wall=ts_field_wall,
        dump_number=dump_number)
    my_write_restart(step=current_step, t=current_t, t_wall=current_t_wall,
                     state=stepper_state)

    if logmgr:
        logmgr.close()
    elif use_profiling:
        print(actx.tabulate_profiling_data())

    finish_tol = 2*current_dt
    assert np.abs(current_t - t_final) < finish_tol


# vim: foldmethod=marker<|MERGE_RESOLUTION|>--- conflicted
+++ resolved
@@ -221,12 +221,6 @@
     nrestart = configurate("nrestart", input_data, 5000)
     nhealth = configurate("nhealth", input_data, 1)
     nstatus = configurate("nstatus", input_data, 1)
-<<<<<<< HEAD
-=======
-    ngarbage = configurate("ngarbage", input_data, 10)
-
-    # garbage collection frequency
->>>>>>> 6fac4612
     ngarbage = configurate("ngarbage", input_data, 10)
 
     # verbosity for what gets written to viz dumps, increase for more stuff
@@ -564,7 +558,6 @@
     if dim == 3:
         spark_center[2] = spark_init_loc_z
 
-<<<<<<< HEAD
     if init_name == "ACTII":
         if rank == 0 and use_ignition > 0:
             print("\n#### Ignition control parameters ####")
@@ -578,20 +571,6 @@
             elif use_ignition == 2:
                 print("heat source ignition")
             print("#### Ignition control parameters ####\n")
-=======
-    if rank == 0 and use_ignition > 0:
-        print("\n#### Ignition control parameters ####")
-        print(f"spark center ({spark_center[0]},{spark_center[1]})")
-        print(f"spark FWHM {spark_diameter}")
-        print(f"spark strength {spark_strength}")
-        print(f"ignition time {spark_init_time}")
-        print(f"ignition duration {spark_duration}")
-        if use_ignition == 1:
-            print("spark ignition")
-        elif use_ignition == 2:
-            print("heat source ignition")
-        print("#### Ignition control parameters ####\n")
->>>>>>> 6fac4612
 
     def _compiled_stepper_wrapper(state, t, dt, rhs):
         return compiled_lsrk45_step(actx, state, t, dt, rhs)
@@ -1057,11 +1036,8 @@
 
     if init_name == "ACTII":
         if rank == 0:
-<<<<<<< HEAD
             print("\tInitializing ACTII domain.\n")
 
-=======
->>>>>>> 6fac4612
             from numpy import loadtxt
             geometry_bottom = loadtxt("data/nozzleBottom.dat",
                                       comments="#", unpack=False)
@@ -1070,12 +1046,7 @@
 
         geometry_bottom = comm.bcast(geometry_bottom, root=0)
         geometry_top = comm.bcast(geometry_top, root=0)
-<<<<<<< HEAD
-
-        bulk_init = InitACTII(dim=dim,
-=======
         fluid_init = InitACTII(dim=dim,
->>>>>>> 6fac4612
                               geom_top=geometry_top, geom_bottom=geometry_bottom,
                               P0=total_pres_inflow, T0=total_temp_inflow,
                               temp_wall=temp_wall, temp_sigma=temp_sigma,
@@ -1089,15 +1060,9 @@
                               inj_vel_sigma=vel_sigma_inj,
                               inj_ytop=inj_ymax, inj_ybottom=inj_ymin,
                               inj_mach=mach_inj, injection=use_injection)
-<<<<<<< HEAD
-        fluid_init = partial(bulk_init, dcoll=dcoll)
 
     elif init_name == "Flash1D":
         print("\tInitializing flame and shock (Flash1D) domain.\n")
-=======
-
-    elif init_name == "Flash1D":
->>>>>>> 6fac4612
         from y3prediction.flash_utils import Flash1D
         rho_bkrnd = flash_press/r/flash_temp
         c_bkrnd = math.sqrt(gamma*flash_press/rho_bkrnd)
@@ -1444,6 +1409,13 @@
         return smoothness*gamma_sc*char_length
 
     compute_smoothness_compiled = actx.compile(compute_smoothness) # noqa
+
+    wall_mass = wall_insert_rho * wall_insert_mask
+    wall_cp = wall_insert_cp * wall_insert_mask
+    
+    if wall_surround_mask is not None:
+        wall_mass = wall_mass + wall_surround_rho * wall_surround_mask
+        wall_cp = wall_cp + wall_surround_cp * wall_surround_mask
 
     if restart_filename:
         if rank == 0:
@@ -1479,24 +1451,13 @@
         # Set the current state from time 0
         if rank == 0:
             logger.info("Initializing soln.")
-<<<<<<< HEAD
-        restart_cv = fluid_init(x_vec=actx.thaw(dcoll.nodes(dd_vol_fluid)),
-                                eos=eos, time=0)
-=======
         if init_name == "ACTII":
             restart_cv = fluid_init(dcoll, x_vec=actx.thaw(dcoll.nodes(dd_vol_fluid)),
                                     eos=eos, time=0)
         else:
             restart_cv = fluid_init(x_vec=actx.thaw(dcoll.nodes(dd_vol_fluid)),
                                     eos=eos, time=0)            
->>>>>>> 6fac4612
         temperature_seed = 0*restart_cv.mass + init_temperature
-        wall_mass = wall_insert_rho * wall_insert_mask
-        wall_cp = wall_insert_cp * wall_insert_mask
-
-        if wall_surround_mask is not None:
-            wall_mass = wall_mass + wall_surround_rho * wall_surround_mask
-            wall_cp = wall_cp + wall_surround_cp * wall_surround_mask
 
         restart_wv = WallVars(
             mass=wall_mass,
@@ -2362,11 +2323,7 @@
                                          temperature_seed=tseed,
                                          smoothness=no_smoothness)
         wdv = create_wall_dependent_vars_compiled(wv)
-<<<<<<< HEAD
-        cv = fluid_state.cv  # reset cv to limited version
-=======
         cv = fluid_state.cv
->>>>>>> 6fac4612
         # This re-creation of the state resets *tseed* to current temp
         state = make_obj_array([cv, fluid_state.temperature, wv])
 
