"""mirgecom driver for the Y2 prediction."""

__copyright__ = """
Copyright (C) 2020 University of Illinois Board of Trustees
"""

__license__ = """
Permission is hereby granted, free of charge, to any person obtaining a copy
of this software and associated documentation files (the "Software"), to deal
in the Software without restriction, including without limitation the rights
to use, copy, modify, merge, publish, distribute, sublicense, and/or sell
copies of the Software, and to permit persons to whom the Software is
furnished to do so, subject to the following conditions:

The above copyright notice and this permission notice shall be included in
all copies or substantial portions of the Software.

THE SOFTWARE IS PROVIDED "AS IS", WITHOUT WARRANTY OF ANY KIND, EXPRESS OR
IMPLIED, INCLUDING BUT NOT LIMITED TO THE WARRANTIES OF MERCHANTABILITY,
FITNESS FOR A PARTICULAR PURPOSE AND NONINFRINGEMENT. IN NO EVENT SHALL THE
AUTHORS OR COPYRIGHT HOLDERS BE LIABLE FOR ANY CLAIM, DAMAGES OR OTHER
LIABILITY, WHETHER IN AN ACTION OF CONTRACT, TORT OR OTHERWISE, ARISING FROM,
OUT OF OR IN CONNECTION WITH THE SOFTWARE OR THE USE OR OTHER DEALINGS IN
THE SOFTWARE.
"""
import logging
import sys
import pickle
import os
import numpy as np
import numpy.linalg as la  # noqa
import pyopencl.array as cla  # noqa
import math
import grudge.op as op
from pytools.obj_array import make_obj_array
from functools import partial
from mirgecom.discretization import create_discretization_collection

from meshmode.mesh import BTAG_ALL, BTAG_REALLY_ALL, BTAG_NONE  # noqa
from grudge.shortcuts import make_visualizer
from grudge.dof_desc import VolumeDomainTag, DOFDesc, DISCR_TAG_BASE, DD_VOLUME_ALL
from grudge.op import nodal_max, nodal_min
from grudge.trace_pair import inter_volume_trace_pairs
from grudge.discretization import filter_part_boundaries
from grudge.trace_pair import TracePair
from grudge.geometry.metrics import normal as normal_vector
from logpyle import IntervalTimer, set_dt
from mirgecom.logging_quantities import (
    initialize_logmgr,
    logmgr_add_cl_device_info,
    logmgr_set_time,
    logmgr_add_device_memory_usage,
    logmgr_add_mempool_usage,
)

from mirgecom.simutil import (
    SimulationConfigurationError,
    check_step,
    distribute_mesh,
    write_visfile,
    check_naninf_local,
    check_range_local,
)
from mirgecom.utils import force_evaluation
from mirgecom.restart import write_restart_file
from mirgecom.io import make_init_message
from mirgecom.mpi import mpi_entry_point
from mirgecom.integrators import (rk4_step, lsrk54_step, lsrk144_step,
                                  euler_step, ssprk43_step)
from mirgecom.inviscid import (inviscid_facial_flux_rusanov,
                               inviscid_facial_flux_hll)
from mirgecom.viscous import (viscous_facial_flux_central,
                              viscous_facial_flux_harmonic)
from grudge.shortcuts import compiled_lsrk45_step

from mirgecom.fluid import (
    make_conserved,
    velocity_gradient,
    species_mass_fraction_gradient
)
from mirgecom.limiter import (bound_preserving_limiter)
from mirgecom.steppers import advance_state
from mirgecom.boundary import (
    PrescribedFluidBoundary,
    IsothermalWallBoundary,
    AdiabaticSlipBoundary,
    AdiabaticNoslipWallBoundary,
    PressureOutflowBoundary,
    DummyBoundary
)
from mirgecom.diffusion import (
    diffusion_operator,
    grad_operator as wall_grad_t_operator,
    DirichletDiffusionBoundary,
    NeumannDiffusionBoundary
)
from mirgecom.initializers import Uniform, MulticomponentLump
from mirgecom.eos import (
    IdealSingleGas, PyrometheusMixture,
    MixtureDependentVars, GasDependentVars
)
from mirgecom.transport import (SimpleTransport,
                                PowerLawTransport,
                                ArtificialViscosityTransportDiv,
                                ArtificialViscosityTransportDiv2,
                                ArtificialViscosityTransportDiv3)
from mirgecom.gas_model import (
    GasModel,
    make_fluid_state,
    make_operator_fluid_states,
    project_fluid_state
)
from mirgecom.multiphysics.thermally_coupled_fluid_wall import (
    add_interface_boundaries_no_grad,
    add_interface_boundaries
)
from mirgecom.navierstokes import (
    grad_cv_operator,
    grad_t_operator as fluid_grad_t_operator,
    ns_operator
)
from mirgecom.artificial_viscosity import smoothness_indicator
# driver specific utilties
from y3prediction.utils import (
    IsentropicInflow,
    getIsentropicPressure,
    getIsentropicTemperature,
    getMachFromAreaRatio
)
from y3prediction.wall import (
    mask_from_elements,
    WallVars,
    WallModel,
)
from y3prediction.shock1d import PlanarDiscontinuityMulti

from dataclasses import dataclass
from arraycontext import (
    dataclass_array_container,
    with_container_arithmetic
)
from mirgecom.fluid import ConservedVars
from meshmode.dof_array import DOFArray  # noqa
from grudge.dof_desc import DISCR_TAG_MODAL
from meshmode.transform_metadata import FirstAxisIsElementsTag


@with_container_arithmetic(bcast_obj_array=False,
                           bcast_container_types=(DOFArray, np.ndarray),
                           rel_comparison=True)
@dataclass_array_container
@dataclass(frozen=True)
class StepperState:
    r"""Store quantities to advance in time.

    Store the quanitites that should be evolved in time by an advancer
    """

    cv: ConservedVars
    tseed: DOFArray
    av_smu: DOFArray
    av_sbeta: DOFArray
    av_skappa: DOFArray
    av_sd: DOFArray

    def replace(self, **kwargs):
        """Return a copy of *self* with the attributes in *kwargs* replaced."""
        from dataclasses import replace
        return replace(self, **kwargs)

    def get_obj_array(self):
        """Return an object array containing all the stored quantitines."""
        return make_obj_array([self.cv, self.tseed,
                               self.av_smu, self.av_sbeta,
                               self.av_skappa, self.av_sd])


@with_container_arithmetic(bcast_obj_array=False,
                           bcast_container_types=(DOFArray, np.ndarray),
                           rel_comparison=True)
@dataclass_array_container
@dataclass(frozen=True)
class WallStepperState(StepperState):
    r"""Store quantities to advance in time.

    Store the quanitites that should be evolved in time by an advancer
    Adding WallVars
    """

    wv: WallVars

    def get_obj_array(self):
        """Return an object array containing all the stored quantitines."""
        return make_obj_array([self.cv, self.tseed,
                               self.av_smu, self.av_sbeta,
                               self.av_skappa, self.av_sd,
                               self.wv])


def make_stepper_state(cv, tseed, av_smu, av_sbeta, av_skappa, av_sd, wv=None):
    if wv is not None:
        return WallStepperState(cv=cv, tseed=tseed, av_smu=av_smu,
                                av_sbeta=av_sbeta, av_skappa=av_skappa,
                                av_sd=av_sd, wv=wv)
    else:
        return StepperState(cv=cv, tseed=tseed, av_smu=av_smu,
                            av_sbeta=av_sbeta, av_skappa=av_skappa,
                            av_sd=av_sd)


def make_stepper_state_obj(ary):
    if ary.size > 6:
        return WallStepperState(cv=ary[0], tseed=ary[1], av_smu=ary[2],
                                av_sbeta=ary[3], av_skappa=ary[4],
                                av_sd=ary[5], wv=ary[6])
    else:
        return StepperState(cv=ary[0], tseed=ary[1], av_smu=ary[2],
                            av_sbeta=ary[3], av_skappa=ary[4],
                            av_sd=ary[5])


class SingleLevelFilter(logging.Filter):
    def __init__(self, passlevel, reject):
        self.passlevel = passlevel
        self.reject = reject

    def filter(self, record):
        if self.reject:
            return (record.levelno != self.passlevel)
        else:
            return (record.levelno == self.passlevel)


class MyRuntimeError(RuntimeError):
    """Simple exception to kill the simulation."""

    pass


class _FluidAvgCVTag:
    pass


class _InitCommTag:
    pass


class _SmoothnessCVGradCommTag:
    pass


class _OxCommTag:
    pass


class _FluidOxDiffCommTag:
    pass


class _WallOxDiffCommTag:
    pass


class _SmoothDiffCommTag:
    pass


class _SmoothCharDiffCommTag:
    pass


class _SmoothCharDiffFluidCommTag:
    pass


class _SmoothCharDiffWallCommTag:
    pass


class _BetaDiffCommTag:
    pass


class _BetaDiffWallCommTag:
    pass


class _BetaDiffFluidCommTag:
    pass


class _KappaDiffCommTag:
    pass


class _KappaDiffWallCommTag:
    pass


class _KappaDiffFluidCommTag:
    pass


class _MuDiffCommTag:
    pass


class _DDiffFluidCommTag:
    pass


class _MuDiffWallCommTag:
    pass


class _MuDiffFluidCommTag:
    pass


class _WallOperatorCommTag:
    pass


class _FluidOperatorCommTag:
    pass


class _UpdateCoupledBoundariesCommTag:
    pass


class _FluidOpStatesCommTag:
    pass


class _MyGradTag1:
    pass


class _MyGradTag2:
    pass


class _MyGradTag3:
    pass


class _MyGradTag4:
    pass


class _MyGradTag5:
    pass


class _MyGradTag6:
    pass


def update_coupled_boundaries(
        dcoll,
        gas_model,
        fluid_dd, wall_dd,
        fluid_boundaries, wall_boundaries,
        fluid_state, wall_kappa, wall_temperature,
        *,
        time=0.,
        interface_noslip=True,
        wall_penalty_amount=None,
        quadrature_tag=DISCR_TAG_BASE,
        limiter_func=None,
        comm_tag=None):
    r"""
    Update the fluid and wall subdomain boundaries.

    Augments *fluid_boundaries* and *wall_boundaries* with the boundaries for the
    fluid-wall interface that are needed to enforce continuity of temperature and
    heat flux.
    """

    # Insert the interface boundaries for computing the gradient
    fluid_all_boundaries_no_grad, wall_all_boundaries_no_grad = \
        add_interface_boundaries_no_grad(
            dcoll=dcoll,
            gas_model=gas_model,
            fluid_dd=fluid_dd,
            wall_dd=wall_dd,
            fluid_state=fluid_state,
            wall_kappa=wall_kappa,
            wall_temperature=wall_temperature,
            fluid_boundaries=fluid_boundaries,
            wall_boundaries=wall_boundaries,
            interface_noslip=interface_noslip,
            #interface_radiation,
            quadrature_tag=quadrature_tag,
            comm_tag=comm_tag)

    # Get the operator fluid states
    fluid_operator_states_quad = make_operator_fluid_states(
        dcoll, fluid_state, gas_model, fluid_all_boundaries_no_grad,
        quadrature_tag, dd=fluid_dd, limiter_func=limiter_func,
        comm_tag=(comm_tag, _FluidOpStatesCommTag))

    # Compute the temperature gradient for both subdomains
    fluid_grad_temperature = fluid_grad_t_operator(
        dcoll, gas_model, fluid_all_boundaries_no_grad, fluid_state,
        time=time, quadrature_tag=quadrature_tag,
        dd=fluid_dd, operator_states_quad=fluid_operator_states_quad)
    wall_grad_temperature = wall_grad_t_operator(
        dcoll, wall_kappa, wall_all_boundaries_no_grad, wall_temperature,
        quadrature_tag=quadrature_tag, dd=wall_dd)

    # Insert boundaries for the fluid-wall interface, now with the temperature
    # gradient
    fluid_all_boundaries, wall_all_boundaries = \
        add_interface_boundaries(
            dcoll=dcoll,
            gas_model=gas_model,
            fluid_dd=fluid_dd, wall_dd=wall_dd,
            fluid_state=fluid_state,
            wall_kappa=wall_kappa,
            wall_temperature=wall_temperature,
            fluid_grad_temperature=fluid_grad_temperature,
            wall_grad_temperature=wall_grad_temperature,
            fluid_boundaries=fluid_boundaries,
            wall_boundaries=wall_boundaries,
            interface_noslip=interface_noslip,
            wall_penalty_amount=wall_penalty_amount,
            quadrature_tag=quadrature_tag,
            comm_tag=comm_tag)

    # Get the operator fluid states
    fluid_operator_states_quad = make_operator_fluid_states(
        dcoll, fluid_state, gas_model, fluid_all_boundaries,
        quadrature_tag, dd=fluid_dd, limiter_func=limiter_func,
        comm_tag=(comm_tag, _FluidOpStatesCommTag))

    fluid_grad_cv = grad_cv_operator(
        dcoll, gas_model, fluid_all_boundaries, fluid_state,
        dd=fluid_dd, time=time, quadrature_tag=quadrature_tag,
        operator_states_quad=fluid_operator_states_quad,
        comm_tag=comm_tag)

    return (fluid_all_boundaries, wall_all_boundaries,
            fluid_operator_states_quad,
            fluid_grad_cv,
            fluid_grad_temperature,
            wall_grad_temperature)


def limit_fluid_state(dcoll, cv, temperature_seed, gas_model, dd):

    actx = cv.array_context
    nspecies = cv.nspecies
    dim = cv.dim

    temperature = gas_model.eos.temperature(
        cv=cv, temperature_seed=temperature_seed)
    pressure = gas_model.eos.pressure(cv=cv, temperature=temperature)

    spec_lim = make_obj_array([
        bound_preserving_limiter(dcoll=dcoll, dd=dd,
                                 field=cv.species_mass_fractions[i],
                                 mmin=0.0, mmax=1.0, modify_average=True)
        for i in range(nspecies)
    ])

    # limit the sum to 1.0
    aux = actx.np.zeros_like(cv.mass)
    for i in range(0, nspecies):
        aux = aux + spec_lim[i]
    spec_lim = spec_lim/aux

    kin_energy = 0.5*np.dot(cv.velocity, cv.velocity)

    mass_lim = gas_model.eos.get_density(
        pressure=pressure, temperature=temperature,
        species_mass_fractions=cv.species_mass_fractions)
    energy_lim = mass_lim*(
        gas_model.eos.get_internal_energy(
            temperature, species_mass_fractions=spec_lim)
        + kin_energy
    )
    mom_lim = mass_lim*cv.velocity

    cv_lim = make_conserved(dim=dim, mass=mass_lim, energy=energy_lim,
                            momentum=mom_lim,
                            species_mass=mass_lim*spec_lim)

    return make_obj_array([cv_lim, pressure, temperature])


def element_average(dcoll, dd, field, volumes=None):
    # Compute cell averages of the state

    actx = field.array_context
    cell_avgs = op.elementwise_integral(dcoll, dd, field)
    if volumes is None:
        volumes = abs(op.elementwise_integral(
            dcoll, dd, actx.zeros_like(field) + 1.0))

    return cell_avgs/volumes


def _element_average_cv(dcoll, dd, cv, volumes=None):

    nspecies = cv.nspecies
    dim = cv.dim

    density = element_average(dcoll, dd, cv.mass, volumes)
    momentum = make_obj_array([
        element_average(dcoll, dd, cv.momentum[i], volumes)
        for i in range(dim)])
    energy = element_average(dcoll, dd, cv.energy, volumes)

    species_mass = None
    if nspecies > 0:
        species_mass = make_obj_array([
            element_average(dcoll, dd, cv.species_mass[i], volumes)
            for i in range(0, nspecies)])

    # make a new CV with the limited variables
    return make_conserved(dim=dim, mass=density, energy=energy,
                          momentum=momentum, species_mass=species_mass)


def limit_fluid_state_liu(dcoll, cv, temperature_seed, gas_model, dd):
    r"""Element average positivity preserving limiter

    Follows loosely the implementation outline in Liu, et. al.
    Limits the density and mass fractions based on global minima
    then computes an average fluid state and uses the averge pressure
    to limit the entire cv in regions with very small pressures
    """

    actx = cv.array_context
    nspecies = cv.nspecies
    dim = cv.dim

    rho_lim = 1.e-10
    pres_lim = 1.0

    elem_avg_cv = _element_average_cv(dcoll, cv, dd)

    # 1.0 limit the density
    theta_rho = actx.np.abs((elem_avg_cv.mass - rho_lim) /
                            (elem_avg_cv.mass - cv.mass + 1.e-13))

    # only apply limiting when theta < 1
    mass_lim = actx.np.where(actx.np.less(theta_rho, 1.0),
        theta_rho*cv.mass + (1 - theta_rho)*elem_avg_cv.mass, cv.mass)

    # 2.0 limit the species mass fractions
    spec_mass_lim = cv.species_mass
    theta_rhoY = actx.zeros_like(cv.species_mass)
    for i in range(0, nspecies):
        theta_rhoY[i] = actx.np.abs(
            (elem_avg_cv.species_mass) /
            (elem_avg_cv.species_mass - cv.species_mass + 1.e-13))

        # only apply limiting when theta < 1
        spec_mass_lim = actx.np.where(
            actx.np.less(theta_rhoY, 1.0),
            theta_rho*cv.species_mass + (1 - theta_rho)*elem_avg_cv.mass,
            cv.species_mass)

    # 3.0 reconstruct cv and find the average element cv and pressure
    #
    # Question:
    # we don't update the energy or the momentum here
    # so if the density is reduced it results in a
    #    net decrease in the pressure and increase in velocity?
    cv_updated = make_conserved(dim=dim, mass=mass_lim, energy=cv.energy,
                                momentum=cv.momentum,
                                species_mass=spec_mass_lim)
    temperature_updated = gas_model.eos.temperature(
        cv=cv_updated, temperature_seed=temperature_seed)
    pressure_updated = gas_model.eos.pressure(cv=cv_updated,
                                              temperature=temperature_updated)

    elem_avg_temp = gas_model.eos.temperature(
        cv=elem_avg_cv, temperature_seed=temperature_updated)
    elem_avg_pres = gas_model.eos.pressure(
        cv=elem_avg_cv, temperature=elem_avg_temp)

    mmin_i = op.elementwise_min(dcoll, dd, pressure_updated)
    mmin = pres_lim

    _theta = actx.np.minimum(
        1.0, actx.np.where(actx.np.less(mmin_i, mmin),
        abs((mmin-elem_avg_pres)/(mmin_i-elem_avg_pres+1e-13)), 1.0)
    )

    # 4.0 limit cv where the pressure is negative
    #     this is turn keeps the pressure positive

    mass_lim = (_theta*(cv_updated.mass - elem_avg_cv.mass)
        + elem_avg_cv.mass)
    mom_lim = make_obj_array([
        (_theta*(cv_updated.momentum[i] - elem_avg_cv.momentum[i])
         + elem_avg_cv.momentum[i])
        for i in range(dim)
    ])
    energy_lim = (_theta*(cv_updated.energy - elem_avg_cv.energy)
        + elem_avg_cv.energy)
    spec_lim = make_obj_array([
        (_theta*(cv_updated.species_mass[i] - elem_avg_cv.species_mass[i])
         + elem_avg_cv.species_mass[i])
        for i in range(0, nspecies)
    ])

    cv_lim = make_conserved(dim=dim, mass=mass_lim, energy=energy_lim,
                            momentum=mom_lim,
                            species_mass=spec_lim)

    return cv_lim


def limit_fluid_state_lv(dcoll, cv, temperature_seed, gas_model, dd,
                         viz_theta=False, limiter_smin=10):
    r"""Entropy-based positivity preserving limiter

    Follows loosely the implementation outline in Lv, et. al.
    Limits the density, entropy, and mass fractions locally
    based on average states.
    """

    actx = cv.array_context
    nspecies = cv.nspecies
    dim = cv.dim
    toler = 1.e-13
    element_vols = abs(op.elementwise_integral(dcoll, dd,
                                               actx.zeros_like(cv.mass) + 1.0))

    print_stuff = False
    index = 118

    if print_stuff and isinstance(dd.domain_tag, VolumeDomainTag):
        np.set_printoptions(threshold=sys.maxsize, precision=16)

        print("Start of limiting")
        temperature_initial = gas_model.eos.temperature(
            cv=cv, temperature_seed=temperature_seed)
        pressure_initial = gas_model.eos.pressure(
            cv=cv, temperature=temperature_initial)
        # initial state
        data = actx.to_numpy(cv.mass)
        print(f"cv.mass \n {data[0][index]}")
        data = actx.to_numpy(temperature_initial)
        print(f"temperature_initial \n {data[0][index]}")
        data = actx.to_numpy(pressure_initial)
        print(f"pressure_initial \n {data[0][index]}")
        for i in range(0, nspecies):
            data = actx.to_numpy(cv.species_mass_fractions)
            print(f"Y_initial[{i}] \n {data[i][0][index]}")

    #print(f"inside limiter")

    ##################
    # 1.0 limit the density to be above 0.
    ##################
    #elem_avg_cv = _element_average_cv(dcoll, cv, dd)
    #rho_lim = elem_avg_cv.mass*0.1
    rho_lim = 1.e-6

    cell_avgs = element_average(dcoll, dd, cv.mass, volumes=element_vols)
    #cell_avgs = elem_avg_cv.mass
    #print(f"rho_avg {cell_avgs}")

    mmin_i = op.elementwise_min(dcoll, dd, cv.mass)
    #mmin = actx.np.max(rho_lim, 0.1*cell_avgs)
    mmin = actx.np.where(actx.np.greater(cell_avgs, rho_lim), 0.1*cell_avgs, rho_lim)
    #mmin = rho_lim

    cell_avgs = actx.np.where(
        actx.np.greater(cell_avgs, rho_lim), cell_avgs, rho_lim)
    #print(f"modified rho_avg {cell_avgs}")

    theta_rho = actx.np.maximum(0.,
        actx.np.where(actx.np.less(mmin_i + toler, mmin),
                      (mmin-mmin_i)/(cell_avgs - mmin_i),
                      0.)
    )
    #print(f"{theta_rho=}")

    mass_lim = (cv.mass + theta_rho*(cell_avgs - cv.mass))

    # tseed is the best guess at a reasonable temperature after the limiting
    # assume that whatever pressure and temperature that was computed was bogus
    #if temperature_seed is not None:
    if 0:
        # preserve internal energy, velocity, and mass fractions,
        # keeps pressure/temperature constant
        mom_lim = mass_lim*cv.velocity
        kin_energy = 0.5*np.dot(cv.velocity, cv.velocity)
        int_energy = cv.energy - cv.mass*kin_energy
        energy_lim = (int_energy/cv.mass + kin_energy)*mass_lim
        spec_lim = cv.species_mass_fractions

        temperature_guess = gas_model.eos.temperature(
            cv=cv, temperature_seed=temperature_seed)
        safe_temperature = actx.np.where(actx.np.greater(theta_rho, toler),
                                         temperature_seed, temperature_guess)
        energy_lim = mass_lim*(gas_model.eos.get_internal_energy(safe_temperature,
                               species_mass_fractions=spec_lim) + kin_energy)
    else:
        # if tseed is not available, don't mess with the temperature
        #mom_lim = cv.momentum/cv.mass*mass_lim
        #energy_lim = cv.energy/cv.mass*mass_lim
        #spec_lim = cv.species_mass_fractions/cv.mass*mass_lim
        mom_lim = mass_lim*cv.velocity
        kin_energy = 0.5*np.dot(cv.velocity, cv.velocity)
        int_energy = cv.energy - cv.mass*kin_energy
        energy_lim = (int_energy/cv.mass + kin_energy)*mass_lim
        spec_lim = cv.species_mass_fractions

    cv_update_rho = make_conserved(dim=dim, mass=mass_lim, energy=energy_lim,
                                   momentum=mom_lim,
                                   species_mass=mass_lim*spec_lim)

    if print_stuff and isinstance(dd.domain_tag, VolumeDomainTag):
        np.set_printoptions(threshold=sys.maxsize, precision=16)
        # initial state
        #print(f"{theta_rho=}")
        #print(f"{theta_pressure=}")
        print("After rho limit")
        data = actx.to_numpy(theta_rho)
        print(f"theta_rho \n {data[0][index]}")
        data = actx.to_numpy(cell_avgs)
        print(f"cell_avgs \n {data[0][index]}")
        temperature_rho = gas_model.eos.temperature(
            cv=cv_update_rho, temperature_seed=temperature_seed)
        pressure_rho = gas_model.eos.pressure(
            cv=cv_update_rho, temperature=temperature_rho)
        # initial state
        data = actx.to_numpy(cv_update_rho.mass)
        print(f"cv.mass \n {data[0][index]}")
        data = actx.to_numpy(temperature_rho)
        print(f"temperature_rho \n {data[0][index]}")
        data = actx.to_numpy(pressure_rho)
        print(f"pressure_rho \n {data[0][index]}")
        data = actx.to_numpy(temperature_seed)
        print(f"temperature_seed \n {data[0][index]}")

    ##################
    # 2.0 limit the species mass fractions
    ##################
    theta_spec = actx.np.zeros_like(cv.species_mass_fractions)
    if nspecies > 0:
        # find theta for all the species
        for i in range(0, nspecies):
            mmin_i = op.elementwise_min(dcoll, dd,
                                        cv_update_rho.species_mass_fractions[i])
            mmin = 0.

            #cell_avgs = elem_avg_cv.species_mass_fractions[i]
            cell_avgs = element_average(
                dcoll, dd, cv_update_rho.species_mass_fractions[i],
                volumes=element_vols)
            cell_avgs = actx.np.where(actx.np.greater(cell_avgs, mmin), cell_avgs,
                                      mmin)

            _theta = actx.np.maximum(0.,
                actx.np.where(actx.np.less(mmin_i + toler, mmin),
                              (mmin-mmin_i)/(cell_avgs - mmin_i),
                              0.)
            )

            mmax_i = op.elementwise_max(dcoll, dd,
                                        cv_update_rho.species_mass_fractions[i])
            mmax = 1.0
            cell_avgs = actx.np.where(actx.np.less(cell_avgs, mmax), cell_avgs, mmax)
            _theta = actx.np.maximum(_theta,
                actx.np.where(actx.np.greater(mmax_i - toler, mmax),
                              (mmax_i - mmax)/(mmax_i - cell_avgs),
                              0.)
            )

            theta_spec[i] = _theta

            #print(f"species {i}, {_theta=}")

            # apply the limiting to all species equally
            spec_lim[i] = (cv_update_rho.species_mass_fractions[i] +
                           theta_spec[i]*(
                               cell_avgs - cv_update_rho.species_mass_fractions[i]))

        # limit the species mass fraction sum to 1.0
        aux = actx.np.zeros_like(cv_update_rho.mass)
        sum_theta_y = actx.np.zeros_like(cv_update_rho.mass)
        for i in range(0, nspecies):
            aux = aux + spec_lim[i]
            sum_theta_y = sum_theta_y + actx.np.abs(spec_lim[i])
        spec_lim = spec_lim/aux

        # tseed is the best guess at a reasonable temperature after the limiting
        # assume that whatever pressure and temperature that was computed was bogus
        #if temperature_seed is not None:
        if 0:
            # preserve internal energy, velocity, and mass fractions,
            # keeps pressure/temperature constant
            mass_lim = cv_update_rho.mass
            mom_lim = mass_lim*cv_update_rho.velocity
            kin_energy = 0.5*np.dot(cv_update_rho.velocity, cv_update_rho.velocity)
            int_energy = cv_update_rho.energy - mass_lim*kin_energy
            energy_lim = (int_energy/mass_lim + kin_energy)*mass_lim

            temperature_guess = gas_model.eos.temperature(
                cv=cv_update_rho, temperature_seed=temperature_seed)
            safe_temperature = actx.np.where(actx.np.greater(sum_theta_y, toler),
                                             temperature_seed, temperature_guess)
            energy_lim = mass_lim*(
                gas_model.eos.get_internal_energy(
                    safe_temperature, species_mass_fractions=spec_lim) + kin_energy)
        else:
            mass_lim = cv_update_rho.mass
            mom_lim = mass_lim*cv_update_rho.velocity
            kin_energy = 0.5*np.dot(cv_update_rho.velocity, cv_update_rho.velocity)
            int_energy = cv_update_rho.energy - mass_lim*kin_energy
            energy_lim = (int_energy/mass_lim + kin_energy)*mass_lim

            # modify Temperature (energy) maintain pressure equilibrium
            temperature_update_rho = gas_model.eos.temperature(
                cv=cv_update_rho, temperature_seed=temperature_seed)
            pressure_update_rho = gas_model.eos.pressure(
                cv=cv_update_rho, temperature=temperature_update_rho)

            kin_energy = 0.5*np.dot(cv_update_rho.velocity, cv_update_rho.velocity)
            positive_pressure = actx.np.greater(pressure_update_rho, 1.e-12)

            update_dv = positive_pressure

            r = gas_model.eos.gas_const(species_mass_fractions=spec_lim)
            temperature_update_y = pressure_update_rho/r/mass_lim

            energy_lim = actx.np.where(
                update_dv,
                mass_lim*(gas_model.eos.get_internal_energy(temperature_update_y,
                          #species_mass_fractions=spec_lim/mass_lim)
                          species_mass_fractions=spec_lim)
                          + kin_energy),
                cv_update_rho.energy
            )
        """
        # modify Temperature (energy) maintain pressure equilibrium
        kin_energy = 0.5*np.dot(cv_update_rho.velocity, cv_update_rho.velocity)
        positive_pressure = actx.np.greater(pressure_update_rho, 1.e-12)
        r = gas_model.eos.gas_const(species_mass_fractions=spec_lim)
        temperature_update_y = pressure_update_rho/r/mass_lim

        energy_lim = actx.np.where(
            positive_pressure,
            mass_lim*(gas_model.eos.get_internal_energy(temperature_update_y,
                      #species_mass_fractions=spec_lim/mass_lim)
                      species_mass_fractions=spec_lim)
                      + kin_energy),
            cv_update_rho.energy
        )
        """

        """
        # where species limiting was done, reset the temperature back to tseed
        limit_y = actx.np.zeros_like(cv.mass)
        for i in range(0, nspecies):
            limit_y += actx.np.abs(theta_spec[i])

        temperature_update_y = actx.np.where(actx.np.greater(limit_y, 0.),
                      temperature_seed, -1.)

        energy_lim = actx.np.where(actx.np.greater(temperature_update_y, 0.),
            mass_lim*(gas_model.eos.get_internal_energy(temperature_update_y,
                      species_mass_fractions=spec_lim)
                      + kin_energy),
            cv_update_rho.energy
        )
        """

        cv_update_y = make_conserved(dim=dim,
                                     mass=cv_update_rho.mass,
                                     energy=cv_update_rho.energy,
                                     momentum=cv_update_rho.momentum,
                                     species_mass=cv_update_rho.mass*spec_lim)
    else:
        cv_update_y = cv_update_rho

    if print_stuff and isinstance(dd.domain_tag, VolumeDomainTag):
        np.set_printoptions(threshold=sys.maxsize, precision=16)

        print("After mass fraction limiting")
        temperature_update_y = gas_model.eos.temperature(
            cv=cv_update_y, temperature_seed=temperature_seed)
        pressure_update_y = gas_model.eos.pressure(
            cv=cv_update_y, temperature=temperature_update_y)
        data = actx.to_numpy(temperature_update_y)
        print(f"temperature_update_y \n {data[0][index]}")
        data = actx.to_numpy(pressure_update_y)
        print(f"pressure_update_y \n {data[0][index]}")
        for i in range(0, nspecies):
            data = actx.to_numpy(cv_update_y.species_mass_fractions)
            print(f"Y_update_y[{i}] \n {data[i][0][index]}")

    ##################
    # 3.0 find the average element cv and pressure
    ##################
    cv_updated = cv_update_y
    temperature_updated = gas_model.eos.temperature(
        cv=cv_updated, temperature_seed=temperature_seed)
    pressure_updated = gas_model.eos.pressure(
        cv=cv_updated, temperature=temperature_updated)

    #print(f"{pressure_updated=}")
    #entropy = actx.np.log(pressure_updated/cv_updated.mass**1.4)
    #print(f"{entropy=}")

    elem_avg_cv = _element_average_cv(dcoll, dd, cv_updated, volumes=element_vols)
    elem_avg_temp = gas_model.eos.temperature(
        cv=elem_avg_cv, temperature_seed=temperature_seed)
    elem_avg_pres = gas_model.eos.pressure(
        cv=elem_avg_cv, temperature=elem_avg_temp)

    #print(f"{elem_avg_pres=}")
    #avg_entropy = actx.np.log(elem_avg_pres/elem_avg_cv.mass**1.4)
    #print(f"{avg_entropy=}")

    # use an entropy function to keep pressure positive and entropy
    # above some minimum value
    # not sure which gamma to use here? the average state?
    gamma = gas_model.eos.gamma(cv_updated, temperature_updated)
    gamma_avg = gas_model.eos.gamma(elem_avg_cv, elem_avg_temp)
    mmin = 1.e-12
    theta_smin = (pressure_updated -
                  math.exp(limiter_smin)*cv_updated.mass**gamma)
    theta_smin_i = op.elementwise_min(dcoll, dd, theta_smin)

    # in some cases, the average pressure is too small, we need to satisfy
    # elem_avg_pres > math.exp(limiter_smin)*elem_avg_cv.mass**gamma
    # compute a safe pressure such that this is always true and use it to compute
    # a safe average energy
    safe_pressure = math.exp(limiter_smin)*elem_avg_cv.mass**gamma_avg - toler
    r_avg = gas_model.eos.gas_const(
        species_mass_fractions=elem_avg_cv.species_mass_fractions)
    safe_temperature = safe_pressure/elem_avg_cv.mass/r_avg
    kin_energy = 0.5*np.dot(elem_avg_cv.velocity, elem_avg_cv.velocity)
    safe_energy = elem_avg_cv.mass*(
        gas_model.eos.get_internal_energy(
            safe_temperature,
            species_mass_fractions=elem_avg_cv.species_mass_fractions)
        + kin_energy)

    #print(f"{safe_energy=}")
    safe_energy = actx.np.where(
        actx.np.less(math.exp(limiter_smin)*elem_avg_cv.mass**gamma_avg,
                     elem_avg_pres),
        elem_avg_cv.energy, safe_energy)

    #print(f"{safe_pressure=}")
    #print(f"{safe_energy=}")
    #print(f"{elem_avg_cv.energy=}")
    theta_savg = actx.np.maximum(
        elem_avg_pres, safe_pressure) -\
        math.exp(limiter_smin)*elem_avg_cv.mass**gamma_avg
    elem_avg_cv_safe = elem_avg_cv.replace(energy=safe_energy)

    """
    check_temperature_updated = gas_model.eos.temperature(
        cv=elem_avg_cv_safe, temperature_seed=temperature_seed)
    check_pressure_updated = gas_model.eos.pressure(
        cv=elem_avg_cv_safe, temperature=check_temperature_updated)
    check_entropy_updated = actx.np.log(check_pressure_updated/elem_avg_cv.mass**1.4)

    print(f"{check_temperature_updated=}")
    print(f"{check_pressure_updated=}")
    print(f"{check_entropy_updated=}")

    print(f"{theta_savg=}")
    """

    theta_pressure = actx.np.maximum(0.,
        actx.np.where(actx.np.less(theta_smin_i + toler, mmin),
                      (mmin-theta_smin_i)/(theta_savg - theta_smin_i),
                      0.)
    )

    #print(f"{theta_pressure=}")

    ##################
    # 4.0 limit cv where the entropy minimum function is violated
    #     this in turn keeps the pressure positive
    ##################
    mass_lim = cv_updated.mass + theta_pressure*(
        elem_avg_cv_safe.mass - cv_updated.mass)
    mom_lim = make_obj_array([cv_updated.momentum[i] +
        theta_pressure*(elem_avg_cv_safe.momentum[i] - cv_updated.momentum[i])
        for i in range(dim)
    ])
    energy_lim = (cv_updated.energy +
                  theta_pressure*(elem_avg_cv_safe.energy - cv_updated.energy))
    spec_lim = make_obj_array([cv_updated.species_mass[i] +
        theta_pressure*(elem_avg_cv_safe.species_mass[i] -
                        cv_updated.species_mass[i])
        for i in range(0, nspecies)
    ])

    cv_lim = make_conserved(dim=dim, mass=mass_lim, energy=energy_lim,
                            momentum=mom_lim,
                            species_mass=spec_lim)

    if print_stuff and isinstance(dd.domain_tag, VolumeDomainTag):
        np.set_printoptions(threshold=sys.maxsize, precision=16)

        temperature_final = gas_model.eos.temperature(
            cv=cv_lim, temperature_seed=temperature_seed)
        pressure_final = gas_model.eos.pressure(
            cv=cv_lim, temperature=temperature_final)

        def get_temperature_update_limit(cv, temperature):
            y = cv.species_mass_fractions
            e = gas_model.eos.internal_energy(cv)/cv.mass
            return actx.np.abs(
                gas_model.eos._pyrometheus_mech.get_temperature_update_energy(
                    e, temperature, y))

        temp_resid = get_temperature_update_limit(
            cv_lim, temperature_final)/temperature_final

        # run through a temperature solve manually, print out the updates

        num_iter = 20

        def do_temperature_iter(cv, tseed):
            y = cv.species_mass_fractions
            t_i = temperature_seed
            print(f" First: {actx.to_numpy(t_i)[0][index]=}")
            e = gas_model.eos.internal_energy(cv)/cv.mass
            for _ in range(num_iter):
                t_resid = (gas_model.eos._pyrometheus_mech.
                    get_temperature_update_energy(e, t_i, y))
                t_i = t_i + t_resid
                data_t_i = actx.to_numpy(t_i)[0][index]
                data_t_resid = actx.to_numpy(t_resid)[0][index]
                print(f"iter {_=}: {data_t_i=}, {data_t_resid=}")

        #do_temperature_iter(cv_lim, temperature_seed)
        # initial state
        print(f"{theta_rho=}")
        #print(f"{theta_pressure=}")
        #print(f"{theta_spec=}")
        #print(f"{cv_lim.species_mass_fractions=}")
        print(f"{temperature_final}")
        #print(f"{temp_resid=}")
        print("All done limiting")
        data = actx.to_numpy(temp_resid)
        print(f"temp_resid \n {data[0][index]}")
        data = actx.to_numpy(theta_rho)
        print(f"theta_rho \n {data[0][index]}")
        data = actx.to_numpy(theta_pressure)
        print(f"theta_pressure \n {data[0][index]}")
        for i in range(0, nspecies):
            data = actx.to_numpy(theta_spec)
            print(f"theta_Y[{i}] \n {data[i][0][index]}")
        data = actx.to_numpy(cv_lim.mass)
        print(f"cv_lim.mass \n {data[0][index]}")
        data = actx.to_numpy(temperature_final)
        print(f"temperature_final \n {data[0][index]}")
        data = actx.to_numpy(pressure_final)
        print(f"pressure_final \n {data[0][index]}")

    if viz_theta:
        return make_obj_array([cv_lim, theta_rho,
                               theta_spec, theta_pressure])
    else:
        return cv_lim
        #return cv_update_rho


@mpi_entry_point
def main(actx_class, restart_filename=None, target_filename=None,
         user_input_file=None, use_overintegration=False,
<<<<<<< HEAD
         casename=None, log_path="log_data", use_esdg=False,
         disable_fallbacks=False):

    allow_fallbacks = not disable_fallbacks
=======
         disable_logpyle=True,
         casename=None, log_path="log_data", use_esdg=False):
>>>>>>> 753e582d
    # control log messages
    logger = logging.getLogger(__name__)
    logger.propagate = False

    if (logger.hasHandlers()):
        logger.handlers.clear()

    # send info level messages to stdout
    h1 = logging.StreamHandler(sys.stdout)
    f1 = SingleLevelFilter(logging.INFO, False)
    h1.addFilter(f1)
    logger.addHandler(h1)

    # send everything else to stderr
    h2 = logging.StreamHandler(sys.stderr)
    f2 = SingleLevelFilter(logging.INFO, True)
    h2.addFilter(f2)
    logger.addHandler(h2)

    from mpi4py import MPI
    comm = MPI.COMM_WORLD
    rank = comm.Get_rank()
    nparts = comm.Get_size()

    from mirgecom.simutil import global_reduce as _global_reduce
    global_reduce = partial(_global_reduce, comm=comm)

    if casename is None:
        casename = "mirgecom"

    # logging and profiling
    logmgr = None
    if not disable_logpyle:
        logname = log_path + "/" + casename + ".sqlite"

<<<<<<< HEAD
    if rank == 0:
        log_dir = os.path.dirname(logname)
        if log_dir and not os.path.exists(log_dir):
            os.makedirs(log_dir)
    comm.Barrier()
=======
        if rank == 0:
            import os
            log_dir = os.path.dirname(logname)
            if log_dir and not os.path.exists(log_dir):
                os.makedirs(log_dir)
        comm.Barrier()
>>>>>>> 753e582d

        logmgr = initialize_logmgr(True,
            filename=logname, mode="wu", mpi_comm=comm)

    # set up driver parameters
    from mirgecom.simutil import configurate
    from mirgecom.io import read_and_distribute_yaml_data
    input_data = read_and_distribute_yaml_data(comm, user_input_file)

    use_gmsh = configurate("use_gmsh", input_data, True)
    from mirgecom.array_context import initialize_actx, actx_class_is_profiling
    use_tpe = configurate("use_tensor_product_elements", input_data, False)

    actx = initialize_actx(actx_class, comm,
                           use_axis_tag_inference_fallback=allow_fallbacks,
                           use_einsum_inference_fallback=allow_fallbacks)
    queue = getattr(actx, "queue", None)
    use_profiling = actx_class_is_profiling(actx_class)
    alloc = getattr(actx, "allocator", None)

    # i/o frequencies
    nviz = configurate("nviz", input_data, 500)
    nrestart = configurate("nrestart", input_data, 5000)
    nhealth = configurate("nhealth", input_data, 1)
    nstatus = configurate("nstatus", input_data, 1)

    # garbage collection frequency
    ngarbage = configurate("ngarbage", input_data, 10)

    # verbosity for what gets written to viz dumps, increase for more stuff
    viz_level = configurate("viz_level", input_data, 1)
    # control the time interval for writing viz dumps
    viz_interval_type = configurate("viz_interval_type", input_data, 0)

    # default timestepping control
    advance_time = configurate("advance_time", input_data, True)
    integrator = configurate("integrator", input_data, "rk4")
    current_dt = configurate("current_dt", input_data, 1.e-8)
    t_final = configurate("t_final", input_data, 1.e-7)
    t_viz_interval = configurate("t_viz_interval", input_data, 1.e-8)
    current_cfl = configurate("current_cfl", input_data, 1.0)
    constant_cfl = configurate("constant_cfl", input_data, False)

    # these are modified below for a restart
    current_t = configurate("current_t", input_data, 0.0)
    t_start = 0.
    t_wall_start = 0.
    current_step = 0
    first_step = 0
    last_viz_interval = 0
    force_eval = True

    # default health status bounds
    health_pres_min = configurate("health_pres_min", input_data, 0.1)
    health_pres_max = configurate("health_pres_max", input_data, 2.e6)
    health_temp_min = configurate("health_temp_min", input_data, 1.0)
    health_temp_max = configurate("health_temp_max", input_data, 5000.)
    health_mass_frac_min = configurate("health_mass_frac_min", input_data, -1.0)
    health_mass_frac_max = configurate("health_mass_frac_max", input_data, 2.0)

    # discretization and model control
    order = configurate("order", input_data, 2)
    viz_order = configurate("viz_order", input_data, order)
    quadrature_order = configurate("quadrature_order", input_data, -1)
    alpha_sc = configurate("alpha_sc", input_data, 0.3)
    kappa_sc = configurate("kappa_sc", input_data, 0.5)
    s0_sc = configurate("s0_sc", input_data, -5.0)

    drop_order_strength = configurate("drop_order_strength", input_data, 0.)
    use_drop_order = False
    if drop_order_strength > 0.:
        use_drop_order = True

    av2_mu0 = configurate("av2_mu0", input_data, 0.1)
    av2_beta0 = configurate("av2_beta0", input_data, 6.0)
    av2_kappa0 = configurate("av2_kappa0", input_data, 1.0)
    av2_d0 = configurate("av2_d0", input_data, 0.1)
    av2_prandtl0 = configurate("av2_prandtl0", input_data, 0.9)
    av2_mu_s0 = configurate("av2_mu_s0", input_data, 0.)
    av2_kappa_s0 = configurate("av2_kappa_s0", input_data, 0.)
    av2_beta_s0 = configurate("av2_beta_s0", input_data, 0.01)
    av2_d_s0 = configurate("av2_d_s0", input_data, 0.)
    smooth_char_length = configurate("smooth_char_length", input_data, 5)
    smooth_char_length_alpha = configurate("smooth_char_length_alpha",
                                           input_data, 0.025)
    use_smoothed_char_length = False
    if smooth_char_length > 0:
        use_smoothed_char_length = True

    smoothness_alpha = configurate("smoothness_alpha", input_data, 0.1)
    smoothness_tau = configurate("smoothness_tau", input_data, 0.01)

    dim = configurate("dimen", input_data, 2)
    inv_num_flux = configurate("inv_num_flux", input_data, "rusanov")
    mesh_filename = configurate("mesh_filename", input_data, "data/actii_2d.msh")
    generate_mesh = configurate("generate_mesh", input_data, True)
    mesh_partition_prefix = configurate("mesh_partition_prefix",
                                        input_data, "actii_2d")
    noslip = configurate("noslip", input_data, True)
    use_1d_part = configurate("use_1d_part", input_data, True)

    # setting these to none in the input file toggles the check for that
    # boundary off provides support for legacy runs only where you could
    # specify boundary tags that were unused in certain cases
    use_outflow_boundary = configurate(
        "use_outflow_boundary", input_data, "none")
    use_inflow_boundary = configurate(
        "use_inflow_boundary", input_data, "none")
    use_flow_boundary = configurate(
        "use_flow_boundary", input_data, "prescribed")
    use_injection_boundary = configurate(
        "use_injection_boundary", input_data, "none")
    use_upstream_injection_boundary = configurate(
        "use_upstream_injection_boundary", input_data, "none")
    use_wall_boundary = configurate(
        "use_wall_boundary", input_data, "isothermal_noslip")
    use_interface_boundary = configurate(
        "use_interface_boundary", input_data, "none")
    use_symmetry_boundary = configurate(
        "use_symmetry_boundary", input_data, "none")
    use_slip_wall_boundary = configurate(
        "use_slip_wall_boundary", input_data, "none")
    use_noslip_wall_boundary = configurate(
        "use_noslip_wall_boundary", input_data, "none")

    outflow_pressure = configurate("outflow_pressure", input_data, 100.0)
    ramp_beginP = configurate("ramp_beginP", input_data, 100.0)
    ramp_endP = configurate("ramp_endP", input_data, 1000.0)
    ramp_time_start = configurate("ramp_time_start", input_data, 0.0)
    ramp_time_interval = configurate("ramp_time_interval", input_data, 1.e-4)

    # for each tagged boundary surface, what are they assigned to be
    # isothermal wall -> wall when current running simulation support is not needed
    #
    # wall_interface is automatically generated from a shared fluid/solid volume
    # interface and only when the solid volume is turned off by use_wall
    bndry_config = {"outflow": use_outflow_boundary,
                    "inflow": use_inflow_boundary,
                    "flow": use_flow_boundary,
                    "injection": use_injection_boundary,
                    "upstream_injection": use_upstream_injection_boundary,
                    "isothermal_wall": use_wall_boundary,
                    "wall": use_wall_boundary,
                    "slip_wall": use_slip_wall_boundary,
                    "noslip_wall": use_noslip_wall_boundary,
                    "symmetry": use_symmetry_boundary,
                    "wall_interface": use_interface_boundary}

    # list of strings that are allowed to defined boundary conditions
    allowed_boundary_types = [
        "none",
        "isothermal_noslip",
        "isothermal_slip",
        "adiabatic_noslip",
        "adiabatic_slip",
        "pressure_outflow",
        "riemann_outflow",
        "prescribed",
        "isentropic_pressure_ramp"
    ]

    # boundary sanity check
    def boundary_type_sanity(boundary, boundary_type):
        if boundary_type not in allowed_boundary_types:
            error_message = ("Invalid boundary specification "
                             f"{boundary_type} for {boundary}")
            if rank == 0:
                raise RuntimeError(error_message)

    for bnd in bndry_config:
        boundary_type_sanity(bnd, bndry_config[bnd])

    # material properties and models options
    gas_mat_prop = configurate("gas_mat_prop", input_data, 0)
    nspecies = configurate("nspecies", input_data, 0)

    spec_diff = configurate("spec_diff", input_data, 1.e-4)
    eos_type = configurate("eos", input_data, 0)
    transport_type = configurate("transport", input_data, 0)
    use_lewis_transport = configurate("use_lewis_transport", input_data, False)
    # for pyrometheus, number of newton iterations
    pyro_temp_iter = configurate("pyro_temp_iter", input_data, 3)
    # for pyrometheus, toleranace for temperature residual
    pyro_temp_tol = configurate("pyro_temp_tol", input_data, 1.e-4)

    # for overwriting the default fluid material properties
    fluid_gamma = configurate("fluid_gamma", input_data, -1.)
    fluid_mw = configurate("fluid_mw", input_data, -1.)
    fluid_kappa = configurate("fluid_kappa", input_data, -1.)
    fluid_mu = configurate("mu", input_data, -1.)

    # rhs control
    use_axisymmetric = configurate("use_axisymmetric", input_data, False)
    use_combustion = configurate("use_combustion", input_data, True)
    use_wall = configurate("use_wall", input_data, True)
    use_wall_ox = configurate("use_wall_ox", input_data, True)
    use_wall_mass = configurate("use_wall_mass", input_data, True)
    use_ignition = configurate("use_ignition", input_data, 0)
    use_injection_source = configurate("use_injection_source", input_data, True)
    use_injection = configurate("use_injection", input_data, True)
    init_injection = configurate("init_injection", input_data, False)
    use_upstream_injection = configurate("use_upstream_injection", input_data, False)

    # outflow sponge location and strength
    use_sponge = configurate("use_sponge", input_data, True)
    use_time_dependent_sponge = configurate("use_time_dependent_sponge",
                                            input_data, False)
    sponge_sigma = configurate("sponge_sigma", input_data, 1.0)

    # artificial viscosity control
    #    0 - none
    #    1 - physical viscosity based, div(velocity) indicator
    #    2 - physical viscosity based, indicators and diffusion for all transport
    use_av = configurate("use_av", input_data, 0)

    # species limiter
    #    0 - none
    #    1 - limit in on call to make_fluid_state
    use_species_limiter = configurate("use_species_limiter", input_data, 0)
    limiter_smin = configurate("limiter_smin", input_data, 10)

    # Filtering is implemented according to HW Sec. 5.3
    # The modal response function is e^-(alpha * eta ^ 2s), where
    # - alpha is a user parameter (defaulted like HW's)
    # - eta := (mode - N_c)/(N - N_c)
    # - N_c := cutoff mode ( = *filter_frac* x order)
    # - s := order of the filter (divided by 2)
    # Modes below N_c are unfiltered. Modes above Nc are weighted
    # by the modal response function described above.
    #
    # Two different filters can be used with the prediction driver.
    # 1) Solution filtering: filters the solution every *soln_nfilter* steps
    # 2) RHS filtering: filters the RHS every substep
    #
    # Turn on SOLUTION filtering by setting soln_nfilter > 0
    # Turn on RHS filtering by setting use_rhs_filter = 1.
    #
    # --- Filtering settings ---
    # ------ Solution filtering
    # filter every *nfilter* steps (-1 = no filtering)
    soln_nfilter = configurate("soln_nfilter", input_data, -1)
    soln_filter_frac = configurate("soln_filter_frac", input_data, 0.5)
    soln_filter_cutoff = configurate("soln_filter_cutoff", input_data, -1)
    soln_filter_order = configurate("soln_filter_order", input_data, 8)

    # Alpha value suggested by:
    # JSH/TW Nodal DG Methods, Section 5.3
    # DOI: 10.1007/978-0-387-72067-8
    soln_filter_alpha_default = -1.0*np.log(np.finfo(float).eps)
    soln_filter_alpha = configurate("soln_filter_alpha", input_data,
                                    soln_filter_alpha_default)
    # ------ RHS filtering
    use_rhs_filter = configurate("use_rhs_filter", input_data, False)
    rhs_filter_frac = configurate("rhs_filter_frac", input_data, 0.5)
    rhs_filter_cutoff = configurate("rhs_filter_cutoff", input_data, -1)
    rhs_filter_order = configurate("rhs_filter_order", input_data, 8)
    rhs_filter_alpha = configurate("rhs_filter_alpha", input_data,
                                   soln_filter_alpha_default)

    # initialization configuration
    init_case = configurate("init_case", input_data, "y3prediction")
    actii_init_case = configurate("actii_init_case", input_data, "cav5")

    # Shock 1D flow properties
    pres_bkrnd = configurate("pres_bkrnd", input_data, 100.)
    temp_bkrnd = configurate("temp_bkrnd", input_data, 300.)
    mach = configurate("mach", input_data, 2.0)
    shock_loc_x = configurate("shock_loc_x", input_data, 0.05)
    fuel_loc_x = configurate("fuel_loc_x", input_data, 0.07)

    # Shock 1D mesh properties
    mesh_size = configurate("mesh_size", input_data, 0.001)
    bl_ratio = configurate("bl_ratio", input_data, 3)
    interface_ratio = configurate("interface_ratio", input_data, 2)
    transfinite = configurate("transfinite", input_data, False)
    mesh_angle = configurate("mesh_angle", input_data, 0.)

    # mixing layer flow properties
    vorticity_thickness = configurate("vorticity_thickness", input_data, 0.32e-3)

    # ACTII flow properties
    total_pres_inflow = configurate("total_pres_inflow", input_data, 2.745e5)
    total_temp_inflow = configurate("total_temp_inflow", input_data, 2076.43)
    mf_o2 = configurate("mass_fraction_o2", input_data, 0.273)

    # injection flow properties
    total_pres_inj = configurate("total_pres_inj", input_data, 50400.)
    total_temp_inj = configurate("total_temp_inj", input_data, 300.)
    total_pres_inj_upstream = configurate("total_pres_inj_upstream",
                                          input_data, total_pres_inj)
    total_temp_inj_upstream = configurate("total_temp_inj_upstream",
                                          input_data, total_temp_inj)
    mach_inj = configurate("mach_inj", input_data, 1.0)

    # parameters to adjust the shape of the initialization
    vel_sigma = configurate("vel_sigma", input_data, 1000)
    temp_sigma = configurate("temp_sigma", input_data, 1250)
    # adjusted to match the mass flow rate
    vel_sigma_inj = configurate("vel_sigma_inj", input_data, 5000)
    temp_sigma_inj = configurate("temp_sigma_inj", input_data, 5000)
    temp_wall = 300

    # wall stuff
    wall_penalty_amount = configurate("wall_penalty_amount", input_data, 0)
    wall_time_scale = configurate("wall_time_scale", input_data, 1)
    wall_material = configurate("wall_material", input_data, 0)

    # use fluid average diffusivity by default
    wall_insert_ox_diff = spec_diff

    # Averaging from https://www.azom.com/article.aspx?ArticleID=1630
    # for graphite
    wall_insert_rho = configurate("wall_insert_rho", input_data, 1625)
    wall_insert_cp = configurate("wall_insert_cp", input_data, 770)
    wall_insert_kappa = configurate("wall_insert_kappa", input_data, 247.5)

    # Averaging from http://www.matweb.com/search/datasheet.aspx?bassnum=MS0001
    # for steel
    wall_surround_rho = configurate("wall_surround_rho", input_data, 7.9e3)
    wall_surround_cp = configurate("wall_surround_cp", input_data, 470)
    wall_surround_kappa = configurate("wall_surround_kappa", input_data, 48)

    # initialize the ignition spark
    spark_init_time = configurate("ignition_init_time", input_data, 999999999.)
    spark_strength = configurate("ignition_strength", input_data, 2.e7)
    spark_duration = configurate("ignition_duration", input_data, 1.e-8)
    spark_diameter = configurate("ignition_diameter", input_data, 0.0025)
    spark_init_loc_x = configurate("ignition_init_loc_x", input_data, 0.677)
    spark_init_loc_y = configurate("ignition_init_loc_y", input_data, -0.021)
    spark_init_loc_z = configurate("ignition_init_loc_z", input_data, 0.0)

    # initialize the injection source
    injection_source_init_time = configurate("injection_source_init_time",
                                             input_data, 999999999.)
    injection_source_ramp_time = configurate("injection_source_ramp_time",
                                             input_data, 1.e-4)
    injection_source_mass = configurate("injection_source_mass",
                                        input_data, 2.)
    injection_source_mom_x = configurate("injection_source_mom_x",
                                         input_data, 3.)
    injection_source_mom_y = configurate("injection_source_mom_y",
                                         input_data, 3.)
    injection_source_mom_z = configurate("injection_source_mom_z",
                                         input_data, 0.)
    injection_source_energy = configurate("injection_source_energy",
                                          input_data, 1.e3)
    injection_source_diameter = configurate("injection_source_diameter",
                                            input_data, 0.0025)
    injection_source_loc_x = configurate("injection_source_loc_x",
                                              input_data, 0.677)
    injection_source_loc_y = configurate("injection_source_loc_y",
                                         input_data, -0.021)
    injection_source_loc_z = configurate("injection_source_loc_z",
                                         input_data, 0.0)

    # initialization for the sponge
    inlet_sponge_x0 = configurate("inlet_sponge_x0", input_data, 0.225)
    inlet_sponge_thickness = configurate("inlet_sponge_thickness", input_data, 0.015)
    outlet_sponge_x0 = configurate("outlet_sponge_x0", input_data, 0.89)
    outlet_sponge_thickness = configurate("outlet_sponge_thickness",
                                          input_data, 0.04)
    inj_sponge_x0 = configurate("inj_sponge_x0", input_data, 0.645)
    inj_sponge_thickness = configurate("inj_sponge_thickness", input_data, 0.005)
    upstream_inj_sponge_y0 = configurate("upstream_inj_sponge_y0",
                                         input_data, -0.01753)

    # param sanity check
    allowed_integrators = ["rk4", "euler", "lsrk54", "lsrk144",
                           "compiled_lsrk54", "ssprk43"]
    if integrator not in allowed_integrators:
        error_message = "Invalid time integrator: {}".format(integrator)
        raise RuntimeError(error_message)

    if integrator == "compiled_lsrk54":
        if rank == 0:
            print("Setting force_eval = False for pre-compiled time integration")
        force_eval = False

    if viz_interval_type > 2:
        error_message = "Invalid value for viz_interval_type [0-2]"
        raise RuntimeError(error_message)

    s0_sc = np.log10(1.0e-4 / np.power(order, 4))
    if rank == 0:
        print(f"Shock capturing parameters: alpha {alpha_sc}, "
              f"s0 {s0_sc}, kappa {kappa_sc}")

    # use_av=1 specific parameters
    # flow stagnation temperature
    static_temp = 2076.43
    # steepness of the smoothed function
    theta_sc = 100
    # cutoff, smoothness below this value is ignored
    beta_sc = 0.01
    gamma_sc = 1.5

    if rank == 0:
        if use_smoothed_char_length:
            print("Smoothing characteristic length for use in artificial viscosity")
            print(f"smoothing_alpha {smooth_char_length_alpha}")

        if use_av > 0:
            print(f"Artificial viscosity {smoothness_alpha=}")
            print(f"Artificial viscosity {smoothness_tau=}")

        if use_av == 0:
            print("Artificial viscosity disabled")
        elif use_av == 1:
            print("Artificial viscosity using modified physical viscosity")
            print("Using velocity divergence indicator")
            print(f"Shock capturing parameters: alpha {alpha_sc}, "
                  f"gamma_sc {gamma_sc}"
                  f"theta_sc {theta_sc}, beta_sc {beta_sc}, Pr 0.75, "
                  f"stagnation temperature {static_temp}")
        elif use_av == 2:
            print("Artificial viscosity using modified transport properties")
            print("\t mu, beta, kappa")
            # MJA update this
            print(f"Shock capturing parameters:"
                  f"\n\tav_mu {av2_mu0}"
                  f"\n\tav_beta {av2_beta0}"
                  f"\n\tav_kappa {av2_kappa0}"
                  f"\n\tav_prantdl {av2_prandtl0}"
                  f"\nstagnation temperature {static_temp}")
        elif use_av == 3:
            print("Artificial viscosity using modified transport properties")
            print("\t mu, beta, kappa, D")
            print(f"Shock capturing parameters:"
                  f"\tav_mu {av2_mu0}"
                  f"\tav_beta {av2_beta0}"
                  f"\tav_kappa {av2_kappa0}"
                  f"\tav_d {av2_d0}"
                  f"\tav_prantdl {av2_prandtl0}"
                  f"stagnation temperature {static_temp}")
        else:
            error_message = "Unknown artifical viscosity model {}".format(use_av)
            raise RuntimeError(error_message)

    if rank == 0:
        print("\n#### Simluation control data: ####")
        print(f"\tnrestart = {nrestart}")
        print(f"\tnhealth = {nhealth}")
        print(f"\tnstatus = {nstatus}")
        if constant_cfl == 1:
            print(f"\tConstant cfl mode, current_cfl = {current_cfl}")
        else:
            print(f"\tConstant dt mode, current_dt = {current_dt}")
        print(f"\tt_final = {t_final}")
        print(f"\torder = {order}")
        print(f"\tdimension = {dim}")
        print(f"\tTime integration {integrator}")
        print("   Boundary Conditions:")
        bnd_msg = ""
        for bname, bsetting in bndry_config.items():
            msg_action = "Checking for" if bsetting else "Ignoring"
            bnd_msg = bnd_msg + f"\t{msg_action} {bname} boundary in mesh.\n"
        if rank == 0:
            print(bnd_msg)

        if noslip:
            print("\tInterface wall boundary conditions are noslip for velocity")
        else:
            print("\tInterface wall boundary conditions are slip for velocity")

        print("#### Simluation control data: ####\n")

    if rank == 0:
        print("\n#### Visualization setup: ####")
        if viz_level >= 0:
            print("\tBasic visualization output enabled.")
            print("\t(cv, dv, cfl)")
        if viz_level >= 1:
            print("\tExtra visualization output enabled for derived quantities.")
            print("\t(velocity, mass_fractions, etc.)")
        if viz_level >= 2:
            print("\tNon-dimensional parameter visualization output enabled.")
            print("\t(Re, Pr, etc.)")
        if viz_level >= 3:
            print("\tDebug visualization output enabled.")
            print("\t(rhs, grad_cv, etc.)")
        if viz_interval_type == 0:
            print(f"\tWriting viz data every {nviz} steps.")
        if viz_interval_type == 1:
            print(f"\tWriting viz data roughly every {t_viz_interval} seconds.")
        if viz_interval_type == 2:
            print(f"\tWriting viz data exactly every {t_viz_interval} seconds.")
        print("#### Visualization setup: ####")

    if rank == 0:
        print("\n#### Simluation initialization data: ####")
        if init_case == "y3prediction" or init_case == "y3prediction_ramp":
            print("\tInitializing flow to y3prediction")
            print(f"\tInflow stagnation pressure {total_pres_inflow}")
            print(f"\tInflow stagnation temperature {total_temp_inflow}")
            print(f"\tInjection stagnation pressure {total_pres_inj}")
            print(f"\tInjection stagnation temperature {total_temp_inj}")
            print("\tUpstream injection stagnation pressure"
                  f"{total_pres_inj_upstream}")
            print("\tUpstream injection stagnation temperature"
                  f"{total_temp_inj_upstream}")
        elif init_case == "shock1d":
            print("\tInitializing flow to shock1d")
            print(f"Shock Mach number {mach}")
            print(f"Ambient pressure {pres_bkrnd}")
            print(f"Ambient temperature {temp_bkrnd}")
        elif init_case == "mixing_layer":
            print("\tInitializing flow to mixing_layer")
            print(f"Vorticity thickness {vorticity_thickness}")
            print(f"Ambient pressure {pres_bkrnd}")
        elif init_case == "mixing_layer_hot":
            print("\tInitializing flow to mixing_layer_hot")
            print(f"Vorticity thickness {vorticity_thickness}")
            print(f"Ambient pressure {pres_bkrnd}")
        elif init_case == "flame1d":
            print("\tInitializing flow to flame1d")
            print(f"Ambient pressure {pres_bkrnd}")
            print(f"Ambient temperature {temp_bkrnd}")
        elif init_case == "species_diffusion":
            print("\tInitializing flow to species diffusion")
            print(f"Ambient pressure {pres_bkrnd}")
            print(f"Ambient temperature {temp_bkrnd}")
        elif init_case == "wedge":
            print("\tInitializing flow to wedge")
            print(f"Shock Mach number {mach}")
            print(f"Ambient pressure {pres_bkrnd}")
            print(f"Ambient temperature {temp_bkrnd}")
        elif init_case == "unstart" or init_case == "unstart_ramp":
            print("\tInitializing flow to unstart")
            print(f"\tInflow stagnation pressure {total_pres_inflow}")
            print(f"\tInflow stagnation temperature {total_temp_inflow}")
            print(f"Ambient pressure {pres_bkrnd}")
            print(f"Ambient temperature {temp_bkrnd}")
        else:
            raise SimulationConfigurationError(
                "Invalid initialization configuration specified"
                "Currently supported options are: "
                "\t y3prediction"
                "\t unstart"
                "\t unstart_ramp"
                "\t shock1d"
                "\t flame1d"
                "\t wedge"
                "\t mixing_layer"
                "\t mixing_layer_hot"
                "\t species_diffusion"
            )
        print("#### Simluation initialization data: ####")

        print("\n#### Simluation setup data: ####")
        print(f"\tvel_sigma = {vel_sigma}")
        print(f"\ttemp_sigma = {temp_sigma}")
        print(f"\tvel_sigma_injection = {vel_sigma_inj}")
        print(f"\ttemp_sigma_injection = {temp_sigma_inj}")
        print("#### Simluation setup data: ####")

    # spark ignition
    spark_center = np.zeros(shape=(dim,))
    spark_center[0] = spark_init_loc_x
    spark_center[1] = spark_init_loc_y
    if dim == 3:
        spark_center[2] = spark_init_loc_z
    if rank == 0 and use_ignition > 0:
        print("\n#### Ignition control parameters ####")
        print(f"spark center ({spark_center[0]},{spark_center[1]})")
        print(f"spark FWHM {spark_diameter}")
        print(f"spark strength {spark_strength}")
        print(f"ignition time {spark_init_time}")
        print(f"ignition duration {spark_duration}")
        if use_ignition == 1:
            print("spark ignition")
        elif use_ignition == 2:
            print("heat source ignition")
        print("#### Ignition control parameters ####\n")

    # injection mass source
    injection_source_center = np.zeros(shape=(dim,))
    injection_source_center[0] = injection_source_loc_x
    injection_source_center[1] = injection_source_loc_y
    if dim == 3:
        injection_source_center[2] = injection_source_loc_z
    if rank == 0 and use_injection_source is True:
        print("\n#### Injection source control parameters ####")
        print("injection source center ("
              f"{injection_source_center[0]},"
              f"{injection_source_center[1]})")
        if dim == 2:
            print("injection source center ("
                  f"{injection_source_center[0]},"
                  f"{injection_source_center[1]})")
        else:
            print("injection source center ("
                  f"{injection_source_center[0]},"
                  f"{injection_source_center[1]},"
                  f"{injection_source_center[2]})")
        print(f"injection source FWHM {injection_source_diameter}")
        print(f"injection source mass {injection_source_mass}")
        print(f"injection source energy {injection_source_energy}")
        if dim == 2:
            print("injection source mom ("
                  f"{injection_source_mom_x}",
                  f"{injection_source_mom_y}")
        else:
            print("injection source mom ("
                  f"{injection_source_mom_x}",
                  f"{injection_source_mom_y}",
                  f"{injection_source_mom_z}")
        print(f"injection source start time {injection_source_init_time}")
        print("#### Injection source control parameters ####\n")

    def _compiled_stepper_wrapper(state, t, dt, rhs):
        return compiled_lsrk45_step(actx, state, t, dt, rhs)

    timestepper = rk4_step
    if integrator == "euler":
        timestepper = euler_step
    if integrator == "ssprk43":
        timestepper = ssprk43_step
    if integrator == "lsrk54":
        timestepper = lsrk54_step
    if integrator == "lsrk144":
        timestepper = lsrk144_step
    if integrator == "compiled_lsrk54":
        timestepper = _compiled_stepper_wrapper

    flux_msg = "\nSetting inviscid numerical flux to: "
    if use_esdg:
        try:
            from mirgecom.inviscid import entropy_stable_inviscid_facial_flux_rusanov
        except ImportError:
            raise SimulationConfigurationError(
                "ESDG option specified, but MIRGE-Com "
                "is installed without ESDG support. "
                "Try switching your MIRGE-Com branch to "
                "mirgecom@production."
            )
        inviscid_numerical_flux_func = entropy_stable_inviscid_facial_flux_rusanov
        flux_msg = flux_msg + "ESDG/Rusanov with EC/"
        if nspecies == 7:  # FIXME: Add support for 7 passive species?
            inv_flux_type = "Renac for mixtures.\n"
        else:
            inv_flux_type = "Chandrashekar for single gas or passive species.\n"
        flux_msg = flux_msg + inv_flux_type
    else:
        inviscid_numerical_flux_func = inviscid_facial_flux_rusanov
        flux_msg = flux_msg + "Rusanov\n"

        if inv_num_flux == "hll":
            inviscid_numerical_flux_func = inviscid_facial_flux_hll
            flux_msg = flux_msg + "HLL\n"

    flux_msg = flux_msg + "Setting viscous numerical flux to: "
    if use_wall:
        viscous_numerical_flux_func = viscous_facial_flux_harmonic
        flux_msg = flux_msg + "Harmonic\n"
    else:
        viscous_numerical_flux_func = viscous_facial_flux_central
        flux_msg = flux_msg + "Central\n"

    if rank == 0:
        print(flux_msg)

    # }}}

    # constants
    mw_o = 15.999
    mw_o2 = mw_o*2
    mw_co = 28.010
    mw_n2 = 14.0067*2
    mw_c2h4 = 28.05
    mw_h2 = 1.00784*2
    mw_ar = 39.948
    univ_gas_const = 8314.59

    # working gas: O2/N2 #
    #   O2 mass fraction 0.273
    #   gamma = 1.4
    #   cp = 37.135 J/mol-K,
    #   rho= 1.977 kg/m^3 @298K
    gamma = 1.4
    mw = mw_o2*mf_o2 + mw_n2*(1.0 - mf_o2)

    if gas_mat_prop == 1:
        # working gas: Ar #
        #   O2 mass fraction 0.273
        #   gamma = 1.4
        #   cp = 37.135 J/mol-K,
        #   rho= 1.977 kg/m^3 @298K
        gamma = 5/3
        mw = mw_ar

    if fluid_gamma > 0:
        gamma = fluid_gamma

    mf_c2h4 = mw_c2h4/(mw_c2h4 + mw_h2)
    mf_h2 = 1 - mf_c2h4

    # user can reset the mw to whatever they want
    if fluid_mw > 0:
        mw = fluid_mw

    r = univ_gas_const/mw
    cp = r*gamma/(gamma - 1)
    Pr = 0.75

    # viscosity @ 400C, Pa-s
    # working gas: O2/N2 #
    mu_o2 = 3.76e-5
    mu_n2 = 3.19e-5
    mu = mu_o2*mf_o2 + mu_n2*(1-mu_o2)  # 3.3456e-5

    if gas_mat_prop == 1:
        # working gas: Ar #
        mu_ar = 4.22e-5
        mu = mu_ar
    if not fluid_mu < 0:
        mu = fluid_mu

    kappa = cp*mu/Pr
    if fluid_kappa > 0:
        kappa = fluid_kappa
    init_temperature = 300.0

    # don't allow limiting on flows without species
    if nspecies == 0:
        use_injection = False
        use_upstream_injection = False

    # Turn off combustion unless EOS supports it
    if nspecies < 3:
        use_combustion = False

    if nspecies > 3:
        eos_type = 1

    pyro_mech_name = configurate("pyro_mech", input_data, "uiuc_sharp")
    pyro_mech_name_full = f"y3prediction.pyro_mechs.{pyro_mech_name}"

    import importlib
    pyromechlib = importlib.import_module(pyro_mech_name_full)

    if rank == 0:
        print("\n#### Simluation material properties: ####")
        print("#### Fluid domain: ####")
        print(f"\tmu = {mu}")
        print(f"\tkappa = {kappa}")
        print(f"\tPrandtl Number  = {Pr}")
        print(f"\tnspecies = {nspecies}")
        if nspecies == 0:
            print("\tno passive scalars, uniform species mixture")
            if gas_mat_prop == 0:
                print("\tO2/N2 mix material properties.")
            else:
                print("\tAr material properties.")
        elif nspecies <= 3:
            print("\tpassive scalars to track air/fuel/inert mixture, ideal gas eos")
        elif nspecies == 5:
            print("\tfull multi-species initialization with pyrometheus eos")
            print("\tno combustion source terms")
        else:
            print("\tfull multi-species initialization with pyrometheus eos")
            print("\tcombustion source terms enabled")

        if eos_type == 0:
            print("\tIdeal Gas EOS")
        elif eos_type == 1:
            print("\tPyrometheus EOS")
            print(f"\tPyro mechanism {pyro_mech_name}")

        if use_species_limiter == 1:
            print("\nSpecies mass fractions limited to [0:1]")

        if use_wall:
            print("#### Wall domain: ####")

            if wall_material == 0:
                print("\tNon-reactive wall model")
            elif wall_material == 1:
                print("\tReactive wall model for non-porous media")
            elif wall_material == 2:
                print("\tReactive wall model for porous media")
            else:
                error_message = "Unknown wall_material {}".format(wall_material)
                raise RuntimeError(error_message)

            if use_wall_ox:
                print("\tWall oxidizer transport enabled")
            else:
                print("\tWall oxidizer transport disabled")

            if use_wall_mass:
                print("\t Wall mass loss enabled")
            else:
                print("\t Wall mass loss disabled")

            print(f"\tWall density = {wall_insert_rho}")
            print(f"\tWall cp = {wall_insert_cp}")
            print(f"\tWall O2 diff = {wall_insert_ox_diff}")
            print(f"\tWall surround density = {wall_surround_rho}")
            print(f"\tWall surround cp = {wall_surround_cp}")
            print(f"\tWall surround kappa = {wall_surround_kappa}")
            print(f"\tWall time scale = {wall_time_scale}")
            print(f"\tWall penalty = {wall_penalty_amount}")
        else:
            print("\tWall model disabled")
            use_wall_ox = False
            use_wall_mass = False

        print("#### Simluation material properties: ####")

    chem_source_tol = 1.e-10
    # make the eos
    if eos_type == 0:
        eos = IdealSingleGas(gamma=gamma, gas_const=r)
        eos_init = eos
    else:
        from mirgecom.thermochemistry import get_pyrometheus_wrapper_class
        pyro_mech = get_pyrometheus_wrapper_class(
            pyro_class=pyromechlib.Thermochemistry, temperature_niter=pyro_temp_iter,
            zero_level=chem_source_tol)(actx.np)
        eos = PyrometheusMixture(pyro_mech, temperature_guess=init_temperature)
        # seperate gas model for initialization,
        # just to make sure we get converged temperature
        pyro_mech_init = get_pyrometheus_wrapper_class(
            pyro_class=pyromechlib.Thermochemistry, temperature_niter=5,
            zero_level=chem_source_tol)(actx.np)
        eos_init = PyrometheusMixture(pyro_mech_init,
                                      temperature_guess=init_temperature)

    # set the species names
    if eos_type == 0:
        species_names = ["inert"]
        if nspecies == 2:
            species_names = ["air", "fuel"]
        elif nspecies == 3:
            species_names = ["air", "fuel", "inert"]
    else:
        species_names = pyro_mech.species_names

    print(f"{species_names=}")

    # initialize eos and species mass fractions
    y = np.zeros(nspecies)
    y_fuel = np.zeros(nspecies)
    if nspecies == 2:
        y[0] = 1
        y_fuel[1] = 1
    elif nspecies > 4:
        # find name species indicies
        i_c2h4 = -1
        i_h2 = -1
        i_ox = -1
        i_di = -1
        for i in range(nspecies):
            try:
                if species_names[i] == "C2H4":
                    i_c2h4 = i
                if species_names[i] == "H2":
                    i_h2 = i
                if species_names[i] == "O2":
                    i_ox = i
                if species_names[i] == "N2":
                    i_di = i
            except IndexError:
                continue

        # Set the species mass fractions to the free-stream flow
        y[i_ox] = mf_o2
        y[i_di] = 1. - mf_o2
        # Set the species mass fractions to the free-stream flow
        y_fuel[i_c2h4] = mf_c2h4
        y_fuel[i_h2] = mf_h2

    # initialize the transport model
    transport_alpha = 0.6
    transport_beta = 4.093e-7
    transport_sigma = 2.0
    transport_n = 0.666

    # use the species names to populate the default species diffusivities
    default_species_diffusivity = {}
    for species in species_names:
        default_species_diffusivity[species] = spec_diff

    input_species_diffusivity = configurate(
        "species_diffusivity", input_data, default_species_diffusivity)

    # now read the diffusivities from input
    print(f"{input_species_diffusivity}")

    species_diffusivity = spec_diff * np.ones(nspecies)
    for i in range(nspecies):
        species_diffusivity[i] = input_species_diffusivity[species_names[i]]

    transport_le = None
    if use_lewis_transport:
        transport_le = np.ones(nspecies,)

        if nspecies > 4:
            transport_le[i_h2] = 0.2

    if rank == 0:
        if transport_type == 0:
            print("\t Simple transport model:")
            print("\t\t constant viscosity, species diffusivity")
            print(f"\tmu = {mu}")
            print(f"\tkappa = {kappa}")
            print(f"\tspecies diffusivity = {spec_diff}")
        elif transport_type == 1:
            print("\t Power law transport model:")
            print("\t\t temperature dependent viscosity, species diffusivity")
            print(f"\ttransport_alpha = {transport_alpha}")
            print(f"\ttransport_beta = {transport_beta}")
            print(f"\ttransport_sigma = {transport_sigma}")
            print(f"\ttransport_n = {transport_n}")
            if use_lewis_transport:
                print(f"\ttransport Lewis Number = {transport_le}")
            else:
                print(f"\tspecies diffusivity = {species_diffusivity}")
        elif transport_type == 2:
            print("\t Pyrometheus transport model:")
            print("\t\t temperature/mass fraction dependence")
        else:
            error_message = "Unknown transport_type {}".format(transport_type)
            raise RuntimeError(error_message)

    physical_transport_model = SimpleTransport(
        viscosity=mu, thermal_conductivity=kappa,
        species_diffusivity=species_diffusivity)

    if transport_type == 1:
        physical_transport_model = PowerLawTransport(
            alpha=transport_alpha, beta=transport_beta,
            sigma=transport_sigma, n=transport_n,
            lewis=transport_le,
            species_diffusivity=species_diffusivity)

    transport_model = physical_transport_model
    if use_av == 1:
        transport_model = ArtificialViscosityTransportDiv(
            physical_transport=physical_transport_model,
            av_mu=alpha_sc, av_prandtl=0.75)
    elif use_av == 2:
        transport_model = ArtificialViscosityTransportDiv2(
            physical_transport=physical_transport_model,
            av_mu=av2_mu0, av_beta=av2_beta0, av_kappa=av2_kappa0,
            av_prandtl=av2_prandtl0)
    elif use_av == 3:
        transport_model = ArtificialViscosityTransportDiv3(
            physical_transport=physical_transport_model,
            av_mu=av2_mu0, av_beta=av2_beta0,
            av_kappa=av2_kappa0, av_d=av2_d0,
            av_prandtl=av2_prandtl0)

    # with transport and eos sorted out, build the gas model
    gas_model = GasModel(eos=eos, transport=transport_model)

    # quiescent initialization
    bulk_init = Uniform(
        dim=dim,
        velocity=np.zeros(shape=(dim,)),
        pressure=pres_bkrnd,
        temperature=temp_bkrnd
    )

    # select the initialization case
    if init_case == "shock1d":

        # init params
        disc_location = np.zeros(shape=(dim,))
        fuel_location = np.zeros(shape=(dim,))

        disc_location[0] = shock_loc_x
        fuel_location[0] = fuel_loc_x

        # parameters to adjust the shape of the initialization
        temp_wall = 300

        # normal shock properties for a calorically perfect gas
        # state 1: pre-shock
        # state 2: post-shock
        rho_bkrnd = pres_bkrnd/r/temp_bkrnd
        c_bkrnd = math.sqrt(gamma*pres_bkrnd/rho_bkrnd)
        velocity1 = -mach*c_bkrnd

        gamma1 = gamma
        gamma2 = gamma

        rho1 = rho_bkrnd
        pressure1 = pres_bkrnd
        temperature1 = temp_bkrnd

        pressure_ratio = (2.*gamma*mach*mach-(gamma-1.))/(gamma+1.)
        density_ratio = (gamma+1.)*mach*mach/((gamma-1.)*mach*mach+2.)

        rho2 = rho1*density_ratio
        pressure2 = pressure1*pressure_ratio
        temperature2 = pressure2/rho2/r
        # shock stationary frame
        velocity2 = velocity1*(1/density_ratio)
        temp_wall = temperature1

        # for non-calorically perfect gas, we iterate on the density ratio,
        # until we converge
        if eos_type > 0:
            if shock_loc_x < fuel_loc_x:
                y1 = y
                y2 = y
            else:
                y1 = y_fuel
                y2 = y_fuel

            rho1 = pyro_mech.get_density(pressure1, temperature1, y1)

            # guess a density ratio (rho1/rho2)
            density_ratio = 0.1
            rho2 = rho1/density_ratio
            enthalpy1 = gas_model.eos.get_internal_energy(
                temperature1, y1) + pressure1/rho1
            # iteratively solve the shock hugoniot
            error = 100
            while error > 1e-8:
                pressure2 = pressure1 + rho1*velocity1**2*(1 - density_ratio)
                enthalpy2 = enthalpy1 + 0.5*velocity1**2*(1 - (density_ratio)**2)

                # find temperature from new energy and get an updated density
                energy2 = enthalpy2 - pressure2/rho2
                temperature2 = pyro_mech.get_temperature(energy2, temperature2, y2)
                rho2_old = rho2
                rho2 = pyro_mech.get_density(pressure2, temperature2, y2)

                # compute the error in density and form a new density ratio
                error = np.abs((rho2 - rho2_old)/rho2_old)
                density_ratio = rho1/rho2
                velocity2 = velocity1*(density_ratio)

            gamma1 = (pyro_mech.get_mixture_specific_heat_cp_mass(temperature1, y1) /
                      pyro_mech.get_mixture_specific_heat_cv_mass(temperature1, y1))
            gamma2 = (pyro_mech.get_mixture_specific_heat_cp_mass(temperature2, y1) /
                      pyro_mech.get_mixture_specific_heat_cv_mass(temperature2, y1))

        # convert to shock moving frame
        velocity2 = velocity2 - velocity1
        velocity1 = 0.

        vel_left = np.zeros(shape=(dim,))
        vel_right = np.zeros(shape=(dim,))
        vel_cross = np.zeros(shape=(dim,))
        vel_cross[1] = 0

        plane_normal = np.zeros(shape=(dim,))
        theta = mesh_angle/180.*np.pi
        plane_normal[0] = np.cos(theta)
        plane_normal[1] = np.sin(theta)
        plane_normal = plane_normal/np.linalg.norm(plane_normal)

        vel_left = (velocity2 - velocity1)*plane_normal

        pressure1_total = pres_bkrnd*(1 + (gamma-1)/2*mach**2)**(gamma/(gamma-1))
        temperature1_total = temp_bkrnd*(1 + (gamma-1)/2*mach**2)

        mach2 = vel_left[0]/np.sqrt(gamma2*pressure2/rho2)
        pressure2_total = pressure2*(1 + (gamma-1)/2*mach2**2)**(gamma/(gamma-1))
        temperature2_total = temperature2*(1 + (gamma-1)/2*mach2**2)

        if rank == 0:
            print("#### Simluation initialization data: ####")
            print(f"\tshock Mach number {mach}")
            print(f"\tpre-shock gamma {gamma1}")
            print(f"\tpre-shock temperature {temperature1}")
            print(f"\tpre-shock pressure {pressure1}")
            print(f"\tpre-shock rho {rho1}")
            print(f"\tpre-shock velocity {velocity1}")
            print(f"\tpre-shock total pressure {pressure1_total}")
            print(f"\tpre-shock total temperature {temperature1_total}")

            print(f"\tpost-shock gamma {gamma2}")
            print(f"\tpost-shock temperature {temperature2}")
            print(f"\tpost-shock pressure {pressure2}")
            print(f"\tpost-shock rho {rho2}")
            print(f"\tpost-shock velocity {velocity2}")
            print(f"\tpost-shock total pressure {pressure2_total}")
            print(f"\tpost-shock total temperature {temperature2_total}")
            print(f"\tpost-shock mach {mach2}")

        bulk_init = PlanarDiscontinuityMulti(
            dim=dim,
            nspecies=nspecies,
            disc_location=disc_location,
            disc_location_species=fuel_location,
            normal_dir=plane_normal,
            sigma=0.001,
            pressure_left=pressure2,
            pressure_right=pressure1,
            temperature_left=temperature2,
            temperature_right=temperature1,
            velocity_left=vel_left,
            velocity_right=vel_right,
            velocity_cross=vel_cross,
            species_mass_left=y,
            species_mass_right=y_fuel,
            temp_wall=temp_bkrnd,
            vel_sigma=vel_sigma,
            temp_sigma=temp_sigma)

    if init_case == "mixing_layer":
        temperature = 300.
        pressure = 101325.

        y_mix_air = np.zeros(nspecies, dtype=object)
        y_mix_fuel = np.zeros(nspecies, dtype=object)

        # fuel is H2:0.5 N2:0.5 mole fraction
        y_mix_fuel[0] = 0.5*mw_h2/(0.5*mw_h2 + 0.5*mw_n2)
        y_mix_fuel[8] = 0.5*mw_n2/(0.5*mw_h2 + 0.5*mw_n2)
        # air is O2:0.21 N2:0.79 mole fraction
        y_mix_air[2] = 0.21*mw_o2/(0.21*mw_o2 + 0.79*mw_n2)
        y_mix_air[8] = 1 - y_mix_air[2]

        from y3prediction.mixing_layer import MixingLayerCold
        bulk_init = MixingLayerCold(
            dim=dim, nspecies=nspecies,
            mach_fuel=0.2, mach_air=0.3,
            temp_fuel=300, temp_air=500,
            y_fuel=y_mix_fuel, y_air=y_mix_air,
            vorticity_thickness=vorticity_thickness,
            pressure=pres_bkrnd
        )
    if init_case == "mixing_layer_hot":
        if rank == 0:
            print("Initializing hot mixing layer")

        import h5py

        def get_data_from_hdf5(group):
            data_dict = {}
            for key in group.keys():
                if isinstance(group[key], h5py.Group):
                    # If the key is a group, recursively explore it
                    subgroup_data = get_data_from_hdf5(group[key])
                    data_dict.update(subgroup_data)
                elif isinstance(group[key], h5py.Dataset):
                    # If it's a dataset, add it to the dictionary
                    data_dict[key] = group[key][()]
            return data_dict

        # Usage example
        inflow_fname = "r_mixing_layer_inflow.h5"
        with h5py.File(inflow_fname, "r") as hf:
            inflow_data = get_data_from_hdf5(hf)

        inflow_data = None
        if rank == 0:
            inflow_fname = "r_mixing_layer_inflow.h5"
            with h5py.File(inflow_fname, "r") as hf:
                inflow_data = get_data_from_hdf5(hf)

        inflow_data = comm.bcast(inflow_data, root=0)
        #print(f"{inflow_data=}")

        pressure = 101325.
        from y3prediction.mixing_layer import MixingLayerHot
        bulk_init = MixingLayerHot(
            dim=dim, nspecies=nspecies,
            inflow_profile=inflow_data,
            pressure=pressure
        )

    elif init_case == "flame1d":

        # init params
        disc_location = np.zeros(shape=(dim,))
        fuel_location = np.zeros(shape=(dim,))

        # the init is set up to keep species constant across the shock, so put the
        # fuel and shock discontinuities on top of each other
        disc_location[0] = shock_loc_x
        fuel_location[0] = shock_loc_x

        # parameters to adjust the shape of the initialization
        temp_wall = 300

        #mech_data = get_mechanism_input("uiuc_updated")
        mech_file = (f"{pyro_mech_name}.yaml")

        print(f"{mech_file=}")
        import cantera
        cantera_soln = cantera.Solution(f"{mech_file}", "gas")

        # Initial temperature, pressure, and mixutre mole fractions are needed to
        # set up the initial state in Cantera.
        temp_unburned = 300.0
        temp_ignition = 2000.0
        # Parameters for calculating the amounts of fuel, oxidizer, and inert species
        # for pure C2H4
        stoich_ratio = 3.0
        equiv_ratio = 1.0
        ox_di_ratio = 0.21
        # Grab the array indices for specific species
        i_fu = cantera_soln.species_index("C2H4")
        i_ox = cantera_soln.species_index("O2")
        i_di = cantera_soln.species_index("N2")
        x = np.zeros(nspecies)
        # Set the species mole fractions according to our desired fuel/air mixture
        x[i_fu] = (ox_di_ratio*equiv_ratio)/(stoich_ratio+ox_di_ratio*equiv_ratio)
        x[i_ox] = stoich_ratio*x[i_fu]/equiv_ratio
        x[i_di] = (1.0-ox_di_ratio)*x[i_ox]/ox_di_ratio
        pres_unburned = 101325.0

        # Let the user know about how Cantera is being initilized
        print(f"Input state (T,P,X) = ({temp_unburned}, {pres_unburned}, {x}")
        # Set Cantera internal gas temperature, pressure, and mole fractios
        cantera_soln.TPX = temp_unburned, pres_unburned, x
        # Pull temperature, total density, mass fractions, and pressure from Cantera
        # We need total density, and mass fractions to initialize the state.
        y_unburned = np.zeros(nspecies)
        can_t, rho_unburned, y_unburned = cantera_soln.TDY

        # *can_t*, *can_p* should not differ (significantly) from user's initial data
        # but we want to use exactly the same starting point as Cantera,
        # so we use Cantera's version of these data.

        # now find the conditions for the burned gas
        cantera_soln.TP = temp_ignition, pres_unburned
        cantera_soln.equilibrate("TP")
        temp_burned, rho_burned, y_burned = cantera_soln.TDY
        pres_burned = cantera_soln.P

        if rank == 0:
            print("#### Simluation initialization data: ####")
            #print(f"\tflame speed {mach}")
            #print(f"\tunburned gamma {gamma1}")
            print(f"\tunburned temperature {temp_unburned}")
            print(f"\tunburned pressure {pres_burned}")
            print(f"\tunburned rho {rho_unburned}")
            for i in range(nspecies):
                print(f"\tunburned Y[{species_names[i]}] {y_unburned[i]}")

            #print(f"\tburned gamma {gamma2}")
            print(f"\tburned temperature {temp_burned}")
            print(f"\tburned pressure {pres_burned}")
            print(f"\tburned rho {rho_burned}")
            for i in range(nspecies):
                print(f"\tburned Y[{species_names[i]}] {y_burned[i]}")

        vel_burned = np.zeros(shape=(dim,))
        vel_unburned = np.zeros(shape=(dim,))
        plane_normal = np.zeros(shape=(dim,))
        plane_normal[0] = 1

        #return;

        bulk_init = PlanarDiscontinuityMulti(
            dim=dim,
            nspecies=nspecies,
            disc_location=disc_location,
            disc_location_species=fuel_location,
            normal_dir=plane_normal,
            sigma=0.001,
            pressure_left=pres_unburned,
            pressure_right=pres_burned,
            temperature_left=temp_unburned,
            temperature_right=temp_burned,
            velocity_left=vel_unburned,
            velocity_right=vel_burned,
            species_mass_left=y_unburned,
            species_mass_right=y_burned,
            temp_wall=temp_bkrnd,
            vel_sigma=vel_sigma,
            temp_sigma=temp_sigma)
    elif init_case == "species_diffusion":

        velocity = np.zeros(shape=(dim,))
        pressure = pres_bkrnd
        temperature = temp_bkrnd
        rho = pressure/r/temperature

        centers = make_obj_array([np.zeros(shape=(dim,)) for i in range(nspecies)])
        spec_y0s = np.zeros(shape=(nspecies,))
        spec_amplitudes = .5*np.ones(shape=(nspecies,))

        if rank == 0:
            print("#### Simluation initialization data: ####")
            print(f"\ttemperature {temperature}")
            print(f"\tpressure {pressure}")
            print(f"\trho {rho}")
            print(f"\tvelocity {velocity}")

        bulk_init = MulticomponentLump(
            dim=dim, nspecies=nspecies,
            rho0=rho, p0=pressure, velocity=velocity,
            spec_centers=centers,
            spec_y0s=spec_y0s,
            spec_amplitudes=spec_amplitudes,
            sigma=0.1
        )

    elif init_case == "wedge":

        velocity = np.zeros(shape=(dim,))
        temperature = 300.
        pressure = 100000.
        rho = pressure/r/temperature
        c = np.sqrt(gamma*pressure/rho)
        velocity[1] = c*mach

        if rank == 0:
            print("#### Simluation initialization data: ####")
            print(f"\tshock Mach number {mach}")
            print(f"\ttemperature {temperature}")
            print(f"\tpressure {pressure}")
            print(f"\trho {rho}")
            print(f"\tvelocity {velocity}")

        bulk_init = Uniform(
            dim=dim,
            velocity=velocity,
            pressure=pressure,
            temperature=temperature
        )

    if init_case == "unstart":

        # init params
        disc_location = np.zeros(shape=(dim,))
        fuel_location = np.zeros(shape=(dim,))
        disc_location[1] = shock_loc_x
        fuel_location[1] = 10000.
        plane_normal = np.zeros(shape=(dim,))

        # parameters to adjust the shape of the initialization
        temp_wall = 300

        #
        # isentropic expansion based on the area ratios between the
        # inlet (r=54e-3m) and the throat (r=3.167e-3)
        #
        vel_inflow = np.zeros(shape=(dim,))
        vel_outflow = np.zeros(shape=(dim,))

        throat_height = 6.3028e-3
        inlet_height = 13.0e-3
        inlet_area_ratio = inlet_height/throat_height
        if use_axisymmetric:
            inlet_area_ratio *= inlet_area_ratio

        inlet_mach = getMachFromAreaRatio(area_ratio=inlet_area_ratio,
                                          gamma=gamma,
                                          mach_guess=0.01)
        pres_inflow = getIsentropicPressure(mach=inlet_mach,
                                            P0=total_pres_inflow,
                                            gamma=gamma)
        temp_inflow = getIsentropicTemperature(mach=inlet_mach,
                                               T0=total_temp_inflow,
                                               gamma=gamma)

        if eos_type == 0:
            rho_inflow = pres_inflow/temp_inflow/r
            sos = math.sqrt(gamma*pres_inflow/rho_inflow)
            inlet_gamma = gamma
        else:
            rho_inflow = pyro_mech.get_density(p=pres_inflow,
                                              temperature=temp_inflow,
                                              mass_fractions=y)
            inlet_gamma = (
                pyro_mech.get_mixture_specific_heat_cp_mass(temp_inflow, y) /
                pyro_mech.get_mixture_specific_heat_cv_mass(temp_inflow, y))

            gamma_error = (gamma - inlet_gamma)
            gamma_guess = inlet_gamma
            toler = 1.e-6
            # iterate over the gamma/mach since gamma = gamma(T)
            while gamma_error > toler:

                inlet_mach = getMachFromAreaRatio(area_ratio=inlet_area_ratio,
                                                  gamma=gamma_guess,
                                                  mach_guess=0.01)
                pres_inflow = getIsentropicPressure(mach=inlet_mach,
                                                    P0=total_pres_inflow,
                                                    gamma=gamma_guess)
                temp_inflow = getIsentropicTemperature(mach=inlet_mach,
                                                       T0=total_temp_inflow,
                                                       gamma=gamma_guess)

                rho_inflow = pyro_mech.get_density(p=pres_inflow,
                                                  temperature=temp_inflow,
                                                  mass_fractions=y)
                inlet_gamma = \
                    (pyro_mech.get_mixture_specific_heat_cp_mass(temp_inflow, y) /
                     pyro_mech.get_mixture_specific_heat_cv_mass(temp_inflow, y))
                gamma_error = (gamma_guess - inlet_gamma)
                gamma_guess = inlet_gamma

            sos = math.sqrt(inlet_gamma*pres_inflow/rho_inflow)

        vel_inflow[1] = inlet_mach*sos
        plane_normal = np.zeros(shape=(dim,))
        theta = np.pi/2.
        plane_normal[0] = np.cos(theta)
        plane_normal[1] = np.sin(theta)
        plane_normal = plane_normal/np.linalg.norm(plane_normal)

        if rank == 0:
            print("#### Simluation initialization data: ####")
            print(f"\tinlet Mach number {inlet_mach}")
            print(f"\tinlet gamma {inlet_gamma}")
            print(f"\tinlet temperature {temp_inflow}")
            print(f"\tinlet pressure {pres_inflow}")
            print(f"\tinlet rho {rho_inflow}")
            print(f"\tinlet velocity {vel_inflow[1]}")
            #print(f"final inlet pressure {pres_inflow_final}")

        bulk_init = PlanarDiscontinuityMulti(
            dim=dim,
            nspecies=nspecies,
            disc_location=disc_location,
            disc_location_species=fuel_location,
            normal_dir=plane_normal,
            sigma=0.002,
            pressure_left=pres_inflow,
            pressure_right=pres_bkrnd,
            temperature_left=temp_inflow,
            temperature_right=temp_bkrnd,
            velocity_left=vel_inflow,
            velocity_right=vel_outflow,
            velocity_cross=vel_outflow,
            species_mass_left=y,
            species_mass_right=y_fuel,
            temp_wall=temp_bkrnd,
            y_top=0.013,
            y_bottom=-0.013,
            vel_sigma=vel_sigma,
            temp_sigma=temp_sigma)

    elif init_case == "unstart_ramp":

        # parameters to adjust the shape of the initialization
        temp_wall = 300

        #
        # isentropic expansion based on the area ratios between the
        # inlet (r=54e-3m) and the throat (r=3.167e-3)
        #
        vel_inflow = np.zeros(shape=(dim,))
        vel_outflow = np.zeros(shape=(dim,))

        throat_height = 6.3028e-3
        inlet_height = 13.0e-3
        inlet_area_ratio = inlet_height/throat_height
        if use_axisymmetric:
            inlet_area_ratio *= inlet_area_ratio

        inlet_mach = getMachFromAreaRatio(area_ratio=inlet_area_ratio,
                                          gamma=gamma,
                                          mach_guess=0.01)
        temp_inflow = getIsentropicTemperature(mach=inlet_mach,
                                               T0=total_temp_inflow,
                                               gamma=gamma)

        # MJA
        # this is better than the way Isentropic Inflow does things,
        # i've removed teh repeated computation of the Isentropic Properties
        # since I know the ramp values at the start, I can just hard code
        # them irto the pressure ramp function
        # go back and update the boundary conditions to do the same thing
        #
        # also extend this to be a class so I can have one for each boundary
        inlet_ramp_beginP = getIsentropicPressure(mach=inlet_mach,
                                                  P0=ramp_beginP,
                                                  gamma=gamma)
        inlet_ramp_endP = getIsentropicPressure(mach=inlet_mach,
                                                  P0=ramp_endP,
                                                  gamma=gamma)

        def inlet_ramp_pressure(t):
            return actx.np.where(
                actx.np.greater(t, ramp_time_start),
                actx.np.minimum(
                    inlet_ramp_endP,
                    inlet_ramp_beginP + ((t - ramp_time_start) / ramp_time_interval
                        * (inlet_ramp_endP - inlet_ramp_beginP))),
                inlet_ramp_beginP)

        pres_inflow = inlet_ramp_pressure(current_t)

        # only the eos_type == 0 side of this is being exercised right now
        # we need to think more carefully about what to do when gamma
        # is variable, and how to pass that in
        if eos_type == 0:
            rho_inflow = pres_inflow/temp_inflow/r
            sos = math.sqrt(gamma*pres_inflow/rho_inflow)
            inlet_gamma = gamma
        else:
            rho_inflow = pyro_mech.get_density(p=pres_inflow,
                                              temperature=temp_inflow,
                                              mass_fractions=y)
            inlet_gamma = (
                pyro_mech.get_mixture_specific_heat_cp_mass(temp_inflow, y) /
                pyro_mech.get_mixture_specific_heat_cv_mass(temp_inflow, y))

            gamma_error = (gamma - inlet_gamma)
            gamma_guess = inlet_gamma
            toler = 1.e-6
            # iterate over the gamma/mach since gamma = gamma(T)
            while gamma_error > toler:

                inlet_mach = getMachFromAreaRatio(area_ratio=inlet_area_ratio,
                                                  gamma=gamma_guess,
                                                  mach_guess=0.01)
                pres_inflow = getIsentropicPressure(mach=inlet_mach,
                                                    P0=total_pres_inflow,
                                                    gamma=gamma_guess)
                temp_inflow = getIsentropicTemperature(mach=inlet_mach,
                                                       T0=total_temp_inflow,
                                                       gamma=gamma_guess)

                rho_inflow = pyro_mech.get_density(p=pres_inflow,
                                                  temperature=temp_inflow,
                                                  mass_fractions=y)
                inlet_gamma = \
                    (pyro_mech.get_mixture_specific_heat_cp_mass(temp_inflow, y) /
                     pyro_mech.get_mixture_specific_heat_cv_mass(temp_inflow, y))
                gamma_error = (gamma_guess - inlet_gamma)
                gamma_guess = inlet_gamma

            sos = math.sqrt(inlet_gamma*pres_inflow/rho_inflow)

        vel_inflow[1] = inlet_mach*sos

        if rank == 0:
            print("#### Simluation initialization data: ####")
            print(f"\tinlet Mach number {inlet_mach}")
            print(f"\tinlet gamma {inlet_gamma}")
            print(f"\tinlet temperature {temp_inflow}")
            print(f"\tinlet pressure {pres_inflow}")
            print(f"\tinlet pressure begin {inlet_ramp_beginP}")
            print(f"\tinlet pressure end {inlet_ramp_endP}")
            print(f"\tinlet rho {rho_inflow}")
            print(f"\tinlet velocity {vel_inflow[1]}")
            #print(f"final inlet pressure {pres_inflow_final}")

        from y3prediction.unstart import InitUnstartRamp

        bulk_init = InitUnstartRamp(
            dim=dim,
            nspecies=nspecies,
            disc_sigma=500.,
            pressure_bulk=pres_bkrnd,
            temperature_bulk=temp_bkrnd,
            velocity_bulk=vel_outflow,
            mass_frac_bulk=y,
            pressure_inlet=pres_inflow,
            temperature_inlet=temp_inflow,
            velocity_inlet=vel_inflow,
            mass_frac_inlet=y,
            pressure_outlet=pres_bkrnd,
            temperature_outlet=temp_bkrnd,
            velocity_outlet=vel_outflow,
            mass_frac_outlet=y,
            inlet_pressure_func=inlet_ramp_pressure,
            temp_wall=temp_bkrnd,
            vel_sigma=vel_sigma,
            temp_sigma=temp_sigma)

    elif init_case == "y3prediction_ramp":

        # parameters to adjust the shape of the initialization
        temp_wall = 300

        #
        # isentropic expansion based on the area ratios between the
        # inlet (r=54e-3m) and the throat (r=3.167e-3)
        #
        vel_inflow = np.zeros(shape=(dim,))
        vel_outflow = np.zeros(shape=(dim,))
        vel_injection = np.zeros(shape=(dim,))
        vel_injection_upstream = np.zeros(shape=(dim,))

        throat_height = 3.61909e-3
        inlet_height = 54.129e-3
        inlet_area_ratio = inlet_height/throat_height

        inlet_mach = getMachFromAreaRatio(area_ratio=inlet_area_ratio,
                                          gamma=gamma,
                                          mach_guess=0.01)
        temp_inflow = getIsentropicTemperature(mach=inlet_mach,
                                               T0=total_temp_inflow,
                                               gamma=gamma)

        # MJA
        # this is better than the way Isentropic Inflow does things,
        # i've removed teh repeated computation of the Isentropic Properties
        # since I know the ramp values at the start, I can just hard code
        # them into the pressure ramp function
        # go back and update the boundary conditions to do the same thing
        #
        # also extend this to be a class so I can have one for each boundary
        inlet_ramp_beginP = getIsentropicPressure(mach=inlet_mach,
                                                  P0=ramp_beginP,
                                                  gamma=gamma)
        inlet_ramp_endP = getIsentropicPressure(mach=inlet_mach,
                                                  P0=ramp_endP,
                                                  gamma=gamma)

        def inlet_ramp_pressure(t):
            return actx.np.where(
                actx.np.greater(t, ramp_time_start),
                actx.np.minimum(
                    inlet_ramp_endP,
                    inlet_ramp_beginP + ((t - ramp_time_start) / ramp_time_interval
                        * (inlet_ramp_endP - inlet_ramp_beginP))),
                inlet_ramp_beginP)

        pres_inflow = inlet_ramp_pressure(current_t)

        # only the eos_type == 0 side of this is being exercised right now
        # we need to think more carefully about what to do when gamma
        # is variable, and how to pass that in
        if eos_type == 0:
            rho_inflow = pres_inflow/temp_inflow/r
            sos = math.sqrt(gamma*pres_inflow/rho_inflow)
            inlet_gamma = gamma
        else:
            rho_inflow = pyro_mech.get_density(p=pres_inflow,
                                              temperature=temp_inflow,
                                              mass_fractions=y)
            inlet_gamma = (
                pyro_mech.get_mixture_specific_heat_cp_mass(temp_inflow, y) /
                pyro_mech.get_mixture_specific_heat_cv_mass(temp_inflow, y))

            gamma_error = (gamma - inlet_gamma)
            gamma_guess = inlet_gamma
            toler = 1.e-6
            # iterate over the gamma/mach since gamma = gamma(T)
            while gamma_error > toler:

                inlet_mach = getMachFromAreaRatio(area_ratio=inlet_area_ratio,
                                                  gamma=gamma_guess,
                                                  mach_guess=0.01)
                pres_inflow = getIsentropicPressure(mach=inlet_mach,
                                                    P0=total_pres_inflow,
                                                    gamma=gamma_guess)
                temp_inflow = getIsentropicTemperature(mach=inlet_mach,
                                                       T0=total_temp_inflow,
                                                       gamma=gamma_guess)

                rho_inflow = pyro_mech.get_density(p=pres_inflow,
                                                  temperature=temp_inflow,
                                                  mass_fractions=y)
                inlet_gamma = \
                    (pyro_mech.get_mixture_specific_heat_cp_mass(temp_inflow, y) /
                     pyro_mech.get_mixture_specific_heat_cv_mass(temp_inflow, y))
                gamma_error = (gamma_guess - inlet_gamma)
                gamma_guess = inlet_gamma

            sos = math.sqrt(inlet_gamma*pres_inflow/rho_inflow)

        vel_inflow[0] = inlet_mach*sos

        if rank == 0:
            print("#### Simluation initialization data: ####")
            print(f"\tinlet Mach number {inlet_mach}")
            print(f"\tinlet gamma {inlet_gamma}")
            print(f"\tinlet temperature {temp_inflow}")
            print(f"\tinlet pressure {pres_inflow}")
            print(f"\tinlet pressure begin {inlet_ramp_beginP}")
            print(f"\tinlet pressure end {inlet_ramp_endP}")
            print(f"\tinlet rho {rho_inflow}")
            print(f"\tinlet velocity {vel_inflow[0]}")
            #print(f"final inlet pressure {pres_inflow_final}")

        """
        #MJA not yet, need to figure out what to do here
        injection_ramp_beginP = getIsentropicPressure(mach=inlet_mach,
                                                      P0=injection_ramp_beginP,
                                                      gamma=gamma)
        injection_ramp_endP = getIsentropicPressure(mach=inlet_mach,
                                                    P0=injection_ramp_endP,
                                                    gamma=gamma)

        def injection_ramp_pressure(t):
            return actx.np.where(
                actx.np.greater(t, ramp_time_start),
                actx.np.minimum(
                    injection_ramp_endP,
                    injection_ramp_beginP +
                    ((t - injection_ramp_time_start) / injection_ramp_time_interval
                        * (injection_ramp_endP - injection_ramp_beginP))),
                injection_ramp_beginP)

        pres_injection = injection_ramp_pressure(current_t)
        """

        gamma_injection = gamma
        mach_inj = 1.0
        if eos_type == 0:
            gamma_injection = gamma
        else:
            #MJA: Todo, get the gamma from cantera to get the correct
            # inflow properties
            # needs to be iterative with the call below
            gamma_injection = 0.5*(1.24 + 1.4)

        pres_injection = getIsentropicPressure(mach=mach_inj,
                                               P0=total_pres_inj,
                                               gamma=gamma_injection)
        temp_injection = getIsentropicTemperature(mach=mach_inj,
                                                  T0=total_temp_inj,
                                                  gamma=gamma_injection)

        if eos_type == 0:
            rho_injection = pres_injection/temp_injection/r
            sos = math.sqrt(gamma_injection*pres_injection/rho_injection)
        else:
            rho_injection = pyro_mech.get_density(p=pres_injection,
                                                  temperature=temp_injection,
                                                  mass_fractions=y_fuel)
            gamma_guess = \
                (pyro_mech.get_mixture_specific_heat_cp_mass(
                    temp_injection, y_fuel) /
                 pyro_mech.get_mixture_specific_heat_cv_mass(
                    temp_injection, y_fuel))

            gamma_error = np.abs(gamma_guess - gamma_injection)
            toler = 1.e-6
        # iterate over the gamma/mach since gamma = gamma(T)
            while gamma_error > toler:

                pres_injection = getIsentropicPressure(mach=mach_inj,
                                                       P0=total_pres_inj,
                                                       gamma=gamma_guess)
                temp_injection = getIsentropicTemperature(mach=mach_inj,
                                                          T0=total_temp_inj,
                                                          gamma=gamma_guess)
                rho_injection = pyro_mech.get_density(p=pres_injection,
                                                      temperature=temp_injection,
                                                      mass_fractions=y_fuel)
                gamma_injection = \
                    (pyro_mech.get_mixture_specific_heat_cp_mass(
                        temp_injection, y_fuel) /
                     pyro_mech.get_mixture_specific_heat_cv_mass(
                         temp_injection, y_fuel))
                gamma_error = np.abs(gamma_guess - gamma_injection)
                gamma_guess = gamma_injection

            sos = math.sqrt(gamma_injection*pres_injection/rho_injection)

        vel_injection[0] = -mach_inj*sos

        if rank == 0:
            print("\t********")
            print(f"\tinjector Mach number {mach_inj}")
            print(f"\tinjector gamma {gamma_injection}")
            print(f"\tinjector temperature {temp_injection}")
            print(f"\tinjector pressure {pres_injection}")
            print(f"\tinjector rho {rho_injection}")
            print(f"\tinjector velocity {vel_injection[0]}")

        # upstream injection
        gamma_injection_upstream = gamma_injection
        # injection mach number
        pres_injection_upstream = \
            getIsentropicPressure(mach=mach_inj,
                                  P0=total_pres_inj_upstream,
                                  gamma=gamma_injection_upstream)
        temp_injection_upstream = \
            getIsentropicTemperature(mach=mach_inj,
                                     T0=total_temp_inj_upstream,
                                     gamma=gamma_injection_upstream)

        if eos_type == 0:
            rho_injection_upstream = \
                pres_injection_upstream/temp_injection_upstream/r
            sos_upstream = math.sqrt(
                gamma_injection_upstream *
                pres_injection_upstream/rho_injection_upstream)
        else:
            rho_injection_upstream = \
                pyro_mech.get_density(
                    p=pres_injection_upstream,
                    temperature=temp_injection_upstream,
                    mass_fractions=y_fuel)
            gamma_guess = \
                (pyro_mech.get_mixture_specific_heat_cp_mass(
                    temp_injection_upstream, y_fuel) /
                 pyro_mech.get_mixture_specific_heat_cv_mass(
                    temp_injection_upstream, y_fuel))

            gamma_error = np.abs(gamma_guess - gamma_injection_upstream)
            toler = 1.e-6
            # iterate over the gamma/mach since gamma = gamma(T)
            while gamma_error > toler:

                pres_injection_upstream = \
                    getIsentropicPressure(mach=mach_inj,
                                          P0=total_pres_inj_upstream,
                                          gamma=gamma_guess)
                temp_injection_upstream = \
                    getIsentropicTemperature(mach=mach_inj,
                                             T0=total_temp_inj_upstream,
                                             gamma=gamma_guess)
                rho_injection_upstream = \
                    pyro_mech.get_density(
                        p=pres_injection_upstream,
                        temperature=temp_injection_upstream,
                        mass_fractions=y_fuel)
                gamma_injection_upstream = \
                    (pyro_mech.get_mixture_specific_heat_cp_mass(
                        temp_injection_upstream, y_fuel) /
                     pyro_mech.get_mixture_specific_heat_cv_mass(
                        temp_injection_upstream, y_fuel))
                gamma_error = np.abs(gamma_guess -
                                       gamma_injection_upstream)
                gamma_guess = gamma_injection_upstream

            sos_upstream = math.sqrt(
                gamma_injection_upstream*pres_injection_upstream /
                rho_injection_upstream)

        vel_injection_upstream[1] = mach_inj*sos_upstream

        if rank == 0:
            print("\t********")
            print(f"\tUpstream injector Mach number {mach_inj}")
            print("\tUpstream injector gamma "
                  f"{gamma_injection_upstream}")
            print("\tUpstream injector temperature "
                  f"{temp_injection_upstream}")
            print("\tUpstream injector pressure "
                  f"{pres_injection_upstream}")
            print(f"\tUpstream injector rho {rho_injection_upstream}")
            print("\tUpstream injector velocity "
                  f"{vel_injection_upstream[1]}")
            print("#### Simluation initialization data: ####\n")

        from y3prediction.actii_y3_cav8 import InitACTIIRamp
        if actii_init_case == "cav5":
            error_message = "Ramping init not fully implemented for cav5 config"

        bulk_init = InitACTIIRamp(
            dim=dim,
            nspecies=nspecies,
            disc_sigma=500.,
            pressure_bulk=pres_bkrnd,
            temperature_bulk=temp_bkrnd,
            velocity_bulk=vel_outflow,
            mass_frac_bulk=y,
            pressure_inlet=pres_inflow,
            temperature_inlet=temp_inflow,
            velocity_inlet=vel_inflow,
            mass_frac_inlet=y,
            pressure_outlet=pres_bkrnd,
            temperature_outlet=temp_bkrnd,
            velocity_outlet=vel_outflow,
            mass_frac_outlet=y,
            pressure_injection=pres_injection,
            temperature_injection=temp_injection,
            velocity_injection=vel_injection,
            mass_frac_injection=y_fuel,
            pressure_injection_upstream=pres_injection_upstream,
            temperature_injection_upstream=temp_injection_upstream,
            velocity_injection_upstream=vel_injection_upstream,
            mass_frac_injection_upstream=y_fuel,
            inlet_pressure_func=inlet_ramp_pressure,
            temp_wall=temp_bkrnd,
            temp_sigma_injection=temp_sigma_inj,
            vel_sigma_injection=vel_sigma_inj,
            vel_sigma=vel_sigma,
            temp_sigma=temp_sigma)

    elif init_case == "y3prediction":
        #
        # stagnation tempertuare 2076.43 K
        # stagnation pressure 2.745e5 Pa
        #
        # isentropic expansion based on the area ratios between the
        # inlet (r=54e-3m) and the throat (r=3.167e-3)
        #
        vel_inflow = np.zeros(shape=(dim,))
        vel_outflow = np.zeros(shape=(dim,))
        vel_injection = np.zeros(shape=(dim,))
        vel_injection_upstream = np.zeros(shape=(dim,))

        throat_height = 3.61909e-3
        inlet_height = 54.129e-3
        outlet_height = 34.5e-3
        inlet_area_ratio = inlet_height/throat_height
        outlet_area_ratio = outlet_height/throat_height

        inlet_mach = getMachFromAreaRatio(area_ratio=inlet_area_ratio,
                                          gamma=gamma,
                                          mach_guess=0.01)
        pres_inflow = getIsentropicPressure(mach=inlet_mach,
                                            P0=total_pres_inflow,
                                            gamma=gamma)
        temp_inflow = getIsentropicTemperature(mach=inlet_mach,
                                               T0=total_temp_inflow,
                                               gamma=gamma)

        if eos_type == 0:
            rho_inflow = pres_inflow/temp_inflow/r
            sos = math.sqrt(gamma*pres_inflow/rho_inflow)
            inlet_gamma = gamma
        else:
            rho_inflow = pyro_mech.get_density(p=pres_inflow,
                                              temperature=temp_inflow,
                                              mass_fractions=y)
            inlet_gamma = (
                pyro_mech.get_mixture_specific_heat_cp_mass(temp_inflow, y) /
                pyro_mech.get_mixture_specific_heat_cv_mass(temp_inflow, y))

            gamma_error = (gamma - inlet_gamma)
            gamma_guess = inlet_gamma
            toler = 1.e-6
            # iterate over the gamma/mach since gamma = gamma(T)
            while gamma_error > toler:

                inlet_mach = getMachFromAreaRatio(area_ratio=inlet_area_ratio,
                                                  gamma=gamma_guess,
                                                  mach_guess=0.01)
                pres_inflow = getIsentropicPressure(mach=inlet_mach,
                                                    P0=total_pres_inflow,
                                                    gamma=gamma_guess)
                temp_inflow = getIsentropicTemperature(mach=inlet_mach,
                                                       T0=total_temp_inflow,
                                                       gamma=gamma_guess)

                rho_inflow = pyro_mech.get_density(p=pres_inflow,
                                                  temperature=temp_inflow,
                                                  mass_fractions=y)
                inlet_gamma = \
                    (pyro_mech.get_mixture_specific_heat_cp_mass(temp_inflow, y) /
                     pyro_mech.get_mixture_specific_heat_cv_mass(temp_inflow, y))
                gamma_error = (gamma_guess - inlet_gamma)
                gamma_guess = inlet_gamma

            sos = math.sqrt(inlet_gamma*pres_inflow/rho_inflow)

        vel_inflow[0] = inlet_mach*sos

        if rank == 0:
            print("#### Simluation initialization data: ####")
            print(f"\tinlet Mach number {inlet_mach}")
            print(f"\tinlet gamma {inlet_gamma}")
            print(f"\tinlet temperature {temp_inflow}")
            print(f"\tinlet pressure {pres_inflow}")
            print(f"\tinlet rho {rho_inflow}")
            print(f"\tinlet velocity {vel_inflow[0]}")
            #print(f"final inlet pressure {pres_inflow_final}")

        outlet_mach = getMachFromAreaRatio(area_ratio=outlet_area_ratio,
                                           gamma=gamma,
                                           mach_guess=1.1)
        pres_outflow = getIsentropicPressure(mach=outlet_mach,
                                             P0=total_pres_inflow,
                                             gamma=gamma)
        temp_outflow = getIsentropicTemperature(mach=outlet_mach,
                                                T0=total_temp_inflow,
                                                gamma=gamma)

        if eos_type == 0:
            rho_outflow = pres_outflow/temp_outflow/r
            sos = math.sqrt(gamma*pres_outflow/rho_outflow)
            outlet_gamma = gamma
        else:
            rho_outflow = pyro_mech.get_density(p=pres_outflow,
                                                temperature=temp_outflow,
                                                mass_fractions=y)
            outlet_gamma = \
                (pyro_mech.get_mixture_specific_heat_cp_mass(temp_outflow, y) /
                 pyro_mech.get_mixture_specific_heat_cv_mass(temp_outflow, y))

            gamma_error = (gamma - outlet_gamma)
            gamma_guess = outlet_gamma
            toler = 1.e-6
            # iterate over the gamma/mach since gamma = gamma(T)
            while gamma_error > toler:

                outlet_mach = getMachFromAreaRatio(area_ratio=outlet_area_ratio,
                                                  gamma=gamma_guess,
                                                  mach_guess=1.1)
                pres_outflow = getIsentropicPressure(mach=outlet_mach,
                                                    P0=total_pres_inflow,
                                                    gamma=gamma_guess)
                temp_outflow = getIsentropicTemperature(mach=outlet_mach,
                                                       T0=total_temp_inflow,
                                                       gamma=gamma_guess)
                rho_outflow = pyro_mech.get_density(p=pres_outflow,
                                                    temperature=temp_outflow,
                                                    mass_fractions=y)
                outlet_gamma = \
                    (pyro_mech.get_mixture_specific_heat_cp_mass(temp_outflow, y) /
                     pyro_mech.get_mixture_specific_heat_cv_mass(temp_outflow, y))
                gamma_error = (gamma_guess - outlet_gamma)
                gamma_guess = outlet_gamma

        vel_outflow[0] = outlet_mach*math.sqrt(gamma*pres_outflow/rho_outflow)

        if rank == 0:
            print("\t********")
            print(f"\toutlet Mach number {outlet_mach}")
            print(f"\toutlet gamma {outlet_gamma}")
            print(f"\toutlet temperature {temp_outflow}")
            print(f"\toutlet pressure {pres_outflow}")
            print(f"\toutlet rho {rho_outflow}")
            print(f"\toutlet velocity {vel_outflow[0]}")

        gamma_injection = gamma
        if nspecies > 0:
            # injection mach number
            if eos_type == 0:
                gamma_injection = gamma
            else:
                #MJA: Todo, get the gamma from cantera to get the correct
                # inflow properties
                # needs to be iterative with the call below
                gamma_injection = 0.5*(1.24 + 1.4)

            pres_injection = getIsentropicPressure(mach=mach_inj,
                                                   P0=total_pres_inj,
                                                   gamma=gamma_injection)
            temp_injection = getIsentropicTemperature(mach=mach_inj,
                                                      T0=total_temp_inj,
                                                      gamma=gamma_injection)

            if eos_type == 0:
                rho_injection = pres_injection/temp_injection/r
                sos = math.sqrt(gamma_injection*pres_injection/rho_injection)
            else:
                rho_injection = pyro_mech.get_density(p=pres_injection,
                                                      temperature=temp_injection,
                                                      mass_fractions=y_fuel)
                gamma_guess = \
                    (pyro_mech.get_mixture_specific_heat_cp_mass(
                        temp_injection, y_fuel) /
                     pyro_mech.get_mixture_specific_heat_cv_mass(
                        temp_injection, y_fuel))

                gamma_error = np.abs(gamma_guess - gamma_injection)
                toler = 1.e-6
                # iterate over the gamma/mach since gamma = gamma(T)
                while gamma_error > toler:

                    pres_injection = getIsentropicPressure(mach=mach_inj,
                                                           P0=total_pres_inj,
                                                           gamma=gamma_guess)
                    temp_injection = getIsentropicTemperature(mach=mach_inj,
                                                              T0=total_temp_inj,
                                                              gamma=gamma_guess)
                    rho_injection = pyro_mech.get_density(p=pres_injection,
                                                          temperature=temp_injection,
                                                          mass_fractions=y_fuel)
                    gamma_injection = \
                        (pyro_mech.get_mixture_specific_heat_cp_mass(
                            temp_injection, y_fuel) /
                         pyro_mech.get_mixture_specific_heat_cv_mass(
                             temp_injection, y_fuel))
                    gamma_error = np.abs(gamma_guess - gamma_injection)
                    gamma_guess = gamma_injection

                sos = math.sqrt(gamma_injection*pres_injection/rho_injection)

            vel_injection[0] = -mach_inj*sos

            if rank == 0:
                print("\t********")
                print(f"\tinjector Mach number {mach_inj}")
                print(f"\tinjector gamma {gamma_injection}")
                print(f"\tinjector temperature {temp_injection}")
                print(f"\tinjector pressure {pres_injection}")
                print(f"\tinjector rho {rho_injection}")
                print(f"\tinjector velocity {vel_injection[0]}")

            # upstream injection
            if use_upstream_injection:
                gamma_injection_upstream = gamma_injection
                if nspecies > 0:
                    # injection mach number
                    pres_injection_upstream = \
                        getIsentropicPressure(mach=mach_inj,
                                              P0=total_pres_inj_upstream,
                                              gamma=gamma_injection_upstream)
                    temp_injection_upstream = \
                        getIsentropicTemperature(mach=mach_inj,
                                                 T0=total_temp_inj_upstream,
                                                 gamma=gamma_injection_upstream)

                    if eos_type == 0:
                        rho_injection_upstream = \
                            pres_injection_upstream/temp_injection_upstream/r
                        sos_upstream = math.sqrt(
                            gamma_injection_upstream *
                            pres_injection_upstream/rho_injection_upstream)
                    else:
                        rho_injection_upstream = \
                            pyro_mech.get_density(
                                p=pres_injection_upstream,
                                temperature=temp_injection_upstream,
                                mass_fractions=y_fuel)
                        gamma_guess = \
                            (pyro_mech.get_mixture_specific_heat_cp_mass(
                                temp_injection_upstream, y_fuel) /
                             pyro_mech.get_mixture_specific_heat_cv_mass(
                                temp_injection_upstream, y_fuel))

                        gamma_error = np.abs(gamma_guess - gamma_injection_upstream)
                        toler = 1.e-6
                        # iterate over the gamma/mach since gamma = gamma(T)
                        while gamma_error > toler:

                            pres_injection_upstream = \
                                getIsentropicPressure(mach=mach_inj,
                                                      P0=total_pres_inj_upstream,
                                                      gamma=gamma_guess)
                            temp_injection_upstream = \
                                getIsentropicTemperature(mach=mach_inj,
                                                         T0=total_temp_inj_upstream,
                                                         gamma=gamma_guess)
                            rho_injection_upstream = \
                                pyro_mech.get_density(
                                    p=pres_injection_upstream,
                                    temperature=temp_injection_upstream,
                                    mass_fractions=y_fuel)
                            gamma_injection_upstream = \
                                (pyro_mech.get_mixture_specific_heat_cp_mass(
                                    temp_injection_upstream, y_fuel) /
                                 pyro_mech.get_mixture_specific_heat_cv_mass(
                                    temp_injection_upstream, y_fuel))
                            gamma_error = np.abs(gamma_guess -
                                                   gamma_injection_upstream)
                            gamma_guess = gamma_injection_upstream

                        sos_upstream = math.sqrt(
                            gamma_injection_upstream*pres_injection_upstream /
                            rho_injection_upstream)

                    vel_injection_upstream[1] = mach_inj*sos_upstream

                    if rank == 0:
                        print("\t********")
                        print(f"\tUpstream injector Mach number {mach_inj}")
                        print("\tUpstream injector gamma "
                              f"{gamma_injection_upstream}")
                        print("\tUpstream injector temperature "
                              f"{temp_injection_upstream}")
                        print("\tUpstream injector pressure "
                              f"{pres_injection_upstream}")
                        print(f"\tUpstream injector rho {rho_injection_upstream}")
                        print("\tUpstream injector velocity "
                              f"{vel_injection_upstream[1]}")
                        print("#### Simluation initialization data: ####\n")

        else:
            if rank == 0:
                print("\t********")
                print("\tnspecies=0, injection disabled")

        # read geometry files
        geometry_bottom = None
        geometry_top = None
        if rank == 0:
            from numpy import loadtxt
            geometry_bottom = loadtxt("data/nozzleBottom.dat",
                                      comments="#", unpack=False)
            geometry_top = loadtxt("data/nozzleTop.dat",
                                   comments="#", unpack=False)
        geometry_bottom = comm.bcast(geometry_bottom, root=0)
        geometry_top = comm.bcast(geometry_top, root=0)

        inj_ymin = -0.0243245
        inj_ymax = -0.0227345

        if actii_init_case == "cav8":
            from y3prediction.actii_y3_cav8 import InitACTII
        else:
            from y3prediction.actii_y3_cav5 import InitACTII

        bulk_init = InitACTII(dim=dim,
                              geom_top=geometry_top, geom_bottom=geometry_bottom,
                              P0=total_pres_inflow, T0=total_temp_inflow,
                              temp_wall=temp_wall, temp_sigma=temp_sigma,
                              vel_sigma=vel_sigma, nspecies=nspecies,
                              mass_frac=y, gamma_guess=inlet_gamma,
                              inj_gamma_guess=gamma_injection,
                              inj_pres=total_pres_inj,
                              inj_temp=total_temp_inj,
                              inj_vel=vel_injection,
                              inj_pres_u=total_pres_inj_upstream,
                              inj_temp_u=total_temp_inj_upstream,
                              inj_vel_u=vel_injection_upstream,
                              inj_mass_frac=y_fuel,
                              inj_temp_sigma=temp_sigma_inj,
                              inj_vel_sigma=vel_sigma_inj,
                              inj_ytop=inj_ymax, inj_ybottom=inj_ymin,
                              inj_mach=mach_inj, injection=use_injection)

    viz_path = "viz_data/"
    vizname = viz_path + casename
    restart_path = "restart_data/"
    restart_pattern = (
        restart_path + "{cname}-{step:09d}-{rank:04d}.pkl"
    )

    if restart_filename:  # read the grid from restart data
        restart_filename = f"{restart_filename}-{rank:04d}.pkl"

        from mirgecom.restart import read_restart_data
        restart_data = read_restart_data(actx, restart_filename)
        current_step = restart_data["step"]
        first_step = current_step
        current_t = restart_data["t"]
        last_viz_interval = restart_data["last_viz_interval"]
        t_start = current_t
        if use_wall:
            t_wall_start = restart_data["t_wall"]
        volume_to_local_mesh_data = restart_data["volume_to_local_mesh_data"]
        global_nelements = restart_data["global_nelements"]
        restart_order = int(restart_data["order"])

        restart_nspecies = restart_data["nspecies"]
        #assert restart_data["nparts"] == nparts

        restart_nparts = restart_data["num_parts"]
        if restart_nparts != nparts:
            error_message = \
                "Incorrect number or ranks in target: {}".format(restart_nparts)
            raise RuntimeError(error_message)

    else:  # generate the grid from scratch

        # eventually encapsulate these inside a class for the respective inits
        if init_case == "shock1d" or init_case == "flame1d":

            def get_mesh_data():
                print(f"{generate_mesh=}")
                if generate_mesh is True:
                    if rank == 0:
                        print("Generating mesh from scratch")
                    from y3prediction.shock1d import get_mesh
                    mesh, tag_to_elements = get_mesh(
                        dim=dim, angle=0.*mesh_angle, size=mesh_size,
                        bl_ratio=bl_ratio, interface_ratio=interface_ratio,
                        transfinite=transfinite, use_wall=use_wall,
                        use_quads=use_tpe, use_gmsh=use_gmsh)()
                    from meshmode.mesh.io import read_gmsh
                else:
                    if rank == 0:
                        print("Reading mesh")
                    from meshmode.mesh.io import read_gmsh
                    mesh, tag_to_elements = read_gmsh(
                        mesh_filename, force_ambient_dim=dim,
                        return_tag_to_elements_map=True)

                volume_to_tags = {"fluid": ["fluid"]}
                if use_wall:
                    volume_to_tags["wall"] = ["wall_insert"]
                else:
                    from mirgecom.simutil import extract_volumes
                    mesh, tag_to_elements = extract_volumes(
                        mesh, tag_to_elements, volume_to_tags["fluid"],
                        "wall_interface")

                import sys
                import numpy
                numpy.set_printoptions(threshold=sys.maxsize)
                #print(f"{mesh=}")

                """
                # apply periodicity
                if periodic:

                    from meshmode.mesh.processing import (
                        glue_mesh_boundaries, BoundaryPairMapping)

                    from meshmode import AffineMap
                    bdry_pair_mappings_and_tols = []
                    offset = [0., 0.02]
                    bdry_pair_mappings_and_tols.append((
                        BoundaryPairMapping(
                            "fluid_wall_bottom",
                            "fluid_wall_top",
                            AffineMap(offset=offset)),
                        1e-12))

                    if use_wall:
                        bdry_pair_mappings_and_tols.append((
                            BoundaryPairMapping(
                                "solid_wall_bottom",
                                "solid_wall_top",
                                AffineMap(offset=offset)),
                            1e-12))

                    mesh = glue_mesh_boundaries(mesh, bdry_pair_mappings_and_tols)
                    """
                # print(f"{mesh=}")
                from meshmode.mesh.processing import rotate_mesh_around_axis
                if mesh_angle > 0:
                    mesh = rotate_mesh_around_axis(mesh, theta=theta)

                return mesh, tag_to_elements, volume_to_tags
        elif init_case == "mixing_layer" or init_case == "mixing_layer_hot":
            if rank == 0:
                print("Generating mesh from scratch")

            def get_mesh_data():
                from y3prediction.mixing_layer import get_mesh
                mesh, tag_to_elements = get_mesh(
                    dim=dim, size=mesh_size, layer_ratio=bl_ratio,
                    vorticity_thickness=vorticity_thickness,
                    transfinite=transfinite,
                    use_quads=use_tpe)()
                volume_to_tags = {"fluid": ["fluid"]}
                return mesh, tag_to_elements, volume_to_tags

        elif init_case == "wedge":
            if rank == 0:
                print("Generating mesh from scratch")

            def get_mesh_data():
                from y3prediction.wedge import get_mesh
                mesh, tag_to_elements = get_mesh(
                    dim=dim, size=mesh_size, bl_ratio=bl_ratio,
                    transfinite=transfinite, use_wall=use_wall,
                    use_quads=use_tpe, use_gmsh=use_gmsh)()

                volume_to_tags = {"fluid": ["fluid"]}
                if use_wall:
                    volume_to_tags["wall"] = ["wall_insert"]
                else:
                    from mirgecom.simutil import extract_volumes
                    mesh, tag_to_elements = extract_volumes(
                        mesh, tag_to_elements, volume_to_tags["fluid"],
                        "wall_interface")

                return mesh, tag_to_elements, volume_to_tags
        elif init_case == "species_diffusion":
            if rank == 0:
                print("Generating mesh from scratch")

            def get_mesh_data():
                from y3prediction.species_diffusion import get_mesh
                mesh, tag_to_elements = get_mesh(
                    dim=dim, size=mesh_size,
                    transfinite=transfinite,
                    use_quads=use_tpe)()

                volume_to_tags = {"fluid": ["fluid"]}
                return mesh, tag_to_elements, volume_to_tags
        else:
            if rank == 0:
                print(f"Reading mesh from {mesh_filename}")

            def get_mesh_data():
                from meshmode.mesh.io import read_gmsh
                mesh_construction_kwargs = {
                    "force_positive_orientation":  True,
                    "skip_element_orientation_test":  True}
                mesh, tag_to_elements = read_gmsh(
                    mesh_filename, force_ambient_dim=dim,
                    mesh_construction_kwargs=mesh_construction_kwargs,
                    return_tag_to_elements_map=True)
                volume_to_tags = {
                    "fluid": ["fluid"]}
                if use_wall:
                    volume_to_tags["wall"] = ["wall_insert", "wall_surround"]
                else:
                    from mirgecom.simutil import extract_volumes
                    mesh, tag_to_elements = extract_volumes(
                        mesh, tag_to_elements, volume_to_tags["fluid"],
                        "wall_interface")
                return mesh, tag_to_elements, volume_to_tags

        # use a pre-partitioned mesh
        if os.path.isdir(mesh_filename):
            pkl_filename = (mesh_filename + "/" + mesh_partition_prefix
                            + f"_mesh_np{nparts}_rank{rank}.pkl")
            if rank == 0:
                print("Reading mesh from pkl files in directory"
                      f" {mesh_filename}.")
            if not os.path.exists(pkl_filename):
                raise RuntimeError(f"Mesh pkl file ({pkl_filename})"
                                   " not found.")
            with open(pkl_filename, "rb") as pkl_file:
                global_nelements, volume_to_local_mesh_data = \
                    pickle.load(pkl_file)

        else:
            def my_partitioner(mesh, tag_to_elements, num_ranks):
                from mirgecom.simutil import geometric_mesh_partitioner
                return geometric_mesh_partitioner(
                    mesh, num_ranks, auto_balance=True, debug=False)

            part_func = my_partitioner if use_1d_part else None
            volume_to_local_mesh_data, global_nelements = distribute_mesh(
                comm, get_mesh_data, partition_generator_func=part_func)

    local_nelements = volume_to_local_mesh_data["fluid"][0].nelements
    if use_wall:
        local_nelements += volume_to_local_mesh_data["wall"][0].nelements

    # target data, used for sponge and prescribed boundary condtitions
    if target_filename:  # read the grid from restart data
        target_filename = f"{target_filename}-{rank:04d}.pkl"

        from mirgecom.restart import read_restart_data
        target_data = read_restart_data(actx, target_filename)
        global_nelements = target_data["global_nelements"]
        target_order = int(target_data["order"])

        target_nparts = target_data["num_parts"]
        if target_nparts != nparts:
            error_message = \
                "Incorrect number or ranks in target: {}".format(target_nparts)
            raise RuntimeError(error_message)

        target_nspecies = target_data["nspecies"]
        """
        if target_nspecies != nspecies:
            error_message = \
                "Incorrect number of species in target: {}".format(target_nspecies)
            raise RuntimeError(error_message)
        """

        target_nelements = target_data["global_nelements"]
        if target_nelements != global_nelements:
            error_message = \
                "Incorrect number of elements in target: {}".format(target_nelements)
            raise RuntimeError(error_message)
    else:
        logger.warning("No target file specied, using restart as target")

    disc_msg = f"Making {dim}D order {order} discretization"
    if use_overintegration:
        disc_msg = disc_msg + f" with quadrature order {quadrature_order}"
    disc_msg = disc_msg + "."
    if rank == 0:
        logger.info(disc_msg)

    dcoll = create_discretization_collection(
        actx,
        volume_meshes={
            vol: mesh
            for vol, (mesh, _) in volume_to_local_mesh_data.items()},
        order=order,
        quadrature_order=quadrature_order,
        tensor_product_elements=use_tpe)

    from grudge.dof_desc import DISCR_TAG_BASE, DISCR_TAG_QUAD
    if use_overintegration:
        quadrature_tag = DISCR_TAG_QUAD
    else:
        quadrature_tag = DISCR_TAG_BASE

    if rank == 0:
        logger.info("Done making discretization")

    dd_vol_fluid = DOFDesc(VolumeDomainTag("fluid"), DISCR_TAG_BASE)
    fluid_nodes = force_evaluation(actx, actx.thaw(dcoll.nodes(dd_vol_fluid)))

    def check_boundary(boundary, name):

        #print(f"check_boundary {boundary=} {name=}")
        try:
            force_evaluation(actx, actx.thaw(dcoll.nodes(boundary)))
        except ValueError:
            if rank == 0:
                print(f"Could not find boundary named {name} in fluid domain,",
                       "boundary type will be unused")
            return False

        if rank == 0:
            print(f"Found boundary named {name} in fluid domain")
        return True

    # setup element boundary assignments
    bndry_elements = {}
    for bnd_name in bndry_config:
        # skip disabled boundaries
        if bndry_config[bnd_name] != "none":
            # check to see if any elements are assigned to this named boundary,
            # if not, disabled it
            bndry_elements[bnd_name] = dd_vol_fluid.trace(bnd_name)
            bnd_exists = check_boundary(bndry_elements[bnd_name], bnd_name)
            if not bnd_exists:
                bndry_config[bnd_name] = "none"

    if rank == 0:
        print("### Boundary Condition Summary ###")
        print("The following boundary conditions are enabled:")
        for bnd_name in bndry_config:
            if bndry_config[bnd_name] != "none":
                print(f"\t{bnd_name} = {bndry_config[bnd_name]}")

        print("The following boundary conditions are unused:")
        for bnd_name in bndry_config:
            if bndry_config[bnd_name] == "none":
                print(f"\t{bnd_name}")

        print("### Boundary Condition Summary ###")

    bndry_mapping = {
        "isothermal_noslip": IsothermalWallBoundary(temp_wall),
        "adiabatic_noslip": AdiabaticNoslipWallBoundary(),
        "adiabatic_slip": AdiabaticSlipBoundary(),
        "pressure_outflow": PressureOutflowBoundary(outflow_pressure)
    }

    wall_farfield = DirichletDiffusionBoundary(temp_wall)

    def assign_fluid_boundaries(all_boundaries, bndry_mapping):

        for bnd_name in bndry_config:
            bndry_type = bndry_config[bnd_name]
            if bndry_type != "none":
                all_boundaries[bndry_elements[bnd_name].domain_tag] \
                    = bndry_mapping[bndry_type]
        return all_boundaries

    dd_vol_wall = None
    if use_wall:
        dd_vol_wall = DOFDesc(VolumeDomainTag("wall"), DISCR_TAG_BASE)
        wall_nodes = force_evaluation(actx, actx.thaw(dcoll.nodes(dd_vol_wall)))

        wall_vol_discr = dcoll.discr_from_dd(dd_vol_wall)
        wall_tag_to_elements = volume_to_local_mesh_data["wall"][1]

        try:
            wall_insert_mask = mask_from_elements(
                wall_vol_discr, actx, wall_tag_to_elements["wall_insert"])
        except KeyError:
            wall_insert_mask = 0
            if rank == 0:
                print("No elements matching wall_insert")
                #wall_insert_mask = actx.np.zeros_like(wall_tag_to_elements)

        try:
            wall_surround_mask = mask_from_elements(
                wall_vol_discr, actx, wall_tag_to_elements["wall_surround"])
        except KeyError:
            wall_surround_mask = 0
            if rank == 0:
                print("No elements matching wall_surround")
                #wall_surround_mask = actx.np.zeros_like(wall_tag_to_elements)

        wall_ffld_bnd = dd_vol_wall.trace("wall_farfield")

    from grudge.dt_utils import characteristic_lengthscales
    char_length_fluid = force_evaluation(actx,
        characteristic_lengthscales(actx, dcoll, dd=dd_vol_fluid))

    # put the lengths on the nodes vs elements
    xpos_fluid = fluid_nodes[0]
    char_length_fluid = char_length_fluid + actx.np.zeros_like(xpos_fluid)

    smoothness_diffusivity = \
        smooth_char_length_alpha*char_length_fluid**2/current_dt

    if use_wall:
        xpos_wall = wall_nodes[0]
        char_length_wall = force_evaluation(actx,
            characteristic_lengthscales(actx, dcoll, dd=dd_vol_wall))
        xpos_wall = wall_nodes[0]
        char_length_wall = char_length_wall + actx.np.zeros_like(xpos_wall)
        """
        smoothness_diffusivity_wall = \
            smooth_char_length_alpha*char_length_wall**2/current_dt
        """

    def compute_smoothed_char_length(href_fluid, comm_ind):
        # regular boundaries

        smooth_neumann = NeumannDiffusionBoundary(0)
        fluid_smoothness_boundaries = {}
        for bnd_name in bndry_config:
            if bndry_config[bnd_name] != "none":
                fluid_smoothness_boundaries[bndry_elements[bnd_name]] =\
                    smooth_neumann

        """
        fluid_smoothness_boundaries = assign_fluid_boundaries(
            outflow=smooth_neumann,
            inflow=smooth_neumann,
            injection=smooth_neumann,
            flow=smooth_neumann,
            wall=smooth_neumann,
            interface=smooth_neumann)
        """

        if use_wall:
            fluid_smoothness_boundaries.update({
                 dd_bdry.domain_tag: NeumannDiffusionBoundary(0)
                 for dd_bdry in filter_part_boundaries(
                     dcoll, volume_dd=dd_vol_fluid, neighbor_volume_dd=dd_vol_wall)})

        smooth_href_fluid_rhs = diffusion_operator(
            dcoll, smoothness_diffusivity, fluid_smoothness_boundaries,
            href_fluid,
            quadrature_tag=quadrature_tag, dd=dd_vol_fluid,
            comm_tag=(_SmoothCharDiffFluidCommTag, comm_ind))*current_dt

        return smooth_href_fluid_rhs

    compute_smoothed_char_length_compiled = \
        actx.compile(compute_smoothed_char_length)

    """
    def compute_smoothed_char_length_wall(href_wall, comm_ind):
        smooth_neumann = NeumannDiffusionBoundary(0)
        wall_smoothness_boundaries = {
            wall_ffld_bnd.domain_tag: smooth_neumann,
        }

        wall_smoothness_boundaries.update({
             dd_bdry.domain_tag: NeumannDiffusionBoundary(0)
             for dd_bdry in filter_part_boundaries(
                 dcoll, volume_dd=dd_vol_wall, neighbor_volume_dd=dd_vol_fluid)})

        smooth_href_wall_rhs = diffusion_operator(
                dcoll, smoothness_diffusivity_wall, wall_smoothness_boundaries,
                href_wall,
                quadrature_tag=quadrature_tag, dd=dd_vol_wall,
                comm_tag=(_SmoothCharDiffWallCommTag, comm_ind))*current_dt

        return smooth_href_wall_rhs

    if use_wall:
        compute_smoothed_char_length_wall_compiled = \
            actx.compile(compute_smoothed_char_length_wall)
    """

    smoothed_char_length_fluid = char_length_fluid

    if use_smoothed_char_length:
        for i in range(smooth_char_length):
            smoothed_char_length_fluid_rhs = \
                compute_smoothed_char_length_compiled(smoothed_char_length_fluid, i)
            smoothed_char_length_fluid = smoothed_char_length_fluid + \
                                         smoothed_char_length_fluid_rhs

        """
        if use_wall:
            smoothed_char_length_wall = char_length_wall
            for i in range(smooth_char_length):
                smoothed_char_length_wall_rhs = \
                    compute_smoothed_char_length_wall_compiled(
                        smoothed_char_length_wall, i)
                smoothed_char_length_wall = smoothed_char_length_wall + \
                                            smoothed_char_length_wall_rhs
        """

        smoothed_char_length_fluid = force_evaluation(actx,
                                                      smoothed_char_length_fluid)

        """
        if use_wall:
            smoothed_char_length_wall = force_evaluation(actx,
                                                         smoothed_char_length_wall)
        """

    if rank == 0:
        logger.info("Before restart/init")

    #########################
    # Convenience Functions #
    #########################
    def drop_order(dcoll, field, theta, dd=dd_vol_fluid,
                   positivity_preserving=False):
        # Compute cell averages of the state
        def cancel_polynomials(grp):
            return actx.from_numpy(
                np.asarray([1 if sum(mode_id) == 0
                            else 0 for mode_id in grp.mode_ids()]))

        dd_nodal = dd
        dd_modal = dd_nodal.with_discr_tag(DISCR_TAG_MODAL)

        modal_map = dcoll.connection_from_dds(dd_nodal, dd_modal)
        nodal_map = dcoll.connection_from_dds(dd_modal, dd_nodal)

        modal_discr = dcoll.discr_from_dd(dd_modal)
        modal_field = modal_map(field)

        # cancel the ``high-order"" polynomials p > 0 and keep the average
        filtered_modal_field = DOFArray(
            actx,
            tuple(actx.einsum("ej,j->ej",
                              vec_i,
                              cancel_polynomials(grp),
                              arg_names=("vec", "filter"),
                              tagged=(FirstAxisIsElementsTag(),))
                  for grp, vec_i in zip(modal_discr.groups, modal_field))
        )

        # convert back to nodal to have the average at all points
        cell_avgs = nodal_map(filtered_modal_field)

        if positivity_preserving:
            cell_avgs = actx.np.where(actx.np.greater(cell_avgs, 1e-5),
                                                      cell_avgs, 1e-5)

        return theta*(field - cell_avgs) + cell_avgs

    def _drop_order_cv(cv, flipped_smoothness, theta_factor, dd=None):

        smoothness = 1.0 - theta_factor*flipped_smoothness

        density_lim = drop_order(dcoll, cv.mass, smoothness)
        momentum_lim = make_obj_array([
            drop_order(dcoll, cv.momentum[0], smoothness),
            drop_order(dcoll, cv.momentum[1], smoothness)])
        energy_lim = drop_order(dcoll, cv.energy, smoothness)

        # make a new CV with the limited variables
        return make_conserved(dim=dim, mass=density_lim, energy=energy_lim,
                              momentum=momentum_lim, species_mass=cv.species_mass)

    drop_order_cv = actx.compile(_drop_order_cv)

    def element_minimum(dcoll, field, dd=dd_vol_fluid,
                        positivity_preserving=False):

        # convert back to nodal to have the average at all points
        cell_min = op.elementwise_min(dcoll, dd, field)

        return cell_min

    def element_maximum(dcoll, field, dd=dd_vol_fluid,
                        positivity_preserving=False):

        # convert back to nodal to have the average at all points
        cell_max = op.elementwise_max(dcoll, dd, field)

        return cell_max

    def _neighbor_maximum(field):

        from grudge.trace_pair import interior_trace_pairs
        itp = interior_trace_pairs(dcoll, field, volume_dd=dd_vol_fluid,
                                   comm_tag=_FluidAvgCVTag)

        from meshmode.discretization.connection import FACE_RESTR_ALL
        dd_allfaces = dd_vol_fluid.trace(FACE_RESTR_ALL)
        is_int_face = dcoll.zeros(actx, dd=dd_allfaces, dtype=int)

        for tpair in itp:
            is_int_face = is_int_face + op.project(
                dcoll, tpair.dd, dd_allfaces, actx.zeros_like(tpair.ext) + 1)

        face_data = actx.np.where(is_int_face, 0., -np.inf)

        for tpair in itp:
            face_data = face_data + op.project(
                dcoll, tpair.dd, dd_allfaces, tpair.ext)

            # Make sure MPI communication happens, ugh
            face_data = face_data + (
                0*op.project(dcoll, tpair.dd, dd_allfaces, tpair.int))

        def function(face_data):
            # Reshape from (nelements*nfaces, 1) to (nfaces, nelements, 1)
            # to get per-element data
            node_data_per_group = []
            for igrp, group in enumerate(
                    dcoll.discr_from_dd(dd_vol_fluid).mesh.groups):
                nelements = group.nelements
                nfaces = group.nfaces
                el_face_data = face_data[igrp].reshape(nfaces, nelements,
                                                       face_data[igrp].shape[1])
                if actx.supports_nonscalar_broadcasting:
                    el_data = actx.np.max(el_face_data, axis=0)[:, 0:1]
                    node_data = actx.np.broadcast_to(
                        el_data, dcoll.zeros(actx, dd=dd_vol_fluid)[igrp].shape)
                else:
                    el_data_np = np.max(actx.to_numpy(el_face_data), axis=0)[:, 0:1]
                    node_data_np = np.ascontiguousarray(np.broadcast_to(el_data_np,
                        dcoll.zeros(actx, dd=dd_vol_fluid)[igrp].shape))
                    node_data = actx.from_numpy(node_data_np)

                node_data_per_group.append(node_data)
            return DOFArray(actx, node_data_per_group)

        from arraycontext import rec_map_array_container
        el_data = rec_map_array_container(function, face_data, leaf_class=DOFArray)

        return el_data

    def _neighbor_minimum(field):

        from grudge.trace_pair import interior_trace_pairs
        itp = interior_trace_pairs(dcoll, field, volume_dd=dd_vol_fluid,
                                          comm_tag=_FluidAvgCVTag)

        from meshmode.discretization.connection import FACE_RESTR_ALL
        dd_allfaces = dd_vol_fluid.trace(FACE_RESTR_ALL)
        is_int_face = dcoll.zeros(actx, dd=dd_allfaces, dtype=int)

        for tpair in itp:
            is_int_face = is_int_face + op.project(
                dcoll, tpair.dd, dd_allfaces, actx.zeros_like(tpair.ext) + 1)

        face_data = actx.np.where(is_int_face, 0., np.inf)

        for tpair in itp:
            face_data = face_data + op.project(
                dcoll, tpair.dd, dd_allfaces, tpair.ext)

            # Make sure MPI communication happens, ugh
            face_data = face_data + (
                0*op.project(dcoll, tpair.dd, dd_allfaces, tpair.int))

        def function(face_data):
            # Reshape from (nelements*nfaces, 1) to (nfaces, nelements, 1)
            # to get per-element data
            node_data_per_group = []
            for igrp, group in enumerate(
                    dcoll.discr_from_dd(dd_vol_fluid).mesh.groups):
                nelements = group.nelements
                nfaces = group.nfaces
                el_face_data = face_data[igrp].reshape(nfaces, nelements,
                                                       face_data[igrp].shape[1])
                if actx.supports_nonscalar_broadcasting:
                    el_data = actx.np.min(el_face_data, axis=0)[:, 0:1]
                    node_data = actx.np.broadcast_to(
                        el_data, dcoll.zeros(actx, dd=dd_vol_fluid)[igrp].shape)
                else:
                    el_data_np = np.min(actx.to_numpy(el_face_data), axis=0)[:, 0:1]
                    node_data_np = np.ascontiguousarray(np.broadcast_to(el_data_np,
                        dcoll.zeros(actx, dd=dd_vol_fluid)[igrp].shape))
                    node_data = actx.from_numpy(node_data_np)

                node_data_per_group.append(node_data)
            return DOFArray(actx, node_data_per_group)

        from arraycontext import rec_map_array_container
        el_data = rec_map_array_container(function, face_data, leaf_class=DOFArray)

        return el_data

    def _neighbor_maximum_cv(cv):

        from grudge.trace_pair import interior_trace_pairs
        itp = interior_trace_pairs(dcoll, cv, volume_dd=dd_vol_fluid,
                                   comm_tag=_FluidAvgCVTag)

        from meshmode.discretization.connection import FACE_RESTR_ALL
        dd_allfaces = dd_vol_fluid.trace(FACE_RESTR_ALL)
        is_int_face = dcoll.zeros(actx, dd=dd_allfaces, dtype=int)

        for tpair in itp:
            is_int_face = is_int_face + op.project(
                dcoll, tpair.dd, dd_allfaces, actx.zeros_like(tpair.ext) + 1)

        face_data = actx.np.where(is_int_face, 0., -np.inf)

        for tpair in itp:
            face_data = face_data + op.project(
                dcoll, tpair.dd, dd_allfaces, tpair.ext)

            # Make sure MPI communication happens, ugh
            face_data = face_data + (
                0*op.project(dcoll, tpair.dd, dd_allfaces, tpair.int))

        def function(face_data):
            # Reshape from (nelements*nfaces, 1) to (nfaces, nelements, 1)
            # to get per-element data
            node_data_per_group = []
            for igrp, group in enumerate(
                    dcoll.discr_from_dd(dd_vol_fluid).mesh.groups):
                nelements = group.nelements
                nfaces = group.nfaces
                el_face_data = face_data[igrp].reshape(nfaces, nelements,
                                                       face_data[igrp].shape[1])
                if actx.supports_nonscalar_broadcasting:
                    el_data = actx.np.max(el_face_data, axis=0)[:, 0:1]
                    node_data = actx.np.broadcast_to(
                        el_data, dcoll.zeros(actx, dd=dd_vol_fluid)[igrp].shape)
                else:
                    el_data_np = np.max(actx.to_numpy(el_face_data), axis=0)[:, 0:1]
                    node_data_np = np.ascontiguousarray(np.broadcast_to(el_data_np,
                        dcoll.zeros(actx, dd=dd_vol_fluid)[igrp].shape))
                    node_data = actx.from_numpy(node_data_np)

                node_data_per_group.append(node_data)
            return DOFArray(actx, node_data_per_group)

        from arraycontext import rec_map_array_container
        el_data = rec_map_array_container(function, face_data, leaf_class=DOFArray)

        return el_data

    def _neighbor_minimum_cv(cv):

        from grudge.trace_pair import interior_trace_pairs
        itp = interior_trace_pairs(dcoll, cv, volume_dd=dd_vol_fluid,
                                          comm_tag=_FluidAvgCVTag)

        from meshmode.discretization.connection import FACE_RESTR_ALL
        dd_allfaces = dd_vol_fluid.trace(FACE_RESTR_ALL)
        is_int_face = dcoll.zeros(actx, dd=dd_allfaces, dtype=int)

        for tpair in itp:
            is_int_face = is_int_face + op.project(
                dcoll, tpair.dd, dd_allfaces, actx.zeros_like(tpair.ext) + 1)

        face_data = actx.np.where(is_int_face, 0., np.inf)

        for tpair in itp:
            face_data = face_data + op.project(
                dcoll, tpair.dd, dd_allfaces, tpair.ext)

            # Make sure MPI communication happens, ugh
            face_data = face_data + (
                0*op.project(dcoll, tpair.dd, dd_allfaces, tpair.int))

        def function(face_data):
            # Reshape from (nelements*nfaces, 1) to (nfaces, nelements, 1)
            # to get per-element data
            node_data_per_group = []
            for igrp, group in enumerate(
                    dcoll.discr_from_dd(dd_vol_fluid).mesh.groups):
                nelements = group.nelements
                nfaces = group.nfaces
                el_face_data = face_data[igrp].reshape(nfaces, nelements,
                                                       face_data[igrp].shape[1])
                if actx.supports_nonscalar_broadcasting:
                    el_data = actx.np.min(el_face_data, axis=0)[:, 0:1]
                    node_data = actx.np.broadcast_to(
                        el_data, dcoll.zeros(actx, dd=dd_vol_fluid)[igrp].shape)
                else:
                    el_data_np = np.min(actx.to_numpy(el_face_data), axis=0)[:, 0:1]
                    node_data_np = np.ascontiguousarray(np.broadcast_to(el_data_np,
                        dcoll.zeros(actx, dd=dd_vol_fluid)[igrp].shape))
                    node_data = actx.from_numpy(node_data_np)

                node_data_per_group.append(node_data)
            return DOFArray(actx, node_data_per_group)

        from arraycontext import rec_map_array_container
        el_data = rec_map_array_container(function, face_data, leaf_class=DOFArray)

        return el_data

    if soln_filter_cutoff < 0:
        soln_filter_cutoff = int(soln_filter_frac * order)
    if rhs_filter_cutoff < 0:
        rhs_filter_cutoff = int(rhs_filter_frac * order)

    if soln_filter_cutoff >= order and soln_nfilter > 0:
        raise ValueError("Invalid setting for solution filter (cutoff >= order).")
    if rhs_filter_cutoff >= order and use_rhs_filter:
        raise ValueError("Invalid setting for RHS filter (cutoff >= order).")

    from mirgecom.filter import (
        exponential_mode_response_function as xmrfunc,
        filter_modally
    )
    soln_frfunc = partial(xmrfunc, alpha=soln_filter_alpha,
                          filter_order=soln_filter_order)
    rhs_frfunc = partial(xmrfunc, alpha=rhs_filter_alpha,
                         filter_order=rhs_filter_order)

    def filter_cv(cv, filter_dd=dd_vol_fluid):
        return filter_modally(dcoll, soln_filter_cutoff, soln_frfunc, cv,
                              dd=filter_dd)

    def filter_fluid_rhs(rhs):
        return filter_modally(dcoll, rhs_filter_cutoff, rhs_frfunc, rhs,
                              dd=dd_vol_fluid)

    def filter_wall_rhs(rhs):
        return filter_modally(dcoll, rhs_filter_cutoff, rhs_frfunc, rhs,
                              dd=dd_vol_wall)

    filter_cv_compiled = actx.compile(filter_cv)
    filter_rhs_fluid_compiled = actx.compile(filter_fluid_rhs)
    filter_rhs_wall_compiled = actx.compile(filter_wall_rhs)

    if soln_nfilter >= 0 and rank == 0:
        logger.info("Solution filtering settings:")
        logger.info(f" - filter every {soln_nfilter} steps")
        logger.info(f" - filter alpha  = {soln_filter_alpha}")
        logger.info(f" - filter cutoff = {soln_filter_cutoff}")
        logger.info(f" - filter order  = {soln_filter_order}")

    if use_rhs_filter and rank == 0:
        logger.info("RHS filtering settings:")
        logger.info(f" - filter alpha  = {rhs_filter_alpha}")
        logger.info(f" - filter cutoff = {rhs_filter_cutoff}")
        logger.info(f" - filter order  = {rhs_filter_order}")

    if use_species_limiter == 1:
        logger.info("Limiting species mass fractions:")
    elif use_species_limiter == 2:
        logger.info("Positivity-preserving limiter enabled:")

    def my_limiter_func(cv, temperature_seed, gas_model, dd):
        limiter_func = None
        if use_species_limiter == 1:
            limiter_func = limit_fluid_state(
                dcoll, cv, temperature_seed, gas_model, dd)
        elif use_species_limiter == 2:
            limiter_func = limit_fluid_state_lv(
                dcoll, cv, temperature_seed, gas_model,
                dd, limiter_smin=limiter_smin)
        return limiter_func

    limiter_func = None
    if use_species_limiter > 0:
        limiter_func = my_limiter_func

    ########################################
    # Helper functions for building states #
    ########################################

    def _create_fluid_state(cv, temperature_seed, smoothness_mu,
                            smoothness_beta, smoothness_kappa, smoothness_d):
        return make_fluid_state(cv=cv, gas_model=gas_model,
                                temperature_seed=temperature_seed,
                                smoothness_mu=smoothness_mu,
                                smoothness_beta=smoothness_beta,
                                smoothness_kappa=smoothness_kappa,
                                smoothness_d=smoothness_d,
                                limiter_func=limiter_func,
                                limiter_dd=dd_vol_fluid)

    create_fluid_state = actx.compile(_create_fluid_state)

    def update_dv(cv, temperature, smoothness_mu, smoothness_beta,
                  smoothness_kappa, smoothness_d):
        if eos_type == 0:
            return GasDependentVars(
                temperature=temperature,
                pressure=eos.pressure(cv, temperature),
                speed_of_sound=eos.sound_speed(cv, temperature),
                smoothness_mu=smoothness_mu,
                smoothness_beta=smoothness_beta,
                smoothness_kappa=smoothness_kappa,
                smoothness_d=smoothness_d)
        else:
            return MixtureDependentVars(
                temperature=temperature,
                pressure=eos.pressure(cv, temperature),
                speed_of_sound=eos.sound_speed(cv, temperature),
                species_enthalpies=eos.species_enthalpies(cv, temperature),
                smoothness_mu=smoothness_mu,
                smoothness_beta=smoothness_beta,
                smoothness_kappa=smoothness_kappa,
                smoothness_d=smoothness_d)

    def update_tv(cv, dv):
        return gas_model.transport.transport_vars(cv, dv, eos)

    def update_fluid_state(cv, dv, tv):
        from mirgecom.gas_model import ViscousFluidState
        return ViscousFluidState(cv, dv, tv)

    def get_temperature_update(cv, temperature):
        y = cv.species_mass_fractions
        e = gas_model.eos.internal_energy(cv)/cv.mass
        return actx.np.abs(
            pyro_mech.get_temperature_update_energy(e, temperature, y))

    get_temperature_update_compiled = actx.compile(get_temperature_update)

    #
    # Setup the wall model
    #
    if use_wall:
        def experimental_kappa(temperature):
            return (
                1.766e-10 * temperature**3
                - 4.828e-7 * temperature**2
                + 6.252e-4 * temperature
                + 6.707e-3)

        def puma_kappa(mass_loss_frac):
            return (
                0.0988 * mass_loss_frac**2
                - 0.2751 * mass_loss_frac
                + 0.201)

        def puma_effective_surface_area(mass_loss_frac):
            # Original fit function: -1.1012e5*x**2 - 0.0646e5*x + 1.1794e5
            # Rescale by x==0 value and rearrange
            return 1.1794e5 * (
                1
                - 0.0547736137 * mass_loss_frac
                - 0.9336950992 * mass_loss_frac**2)

        def _get_wall_kappa_fiber(mass, temperature):
            mass_loss_frac = (
                (wall_insert_rho - mass)/wall_insert_rho
                * wall_insert_mask)
            scaled_insert_kappa = (
                experimental_kappa(temperature)
                * puma_kappa(mass_loss_frac)
                / puma_kappa(0))
            return (
                scaled_insert_kappa * wall_insert_mask
                + wall_surround_kappa * wall_surround_mask)

        def _get_wall_kappa_inert(mass, temperature):
            return (
                wall_insert_kappa * wall_insert_mask
                + wall_surround_kappa * wall_surround_mask)

        def _get_wall_effective_surface_area_fiber(mass):
            mass_loss_frac = (
                (wall_insert_rho - mass)/wall_insert_rho
                * wall_insert_mask)
            return (
                puma_effective_surface_area(mass_loss_frac) * wall_insert_mask)

        def _mass_loss_rate_fiber(mass, ox_mass, temperature, eff_surf_area):
            actx = mass.array_context
            alpha = (
                (0.00143+0.01*actx.np.exp(-1450.0/temperature))
                / (1.0+0.0002*actx.np.exp(13000.0/temperature)))
            k = alpha*actx.np.sqrt(
                (univ_gas_const*temperature)/(2.0*np.pi*mw_o2))
            return (mw_co/mw_o2 + mw_o/mw_o2 - 1)*ox_mass*k*eff_surf_area

        # inert
        wall_model = WallModel(
            heat_capacity=(
                wall_insert_cp * wall_insert_mask
                + wall_surround_cp * wall_surround_mask),
            thermal_conductivity_func=_get_wall_kappa_inert)

        # non-porous
        if wall_material == 1:
            wall_model = WallModel(
                heat_capacity=(
                    wall_insert_cp * wall_insert_mask
                    + wall_surround_cp * wall_surround_mask),
                thermal_conductivity_func=_get_wall_kappa_fiber,
                effective_surface_area_func=_get_wall_effective_surface_area_fiber,
                mass_loss_func=_mass_loss_rate_fiber,
                oxygen_diffusivity=wall_insert_ox_diff * wall_insert_mask)
        # porous
        elif wall_material == 2:
            wall_model = WallModel(
                heat_capacity=(
                    wall_insert_cp * wall_insert_mask
                    + wall_surround_cp * wall_surround_mask),
                thermal_conductivity_func=_get_wall_kappa_fiber,
                effective_surface_area_func=_get_wall_effective_surface_area_fiber,
                mass_loss_func=_mass_loss_rate_fiber,
                oxygen_diffusivity=wall_insert_ox_diff * wall_insert_mask)

        def _create_wall_dependent_vars(wv):
            return wall_model.dependent_vars(wv)

        create_wall_dependent_vars_compiled = actx.compile(
            _create_wall_dependent_vars)

    if rank == 0:
        logger.info("Smoothness functions processing")

    # smoothness used with av = 1
    def compute_smoothness(cv, dv, grad_cv):

        div_v = np.trace(velocity_gradient(cv, grad_cv))

        gamma = gas_model.eos.gamma(cv=cv, temperature=dv.temperature)
        r = gas_model.eos.gas_const(cv)
        c_star = actx.np.sqrt(gamma*r*(2/(gamma+1)*static_temp))
        href = smoothed_char_length_fluid
        indicator = -gamma_sc*href*div_v/c_star

        smoothness = actx.np.log(
            1 + actx.np.exp(theta_sc*(indicator - beta_sc)))/theta_sc
        return smoothness*gamma_sc*href

    def lmax(s):
        b = 1000
        return (s/np.pi*actx.np.arctan(b*s) +
                0.5*s - 1/np.pi*actx.np.arctan(b) + 0.5)

    def lmin(s):
        return s - lmax(s)

    # smoothness used for beta with av = 2
    def compute_smoothness_mbk(cv, dv, grad_cv, grad_t):

        from mirgecom.fluid import velocity_gradient
        vel_grad = velocity_gradient(cv, grad_cv)
        div_v = np.trace(vel_grad)

        gamma = gas_model.eos.gamma(cv=cv, temperature=dv.temperature)
        # somehow this can be negative ... which is bad
        r = actx.np.abs(gas_model.eos.gas_const(cv))
        c_star = actx.np.sqrt(gamma*r*(2/(gamma+1)*static_temp))
        #c_star = 460
        href = smoothed_char_length_fluid
        indicator = -href*div_v/c_star

        # limit the indicator range
        # multiply by href, since we won't have access to it inside transport
        indicator_max = 2/actx.np.sqrt(gamma - 1)
        #indicator_max = 3.16
        smoothness_beta = (lmin(lmax(indicator - av2_beta_s0) - indicator_max)
                           + indicator_max)*href

        grad_t_mag = actx.np.sqrt(np.dot(grad_t, grad_t))
        indicator = href*grad_t_mag/static_temp

        # limit the indicator range
        # multiply by href, since we won't have access to it inside transport
        #indicator_min = 1.0
        #indicator_min = 0.01
        #indicator_min = 0.000001
        indicator_max = 2
        smoothness_kappa = (lmin(lmax(indicator - av2_kappa_s0) - indicator_max)
                            + indicator_max)*href

        vmax = actx.np.sqrt(np.dot(cv.velocity, cv.velocity) +
                            2*c_star/(gamma - 1))

        # just the determinant
        # scaled_grad = vel_grad/vmax
        #indicator = href*actx.np.abs(scaled_grad[0][1]*scaled_grad[1][0])

        # Frobenius norm
        if dim == 2:
            indicator = href*actx.np.sqrt(vel_grad[0][1]*vel_grad[0][1] +
                                          vel_grad[1][0]*vel_grad[1][0])/vmax
        else:
            indicator = href*actx.np.sqrt(vel_grad[0][1]*vel_grad[0][1] +
                                          vel_grad[0][2]*vel_grad[0][2] +
                                          vel_grad[1][0]*vel_grad[1][0] +
                                          vel_grad[1][2]*vel_grad[1][2] +
                                          vel_grad[2][0]*vel_grad[2][0] +
                                          vel_grad[2][1]*vel_grad[2][1])/vmax

        # limit the indicator range
        # multiply by href, since we won't have access to it inside transport
        #indicator_min = 1.0
        indicator_max = 2
        smoothness_mu = (lmin(lmax(indicator - av2_mu_s0) - indicator_max)
                         + indicator_max)*href

        return make_obj_array([smoothness_mu, smoothness_beta, smoothness_kappa])

    # smoothness used for beta with av = 3
    def compute_smoothness_mbkd(cv, dv, grad_cv, grad_t):

        from mirgecom.fluid import species_mass_fraction_gradient
        y_grad = species_mass_fraction_gradient(cv, grad_cv)

        y_grad_max = y_grad[0]
        """
        y_grad_max = actx.np.max(y_grad)
        for i in range(1, nspecies):
            y_grad_max = actx.np.max(y_grad_max, y_grad[i])
        """
        grad_y_mag = actx.np.sqrt(np.dot(y_grad_max, y_grad_max))

        href = smoothed_char_length_fluid
        indicator = href*grad_y_mag

        # limit the indicator range
        indicator_max = 1.0
        smoothness_d = (lmin(lmax(indicator - av2_d_s0) - indicator_max)
                           + indicator_max)*href

        smoothness_mu, smoothness_beta, smoothness_kappa = \
            compute_smoothness_mbk(cv, dv, grad_cv, grad_t)

        return make_obj_array([smoothness_mu, smoothness_beta,
                               smoothness_kappa, smoothness_d])

    def update_smoothness(state, time):
        cv = state.cv
        tseed = state.tseed
        av_smu = state.av_smu
        av_sbeta = state.av_sbeta
        av_skappa = state.av_skappa
        av_sd = state.av_sd

        fluid_state = make_fluid_state(cv=cv, gas_model=gas_model,
                                       temperature_seed=tseed,
                                       smoothness_mu=av_smu,
                                       smoothness_beta=av_sbeta,
                                       smoothness_kappa=av_skappa,
                                       smoothness_d=av_sd,
                                       limiter_func=limiter_func,
                                       limiter_dd=dd_vol_fluid)
        cv = fluid_state.cv  # reset cv to the limited version
        dv = fluid_state.dv

        wv = None
        if use_wall:
            wv = state.wv
            wdv = wall_model.dependent_vars(wv)

            # update the boundaries and compute the gradients
            # shared by artificial viscosity and the operators
            # this updates the coupling between the fluid and wall
            (updated_fluid_boundaries,
             updated_wall_boundaries,
             fluid_operator_states_quad,
             grad_fluid_cv,
             grad_fluid_t,
             grad_wall_t) = update_coupled_boundaries(
                dcoll=dcoll,
                gas_model=gas_model,
                fluid_dd=dd_vol_fluid, wall_dd=dd_vol_wall,
                fluid_boundaries=uncoupled_fluid_boundaries,
                wall_boundaries=uncoupled_wall_boundaries,
                interface_noslip=noslip,
                fluid_state=fluid_state,
                wall_kappa=wdv.thermal_conductivity,
                wall_temperature=wdv.temperature,
                time=time,
                wall_penalty_amount=wall_penalty_amount,
                quadrature_tag=quadrature_tag,
                limiter_func=limiter_func,
                comm_tag=_InitCommTag)

            # try making sure the stuff that comes back is used
            # even if it's a zero contribution
            fluid_rhs = ns_operator(
                dcoll=dcoll,
                gas_model=gas_model,
                dd=dd_vol_fluid,
                operator_states_quad=fluid_operator_states_quad,
                grad_cv=grad_fluid_cv,
                grad_t=grad_fluid_t,
                boundaries=updated_fluid_boundaries,
                inviscid_numerical_flux_func=inviscid_numerical_flux_func,
                viscous_numerical_flux_func=viscous_numerical_flux_func,
                state=fluid_state,
                time=time,
                quadrature_tag=quadrature_tag,
                comm_tag=(_InitCommTag, _FluidOperatorCommTag))

            wall_energy_rhs = diffusion_operator(
                dcoll=dcoll,
                kappa=wdv.thermal_conductivity,
                boundaries=updated_wall_boundaries,
                u=wdv.temperature,
                quadrature_tag=quadrature_tag,
                dd=dd_vol_wall,
                grad_u=grad_wall_t,
                comm_tag=(_InitCommTag, _WallOperatorCommTag))

            cv = cv + 0.*fluid_rhs

            wall_mass_rhs = actx.np.zeros_like(wv.mass)
            wall_ox_mass_rhs = actx.np.zeros_like(wv.mass)
            wall_rhs = wall_time_scale * WallVars(
                mass=wall_mass_rhs,
                energy=wall_energy_rhs,
                ox_mass=wall_ox_mass_rhs)

            wv = wv + 0.*wall_rhs

        else:
            grad_fluid_cv = grad_cv_operator(
                dcoll=dcoll, gas_model=gas_model, dd=dd_vol_fluid,
                state=fluid_state, boundaries=uncoupled_fluid_boundaries,
                time=time, quadrature_tag=quadrature_tag)

            grad_fluid_t = fluid_grad_t_operator(
                dcoll=dcoll, gas_model=gas_model, dd=dd_vol_fluid,
                state=fluid_state, boundaries=uncoupled_fluid_boundaries,
                time=time, quadrature_tag=quadrature_tag)

        # now compute the smoothness part
        if use_av == 1:
            av_smu = compute_smoothness(cv, dv, grad_fluid_cv)
        elif use_av == 2:
            av_smu, av_sbeta, av_skappa = \
                compute_smoothness_mbk(cv, dv, grad_fluid_cv, grad_fluid_t)
        elif use_av == 3:
            av_smu, av_sbeta, av_skappa, av_sd = \
                compute_smoothness_mbkd(cv, dv, grad_fluid_cv, grad_fluid_t)

        # update the stepper_state
        state = state.replace(cv=cv,
                              av_smu=av_smu,
                              av_sbeta=av_sbeta,
                              av_skappa=av_skappa,
                              av_sd=av_sd)
        if use_wall:
            state = state.replace(wv=wv)

        return state

    # this one gets used in init/viz
    #compute_smoothness_compiled = actx.compile(compute_smoothness_wrapper) # noqa
    compute_smoothness_compiled = actx.compile(compute_smoothness) # noqa
    update_smoothness_compiled = actx.compile(update_smoothness) # noqa

    def get_production_rates(cv, temperature):
        return eos.get_production_rates(cv, temperature)

    compute_production_rates = actx.compile(get_production_rates)

    if rank == 0:
        logger.info("Initial flow conditions processing")

    ##################################
    # Set up flow initial conditions #
    ##################################

    restart_wv = None
    if restart_filename:
        if rank == 0:
            logger.info("Restarting soln.")
        temperature_seed = restart_data["temperature_seed"]
        restart_cv = restart_data["cv"]
        restart_av_smu = restart_data["av_smu"]
        restart_av_sbeta = restart_data["av_sbeta"]
        restart_av_skappa = restart_data["av_skappa"]

        # this is so we can restart from legacy, before use_av=3
        try:
            restart_av_sd = restart_data["av_sd"]
        except (KeyError):
            restart_av_sd = actx.zeros_like(restart_av_smu)
            if rank == 0:
                print("no data for av_sd in restart file")
                print("av_sd will be initialzed to 0 on the mesh")

        if use_wall:
            restart_wv = restart_data["wv"]
        if restart_order != order:
            restart_dcoll = create_discretization_collection(
                actx,
                volume_meshes={
                    vol: mesh
                    for vol, (mesh, _) in volume_to_local_mesh_data.items()},
                order=restart_order, tensor_product_elements=use_tpe)
            from meshmode.discretization.connection import make_same_mesh_connection
            fluid_connection = make_same_mesh_connection(
                actx,
                dcoll.discr_from_dd(dd_vol_fluid),
                restart_dcoll.discr_from_dd(dd_vol_fluid)
            )
            if use_wall:
                wall_connection = make_same_mesh_connection(
                    actx,
                    dcoll.discr_from_dd(dd_vol_wall),
                    restart_dcoll.discr_from_dd(dd_vol_wall)
                )
            restart_cv = fluid_connection(restart_data["cv"])
            restart_av_smu = fluid_connection(restart_data["av_smu"])
            restart_av_sbeta = fluid_connection(restart_data["av_sbeta"])
            restart_av_skappa = fluid_connection(restart_data["av_skappa"])

            # this is so we can restart from legacy, before use_av=3
            try:
                restart_av_sd = fluid_connection(restart_data["av_sd"])
            except (KeyError):
                restart_av_sd = actx.zeros_like(restart_av_smu)
                if rank == 0:
                    print("no data for av_sd in restart file")
                    print("av_sd will be initialzed to 0 on the mesh")

            temperature_seed = fluid_connection(restart_data["temperature_seed"])
            if use_wall:
                restart_wv = wall_connection(restart_data["wv"])

        if restart_nspecies != nspecies:
            if rank == 0:
                print(f"Transitioning restart from {restart_nspecies} to {nspecies}")
                print("Preserving pressure and temperature")

            restart_eos = IdealSingleGas(gamma=gamma, gas_const=r)

            mass = restart_cv.mass
            velocity = restart_cv.momentum/mass
            species_mass_frac_multi = 0.*mass*y

            pressure = restart_eos.pressure(restart_cv)
            temperature = restart_eos.temperature(restart_cv, temperature_seed)

            if nspecies > 2:
                if restart_nspecies == 0:
                    species_mass_frac_multi[i_ox] = mf_o2
                    species_mass_frac_multi[i_di] = (1. - mf_o2)

                if restart_nspecies > 0:
                    species = restart_cv.species_mass_fractions

                    # air is species 0 in scalar sim
                    species_mass_frac_multi[i_ox] = mf_o2*species[0]
                    species_mass_frac_multi[i_di] = (1. - mf_o2)*species[0]

                    # fuel is species 1 in scalar sim
                    species_mass_frac_multi[i_c2h4] = mf_c2h4*species[1]
                    species_mass_frac_multi[i_h2] = mf_h2*species[1]

                internal_energy = eos.get_internal_energy(temperature=temperature,
                    species_mass_fractions=species_mass_frac_multi)

                modified_mass = eos.get_density(pressure, temperature,
                                                species_mass_frac_multi)

                total_energy = modified_mass*(
                    internal_energy + np.dot(velocity, velocity)/(2.0))

                modified_cv = make_conserved(
                    dim,
                    mass=modified_mass,
                    momentum=modified_mass*velocity,
                    energy=total_energy,
                    species_mass=modified_mass*species_mass_frac_multi)
            else:
                modified_cv = make_conserved(
                    dim,
                    mass=restart_cv.mass,
                    momentum=restart_cv.momentum,
                    energy=restart_cv.energy,
                    species_mass=restart_cv.mass*y)

            restart_cv = modified_cv

        restart_fluid_state = create_fluid_state(
            cv=restart_cv, temperature_seed=temperature_seed,
            smoothness_mu=restart_av_smu, smoothness_beta=restart_av_sbeta,
            smoothness_kappa=restart_av_skappa, smoothness_d=restart_av_sd)

        # update current state with injection intialization
        if init_injection:
            if use_injection:
                restart_cv = bulk_init.add_injection(restart_fluid_state.cv,
                                                     restart_fluid_state.pressure,
                                                     restart_fluid_state.temperature,
                                                     eos=eos_init,
                                                     x_vec=fluid_nodes)
                restart_fluid_state = create_fluid_state(
                    cv=restart_cv, temperature_seed=temperature_seed,
                    smoothness_mu=restart_av_smu, smoothness_beta=restart_av_sbeta,
                    smoothness_kappa=restart_av_skappa, smoothness_d=restart_av_sd)
                temperature_seed = restart_fluid_state.temperature

            if use_upstream_injection:
                restart_cv = bulk_init.add_injection_upstream(
                    restart_fluid_state.cv, restart_fluid_state.pressure,
                    restart_fluid_state.temperature, eos=eos_init, x_vec=fluid_nodes)
                restart_fluid_state = create_fluid_state(
                    cv=restart_cv, temperature_seed=temperature_seed,
                    smoothness_mu=restart_av_smu, smoothness_beta=restart_av_sbeta,
                    smoothness_kappa=restart_av_skappa, smoothness_d=restart_av_sd)
                temperature_seed = restart_fluid_state.temperature

        if logmgr:
            logmgr_set_time(logmgr, current_step, current_t)
    else:
        # Set the current state from time 0
        if rank == 0:
            logger.info("Initializing soln.")
        restart_cv = bulk_init(
            dcoll=dcoll, x_vec=fluid_nodes, eos=eos_init,
            time=current_t)

        restart_cv = force_evaluation(actx, restart_cv)

        temperature_seed = actx.np.zeros_like(restart_cv.mass) + init_temperature
        temperature_seed = force_evaluation(actx, temperature_seed)

        restart_av_smu = actx.np.zeros_like(restart_cv.mass)
        restart_av_sbeta = actx.np.zeros_like(restart_cv.mass)
        restart_av_skappa = actx.np.zeros_like(restart_cv.mass)
        restart_av_sd = actx.np.zeros_like(restart_cv.mass)

        # get the initial temperature field to use as a seed
        restart_fluid_state = create_fluid_state(cv=restart_cv,
                                                 temperature_seed=temperature_seed,
                                                 smoothness_mu=restart_av_smu,
                                                 smoothness_beta=restart_av_sbeta,
                                                 smoothness_kappa=restart_av_skappa,
                                                 smoothness_d=restart_av_sd)
        temperature_seed = restart_fluid_state.temperature

        # this is a little funky, need a better way of handling this
        # most of the initializations just create the initial cv and exit
        # but I've started breaking off certain parts to use in other pieces of the
        # driver. See adding injection to an already running simulation (restart)
        # or developing a time-dependent sponge.
        if init_case == "y3prediction_ramp" or init_case == "unstart_ramp":
            restart_cv = bulk_init.add_inlet(
                cv=restart_fluid_state.cv, pressure=restart_fluid_state.pressure,
                temperature=restart_fluid_state.temperature,
                eos=eos_init, x_vec=fluid_nodes, time=current_t)
            restart_fluid_state = create_fluid_state(
                cv=restart_cv, temperature_seed=temperature_seed,
                smoothness_mu=restart_av_smu, smoothness_beta=restart_av_sbeta,
                smoothness_kappa=restart_av_skappa,
                smoothness_d=restart_av_sd)
            temperature_seed = restart_fluid_state.temperature

            restart_cv = bulk_init.add_outlet(
                cv=restart_fluid_state.cv, pressure=restart_fluid_state.pressure,
                temperature=restart_fluid_state.temperature,
                eos=eos_init, x_vec=fluid_nodes, time=current_t)
            restart_fluid_state = create_fluid_state(
                cv=restart_cv, temperature_seed=temperature_seed,
                smoothness_mu=restart_av_smu, smoothness_beta=restart_av_sbeta,
                smoothness_kappa=restart_av_skappa,
                smoothness_d=restart_av_sd)
            temperature_seed = restart_fluid_state.temperature

        # update current state with injection intialization
        if use_injection:
            restart_cv = bulk_init.add_injection(
                cv=restart_fluid_state.cv, pressure=restart_fluid_state.pressure,
                temperature=restart_fluid_state.temperature,
                x_vec=fluid_nodes, eos=eos_init, time=current_t)
            restart_fluid_state = create_fluid_state(
                cv=restart_cv, temperature_seed=temperature_seed,
                smoothness_mu=restart_av_smu, smoothness_beta=restart_av_sbeta,
                smoothness_kappa=restart_av_skappa,
                smoothness_d=restart_av_sd)
            temperature_seed = restart_fluid_state.temperature

        if use_upstream_injection:
            restart_cv = bulk_init.add_injection_upstream(
                cv=restart_fluid_state.cv, pressure=restart_fluid_state.pressure,
                temperature=restart_fluid_state.temperature,
                x_vec=fluid_nodes, eos=eos_init, time=current_t)
            restart_fluid_state = create_fluid_state(
                cv=restart_cv, temperature_seed=temperature_seed,
                smoothness_mu=restart_av_smu, smoothness_beta=restart_av_sbeta,
                smoothness_kappa=restart_av_skappa,
                smoothness_d=restart_av_sd)
            temperature_seed = restart_fluid_state.temperature

        # Ideally we would compute the smoothness variables here,
        # but we need the boundary conditions (and hence the target state) first,
        # so we defer until after those are setup

        # initialize the wall
        if use_wall:
            wall_mass = (
                wall_insert_rho * wall_insert_mask
                + wall_surround_rho * wall_surround_mask)
            wall_cp = (
                wall_insert_cp * wall_insert_mask
                + wall_surround_cp * wall_surround_mask)
            restart_wv = WallVars(
                mass=wall_mass,
                energy=wall_mass * wall_cp * temp_wall,
                ox_mass=actx.np.zeros_like(wall_mass))

    if use_wall:
        restart_wv = force_evaluation(actx, restart_wv)

    ##################################
    # Set up flow target state       #
    ##################################

    if rank == 0:
        logger.info("Initializing target state.")

    if target_filename:
        if rank == 0:
            logger.info("Reading target soln.")
        if target_order != order:
            target_dcoll = create_discretization_collection(
                actx,
                volume_meshes={
                    vol: mesh
                    for vol, (mesh, _) in volume_to_local_mesh_data.items()},
                order=target_order, tensor_product_elements=use_tpe)
            from meshmode.discretization.connection import make_same_mesh_connection
            fluid_connection = make_same_mesh_connection(
                actx,
                dcoll.discr_from_dd(dd_vol_fluid),
                target_dcoll.discr_from_dd(dd_vol_fluid)
            )
            target_cv = fluid_connection(target_data["cv"])
            target_av_smu = fluid_connection(target_data["av_smu"])
            target_av_sbeta = fluid_connection(target_data["av_sbeta"])
            target_av_skappa = fluid_connection(target_data["av_skappa"])
            target_av_sd = fluid_connection(target_data["av_sd"])
        else:
            target_cv = target_data["cv"]
            target_av_smu = target_data["av_smu"]
            target_av_sbeta = target_data["av_sbeta"]
            target_av_skappa = target_data["av_skappa"]
            # this is so we can restart from legacy, before use_av=3
            try:
                target_av_sd = target_data["av_sd"]
            except (KeyError):
                target_av_sd = actx.zeros_like(target_av_smu)
                if rank == 0:
                    print("no data for av_sd in target file")
                    print("av_sd will be initialzed to 0 on the mesh")

        if target_nspecies != nspecies:
            if rank == 0:
                print(f"Transitioning target from {target_nspecies} to {nspecies}")
                print("Preserving pressure and temperature")

            target_eos = IdealSingleGas(gamma=gamma, gas_const=r)

            mass = target_cv.mass
            velocity = target_cv.momentum/mass
            species_mass_frac_multi = 0.*mass*y

            pressure = target_eos.pressure(target_cv)
            temperature = target_eos.temperature(target_cv, temperature_seed)

            if nspecies > 2:
                if target_nspecies == 0:
                    species_mass_frac_multi[i_ox] = mf_o2
                    species_mass_frac_multi[i_di] = (1. - mf_o2)

                if target_nspecies > 0:
                    species = target_cv.species_mass_fractions

                    # air is species 0 in scalar sim
                    species_mass_frac_multi[i_ox] = mf_o2*species[0]
                    species_mass_frac_multi[i_di] = (1. - mf_o2)*species[0]

                    # fuel is species 1 in scalar sim
                    species_mass_frac_multi[i_c2h4] = mf_c2h4*species[1]
                    species_mass_frac_multi[i_h2] = mf_h2*species[1]

                internal_energy = eos.get_internal_energy(temperature=temperature,
                    species_mass_fractions=species_mass_frac_multi)

                modified_mass = eos.get_density(pressure, temperature,
                                                species_mass_frac_multi)

                total_energy = modified_mass*(
                    internal_energy + np.dot(velocity, velocity)/(2.0))

                modified_cv = make_conserved(
                    dim,
                    mass=modified_mass,
                    momentum=modified_mass*velocity,
                    energy=total_energy,
                    species_mass=modified_mass*species_mass_frac_multi)
            else:
                modified_cv = make_conserved(
                    dim,
                    mass=target_cv.mass,
                    momentum=target_cv.momentum,
                    energy=target_cv.energy,
                    species_mass=target_cv.mass*y)

            target_cv = modified_cv

        target_cv = force_evaluation(actx, target_cv)
        target_av_smu = force_evaluation(actx, target_av_smu)
        target_av_sbeta = force_evaluation(actx, target_av_sbeta)
        target_av_skappa = force_evaluation(actx, target_av_skappa)
        target_av_sd = force_evaluation(actx, target_av_sd)

        target_fluid_state = create_fluid_state(cv=target_cv,
                                                temperature_seed=temperature_seed,
                                                smoothness_mu=target_av_smu,
                                                smoothness_beta=target_av_sbeta,
                                                smoothness_kappa=target_av_skappa,
                                                smoothness_d=target_av_sd)

    else:
        # Set the current state from time 0
        target_cv = restart_cv
        target_av_smu = restart_av_smu
        target_av_sbeta = restart_av_sbeta
        target_av_skappa = restart_av_skappa
        target_av_sd = restart_av_sd

        target_fluid_state = restart_fluid_state

    if rank == 0:
        logger.info("More gradient processing")

    target_boundaries = {}

    def grad_cv_operator_target(fluid_state, time):
        return grad_cv_operator(dcoll=dcoll, gas_model=gas_model,
                                dd=dd_vol_fluid,
                                boundaries=target_boundaries,
                                state=fluid_state,
                                time=time,
                                quadrature_tag=quadrature_tag)

    grad_cv_operator_target_compiled = actx.compile(grad_cv_operator_target) # noqa

    def grad_t_operator_target(fluid_state, time):
        return fluid_grad_t_operator(
            dcoll=dcoll,
            gas_model=gas_model,
            dd=dd_vol_fluid,
            boundaries=target_boundaries,
            state=fluid_state,
            time=time,
            quadrature_tag=quadrature_tag)

    grad_t_operator_target_compiled = actx.compile(grad_t_operator_target)

    # use dummy boundaries to update the smoothness state for the target
    if use_av > 0:
        target_bndry_mapping = bndry_mapping
        target_bndry_mapping["prescribed"] = DummyBoundary()
        target_bndry_mapping["isentropic_pressure_ramp"] = DummyBoundary()

        target_boundaries = assign_fluid_boundaries(
            target_boundaries, target_bndry_mapping)

        target_grad_cv = grad_cv_operator_target_compiled(
            target_fluid_state, time=0.)
        # the target is not used along the wall, so we won't jump
        # through all the hoops to get the proper gradient

        if use_av == 1:
            target_av_smu = compute_smoothness(
                cv=target_cv, dv=target_fluid_state.dv, grad_cv=target_grad_cv)
        elif use_av == 2:
            target_grad_t = grad_t_operator_target_compiled(
                target_fluid_state, time=0.)

            target_av_sbeta, target_av_skappa, target_av_smu = \
                compute_smoothness_mbk(
                    cv=target_cv, dv=target_fluid_state.dv,
                    grad_cv=target_grad_cv, grad_t=target_grad_t)

        target_av_smu = force_evaluation(actx, target_av_smu)
        target_av_sbeta = force_evaluation(actx, target_av_sbeta)
        target_av_skappa = force_evaluation(actx, target_av_skappa)
        target_av_sd = force_evaluation(actx, target_av_sd)

        target_fluid_state = create_fluid_state(
            cv=target_cv, temperature_seed=temperature_seed,
            smoothness_mu=target_av_smu, smoothness_beta=target_av_sbeta,
            smoothness_kappa=target_av_skappa,
            smoothness_d=target_av_sd)

    ##################################
    # Set up the boundary conditions #
    ##################################

    # pressure ramp function
    # linearly ramp the pressure from beginP to finalP over t_ramp_interval seconds
    # provides an offset to start the ramping after t_ramp_start
    #
    inlet_mach = configurate("inlet_mach", input_data, 0.1)
    ramp_beginP = configurate("ramp_beginP", input_data, 100.0)
    ramp_endP = configurate("ramp_endP", input_data, 1000.0)
    ramp_time_start = configurate("ramp_time_start", input_data, 0.0)
    ramp_time_interval = configurate("ramp_time_interval", input_data, 1.e-4)

    def inflow_ramp_pressure(t):
        return actx.np.where(
            actx.np.greater(t, ramp_time_start),
            actx.np.minimum(
                ramp_endP,
                ramp_beginP + ((t - ramp_time_start) / ramp_time_interval
                    * (ramp_endP - ramp_beginP))),
            ramp_beginP)

    if init_case == "unstart" or init_case == "unstart_ramp":
        normal_dir = np.zeros(shape=(dim,))
        if use_axisymmetric:
            normal_dir[1] = 1
            inflow_state = IsentropicInflow(
                dim=dim,
                temp_wall=temp_wall,
                temp_sigma=temp_sigma,
                vel_sigma=vel_sigma,
                smooth_x0=-0.013,
                smooth_x1=0.013,
                normal_dir=normal_dir,
                gamma=gamma,
                nspecies=nspecies,
                mass_frac=y,
                T0=total_temp_inflow,
                P0=ramp_beginP,
                mach=inlet_mach,
                p_fun=inflow_ramp_pressure)
        else:
            normal_dir[0] = 1
            inflow_state = IsentropicInflow(
                dim=dim,
                temp_wall=temp_wall,
                temp_sigma=temp_sigma,
                vel_sigma=vel_sigma,
                smooth_y0=-0.013,
                smooth_y1=0.013,
                normal_dir=normal_dir,
                gamma=gamma,
                nspecies=nspecies,
                mass_frac=y,
                T0=total_temp_inflow,
                P0=ramp_beginP,
                mach=inlet_mach,
                p_fun=inflow_ramp_pressure)
    else:
        inflow_state = IsentropicInflow(
            dim=dim,
            temp_wall=temp_wall,
            temp_sigma=temp_sigma,
            vel_sigma=vel_sigma,
            smooth_y0=-0.0270645,
            smooth_y1=0.0270645,
            gamma=gamma,
            nspecies=nspecies,
            mass_frac=y,
            T0=total_temp_inflow,
            P0=ramp_beginP,
            mach=inlet_mach,
            p_fun=inflow_ramp_pressure)

    def get_inflow_boundary_solution(dcoll, dd_bdry, gas_model,
                                     state_minus, time, **kwargs):
        actx = state_minus.array_context
        bnd_discr = dcoll.discr_from_dd(dd_bdry)
        nodes = actx.thaw(bnd_discr.nodes())
        tmp = inflow_state(x_vec=nodes, gas_model=gas_model, time=time, **kwargs)
        return tmp

    def get_target_state_on_boundary(btag):
        return project_fluid_state(
            dcoll, dd_vol_fluid,
            dd_vol_fluid.trace(btag).with_discr_tag(quadrature_tag),
            target_fluid_state, gas_model, limiter_func=limiter_func,
            entropy_stable=use_esdg
        )

    # is there a way to generalize this?
    if bndry_config["inflow"] == "isentropic_pressure_ramp":
        prescribed_inflow_boundary = PrescribedFluidBoundary(
            boundary_state_func=get_inflow_boundary_solution)

        bndry_config["inflow"] = "isentropic_pressure_ramp"
        bndry_mapping["isentropic_pressure_ramp"] = prescribed_inflow_boundary

    if bndry_config["flow"] == "prescribed":
        flow_ref_state = \
            get_target_state_on_boundary("flow")

        flow_ref_state = force_evaluation(actx, flow_ref_state)

        def _target_flow_state_func(**kwargs):
            return flow_ref_state

        prescribed_flow_boundary = PrescribedFluidBoundary(
            boundary_state_func=_target_flow_state_func)

        bndry_config["flow"] = "prescribed_flow"
        bndry_mapping["prescribed_flow"] = prescribed_flow_boundary

    if bndry_config["inflow"] == "prescribed":
        inflow_ref_state = \
            get_target_state_on_boundary("inflow")

        inflow_ref_state = force_evaluation(actx, inflow_ref_state)

        def _target_inflow_state_func(**kwargs):
            return inflow_ref_state

        prescribed_inflow_boundary = PrescribedFluidBoundary(
            boundary_state_func=_target_inflow_state_func)

        bndry_config["inflow"] = "prescribed_inflow"
        bndry_mapping["prescribed_inflow"] = prescribed_inflow_boundary

    if bndry_config["outflow"] == "prescribed":
        outflow_ref_state = \
            get_target_state_on_boundary("outflow")

        outflow_ref_state = force_evaluation(actx, outflow_ref_state)

        def _target_outflow_state_func(**kwargs):
            return outflow_ref_state

        prescribed_outflow_boundary = PrescribedFluidBoundary(
            boundary_state_func=_target_outflow_state_func)

        bndry_config["outflow"] = "prescribed_outflow"
        bndry_mapping["prescribed_outflow"] = prescribed_outflow_boundary

    if bndry_config["upstream_injection"] == "prescribed":
        upstream_injection_ref_state = \
            get_target_state_on_boundary("upstream_injection")

        upstream_injection_ref_state = force_evaluation(
            actx, upstream_injection_ref_state)

        def _target_upstream_injection_state_func(**kwargs):
            return upstream_injection_ref_state

        prescribed_upstream_injection_boundary = PrescribedFluidBoundary(
            boundary_state_func=_target_upstream_injection_state_func)

        bndry_config["upstream_injection"] = "prescribed_upstream_injection"
        bndry_mapping["prescribed_upstream_injection"] = \
            prescribed_upstream_injection_boundary

    if bndry_config["injection"] == "prescribed":
        injection_ref_state = \
            get_target_state_on_boundary("injection")

        injection_ref_state = force_evaluation(actx, injection_ref_state)

        def _target_injection_state_func(**kwargs):
            return injection_ref_state

        prescribed_injection_boundary = PrescribedFluidBoundary(
            boundary_state_func=_target_injection_state_func)

        bndry_config["injection"] = "prescribed_injection"
        bndry_mapping["prescribed_injection"] = prescribed_injection_boundary

    if bndry_config["wall_interface"] == "prescribed":
        interface_ref_state = \
            get_target_state_on_boundary("wall_interface")

        interface_ref_state = force_evaluation(actx, interface_ref_state)

        def _target_interface_state_func(**kwargs):
            return interface_ref_state

        prescribed_interface_boundary = PrescribedFluidBoundary(
            boundary_state_func=_target_interface_state_func)

        bndry_config["wall_interface"] = "prescribed_interface"
        bndry_mapping["prescribed_interface"] = prescribed_interface_boundary

    uncoupled_fluid_boundaries = {}
    uncoupled_fluid_boundaries = assign_fluid_boundaries(
        uncoupled_fluid_boundaries, bndry_mapping)

    # check the boundary condition coverage
    from meshmode.mesh import check_bc_coverage
    try:
        bound_list = []
        for bound in list(uncoupled_fluid_boundaries.keys()):
            bound_list.append(bound.tag)
        print(f"{bound_list=}")

        check_bc_coverage(mesh=dcoll.discr_from_dd(dd_vol_fluid).mesh,
                          boundary_tags=bound_list,
                          incomplete_ok=False)
    except (ValueError, RuntimeError):
        print(f"{uncoupled_fluid_boundaries=}")
        raise SimulationConfigurationError(
            "Invalid boundary configuration specified"
        )

    if use_wall:
        uncoupled_wall_boundaries = {
            wall_ffld_bnd.domain_tag: wall_farfield  # pylint: disable=no-member
        }

    current_wv = None
    if use_wall:
        current_wv = force_evaluation(actx, restart_wv)

    restart_stepper_state = make_stepper_state(
        cv=restart_cv,
        tseed=temperature_seed,
        wv=restart_wv,
        av_smu=restart_av_smu,
        av_sbeta=restart_av_sbeta,
        av_skappa=restart_av_skappa,
        av_sd=restart_av_sd)

    # finish initializing the smoothness for non-restarts
    if not restart_filename:
        if use_av > 0:
            restart_stepper_state = update_smoothness_compiled(
                state=restart_stepper_state, time=current_t)

    restart_cv = force_evaluation(actx, restart_stepper_state.cv)
    temperature_seed = force_evaluation(actx, temperature_seed)
    restart_av_smu = force_evaluation(actx, restart_stepper_state.av_smu)
    restart_av_sbeta = force_evaluation(actx, restart_stepper_state.av_sbeta)
    restart_av_skappa = force_evaluation(actx, restart_stepper_state.av_skappa)
    restart_av_sd = force_evaluation(actx, restart_stepper_state.av_sd)

    # set the initial data used by the simulation
    current_fluid_state = create_fluid_state(cv=restart_cv,
                                             temperature_seed=temperature_seed,
                                             smoothness_mu=restart_av_smu,
                                             smoothness_beta=restart_av_sbeta,
                                             smoothness_kappa=restart_av_skappa,
                                             smoothness_d=restart_av_sd)

    if use_wall:
        current_wv = force_evaluation(actx, restart_stepper_state.wv)

    stepper_state = make_stepper_state(
        cv=current_fluid_state.cv,
        tseed=temperature_seed,
        wv=current_wv,
        av_smu=current_fluid_state.dv.smoothness_mu,
        av_sbeta=current_fluid_state.dv.smoothness_beta,
        av_skappa=current_fluid_state.dv.smoothness_kappa,
        av_sd=current_fluid_state.dv.smoothness_d)

    ####################
    # Ignition Sources #
    ####################

    # if you divide by 2.355, 50% of the spark is within this diameter
    # if you divide by 6, 99% of the energy is deposited in this time
    #spark_diameter /= 2.355
    spark_diameter /= 6.0697
    spark_duration /= 6.0697

    # gaussian application in time
    def spark_time_func(t):
        expterm = actx.np.exp((-(t - spark_init_time)**2) /
                              (2*spark_duration*spark_duration))
        return expterm

    if use_ignition == 2:
        from y3prediction.utils import HeatSource
        ignition_source = HeatSource(dim=dim, center=spark_center,
                                      amplitude=spark_strength,
                                      amplitude_func=spark_time_func,
                                      width=spark_diameter)
    else:
        from y3prediction.utils import SparkSource
        ignition_source = SparkSource(dim=dim, center=spark_center,
                                      amplitude=spark_strength,
                                      amplitude_func=spark_time_func,
                                      width=spark_diameter)

    # gaussian application in time
    injection_source_diameter /= 6.0697

    def injection_source_time_func(t):
        scaled_time = injection_source_init_time - t
        # this gives about 96% of the change in the requested time
        xtanh = 4*scaled_time/injection_source_ramp_time
        return 0.5*(1.0 - actx.np.tanh(xtanh))

    from y3prediction.utils import StateSource
    source_mass = injection_source_mass
    source_mom = np.zeros(shape=(dim,))
    source_mom[0] = injection_source_mom_x
    source_mom[1] = injection_source_mom_y
    if dim == 3:
        source_mom[2] = injection_source_mom_z
    source_energy = injection_source_energy
    source_y = y_fuel
    injection_source = StateSource(dim=dim, nspecies=nspecies,
                                   center=injection_source_center,
                                   mass_amplitude=source_mass,
                                   mom_amplitude=source_mom,
                                   energy_amplitude=source_energy,
                                   y_amplitude=source_y,
                                   amplitude_func=injection_source_time_func,
                                   #amplitude_func=None,
                                   width=injection_source_diameter)

    if rank == 0:
        logger.info("Sponges processsing")
    ##################
    # Sponge Sources #
    ##################

    # initialize the sponge field
    sponge_amp = sponge_sigma/current_dt/1000
    from y3prediction.utils import InitSponge

    if init_case == "y3prediction" or init_case == "y3prediction_ramp":
        sponge_init_inlet = InitSponge(x0=inlet_sponge_x0,
                                       thickness=inlet_sponge_thickness,
                                       amplitude=sponge_amp,
                                       direction=-1.0)
        sponge_init_outlet = InitSponge(x0=outlet_sponge_x0,
                                        thickness=outlet_sponge_thickness,
                                        amplitude=sponge_amp)
        if use_injection:
            sponge_init_injection =\
                InitSponge(x0=inj_sponge_x0, thickness=inj_sponge_thickness,
                           amplitude=sponge_amp,
                           xmax=0.66, ymax=-0.01)

        #if use_upstream_injection:
            sponge_init_upstream_injection =\
                InitSponge(x0=upstream_inj_sponge_y0,
                           thickness=inj_sponge_thickness,
                           amplitude=sponge_amp,
                           xmin=0.53, xmax=0.535,
                           ymin=-0.02253, direction=-2.0)

        def _sponge_sigma(sponge_field, x_vec):
            sponge_field = sponge_init_outlet(sponge_field=sponge_field, x_vec=x_vec)
            sponge_field = sponge_init_inlet(sponge_field=sponge_field, x_vec=x_vec)
            if use_injection:
                sponge_field = sponge_init_injection(
                    sponge_field=sponge_field, x_vec=x_vec)
            #if use_upstream_injection:
                sponge_field = sponge_init_upstream_injection(
                    sponge_field=sponge_field, x_vec=x_vec)
            return sponge_field

    elif init_case == "shock1d" or init_case == "flame1d":

        inlet_sponge_x0 = 0.015
        inlet_sponge_thickness = 0.015
        outlet_sponge_x0 = 0.085
        outlet_sponge_thickness = 0.015
        sponge_init_inlet = InitSponge(x0=inlet_sponge_x0,
                                       thickness=inlet_sponge_thickness,
                                       amplitude=sponge_amp,
                                       direction=-1.0)
        sponge_init_outlet = InitSponge(x0=outlet_sponge_x0,
                                        thickness=outlet_sponge_thickness,
                                        amplitude=sponge_amp)

        def _sponge_sigma(sponge_field, x_vec):
            sponge_field = sponge_init_outlet(sponge_field=sponge_field, x_vec=x_vec)
            sponge_field = sponge_init_inlet(sponge_field=sponge_field, x_vec=x_vec)
            return sponge_field

    elif init_case == "mixing_layer":

        top_sponge_y0 = 0.006
        top_sponge_thickness = 0.002
        bottom_sponge_y0 = -0.006
        bottom_sponge_thickness = 0.002
        sponge_init_bottom = InitSponge(x0=bottom_sponge_y0,
                                        thickness=bottom_sponge_thickness,
                                        amplitude=sponge_amp,
                                        direction=-2.0)
        sponge_init_top = InitSponge(x0=top_sponge_y0,
                                     thickness=top_sponge_thickness,
                                     amplitude=sponge_amp,
                                     direction=2.0)

        def _sponge_sigma(sponge_field, x_vec):
            sponge_field = sponge_init_bottom(sponge_field=sponge_field, x_vec=x_vec)
            sponge_field = sponge_init_top(sponge_field=sponge_field, x_vec=x_vec)
            return sponge_field

    elif init_case == "unstart" or init_case == "unstart_ramp":

        inlet_sponge_x0 = -0.315
        inlet_sponge_thickness = 0.010
        outlet_sponge_x0 = 0.666
        outlet_sponge_thickness = 0.100
        top_sponge_x0 = 0.1
        top_sponge_thickness = 0.100

        sponge_init_inlet = InitSponge(x0=inlet_sponge_x0,
                                       thickness=inlet_sponge_thickness,
                                       amplitude=sponge_amp,
                                       direction=-2)
        sponge_init_outlet = InitSponge(x0=outlet_sponge_x0,
                                        thickness=outlet_sponge_thickness,
                                        amplitude=sponge_amp,
                                        direction=2)
        sponge_init_top = InitSponge(x0=top_sponge_x0,
                                     thickness=top_sponge_thickness,
                                     amplitude=sponge_amp,
                                     direction=1.0)

        def _sponge_sigma(sponge_field, x_vec):
            sponge_field = sponge_init_outlet(sponge_field=sponge_field, x_vec=x_vec)
            sponge_field = sponge_init_inlet(sponge_field=sponge_field, x_vec=x_vec)
            sponge_field = sponge_init_top(sponge_field=sponge_field, x_vec=x_vec)
            return sponge_field

    sponge_sigma = actx.np.zeros_like(restart_cv.mass)
    if use_sponge:
        get_sponge_sigma = actx.compile(_sponge_sigma)
        sponge_sigma = force_evaluation(actx, get_sponge_sigma(sponge_sigma,
                                                               fluid_nodes))

    def _sponge_source(sigma, cv, sponge_cv):
        """Create sponge source."""
        return sigma*(sponge_cv - cv)

    vis_timer = None
    monitor_memory = True
    monitor_performance = 2

    from contextlib import nullcontext
    gc_timer = nullcontext()

    if logmgr:
        logmgr_add_cl_device_info(logmgr, queue)

        vis_timer = IntervalTimer("t_vis", "Time spent visualizing")
        logmgr.add_quantity(vis_timer)

        gc_timer_init = IntervalTimer("t_gc", "Time spent garbage collecting")
        logmgr.add_quantity(gc_timer_init)
        gc_timer = gc_timer_init.get_sub_timer()

        if monitor_performance > 0:
            logmgr.add_watches([
                ("t_step.max", "| Performance:\n| \t walltime: {value:6g} s")
            ])

        if monitor_performance > 1:

            logmgr.add_watches([
                ("t_vis.max", "\n| \t visualization time: {value:6g} s\n"),
                ("t_gc.max", "| \t garbage collection time: {value:6g} s\n"),
                ("t_log.max", "| \t log walltime: {value:6g} s\n")
            ])

        if monitor_memory:
            logmgr_add_device_memory_usage(logmgr, queue)
            logmgr_add_mempool_usage(logmgr, alloc)

            logmgr.add_watches([
                ("memory_usage_python.max",
                 "| Memory:\n| \t python memory: {value:7g} Mb\n")
            ])

            try:
                logmgr.add_watches([
                    ("memory_usage_gpu.max",
                     "| \t gpu memory: {value:7g} Mb\n")
                ])
            except KeyError:
                pass

            logmgr.add_watches([
                ("memory_usage_hwm.max",
                 "| \t memory hwm: {value:7g} Mb\n")])

            from mirgecom.array_context import actx_class_is_numpy

            if not actx_class_is_numpy(actx_class):
                # numpy has no CL mempool
                logmgr.add_watches([
                    ("memory_usage_mempool_managed.max",
                    "| \t mempool total: {value:7g} Mb\n"),
                    ("memory_usage_mempool_active.max",
                    "| \t mempool active: {value:7g} Mb")
                ])

        if use_profiling:
            logmgr.add_watches(["pyopencl_array_time.max"])

    if rank == 0:
        logger.info("Viz & utilities processsing")

    # avoid making a second discretization if viz_order == order
    wall_visualizer = None
    if viz_order == order:
        fluid_visualizer = make_visualizer(dcoll, volume_dd=dd_vol_fluid)
        if use_wall:
            wall_visualizer = make_visualizer(dcoll, volume_dd=dd_vol_wall)
    else:
        fluid_visualizer = make_visualizer(dcoll, volume_dd=dd_vol_fluid,
                                           vis_order=viz_order)
        if use_wall:
            wall_visualizer = make_visualizer(dcoll, volume_dd=dd_vol_wall,
                                              vis_order=viz_order)
    #    initname = initializer.__class__.__name__
    eosname = eos.__class__.__name__
    init_message = make_init_message(dim=dim, order=order, nelements=local_nelements,
                                     global_nelements=global_nelements,
                                     dt=current_dt, t_final=t_final, nstatus=nstatus,
                                     nviz=nviz, cfl=current_cfl,
                                     constant_cfl=constant_cfl, initname=casename,
                                     eosname=eosname, casename=casename)
    if rank == 0:
        logger.info(init_message)

    # some utility functions
    def vol_min_loc(dd_vol, x):
        from grudge.op import nodal_min_loc
        return actx.to_numpy(nodal_min_loc(dcoll, dd_vol, x,
                                           initial=np.inf))[()]

    def vol_max_loc(dd_vol, x):
        from grudge.op import nodal_max_loc
        return actx.to_numpy(nodal_max_loc(dcoll, dd_vol, x,
                                           initial=-np.inf))[()]

    def vol_min(dd_vol, x):
        return actx.to_numpy(nodal_min(dcoll, dd_vol, x,
                                       initial=np.inf))[()]

    def vol_max(dd_vol, x):
        return actx.to_numpy(nodal_max(dcoll, dd_vol, x,
                                       initial=-np.inf))[()]

    def global_range_check(dd_vol, array, min_val, max_val):
        return global_reduce(
            check_range_local(
                dcoll, dd_vol, array, min_val, max_val), op="lor")

    def my_write_status_lite(step, t, t_wall):
        status_msg = (f"\n--     step {step:9d}:"
                      f"\n----   fluid sim time {t:1.8e}")
        if use_wall:
            status_msg += (f", wall sim time {t_wall:1.8e}")

        if rank == 0:
            logger.info(status_msg)

    def my_write_status_fluid(fluid_state, dt, cfl_fluid):
        cv = fluid_state.cv
        dv = fluid_state.dv

        status_msg = (f"----   dt {dt:1.3e},"
                      f" cfl_fluid {cfl_fluid:1.8f}")

        pmin = vol_min(dd_vol_fluid, dv.pressure)
        pmax = vol_max(dd_vol_fluid, dv.pressure)
        tmin = vol_min(dd_vol_fluid, dv.temperature)
        tmax = vol_max(dd_vol_fluid, dv.temperature)

        from pytools.obj_array import obj_array_vectorize
        y_min = obj_array_vectorize(lambda x: vol_min(dd_vol_fluid, x),
                                      cv.species_mass_fractions)
        y_max = obj_array_vectorize(lambda x: vol_max(dd_vol_fluid, x),
                                      cv.species_mass_fractions)

        dv_status_msg = (
            f"\n------ P       (min, max) (Pa) = ({pmin:1.9e}, {pmax:1.9e})")
        dv_status_msg += (
            f"\n------ T_fluid (min, max) (K)  = ({tmin:7g}, {tmax:7g})")

        if eos_type == 1:
            # check the temperature convergence
            # a single call to get_temperature_update is like taking an additional
            # Newton iteration and gives us a residual
            temp_resid = get_temperature_update_compiled(
                cv, dv.temperature)/dv.temperature
            temp_err_min = vol_min(dd_vol_fluid, temp_resid)
            temp_err_max = vol_max(dd_vol_fluid, temp_resid)
            dv_status_msg += (
                f"\n------ T_resid (min, max)      = "
                f"({temp_err_min:1.5e}, {temp_err_max:1.5e})")

        for i in range(nspecies):
            dv_status_msg += (
                f"\n------ y_{species_names[i]:5s} (min, max)      = "
                f"({y_min[i]:1.3e}, {y_max[i]:1.3e})")
        #dv_status_msg += "\n"
        status_msg += dv_status_msg

        if rank == 0:
            logger.info(status_msg)

    def my_write_status_wall(wall_temperature, dt, cfl_wall):
        status_msg = (f"----   wall dt {dt:1.3e},"
                      f" cfl_wall {cfl_wall:1.8f}")

        twmin = vol_min(dd_vol_wall, wall_temperature)
        twmax = vol_max(dd_vol_wall, wall_temperature)

        status_msg += (
            f"\n------ T_wall  (min, max) (K)  = ({twmin:7g}, {twmax:7g})")

        if rank == 0:
            logger.info(status_msg)

    def compute_viz_fields_coupled(fluid_state, wv, wdv, time):

        cv = fluid_state.cv
        dv = fluid_state.dv

        # update the boundaries and compute the gradients
        # shared by artificial viscosity and the operators
        # this updates the coupling between the fluid and wall
        (updated_fluid_boundaries,
         updated_wall_boundaries,
         fluid_operator_states_quad,
         grad_fluid_cv,
         grad_fluid_t,
         grad_wall_t) = update_coupled_boundaries(
            dcoll=dcoll,
            gas_model=gas_model,
            fluid_dd=dd_vol_fluid, wall_dd=dd_vol_wall,
            fluid_boundaries=uncoupled_fluid_boundaries,
            wall_boundaries=uncoupled_wall_boundaries,
            interface_noslip=noslip,
            fluid_state=fluid_state,
            wall_kappa=wdv.thermal_conductivity,
            wall_temperature=wdv.temperature,
            time=time,
            wall_penalty_amount=wall_penalty_amount,
            quadrature_tag=quadrature_tag,
            limiter_func=limiter_func,
            comm_tag=_InitCommTag)

        # try making sure the stuff that comes back is used
        # even if it's a zero contribution
        fluid_rhs = ns_operator(
            dcoll=dcoll,
            gas_model=gas_model,
            dd=dd_vol_fluid,
            use_esdg=use_esdg,
            operator_states_quad=fluid_operator_states_quad,
            grad_cv=grad_fluid_cv,
            grad_t=grad_fluid_t,
            boundaries=updated_fluid_boundaries,
            inviscid_numerical_flux_func=inviscid_numerical_flux_func,
            viscous_numerical_flux_func=viscous_numerical_flux_func,
            state=fluid_state,
            time=time,
            quadrature_tag=quadrature_tag,
            comm_tag=(_InitCommTag, _FluidOperatorCommTag))

        wall_energy_rhs = diffusion_operator(
            dcoll=dcoll,
            kappa=wdv.thermal_conductivity,
            boundaries=updated_wall_boundaries,
            u=wdv.temperature,
            quadrature_tag=quadrature_tag,
            dd=dd_vol_wall,
            grad_u=grad_wall_t,
            comm_tag=(_InitCommTag, _WallOperatorCommTag))

        cv = cv + 0.*fluid_rhs

        wall_mass_rhs = actx.np.zeros_like(wv.mass)
        wall_ox_mass_rhs = actx.np.zeros_like(wv.mass)
        wall_rhs = wall_time_scale * WallVars(
            mass=wall_mass_rhs,
            energy=wall_energy_rhs,
            ox_mass=wall_ox_mass_rhs)

        wv = wv + 0.*wall_rhs

        av_smu = actx.zeros_like(cv.mass)
        av_sbeta = actx.zeros_like(cv.mass)
        av_skappa = actx.zeros_like(cv.mass)
        av_sd = actx.zeros_like(cv.mass)

        # now compute the smoothness part
        if use_av == 1:
            av_smu = compute_smoothness(cv, dv, grad_fluid_cv)
        elif use_av == 2:
            av_smu, av_sbeta, av_skappa = \
                compute_smoothness_mbk(cv, dv, grad_fluid_cv, grad_fluid_t)
        elif use_av == 3:
            av_smu, av_sbeta, av_skappa, av_sd = \
                compute_smoothness_mbkd(cv, dv, grad_fluid_cv, grad_fluid_t)

        from mirgecom.fluid import (
            velocity_gradient,
            species_mass_fraction_gradient
        )
        grad_v = velocity_gradient(cv, grad_fluid_cv)
        grad_y = species_mass_fraction_gradient(cv, grad_fluid_cv)

        local_fluid_viz_fields = {}
        local_fluid_viz_fields["smoothness_mu"] = [av_smu]
        local_fluid_viz_fields["smoothness_beta"] = [av_sbeta]
        local_fluid_viz_fields["smoothness_kappa"] = [av_skappa]
        local_fluid_viz_fields["smoothness_d"] = [av_sd]

        return make_obj_array([av_smu, av_sbeta, av_skappa, av_sd,
                               grad_v, grad_y, grad_fluid_t, grad_fluid_cv,
                               grad_wall_t])

    compute_viz_fields_coupled_compiled = actx.compile(compute_viz_fields_coupled)

    def compute_viz_fields(fluid_state, time):

        cv = fluid_state.cv
        dv = fluid_state.dv

        grad_fluid_cv = grad_cv_operator(
            dcoll=dcoll, gas_model=gas_model, dd=dd_vol_fluid,
            state=fluid_state, boundaries=uncoupled_fluid_boundaries,
            time=time, quadrature_tag=quadrature_tag)

        grad_fluid_t = fluid_grad_t_operator(
            dcoll=dcoll, gas_model=gas_model, dd=dd_vol_fluid,
            state=fluid_state, boundaries=uncoupled_fluid_boundaries,
            time=time, quadrature_tag=quadrature_tag)

        av_smu = actx.zeros_like(cv.mass)
        av_sbeta = actx.zeros_like(cv.mass)
        av_skappa = actx.zeros_like(cv.mass)
        av_sd = actx.zeros_like(cv.mass)

        # now compute the smoothness part
        if use_av == 1:
            av_smu = compute_smoothness(cv, dv, grad_fluid_cv)
        elif use_av == 2:
            av_smu, av_sbeta, av_skappa = \
                compute_smoothness_mbk(cv, dv, grad_fluid_cv, grad_fluid_t)
        elif use_av == 3:
            av_smu, av_sbeta, av_skappa, av_sd = \
                compute_smoothness_mbkd(cv, dv, grad_fluid_cv, grad_fluid_t)

        from mirgecom.fluid import (
            velocity_gradient,
            species_mass_fraction_gradient
        )
        grad_v = velocity_gradient(cv, grad_fluid_cv)
        grad_y = species_mass_fraction_gradient(cv, grad_fluid_cv)

        local_fluid_viz_fields = {}
        local_fluid_viz_fields["smoothness_mu"] = [av_smu]
        local_fluid_viz_fields["smoothness_beta"] = [av_sbeta]
        local_fluid_viz_fields["smoothness_kappa"] = [av_skappa]
        local_fluid_viz_fields["smoothness_d"] = [av_sd]

        return make_obj_array([av_smu, av_sbeta, av_skappa, av_sd,
                               grad_v, grad_y, grad_fluid_t, grad_fluid_cv])

    compute_viz_fields_compiled = actx.compile(compute_viz_fields)

    def my_write_viz(step, t, t_wall, viz_state, viz_dv,
                     theta_rho, theta_Y, theta_pres,
                     ts_field_fluid, ts_field_wall, dump_number):

        if rank == 0:
            print(f"******** Writing Fluid Visualization File {dump_number}"
                  f" at step {step},"
                  f" sim time {t:1.6e} s ********")

        if use_wall:
            fluid_state = viz_state[0]
            wv = viz_state[1]
            dv = viz_dv[0]
            wdv = viz_dv[1]
        else:
            fluid_state = viz_state
            dv = viz_dv
            wv = None
            wdv = None

        cv = fluid_state.cv

        # basic viz quantities, things here are difficult (or impossible) to compute
        # in post-processing
        fluid_viz_fields = [("cv", cv),
                            ("dv", dv),
                            ("dt" if constant_cfl else "cfl", ts_field_fluid)]

        if use_wall:
            wall_kappa = wdv.thermal_conductivity
            wall_temperature = wdv.temperature

            if rank == 0:
                print(f"******** Writing Wall Visualization File {dump_number}"
                      f" at step {step},"
                      f" sim time {t_wall:1.6e} s ********")

            wall_viz_fields = [
                ("wv", wv),
                ("wall_kappa", wall_kappa),
                ("wall_temperature", wall_temperature),
                ("dt" if constant_cfl else "cfl", ts_field_wall)
            ]

        # extra viz quantities, things here are often used for post-processing
        if viz_level > 0:
            mach = cv.speed / dv.speed_of_sound
            fluid_viz_ext = [("mach", mach),
                             ("velocity", cv.velocity)]
            fluid_viz_fields.extend(fluid_viz_ext)

            internal_energy_density = cv.energy - 0.5*cv.mass*np.dot(
                cv.velocity, cv.velocity)
            internal_energy = internal_energy_density/cv.mass
            enthalpy = internal_energy + dv.pressure/cv.mass

            fluid_viz_ext = [("internal_energy", internal_energy),
                             ("internal_energy_density", internal_energy_density),
                             ("enthalpy", enthalpy)]
            fluid_viz_fields.extend(fluid_viz_ext)

            # species mass fractions
            fluid_viz_fields.extend(
                ("Y_"+species_names[i], cv.species_mass_fractions[i])
                for i in range(nspecies))

            # entropy
            gamma = gas_model.eos.gamma(cv, dv.temperature)
            """
            if eos_type == 1:

                species_entropy = np.zeros(nspecies, dtype=object)
                entropy = actx.zeros_like(cv.mass)
                for i in range(nspecies):
                    species_entropy[i] = \
                        pyro_mech.get_species_entropies_r(dv.temperature)
                    entropy = entropy +\
                        species_entropy[i]*cv.species_mass_fractions[i]
                entropy = entropy*pyro_mech.get_specific_gas_constant(
                    cv.species_mass_fractions)
            else:
                entropy = actx.np.log(dv.pressure/(cv.mass**gamma))
                """
            entropy = actx.np.log(dv.pressure/(cv.mass**gamma))

            fluid_viz_ext = [("entropy", entropy),
                             ("gamma", gamma)]
            fluid_viz_fields.extend(fluid_viz_ext)

            if eos_type == 1:
                temp_resid = get_temperature_update_compiled(
                    cv, dv.temperature)/dv.temperature
                production_rates = compute_production_rates(cv,
                                                            dv.temperature)
                fluid_viz_ext = [("temp_resid", temp_resid),
                                 ("production_rates", production_rates)]
                fluid_viz_fields.extend(fluid_viz_ext)

            # expand to include species diffusivities?
            fluid_viz_ext = [("mu", fluid_state.viscosity),
                             ("beta", fluid_state.bulk_viscosity),
                             ("kappa", fluid_state.thermal_conductivity)]
            fluid_viz_fields.extend(fluid_viz_ext)

            if transport_type > 0:
                fluid_diffusivity = fluid_state.species_diffusivity
                fluid_viz_fields.extend(
                    ("D_"+species_names[i], fluid_diffusivity[i])
                    for i in range(nspecies))

            if nparts > 1:
                fluid_viz_ext = [("rank", rank)]
                fluid_viz_fields.extend(fluid_viz_ext)

            if use_wall:
                wall_viz_ext = [("wall_kappa", wall_kappa)]
                wall_viz_fields.extend(wall_viz_ext)

                if nparts > 1:
                    wall_viz_ext = [("rank", rank)]
                    wall_viz_fields.extend(wall_viz_ext)

        # additional viz quantities, add in some non-dimensional numbers
        if viz_level > 1:
            cell_Re = (cv.mass*cv.speed*char_length_fluid /
                fluid_state.viscosity)
            cp = gas_model.eos.heat_capacity_cp(cv, fluid_state.temperature)
            alpha_heat = fluid_state.thermal_conductivity/cp/cv.mass
            nu = fluid_state.viscosity/fluid_state.mass_density

            cell_Pe_momentum = char_length_fluid*fluid_state.wavespeed/nu

            cell_Pe_thermal = char_length_fluid*fluid_state.wavespeed/alpha_heat

            from mirgecom.viscous import get_local_max_species_diffusivity
            d_alpha_max = \
                get_local_max_species_diffusivity(
                    fluid_state.array_context,
                    fluid_state.species_diffusivity
                )

            cell_Pe_diffusion = char_length_fluid*fluid_state.wavespeed/d_alpha_max

            # these are useful if our transport properties
            # are not constant on the mesh
            # prandtl
            # schmidt_number
            # damkohler_number
            viz_ext = [("Re", cell_Re),
                       ("Pe_momentum", cell_Pe_momentum),
                       ("Pe_thermal", cell_Pe_thermal),
                       ("Pe_diffusion", cell_Pe_diffusion)]
            fluid_viz_fields.extend(viz_ext)
            viz_ext = [("char_length_fluid", char_length_fluid),
                       ("char_length_fluid_smooth", smoothed_char_length_fluid),
                       ("sponge_sigma", sponge_sigma)]
            fluid_viz_fields.extend(viz_ext)

            cfl_fluid_inv = char_length_fluid / (fluid_state.wavespeed)
            cfl_fluid_visc = char_length_fluid**2 / nu
            cfl_fluid_spec_diff = char_length_fluid**2 / d_alpha_max
            cfl_fluid_heat_diff = (char_length_fluid**2 / alpha_heat)

            viz_ext = [
                       ("cfl_fluid_inv", current_dt/cfl_fluid_inv),
                       ("cfl_fluid_visc", current_dt/cfl_fluid_visc),
                       ("cfl_fluid_heat_diff", current_dt/cfl_fluid_heat_diff),
                       ("cfl_fluid_spec_diff", current_dt/cfl_fluid_spec_diff)]
            fluid_viz_fields.extend(viz_ext)

            if use_wall:
                cell_alpha = wall_model.thermal_diffusivity(
                    wv.mass, wall_temperature, wall_kappa)
                viz_ext = [("alpha", cell_alpha)]
                wall_viz_fields.extend(viz_ext)

        # debbuging viz quantities, things here are used for diagnosing run issues
        if viz_level > 2:

            if use_species_limiter:
                viz_ext = [("theta_rho", theta_rho),
                           ("theta_Y", theta_Y),
                           ("theta_pressure", theta_pres)]
                fluid_viz_fields.extend(viz_ext)

            if use_wall:
                viz_stuff = compute_viz_fields_coupled_compiled(
                    fluid_state=fluid_state,
                    wv=wv,
                    wdv=wdv,
                    time=t)
            else:
                viz_stuff = compute_viz_fields_compiled(
                    fluid_state=fluid_state,
                    time=t)

            av_smu = viz_stuff[0]
            av_sbeta = viz_stuff[1]
            av_skappa = viz_stuff[2]
            av_sd = viz_stuff[3]
            grad_v = viz_stuff[4]
            grad_y = viz_stuff[5]
            grad_fluid_t = viz_stuff[6]
            grad_cv = viz_stuff[7]

            """
            if use_wall:
                grad_wall_t = viz_stuff[8]
            """

            viz_ext = [("smoothness_mu", av_smu),
                       ("smoothness_beta", av_sbeta),
                       ("smoothness_kappa", av_skappa),
                       ("smoothness_d", av_sd)]
            fluid_viz_fields.extend(viz_ext)

            if use_drop_order:
                smoothness = smoothness_indicator(dcoll, cv.mass, dd=dd_vol_fluid,
                                                  kappa=kappa_sc, s0=s0_sc)
                viz_ext = [("smoothness", smoothness)]
                fluid_viz_fields.extend(viz_ext)

            # write out grad_cv
            viz_ext = [("grad_rho", grad_cv.mass),
                       ("grad_e", grad_cv.energy),
                       ("grad_rhou", grad_cv.momentum[0]),
                       ("grad_rhov", grad_cv.momentum[1])]
            if dim == 3:
                viz_ext.extend([("grad_rhow", grad_cv.momentum[2])])

            viz_ext.extend(("grad_rhoY_"+species_names[i], grad_cv.species_mass[i])
                           for i in range(nspecies))
            fluid_viz_fields.extend(viz_ext)

            viz_ext = [("grad_temperature", grad_fluid_t),
                       ("grad_v_x", grad_v[0]),
                       ("grad_v_y", grad_v[1])]
            if dim == 3:
                viz_ext.extend([("grad_v_z", grad_v[2])])

            viz_ext.extend(("grad_Y_"+species_names[i], grad_y[i])
                           for i in range(nspecies))
            fluid_viz_fields.extend(viz_ext)

            """
            if use_wall:
                viz_ext = [("grad_temperature_wall", grad_wall_t)]
                wall_viz_fields.extend(viz_ext)
            """

            """
            elem_average = element_average_cv(cv)
            elem_minimum = element_minimum_cv(cv)
            elem_maximum = element_maximum_cv(cv)
            neighbor_min_avg_cv = neighbor_minimum_cv(elem_average)
            neighbor_min_min_cv = neighbor_minimum_cv(elem_minimum)
            neighbor_max_avg_cv = neighbor_maximum_cv(elem_average)
            neighbor_max_max_cv = neighbor_maximum_cv(elem_maximum)

            elem_average_pres = element_average(dcoll, dv.pressure)
            elem_minimum_pres = element_minimum(dcoll, dv.pressure)
            elem_maximum_pres = element_maximum(dcoll, dv.pressure)
            neighbor_min_avg_pres = _neighbor_minimum(elem_average_pres)
            neighbor_min_min_pres = _neighbor_minimum(elem_minimum_pres)
            neighbor_max_avg_pres = _neighbor_maximum(elem_average_pres)
            neighbor_max_max_pres = _neighbor_maximum(elem_maximum_pres)

            viz_ext = [("element_average", elem_average),
                       ("element_minimum", elem_minimum),
                       ("element_maximum", elem_maximum),
                       ("neighbor_min_min_pres", neighbor_min_min_pres),
                       ("neighbor_max_max_pres", neighbor_max_max_pres),
                       ("neighbor_min_avg_pres", neighbor_min_avg_pres),
                       ("neighbor_max_avg_pres", neighbor_max_avg_pres)]
            fluid_viz_fields.extend(viz_ext)
        """

        write_visfile(
            dcoll, fluid_viz_fields, fluid_visualizer,
            vizname=vizname+"-fluid", step=dump_number, t=t,
            overwrite=True, comm=comm, vis_timer=vis_timer)

        if rank == 0:
            print("******** Done Writing Fluid Visualization File ********")

        if use_wall:
            write_visfile(
                dcoll, wall_viz_fields, wall_visualizer,
                vizname=vizname+"-wall", step=dump_number, t=t_wall,
                overwrite=True, comm=comm, vis_timer=vis_timer)

            if rank == 0:
                print("******** Done Writing Wall Visualization File ********")

    def my_write_restart(step, t, t_wall, state):
        if rank == 0:
            print(f"******** Writing Restart File at step {step}, "
                  f"sim time {t:1.6e} s ********")

        restart_fname = restart_pattern.format(cname=casename, step=step, rank=rank)

        if restart_fname != restart_filename:
            restart_data = {
                "volume_to_local_mesh_data": volume_to_local_mesh_data,
                "cv": state.cv,
                "av_smu": state.av_smu,
                "av_sbeta": state.av_sbeta,
                "av_skappa": state.av_skappa,
                "av_sd": state.av_sd,
                "temperature_seed": state.tseed,
                "nspecies": nspecies,
                "t": t,
                "step": step,
                "order": order,
                "last_viz_interval": last_viz_interval,
                "global_nelements": global_nelements,
                "num_parts": nparts
            }

            if use_wall:
                restart_data["wv"] = state.wv
                restart_data["t_wall"] = t_wall

            write_restart_file(actx, restart_data, restart_fname, comm)

        if rank == 0:
            print("******** Done Writing Restart File ********")

    def report_violators(ary, data_min, data_max):

        data = np.ravel(actx.to_numpy(ary)[0])
        nodes_x = np.ravel(actx.to_numpy(fluid_nodes)[0])
        nodes_y = np.ravel(actx.to_numpy(fluid_nodes)[1])
        if dim == 3:
            nodes_z = np.ravel(actx.to_numpy(fluid_nodes)[2])

        mask = (data < data_min) | (data > data_max)

        if np.any(mask):
            guilty_node_x = nodes_x[mask]
            guilty_node_y = nodes_y[mask]
            guilty_node_z = None
            if dim == 3:
                guilty_node_z = nodes_z[mask]
            guilty_data = data[mask]
            for i in range(len(guilty_data)):
                if dim == 2:
                    logger.info("Violation at nodal location "
                                f"({guilty_node_x[i]}, {guilty_node_y[i]}): "
                                f"data value {guilty_data[i]}")
                else:
                    logger.info("Violation at nodal location "
                                f"({guilty_node_x[i]}, {guilty_node_y[i]}, "
                                f"{guilty_node_z[i]}): "
                                f"data value {guilty_data[i]}")
                if i > 50:
                    logger.info("Violators truncated at 50")
                    break

    def my_health_check(fluid_state, wall_temperature):
        health_error = False
        cv = fluid_state.cv
        dv = fluid_state.dv

        dv_fields = ["temperature",
                     "pressure",
                     "smoothness_mu",
                     "smoothness_kappa",
                     "smoothness_d",
                     "smoothness_beta"]

        for field in dv_fields:
            field_name = field
            field_val = getattr(dv, field_name)
            if check_naninf_local(dcoll, dd_vol_fluid, field_val):
                health_error = True
                logger.info(f"{rank=}: NANs/Infs in {field_name} data.")
                print(f"{rank=}: NANs/Infs in {field_name} data.")

        if use_wall:
            if check_naninf_local(dcoll, dd_vol_wall, wall_temperature):
                health_error = True
                logger.info(f"{rank=}: NANs/Infs in wall temperature data.")
                print(f"{rank=}: NANs/Infs in wall temperature data.")

        # These range checking bits seem oblivious/impervious to NANs
        if global_range_check(dd_vol_fluid, dv.pressure,
                              health_pres_min, health_pres_max):
            health_error = True
            p_min = vol_min(dd_vol_fluid, dv.pressure)
            p_max = vol_max(dd_vol_fluid, dv.pressure)
            p_min_loc = vol_min_loc(dd_vol_fluid, dv.pressure)
            p_max_loc = vol_max_loc(dd_vol_fluid, dv.pressure)

            if rank == 0:
                logger.info("Pressure range violation:\n"
                             "\tSpecified Limits "
                            f"({health_pres_min=}, {health_pres_max=})\n"
                            f"\tGlobal Range     ({p_min:1.9e}, {p_max:1.9e})")
            logger.info(f"{rank=}: "
                        f"Local Range      ({p_min_loc:1.9e}, {p_max_loc:1.9e})")
            print(f"{rank=}: Local Pressure Range "
                  f"({p_min_loc:1.9e}, {p_max_loc:1.9e})")
            report_violators(dv.pressure, health_pres_min, health_pres_max)

        if global_range_check(dd_vol_fluid, dv.temperature,
                              health_temp_min, health_temp_max):
            health_error = True
            t_min = vol_min(dd_vol_fluid, dv.temperature)
            t_max = vol_max(dd_vol_fluid, dv.temperature)
            t_min_loc = vol_min_loc(dd_vol_fluid, dv.temperature)
            t_max_loc = vol_max_loc(dd_vol_fluid, dv.temperature)
            if rank == 0:
                logger.info("Temperature range violation:\n"
                             "\tSpecified Limits "
                            f"({health_temp_min=}, {health_temp_max=})\n"
                            f"\tGlobal Range     ({t_min:7g}, {t_max:7g})")
            logger.info(f"{rank=}: "
                        f"Local Range      ({t_min_loc:7g}, {t_max_loc:7g})")
            print(f"{rank=}: Local Temperature Range "
                  f"({t_min_loc:1.9e}, {t_max_loc:1.9e})")
            report_violators(dv.temperature, health_temp_min, health_temp_max)

        if use_wall:
            if global_range_check(dd_vol_wall, wall_temperature,
                                  health_temp_min, health_temp_max):
                health_error = True
                t_min = vol_min(dd_vol_wall, wall_temperature)
                t_max = vol_max(dd_vol_wall, wall_temperature)
                logger.info(
                    f"{rank=}:"
                    "Wall temperature range violation: "
                    f"Simulation Range ({t_min=}, {t_max=}) "
                    f"Specified Limits ({health_temp_min=}, {health_temp_max=})")
                t_min_loc = vol_min(dd_vol_wall, wall_temperature)
                t_max_loc = vol_max(dd_vol_wall, wall_temperature)
                print(f"{rank=}: Local Wall Temperature Range "
                      f"({t_min_loc:1.9e}, {t_max_loc:1.9e})")

        for i in range(nspecies):
            if global_range_check(dd_vol_fluid, cv.species_mass_fractions[i],
                                  health_mass_frac_min, health_mass_frac_max):
                health_error = True
                y_min = vol_min(dd_vol_fluid, cv.species_mass_fractions[i])
                y_max = vol_max(dd_vol_fluid, cv.species_mass_fractions[i])
                y_min_loc = vol_min_loc(dd_vol_fluid, cv.species_mass_fractions[i])
                y_max_loc = vol_max_loc(dd_vol_fluid, cv.species_mass_fractions[i])
                if rank == 0:
                    logger.info("Species mass fraction range violation:\n"
                                 "\tSpecified Limits "
                                f"({health_mass_frac_min=}, "
                                f"{health_mass_frac_max=})\n"
                                f"\tGlobal Range     {species_names[i]}:"
                                f"({y_min:1.3e}, {y_max:1.3e})")
                logger.info(f"{rank=}: "
                            f"Local Range      {species_names[i]}: "
                            f"({y_min_loc:1.3e}, {y_max_loc:1.3e})")
                print(f"{rank=}: "
                      f"Local Range      {species_names[i]}: "
                      f"({y_min_loc:1.3e}, {y_max_loc:1.3e})")
                report_violators(cv.species_mass_fractions[i],
                                 health_mass_frac_min, health_mass_frac_max)

        if eos_type == 1:
            # check the temperature convergence
            # a single call to get_temperature_update is like taking an additional
            # Newton iteration and gives us a residual
            temp_resid = get_temperature_update_compiled(
                cv, dv.temperature)/dv.temperature
            temp_err = vol_max(dd_vol_fluid, temp_resid)
            temp_err_loc = vol_max_loc(dd_vol_fluid, temp_resid)
            if temp_err > pyro_temp_tol:
                health_error = True
                logger.info(f"{rank=}:"
                             "Temperature is not converged "
                            f"{temp_err=} > {pyro_temp_tol}.")
                logger.info(f"{rank=}: Temperature is not converged."
                            f" Local Residual {temp_err_loc:7g} > {pyro_temp_tol}")
                print(f"{rank=}: Local Temperature Residual ({temp_err_loc:1.9e})")

        return health_error

    def my_get_viscous_timestep(dcoll, fluid_state):

        nu = 0
        d_alpha_max = 0

        if fluid_state.is_viscous:
            from mirgecom.viscous import get_local_max_species_diffusivity
            nu = fluid_state.viscosity/fluid_state.mass_density
            d_alpha_max = \
                get_local_max_species_diffusivity(
                    fluid_state.array_context,
                    fluid_state.species_diffusivity
                )

        return (
            char_length_fluid / (fluid_state.wavespeed
            + ((nu + d_alpha_max) / char_length_fluid))
        )

    if use_wall:
        def my_get_wall_timestep(dcoll, wv, wall_kappa, wall_temperature):

            return (
                char_length_wall*char_length_wall
                / (
                    wall_time_scale
                    * actx.np.maximum(
                        wall_model.thermal_diffusivity(
                            wv.mass, wall_temperature, wall_kappa),
                        wall_model.oxygen_diffusivity)))

        def _my_get_timestep_wall(
                dcoll, wv, wall_kappa, wall_temperature, t, dt, cfl, t_final,
                constant_cfl=False, wall_dd=DD_VOLUME_ALL):

            actx = wall_kappa.array_context
            mydt = dt
            if constant_cfl:
                from grudge.op import nodal_min
                ts_field = cfl*my_get_wall_timestep(
                    dcoll=dcoll, wv=wv, wall_kappa=wall_kappa,
                    wall_temperature=wall_temperature)
                mydt = actx.to_numpy(
                    nodal_min(
                        dcoll, wall_dd, ts_field, initial=np.inf))[()]
            else:
                from grudge.op import nodal_max
                ts_field = mydt/my_get_wall_timestep(
                    dcoll=dcoll, wv=wv, wall_kappa=wall_kappa,
                    wall_temperature=wall_temperature)
                cfl = actx.to_numpy(
                    nodal_max(
                        dcoll, wall_dd, ts_field, initial=0.))[()]

            return ts_field, cfl, mydt

    #my_get_timestep = actx.compile(_my_get_timestep)
    if use_wall:
        my_get_timestep_wall = _my_get_timestep_wall

    def _my_get_timestep(
            dcoll, fluid_state, t, dt, cfl, t_final, constant_cfl=False,
            fluid_dd=DD_VOLUME_ALL):

        mydt = dt
        if constant_cfl:
            from grudge.op import nodal_min
            ts_field = cfl*my_get_viscous_timestep(
                dcoll=dcoll, fluid_state=fluid_state)
            mydt = fluid_state.array_context.to_numpy(nodal_min(
                    dcoll, fluid_dd, ts_field, initial=np.inf))[()]
        else:
            from grudge.op import nodal_max
            ts_field = mydt/my_get_viscous_timestep(
                dcoll=dcoll, fluid_state=fluid_state)
            cfl = fluid_state.array_context.to_numpy(nodal_max(
                    dcoll, fluid_dd, ts_field, initial=0.))[()]

        return ts_field, cfl, mydt

    #my_get_timestep = actx.compile(_my_get_timestep)
    my_get_timestep = _my_get_timestep

    def _check_time(time, dt, interval, interval_type):
        toler = 1.e-6
        status = False

        dumps_so_far = math.floor((time-t_start)/interval)

        # dump if we just passed a dump interval
        if interval_type == 2:
            time_till_next = (dumps_so_far + 1)*interval - time
            steps_till_next = math.floor(time_till_next/dt)

            # reduce the timestep going into a dump to avoid a big variation in dt
            if steps_till_next < 5:
                dt_new = dt
                extra_time = time_till_next - steps_till_next*dt
                #if actx.np.abs(extra_time/dt) > toler:
                if abs(extra_time/dt) > toler:
                    dt_new = time_till_next/(steps_till_next + 1)

                if steps_till_next < 1:
                    dt_new = time_till_next

                dt = dt_new

            time_from_last = time - t_start - (dumps_so_far)*interval
            if abs(time_from_last/dt) < toler:
                status = True
        else:
            time_from_last = time - t_start - (dumps_so_far)*interval
            if time_from_last < dt:
                status = True

        return status, dt, dumps_so_far + last_viz_interval

    #check_time = _check_time

    def my_pre_step(step, t, dt, state):

        # I don't think this should be needed, but shouldn't hurt anything
        #state = force_evaluation(actx, state)

        stepper_state = make_stepper_state_obj(state)

        if check_step(step=step, interval=ngarbage):
            with gc_timer:
                from warnings import warn
                warn("Running gc.collect() to work around memory growth issue "
                     "https://github.com/illinois-ceesd/mirgecom/issues/839")
                import gc
                gc.collect()

        # Filter *first* because this will be most straightfwd to
        # understand and move. For this to work, this routine
        # must pass back the filtered CV in the state.
        if check_step(step=step, interval=soln_nfilter):
            #cv, tseed, av_smu, av_sbeta, av_skappa, wv = state
            cv = filter_cv_compiled(stepper_state.cv)
            stepper_state = stepper_state.replace(cv=cv)

        if use_drop_order:
            # this limits the solution at the shock front,
            smoothness = smoothness_indicator(dcoll, stepper_state.cv.mass,
                                              dd=dd_vol_fluid,
                                              kappa=kappa_sc, s0=s0_sc)
            #smoothness = actx.zeros_like(stepper_state.cv.mass) + 1.0
            cv = drop_order_cv(stepper_state.cv, smoothness, drop_order_strength)
            stepper_state = stepper_state.replace(cv=cv)

        # we can't get the limited viz data back from create_fluid_state
        # so call the limiter directly first, basically doing the limiting twice
        theta_rho = actx.np.zeros_like(stepper_state.cv.mass)
        theta_Y = actx.np.zeros_like(stepper_state.cv.mass)
        theta_pres = actx.np.zeros_like(stepper_state.cv.mass)
        if viz_level == 3 and use_species_limiter == 2:
            cv_lim, theta_rho, theta_Y, theta_pres = \
                limit_fluid_state_lv(
                    dcoll, cv=stepper_state.cv, gas_model=gas_model,
                    temperature_seed=stepper_state.tseed,
                    dd=dd_vol_fluid, viz_theta=True)

        fluid_state = create_fluid_state(cv=stepper_state.cv,
                                         temperature_seed=stepper_state.tseed,
                                         smoothness_mu=stepper_state.av_smu,
                                         smoothness_beta=stepper_state.av_sbeta,
                                         smoothness_kappa=stepper_state.av_skappa,
                                         smoothness_d=stepper_state.av_sd)

        if use_wall:
            wdv = create_wall_dependent_vars_compiled(stepper_state.wv)
        cv = fluid_state.cv  # reset cv to limited version
        tseed = fluid_state.temperature

        # This re-creation of the state resets *tseed* to current temp and forces the
        # limited cv into state
        stepper_state = stepper_state.replace(cv=cv, tseed=tseed)

        try:
            if logmgr:
                logmgr.tick_before()

            # disable non-constant dt timestepping for now
            # re-enable when we're ready

            do_viz = check_step(step=step, interval=nviz)
            do_restart = check_step(step=step, interval=nrestart)
            do_health = check_step(step=step, interval=nhealth)
            do_status = check_step(step=step, interval=nstatus)
            next_dump_number = step

            dv = None
            ts_field_fluid = None
            ts_field_wall = None
            cfl_fluid = 0.
            cfl_wall = cfl_fluid
            if any([do_viz, do_restart, do_health, do_status]):
                wv = None
                if not force_eval:
                    fluid_state = force_evaluation(actx, fluid_state)
                    #state = force_evaluation(actx, state)
                    if use_wall:
                        wv = force_evaluation(actx, stepper_state.wv)
                elif use_wall:
                    wv = stepper_state.wv  # pylint: disable=no-member

                dv = fluid_state.dv

                ts_field_fluid, cfl_fluid, dt_fluid = my_get_timestep(
                    dcoll=dcoll, fluid_state=fluid_state,
                    t=t, dt=dt, cfl=current_cfl, t_final=t_final,
                    constant_cfl=constant_cfl, fluid_dd=dd_vol_fluid)

                if use_wall:
                    ts_field_wall, cfl_wall, dt_wall = my_get_timestep_wall(
                        dcoll=dcoll, wv=wv, wall_kappa=wdv.thermal_conductivity,
                        wall_temperature=wdv.temperature, t=t, dt=dt,
                        cfl=current_cfl, t_final=t_final, constant_cfl=constant_cfl,
                        wall_dd=dd_vol_wall)

            """
            # adjust time for constant cfl, use the smallest timescale
            dt_const_cfl = 100.
            if constant_cfl:
                dt_const_cfl = np.minimum(dt_fluid, dt_wall)

            # adjust time to hit the final requested time
            t_remaining = max(0, t_final - t)

            if viz_interval_type == 0:
                dt = np.minimum(t_remaining, current_dt)
            else:
                dt = np.minimum(t_remaining, dt_const_cfl)

            # update our I/O quantities
            cfl_fluid = dt*cfl_fluid/dt_fluid
            cfl_wall = dt*cfl_wall/dt_wall
            ts_field_fluid = dt*ts_field_fluid/dt_fluid
            ts_field_wall = dt*ts_field_wall/dt_wall

            if viz_interval_type == 1:
                do_viz, dt, next_dump_number = check_time(
                    time=t, dt=dt, interval=t_viz_interval,
                    interval_type=viz_interval_type)
            elif viz_interval_type == 2:
                dt_sav = dt
                do_viz, dt, next_dump_number = check_time(
                    time=t, dt=dt, interval=t_viz_interval,
                    interval_type=viz_interval_type)

                # adjust cfl by dt
                cfl_fluid = dt*cfl_fluid/dt_sav
                cfl_wall = dt*cfl_wall/dt_sav
            else:
                do_viz = check_step(step=step, interval=nviz)
                next_dump_number = step
            """

            t_wall = t_wall_start + (step - first_step)*dt*wall_time_scale
            my_write_status_lite(step=step, t=t, t_wall=t_wall)

            # these status updates require global reductions on state data
            if do_status:
                my_write_status_fluid(fluid_state, dt=dt, cfl_fluid=cfl_fluid)
                if use_wall:
                    my_write_status_wall(wall_temperature=wdv.temperature,
                                         dt=dt*wall_time_scale, cfl_wall=cfl_wall)

            if do_health:
                wall_temptr = wdv.temperature if use_wall else None
                health_errors = global_reduce(
                    my_health_check(fluid_state, wall_temperature=wall_temptr),
                    op="lor")
                if health_errors:
                    if rank == 0:
                        logger.info("Solution failed health check.")
                    logger.info(f"{rank=}: Solution failed health check. Logger")
                    print(f"{rank=}:Solution failed health check. Print.")
                    comm.Barrier()  # make msg before any rank raises
                    raise MyRuntimeError("Failed simulation health check.")

            if do_restart:
                my_write_restart(step=step, t=t, t_wall=t_wall, state=stepper_state)

            if do_viz:
                # pack things up
                if use_wall:
                    viz_state = make_obj_array([fluid_state, wv])
                    viz_dv = make_obj_array([dv, wdv])
                else:
                    viz_state = fluid_state
                    viz_dv = dv

                my_write_viz(
                    step=step, t=t, t_wall=t_wall,
                    viz_state=viz_state, viz_dv=viz_dv,
                    ts_field_fluid=ts_field_fluid,
                    ts_field_wall=ts_field_wall,
                    theta_rho=theta_rho,
                    theta_Y=theta_Y,
                    theta_pres=theta_pres,
                    dump_number=next_dump_number)

        except MyRuntimeError:
            if rank == 0:
                logger.error("Errors detected; attempting graceful exit.")

            if viz_interval_type == 0:
                dump_number = step
            else:
                dump_number = (math.floor((t-t_start)/t_viz_interval) +
                    last_viz_interval)

            # pack things up
            if use_wall:
                viz_state = make_obj_array([fluid_state, wv])
                viz_dv = make_obj_array([dv, wdv])
            else:
                viz_state = fluid_state
                viz_dv = dv

            my_write_viz(
                step=step, t=t, t_wall=t_wall,
                viz_state=viz_state, viz_dv=viz_dv,
                ts_field_fluid=ts_field_fluid,
                ts_field_wall=ts_field_wall,
                theta_rho=theta_rho,
                theta_Y=theta_Y,
                theta_pres=theta_pres,
                dump_number=dump_number)

            my_write_restart(step=step, t=t, t_wall=t_wall, state=stepper_state)
            comm.Barrier()  # cross and dot t's and i's (sync point)
            raise

        return stepper_state.get_obj_array(), dt

    def my_post_step(step, t, dt, state):

        if step == first_step+2:
            with gc_timer:
                import gc
                gc.collect()
                # Freeze the objects that are still alive so they will not
                # be considered in future gc collections.
                logger.info("Freezing GC objects to reduce overhead of "
                            "future GC collections")
                gc.freeze()

        if logmgr:
            set_dt(logmgr, dt)
            logmgr.tick_after()

        return state, dt

    from arraycontext import outer
    from grudge.trace_pair import interior_trace_pairs, tracepair_with_discr_tag
    from meshmode.discretization.connection import FACE_RESTR_ALL
    from mirgecom.flux import num_flux_central

    def my_derivative_function(dcoll, field, field_bounds, dd_vol,
                               bnd_cond, comm_tag):

        dd_vol_quad = dd_vol.with_discr_tag(quadrature_tag)
        dd_allfaces_quad = dd_vol_quad.trace(FACE_RESTR_ALL)

        interp_to_surf_quad = partial(
            tracepair_with_discr_tag, dcoll, quadrature_tag)

        def interior_flux(field_tpair):
            dd_trace_quad = field_tpair.dd.with_discr_tag(quadrature_tag)
            #normal_quad = actx.thaw(dcoll.normal(dd_trace_quad))
            normal_quad = normal_vector(actx, dcoll, dd_trace_quad)
            bnd_tpair_quad = interp_to_surf_quad(field_tpair)
            flux_int = outer(
                num_flux_central(bnd_tpair_quad.int, bnd_tpair_quad.ext),
                normal_quad)

            return op.project(dcoll, dd_trace_quad, dd_allfaces_quad, flux_int)

        def boundary_flux(bdtag, bdry):
            dd_bdry_quad = dd_vol_quad.with_domain_tag(bdtag)
            #normal_quad = actx.thaw(dcoll.normal(dd_bdry_quad))
            normal_quad = normal_vector(actx, dcoll, dd_bdry_quad)
            int_soln_quad = op.project(dcoll, dd_vol, dd_bdry_quad, field)

            # MJA, not sure about this
            if bnd_cond == "symmetry" and bdtag == "symmetry":
                ext_soln_quad = 0.0*int_soln_quad
            else:
                ext_soln_quad = 1.0*int_soln_quad

            bnd_tpair = TracePair(bdtag, interior=int_soln_quad,
                                  exterior=ext_soln_quad)
            flux_bnd = outer(
                num_flux_central(bnd_tpair.int, bnd_tpair.ext), normal_quad)

            return op.project(dcoll, dd_bdry_quad, dd_allfaces_quad, flux_bnd)

        return -1.0*op.inverse_mass(
            dcoll, dd_vol,
            op.weak_local_grad(dcoll, dd_vol, field)
            -  # noqa: W504
            op.face_mass(
                dcoll, dd_allfaces_quad,
                sum(
                    interior_flux(u_tpair) for u_tpair in interior_trace_pairs(
                        dcoll, field, volume_dd=dd_vol, comm_tag=comm_tag))
                + sum(
                     boundary_flux(bdtag, bdry)
                     for bdtag, bdry in field_bounds.items())
            )
        )

    off_axis_x = 1e-7
    fluid_nodes_are_off_axis = actx.np.greater(fluid_nodes[0], off_axis_x)
    wall_nodes_are_off_axis = None
    if use_wall:
        wall_nodes_are_off_axis = actx.np.greater(wall_nodes[0], off_axis_x)

    def axisym_source_fluid(dcoll, fluid_state, boundaries, grad_cv, grad_t):
        cv = fluid_state.cv
        dv = fluid_state.dv

        mu = fluid_state.tv.viscosity
        beta = gas_model.transport.volume_viscosity(cv, dv, eos)
        kappa = fluid_state.tv.thermal_conductivity
        d_ij = fluid_state.tv.species_diffusivity

        grad_v = velocity_gradient(cv, grad_cv)
        grad_y = species_mass_fraction_gradient(cv, grad_cv)

        u = cv.velocity[0]
        v = cv.velocity[1]

        dudr = grad_v[0][0]
        dudy = grad_v[0][1]
        dvdr = grad_v[1][0]
        dvdy = grad_v[1][1]

        drhoudr = (grad_cv.momentum[0])[0]

        #d2udr2 = my_derivative_function(dcoll,  dudr, boundaries, dd_vol_fluid,
        #                                "replicate", comm_tag=_MyGradTag1)[0]
        d2vdr2 = my_derivative_function(dcoll, dvdr, boundaries, dd_vol_fluid,
                                        "replicate", comm_tag=_MyGradTag2)[0]
        d2udrdy = my_derivative_function(dcoll, dudy, boundaries, dd_vol_fluid,
                                         "replicate", comm_tag=_MyGradTag3)[0]
        dmudr = my_derivative_function(dcoll, mu, boundaries, dd_vol_fluid,
                                       "replicate", comm_tag=_MyGradTag4)[0]
        dbetadr = my_derivative_function(dcoll, beta, boundaries, dd_vol_fluid,
                                         "replicate", comm_tag=_MyGradTag5)[0]
        dbetady = my_derivative_function(dcoll, beta, boundaries, dd_vol_fluid,
                                         "replicate", comm_tag=_MyGradTag6)[1]

        qr = -(kappa*grad_t)[0]
        dqrdr = 0.0

        dyidr = grad_y[:, 0]
        #dyi2dr2 = my_derivative_function(dcoll, dyidr, 'replicate')[:,0]

        tau_ry = 1.0*mu*(dudy + dvdr)
        tau_rr = 2.0*mu*dudr + beta*(dudr + dvdy)
        #tau_yy = 2.0*mu*dvdy + beta*(dudr + dvdy)
        tau_tt = beta*(dudr + dvdy) + 2.0*mu*actx.np.where(
            fluid_nodes_are_off_axis, u/fluid_nodes[0], dudr)

        dtaurydr = dmudr*dudy + mu*d2udrdy + dmudr*dvdr + mu*d2vdr2

        source_mass_dom = - cv.momentum[0]

        source_rhoU_dom = - cv.momentum[0]*u \
                          + tau_rr - tau_tt \
                          + u*dbetadr + beta*dudr \
                          + beta*actx.np.where(
                              fluid_nodes_are_off_axis, -u/fluid_nodes[0], -dudr)

        source_rhoV_dom = - cv.momentum[0]*v \
                          + tau_ry \
                          + u*dbetady + beta*dudy

        # FIXME add species diffusion term
        source_rhoE_dom = -((cv.energy+dv.pressure)*u + qr) \
                          + u*tau_rr + v*tau_ry \
                          + u**2*dbetadr + beta*2.0*u*dudr \
                          + u*v*dbetady + u*beta*dvdy + v*beta*dudy

        source_spec_dom = - cv.species_mass*u + cv.mass*d_ij*dyidr

        source_mass_sng = - drhoudr
        source_rhoU_sng = 0.0
        source_rhoV_sng = - v*drhoudr + dtaurydr + beta*d2udrdy + dudr*dbetady
        source_rhoE_sng = -((cv.energy + dv.pressure)*dudr + dqrdr) \
                                + tau_rr*dudr + v*dtaurydr \
                                + 2.0*beta*dudr**2 \
                                + beta*dudr*dvdy \
                                + v*dudr*dbetady \
                                + v*beta*d2udrdy
        #source_spec_sng = - cv.species_mass*dudr + d_ij*dyidr
        source_spec_sng = - cv.species_mass*dudr

        source_mass = actx.np.where(
            fluid_nodes_are_off_axis, source_mass_dom/fluid_nodes[0],
            source_mass_sng)
        source_rhoU = actx.np.where(
            fluid_nodes_are_off_axis, source_rhoU_dom/fluid_nodes[0],
            source_rhoU_sng)
        source_rhoV = actx.np.where(
            fluid_nodes_are_off_axis, source_rhoV_dom/fluid_nodes[0],
            source_rhoV_sng)
        source_rhoE = actx.np.where(
            fluid_nodes_are_off_axis, source_rhoE_dom/fluid_nodes[0],
            source_rhoE_sng)

        source_spec = make_obj_array([
                      actx.np.where(
                          fluid_nodes_are_off_axis,
                          source_spec_dom[i]/fluid_nodes[0],
                          source_spec_sng[i])
                      for i in range(nspecies)])

        return make_conserved(dim=2, mass=source_mass, energy=source_rhoE,
                       momentum=make_obj_array([source_rhoU, source_rhoV]),
                       species_mass=source_spec)

    def axisym_source_wall(dcoll, wv, wdv,  boundaries, grad_t):
        #dkappadr = 0.0*wall_nodes[0]

        kappa = wdv.thermal_conductivity
        qr = - (kappa*grad_t)[0]
        #d2Tdr2  = my_derivative_function(dcoll, grad_t[0], boundaries,
        #                                 dd_vol_wall, "symmetry")[0]
        #dqrdr = - (dkappadr*grad_t[0] + kappa*d2Tdr2)

        source_mass = wv.mass*0.0

        source_rhoE_dom = - qr
        source_rhoE_sng = 0.0
        source_rhoE = actx.np.where(
            wall_nodes_are_off_axis, source_rhoE_dom/wall_nodes[0], source_rhoE_sng)

        return WallVars(mass=source_mass, energy=source_rhoE,
                        ox_mass=source_mass)

    def unfiltered_rhs(t, state):

        stepper_state = make_stepper_state_obj(state)
        cv = stepper_state.cv
        tseed = stepper_state.tseed
        av_smu = stepper_state.av_smu
        av_sbeta = stepper_state.av_sbeta
        av_skappa = stepper_state.av_skappa
        av_sd = stepper_state.av_sd

        # don't really want to do this twice
        if use_drop_order:
            smoothness = smoothness_indicator(dcoll, cv.mass, dd=dd_vol_fluid,
                                              kappa=kappa_sc, s0=s0_sc)
            #smoothness = actx.zeros_like(cv.mass) + 1.0
            cv = _drop_order_cv(cv, smoothness, drop_order_strength)

        fluid_state = make_fluid_state(cv=cv, gas_model=gas_model,
                                       temperature_seed=tseed,
                                       smoothness_mu=av_smu,
                                       smoothness_beta=av_sbeta,
                                       smoothness_kappa=av_skappa,
                                       smoothness_d=av_sd,
                                       limiter_func=limiter_func,
                                       limiter_dd=dd_vol_fluid)

        cv = fluid_state.cv  # reset cv to the limited version

        # update wall model
        if use_wall:
            wv = stepper_state.wv
            wdv = wall_model.dependent_vars(wv)

            # update the boundaries and compute the gradients
            # shared by artificial viscosity and the operators
            # this updates the coupling between the fluid and wall
            (updated_fluid_boundaries,
             updated_wall_boundaries,
             fluid_operator_states_quad,
             grad_fluid_cv,
             grad_fluid_t,
             grad_wall_t) = update_coupled_boundaries(
                dcoll=dcoll,
                gas_model=gas_model,
                fluid_dd=dd_vol_fluid, wall_dd=dd_vol_wall,
                fluid_boundaries=uncoupled_fluid_boundaries,
                wall_boundaries=uncoupled_wall_boundaries,
                interface_noslip=noslip,
                fluid_state=fluid_state,
                wall_kappa=wdv.thermal_conductivity,
                wall_temperature=wdv.temperature,
                time=t,
                wall_penalty_amount=wall_penalty_amount,
                quadrature_tag=quadrature_tag,
                limiter_func=limiter_func,
                comm_tag=_UpdateCoupledBoundariesCommTag)
        else:
            updated_fluid_boundaries = uncoupled_fluid_boundaries

            # Get the operator fluid states
            fluid_operator_states_quad = make_operator_fluid_states(
                dcoll, fluid_state, gas_model, updated_fluid_boundaries,
                quadrature_tag, dd=dd_vol_fluid, limiter_func=limiter_func)

            grad_fluid_cv = grad_cv_operator(
                dcoll, gas_model, updated_fluid_boundaries, fluid_state,
                dd=dd_vol_fluid, operator_states_quad=fluid_operator_states_quad,
                time=t, quadrature_tag=quadrature_tag)

            grad_fluid_t = fluid_grad_t_operator(
                dcoll=dcoll, gas_model=gas_model,
                boundaries=updated_fluid_boundaries, state=fluid_state,
                dd=dd_vol_fluid, operator_states_quad=fluid_operator_states_quad,
                time=t, quadrature_tag=quadrature_tag)

        smoothness_mu = actx.np.zeros_like(cv.mass)
        smoothness_beta = actx.np.zeros_like(cv.mass)
        smoothness_kappa = actx.np.zeros_like(cv.mass)
        smoothness_d = actx.np.zeros_like(cv.mass)
        if use_av == 1:
            smoothness_mu = compute_smoothness(
                cv=cv, dv=fluid_state.dv, grad_cv=grad_fluid_cv)
        elif use_av == 2:
            [smoothness_mu, smoothness_beta, smoothness_kappa] = \
                compute_smoothness_mbk(cv=cv, dv=fluid_state.dv,
                                       grad_cv=grad_fluid_cv,
                                       grad_t=grad_fluid_t)
        elif use_av == 3:
            [smoothness_mu, smoothness_beta, smoothness_kappa, smoothness_d] = \
                compute_smoothness_mbkd(cv=cv, dv=fluid_state.dv,
                                       grad_cv=grad_fluid_cv,
                                       grad_t=grad_fluid_t)

        tseed_rhs = actx.np.zeros_like(fluid_state.temperature)

        # have all the gradients and states, compute the rhs sources
        fluid_rhs = ns_operator(
            dcoll=dcoll,
            gas_model=gas_model,
            use_esdg=use_esdg,
            dd=dd_vol_fluid,
            operator_states_quad=fluid_operator_states_quad,
            grad_cv=grad_fluid_cv,
            grad_t=grad_fluid_t,
            boundaries=updated_fluid_boundaries,
            inviscid_numerical_flux_func=inviscid_numerical_flux_func,
            viscous_numerical_flux_func=viscous_numerical_flux_func,
            state=fluid_state,
            time=t,
            quadrature_tag=quadrature_tag,
            comm_tag=_FluidOperatorCommTag)

        wall_rhs = None
        if use_wall:
            wall_energy_rhs = diffusion_operator(
                dcoll=dcoll,
                kappa=wdv.thermal_conductivity,
                boundaries=updated_wall_boundaries,
                u=wdv.temperature,
                quadrature_tag=quadrature_tag,
                dd=dd_vol_wall,
                grad_u=grad_wall_t,
                comm_tag=_WallOperatorCommTag
                )

            if use_axisymmetric:
                wall_energy_rhs = wall_energy_rhs + \
                    axisym_source_wall(dcoll, wv, wdv,
                                       updated_fluid_boundaries,
                                       grad_wall_t)

        if use_combustion:
            fluid_rhs = fluid_rhs + \
                eos.get_species_source_terms(cv, temperature=fluid_state.temperature)

        if use_injection_source is True:
            fluid_rhs = fluid_rhs + \
                injection_source(x_vec=fluid_nodes, cv=cv,
                                 eos=gas_model.eos, time=t)

        if use_ignition > 0:
            fluid_rhs = fluid_rhs + \
                ignition_source(x_vec=fluid_nodes, state=fluid_state,
                                eos=gas_model.eos, time=t)/current_dt

        if use_axisymmetric:
            fluid_rhs = fluid_rhs + \
                axisym_source_fluid(dcoll, fluid_state,
                                    updated_fluid_boundaries,
                                    grad_fluid_cv, grad_fluid_t)

        av_smu_rhs = actx.np.zeros_like(cv.mass)
        av_sbeta_rhs = actx.np.zeros_like(cv.mass)
        av_skappa_rhs = actx.np.zeros_like(cv.mass)
        av_sd_rhs = actx.np.zeros_like(cv.mass)
        # work good for shock 1d

        tau = current_dt/smoothness_tau
        epsilon_diff = smoothness_alpha*smoothed_char_length_fluid**2/current_dt

        if use_av > 0:
            # regular boundaries for smoothness mu
            smooth_neumann = NeumannDiffusionBoundary(0)
            fluid_av_boundaries = {}
            for bnd_name in bndry_config:
                if bndry_config[bnd_name] != "none":
                    fluid_av_boundaries[bndry_elements[bnd_name]] = smooth_neumann

            if use_wall:
                from grudge.discretization import filter_part_boundaries
                fluid_av_boundaries.update({
                     dd_bdry.domain_tag: NeumannDiffusionBoundary(0)
                     for dd_bdry in filter_part_boundaries(
                         dcoll, volume_dd=dd_vol_fluid,
                         neighbor_volume_dd=dd_vol_wall)})

            # av mu
            av_smu_rhs = (
                diffusion_operator(
                    dcoll, epsilon_diff, fluid_av_boundaries, av_smu,
                    quadrature_tag=quadrature_tag, dd=dd_vol_fluid,
                    comm_tag=_MuDiffFluidCommTag
                ) + 1/tau * (smoothness_mu - av_smu)
            )

            if use_av >= 2:
                av_sbeta_rhs = (
                    diffusion_operator(
                        dcoll, epsilon_diff, fluid_av_boundaries, av_sbeta,
                        quadrature_tag=quadrature_tag, dd=dd_vol_fluid,
                        comm_tag=_BetaDiffFluidCommTag
                    ) + 1/tau * (smoothness_beta - av_sbeta)
                )

                av_skappa_rhs = (
                    diffusion_operator(
                        dcoll, epsilon_diff, fluid_av_boundaries, av_skappa,
                        quadrature_tag=quadrature_tag, dd=dd_vol_fluid,
                        comm_tag=_KappaDiffFluidCommTag
                    ) + 1/tau * (smoothness_kappa - av_skappa)
                )

            if use_av == 3:
                av_sd_rhs = (
                    diffusion_operator(
                        dcoll, epsilon_diff, fluid_av_boundaries, av_sd,
                        quadrature_tag=quadrature_tag, dd=dd_vol_fluid,
                        comm_tag=_DDiffFluidCommTag
                    ) + 1/tau * (smoothness_d - av_sd)
                )

        if use_sponge:
            sponge_cv = cv
            if use_time_dependent_sponge:
                # as long as these pieces only operate on a non-overlapping subset
                # of the domain, we don't need to call make_fluid_state
                # in between each additive call to recompute temperature/pressure
                sponge_cv = bulk_init.add_inlet(cv=sponge_cv,
                                                pressure=fluid_state.pressure,
                                                temperature=fluid_state.temperature,
                                                x_vec=fluid_nodes,
                                                eos=eos, time=t)
                sponge_cv = bulk_init.add_outlet(cv=sponge_cv,
                                                pressure=fluid_state.pressure,
                                                temperature=fluid_state.temperature,
                                                x_vec=fluid_nodes,
                                                eos=eos, time=t)

                if use_injection:
                    sponge_cv = bulk_init.add_injection(
                        cv=sponge_cv, pressure=fluid_state.pressure,
                        temperature=fluid_state.temperature, eos=eos_init,
                        x_vec=fluid_nodes)

                if use_upstream_injection:
                    sponge_cv = bulk_init.add_injection_upstream(
                        cv=sponge_cv, pressure=fluid_state.pressure,
                        temperature=fluid_state.temperature,
                        eos=eos_init, x_vec=fluid_nodes)
            else:
                sponge_cv = target_fluid_state.cv

            fluid_rhs = fluid_rhs + _sponge_source(sigma=sponge_sigma,
                                                   cv=cv,
                                                   sponge_cv=sponge_cv)

        if use_wall:
            # wall mass loss
            wall_mass_rhs = actx.np.zeros_like(wv.mass)
            if use_wall_mass:
                wall_mass_rhs = -wall_model.mass_loss_rate(
                    mass=wv.mass, ox_mass=wv.ox_mass,
                    temperature=wdv.temperature)

            # wall oxygen diffusion
            wall_ox_mass_rhs = actx.np.zeros_like(wv.mass)
            if use_wall_ox:
                if nspecies == 0:
                    fluid_ox_mass = mf_o2 + actx.np.zeros_like(cv.mass)
                elif nspecies > 3:
                    fluid_ox_mass = cv.species_mass[i_ox]
                else:
                    fluid_ox_mass = mf_o2*cv.species_mass[0]
                pairwise_ox = {
                    (dd_vol_fluid, dd_vol_wall):
                        (fluid_ox_mass, wv.ox_mass)}
                pairwise_ox_tpairs = inter_volume_trace_pairs(
                    dcoll, pairwise_ox, comm_tag=_OxCommTag)
                ox_tpairs = pairwise_ox_tpairs[dd_vol_fluid, dd_vol_wall]
                wall_ox_boundaries = {
                    wall_ffld_bnd.domain_tag:  # pylint: disable=no-member
                    DirichletDiffusionBoundary(0)}

                wall_ox_boundaries.update({
                    tpair.dd.domain_tag:
                    DirichletDiffusionBoundary(
                        op.project(dcoll, tpair.dd,
                                   tpair.dd.with_discr_tag(quadrature_tag),
                                   tpair.ext))
                    for tpair in ox_tpairs})

                wall_ox_mass_rhs = diffusion_operator(
                    dcoll, wall_model.oxygen_diffusivity,
                    wall_ox_boundaries, wv.ox_mass,
                    penalty_amount=wall_penalty_amount,
                    quadrature_tag=quadrature_tag, dd=dd_vol_wall,
                    comm_tag=_WallOxDiffCommTag)

            wall_rhs = wall_time_scale * WallVars(
                mass=wall_mass_rhs,
                energy=wall_energy_rhs,
                ox_mass=wall_ox_mass_rhs)

            if use_wall_ox:
                # Solve a diffusion equation in the fluid too just to ensure all MPI
                # sends/recvs from inter_volume_trace_pairs are in DAG
                # FIXME: this is dumb
                reverse_ox_tpairs = pairwise_ox_tpairs[dd_vol_wall, dd_vol_fluid]
                fluid_ox_boundaries = {
                    bdtag: DirichletDiffusionBoundary(0)
                    for bdtag in uncoupled_fluid_boundaries}
                fluid_ox_boundaries.update({
                    tpair.dd.domain_tag:
                    DirichletDiffusionBoundary(
                        op.project(dcoll, tpair.dd,
                                   tpair.dd.with_discr_tag(quadrature_tag),
                                   tpair.ext))
                    for tpair in reverse_ox_tpairs})

                fluid_dummy_ox_mass_rhs = diffusion_operator(
                    dcoll, 0, fluid_ox_boundaries, fluid_ox_mass,
                    quadrature_tag=quadrature_tag, dd=dd_vol_fluid,
                    comm_tag=_FluidOxDiffCommTag)

                fluid_rhs = fluid_rhs + 0*fluid_dummy_ox_mass_rhs

        rhs_stepper_state = make_stepper_state(
            cv=fluid_rhs,
            tseed=tseed_rhs,
            wv=wall_rhs,
            av_smu=av_smu_rhs,
            av_sbeta=av_sbeta_rhs,
            av_skappa=av_skappa_rhs,
            av_sd=av_sd_rhs)

        return rhs_stepper_state.get_obj_array()

    unfiltered_rhs_compiled = actx.compile(unfiltered_rhs)

    def my_rhs(t, state):

        # precludes a pre-compiled timestepper
        # don't know if we should do this
        #state = force_evaluation(actx, state)

        # Work around long compile issue by computing and filtering RHS in separate
        # compiled functions
        rhs_state = unfiltered_rhs_compiled(t, state)
        #rhs_data_precompute = precompute_rhs_compiled(t, state)
        #rhs_state = compute_rhs_compiled(t, rhs_data_precompute)

        # Use a spectral filter on the RHS
        if use_rhs_filter:
            rhs_state_filtered = make_stepper_state_obj(rhs_state)
            rhs_state_filtered = rhs_state_filtered.replace(
                cv=filter_rhs_fluid_compiled(rhs_state_filtered.cv))
            if use_wall:
                # pylint: disable=no-member
                rhs_state_filtered = rhs_state_filtered.replace(
                    wv=filter_rhs_wall_compiled(rhs_state_filtered.wv))
                # pylint: enable=no-member

            rhs_state = rhs_state_filtered.get_obj_array()

        return rhs_state

    """
    current_dt = get_sim_timestep(dcoll, current_state, current_t, current_dt,
                                  current_cfl, t_final, constant_cfl)
    """

    if advance_time:
        current_step, current_t, current_stepper_state_obj = \
            advance_state(rhs=my_rhs, timestepper=timestepper,
                          pre_step_callback=my_pre_step,
                          #pre_step_callback=None,
                          post_step_callback=my_post_step,
                          istep=current_step, dt=current_dt,
                          t=current_t, t_final=t_final,
                          force_eval=force_eval,
                          state=stepper_state.get_obj_array(),
                          compile_rhs=False)
        current_stepper_state = make_stepper_state_obj(current_stepper_state_obj)
    else:
        current_stepper_state = stepper_state

    current_cv = current_stepper_state.cv
    tseed = current_stepper_state.tseed
    current_av_smu = current_stepper_state.av_smu
    current_av_sbeta = current_stepper_state.av_sbeta
    current_av_skappa = current_stepper_state.av_skappa
    current_av_sd = current_stepper_state.av_sd

    # we can't get the limited viz data back from create_fluid_state
    # so call the limiter directly first, basically doing the limiting twice
    theta_rho = actx.np.zeros_like(current_cv.mass)
    theta_Y = actx.np.zeros_like(current_cv.mass)
    theta_pres = actx.np.zeros_like(current_cv.mass)
    if viz_level == 3 and use_species_limiter == 2:
        cv_lim, theta_rho, theta_Y, theta_pres = \
            limit_fluid_state_lv(
                dcoll, cv=current_cv, gas_model=gas_model,
                temperature_seed=tseed,
                dd=dd_vol_fluid, viz_theta=True)

    current_fluid_state = create_fluid_state(current_cv, tseed,
                                             smoothness_mu=current_av_smu,
                                             smoothness_beta=current_av_sbeta,
                                             smoothness_kappa=current_av_skappa,
                                             smoothness_d=current_av_sd)
    if use_wall:
        current_wv = current_stepper_state.wv
        current_wdv = create_wall_dependent_vars_compiled(current_wv)

    # Dump the final data
    if rank == 0:
        logger.info("Checkpointing final state ...")

    ts_field_fluid, cfl, dt = my_get_timestep(dcoll=dcoll,
        fluid_state=current_fluid_state,
        t=current_t, dt=current_dt, cfl=current_cfl,
        t_final=t_final, constant_cfl=constant_cfl, fluid_dd=dd_vol_fluid)

    ts_field_wall = None
    if use_wall:
        ts_field_wall, cfl_wall, dt_wall = my_get_timestep_wall(dcoll=dcoll,
            wv=current_wv, wall_kappa=current_wdv.thermal_conductivity,
            wall_temperature=current_wdv.temperature, t=current_t, dt=current_dt,
            cfl=current_cfl, t_final=t_final, constant_cfl=constant_cfl,
            wall_dd=dd_vol_wall)
    current_t_wall = t_wall_start + (current_step - first_step)*dt*wall_time_scale

    my_write_status_lite(step=current_step, t=current_t,
                         t_wall=current_t_wall)

    my_write_status_fluid(fluid_state=current_fluid_state, dt=dt, cfl_fluid=cfl)
    if use_wall:
        my_write_status_wall(wall_temperature=current_wdv.temperature,
                             dt=dt*wall_time_scale, cfl_wall=cfl_wall)

    if viz_interval_type == 0:
        dump_number = current_step
    else:
        dump_number = (math.floor((current_t - t_start)/t_viz_interval) +
            last_viz_interval)

    if nviz > 0:
        # pack things up
        if use_wall:
            viz_state = make_obj_array([current_fluid_state, current_wv])
            viz_dv = make_obj_array([current_fluid_state.dv, current_wdv])
        else:
            viz_state = current_fluid_state
            viz_dv = current_fluid_state.dv

        my_write_viz(
            step=current_step, t=current_t, t_wall=current_t_wall,
            viz_state=viz_state, viz_dv=viz_dv,
            ts_field_fluid=ts_field_fluid,
            ts_field_wall=ts_field_wall,
            theta_rho=theta_rho,
            theta_Y=theta_Y,
            theta_pres=theta_pres,
            dump_number=dump_number)

    if nrestart > 0:
        my_write_restart(step=current_step, t=current_t, t_wall=current_t_wall,
                         state=current_stepper_state)

    if logmgr:
        logmgr.close()
    elif use_profiling:
        print(actx.tabulate_profiling_data())

    finish_tol = 2*current_dt
    assert np.abs(current_t - t_final) < finish_tol

# vim: foldmethod=marker<|MERGE_RESOLUTION|>--- conflicted
+++ resolved
@@ -1076,15 +1076,11 @@
 @mpi_entry_point
 def main(actx_class, restart_filename=None, target_filename=None,
          user_input_file=None, use_overintegration=False,
-<<<<<<< HEAD
+         disable_logpyle=False,
          casename=None, log_path="log_data", use_esdg=False,
          disable_fallbacks=False):
 
     allow_fallbacks = not disable_fallbacks
-=======
-         disable_logpyle=True,
-         casename=None, log_path="log_data", use_esdg=False):
->>>>>>> 753e582d
     # control log messages
     logger = logging.getLogger(__name__)
     logger.propagate = False
@@ -1119,21 +1115,11 @@
     logmgr = None
     if not disable_logpyle:
         logname = log_path + "/" + casename + ".sqlite"
-
-<<<<<<< HEAD
-    if rank == 0:
-        log_dir = os.path.dirname(logname)
-        if log_dir and not os.path.exists(log_dir):
-            os.makedirs(log_dir)
-    comm.Barrier()
-=======
         if rank == 0:
-            import os
             log_dir = os.path.dirname(logname)
             if log_dir and not os.path.exists(log_dir):
                 os.makedirs(log_dir)
         comm.Barrier()
->>>>>>> 753e582d
 
         logmgr = initialize_logmgr(True,
             filename=logname, mode="wu", mpi_comm=comm)
