"""mirgecom driver for the Y2 prediction."""

__copyright__ = """
Copyright (C) 2020 University of Illinois Board of Trustees
"""

__license__ = """
Permission is hereby granted, free of charge, to any person obtaining a copy
of this software and associated documentation files (the "Software"), to deal
in the Software without restriction, including without limitation the rights
to use, copy, modify, merge, publish, distribute, sublicense, and/or sell
copies of the Software, and to permit persons to whom the Software is
furnished to do so, subject to the following conditions:

The above copyright notice and this permission notice shall be included in
all copies or substantial portions of the Software.

THE SOFTWARE IS PROVIDED "AS IS", WITHOUT WARRANTY OF ANY KIND, EXPRESS OR
IMPLIED, INCLUDING BUT NOT LIMITED TO THE WARRANTIES OF MERCHANTABILITY,
FITNESS FOR A PARTICULAR PURPOSE AND NONINFRINGEMENT. IN NO EVENT SHALL THE
AUTHORS OR COPYRIGHT HOLDERS BE LIABLE FOR ANY CLAIM, DAMAGES OR OTHER
LIABILITY, WHETHER IN AN ACTION OF CONTRACT, TORT OR OTHERWISE, ARISING FROM,
OUT OF OR IN CONNECTION WITH THE SOFTWARE OR THE USE OR OTHER DEALINGS IN
THE SOFTWARE.
"""
import logging
import sys
import numpy as np
import pyopencl as cl
import numpy.linalg as la  # noqa
import pyopencl.array as cla  # noqa
import math
import grudge.op as op
from pytools.obj_array import make_obj_array
from functools import partial
from mirgecom.discretization import create_discretization_collection

from meshmode.mesh import BTAG_ALL, BTAG_NONE  # noqa
from grudge.shortcuts import make_visualizer
from grudge.dof_desc import VolumeDomainTag, DOFDesc, DISCR_TAG_BASE, DD_VOLUME_ALL
from grudge.op import nodal_max, nodal_min
from grudge.trace_pair import inter_volume_trace_pairs
from grudge.discretization import filter_part_boundaries
from logpyle import IntervalTimer, set_dt
from mirgecom.logging_quantities import (
    initialize_logmgr,
    logmgr_add_cl_device_info,
    logmgr_set_time,
    logmgr_add_device_memory_usage,
    logmgr_add_mempool_usage,
)

from mirgecom.simutil import (
    check_step,
    distribute_mesh,
    write_visfile,
    check_naninf_local,
    check_range_local,
)
from mirgecom.utils import force_evaluation
from mirgecom.restart import write_restart_file
from mirgecom.io import make_init_message
from mirgecom.mpi import mpi_entry_point
from mirgecom.integrators import (rk4_step, lsrk54_step, lsrk144_step,
                                  euler_step)
<<<<<<< HEAD
from mirgecom.inviscid import (inviscid_facial_flux_rusanov,
                               inviscid_facial_flux_hll)
from mirgecom.viscous import (viscous_facial_flux_central,
                              viscous_facial_flux_harmonic)
=======
from mirgecom.inviscid import (
    inviscid_facial_flux_rusanov,
    inviscid_facial_flux_hll
)
>>>>>>> 1830220f
from grudge.shortcuts import compiled_lsrk45_step
from mirgecom.viscous import viscous_facial_flux_harmonic

from mirgecom.fluid import make_conserved
from mirgecom.limiter import bound_preserving_limiter
from mirgecom.steppers import advance_state
from mirgecom.boundary import (
    PrescribedFluidBoundary,
    IsothermalWallBoundary,
    AdiabaticSlipBoundary,
    AdiabaticNoslipWallBoundary,
    DummyBoundary
)
from mirgecom.diffusion import (
    diffusion_operator,
    grad_operator as wall_grad_t_operator,
    DirichletDiffusionBoundary,
    NeumannDiffusionBoundary
)
#from mirgecom.initializers import (Uniform, PlanarDiscontinuity)
from mirgecom.eos import IdealSingleGas, PyrometheusMixture
from mirgecom.transport import (SimpleTransport,
                                PowerLawTransport,
                                ArtificialViscosityTransportDiv,
                                ArtificialViscosityTransportDiv2)
from mirgecom.gas_model import (
    GasModel,
    make_fluid_state,
    make_operator_fluid_states
)
from mirgecom.multiphysics.thermally_coupled_fluid_wall import (
    add_interface_boundaries_no_grad,
    add_interface_boundaries
)
from mirgecom.navierstokes import (
    grad_cv_operator,
    grad_t_operator as fluid_grad_t_operator,
    ns_operator
)
<<<<<<< HEAD
=======
from mirgecom.navierstokes import (
    grad_cv_operator, grad_t_operator,
    ns_operator
)
>>>>>>> 1830220f
# driver specific utilties
from y3prediction.utils import (
    getIsentropicPressure,
    getIsentropicTemperature,
    getMachFromAreaRatio
)
from y3prediction.wall import (
    mask_from_elements,
    WallVars,
    WallModel,
)
from y3prediction.uiuc_sharp import Thermochemistry
from y3prediction.actii_y3 import InitACTII

from dataclasses import dataclass
from arraycontext import (
    dataclass_array_container,
    with_container_arithmetic
)
from mirgecom.fluid import ConservedVars
from meshmode.dof_array import DOFArray  # noqa


@with_container_arithmetic(bcast_obj_array=False,
                           bcast_container_types=(DOFArray, np.ndarray),
                           rel_comparison=True)
@dataclass_array_container
@dataclass(frozen=True)
class StepperState:
    r"""Store quantities to advance in time."

    Store the quanitites that should be evolved in time by an advancer
    """

    cv: ConservedVars
    tseed: DOFArray
    av_smu: DOFArray
    av_sbeta: DOFArray
    av_skappa: DOFArray

    def replace(self, **kwargs):
        """Return a copy of *self* with the attributes in *kwargs* replaced."""
        from dataclasses import replace
        return replace(self, **kwargs)

    def get_obj_array(self):
        """Return an object array containing all the stored quantitines."""
        return make_obj_array([self.cv, self.tseed,
                               self.av_smu, self.av_sbeta, self.av_skappa])


@with_container_arithmetic(bcast_obj_array=False,
                           bcast_container_types=(DOFArray, np.ndarray),
                           rel_comparison=True)
@dataclass_array_container
@dataclass(frozen=True)
class WallStepperState(StepperState):
    r"""Store quantities to advance in time."

    Store the quanitites that should be evolved in time by an advancer
    Adding WallVars
    """

    wv: WallVars

    def get_obj_array(self):
        """Return an object array containing all the stored quantitines."""
        return make_obj_array([self.cv, self.tseed,
                               self.av_smu, self.av_sbeta, self.av_skappa,
                               self.wv])


def make_stepper_state(cv, tseed, av_smu, av_sbeta, av_skappa, wv=None):
    if wv is not None:
        return WallStepperState(cv=cv, tseed=tseed, av_smu=av_smu,
                                av_sbeta=av_sbeta, av_skappa=av_skappa, wv=wv)
    else:
        return StepperState(cv=cv, tseed=tseed, av_smu=av_smu,
                            av_sbeta=av_sbeta, av_skappa=av_skappa)


def make_stepper_state_obj(ary):
    if ary.size > 5:
        return WallStepperState(cv=ary[0], tseed=ary[1], av_smu=ary[2],
                                av_sbeta=ary[3], av_skappa=ary[4], wv=ary[5])
    else:
        return StepperState(cv=ary[0], tseed=ary[1], av_smu=ary[2],
                                av_sbeta=ary[3], av_skappa=ary[4])


class SingleLevelFilter(logging.Filter):
    def __init__(self, passlevel, reject):
        self.passlevel = passlevel
        self.reject = reject

    def filter(self, record):
        if self.reject:
            return (record.levelno != self.passlevel)
        else:
            return (record.levelno == self.passlevel)


class MyRuntimeError(RuntimeError):
    """Simple exception to kill the simulation."""

    pass


class _InitCommTag:
    pass


class _SmoothnessCVGradCommTag:
    pass


class _OxCommTag:
    pass


class _FluidOxDiffCommTag:
    pass


class _WallOxDiffCommTag:
    pass


class _SmoothDiffCommTag:
    pass


class _SmoothCharDiffCommTag:
    pass


class _SmoothCharDiffFluidCommTag:
    pass


class _SmoothCharDiffWallCommTag:
    pass


class _BetaDiffCommTag:
    pass


class _BetaDiffWallCommTag:
    pass


class _BetaDiffFluidCommTag:
    pass


class _KappaDiffCommTag:
    pass


class _KappaDiffWallCommTag:
    pass


class _KappaDiffFluidCommTag:
    pass


class _MuDiffCommTag:
    pass


class _MuDiffWallCommTag:
    pass


class _MuDiffFluidCommTag:
    pass


class _WallOperatorCommTag:
    pass


class _FluidOperatorCommTag:
    pass


class _UpdateCoupledBoundariesCommTag:
    pass


class _FluidOpStatesCommTag:
    pass


def update_coupled_boundaries(
        dcoll,
        gas_model,
        fluid_dd, wall_dd,
        fluid_boundaries, wall_boundaries,
        fluid_state, wall_kappa, wall_temperature,
        *,
        time=0.,
        interface_noslip=True,
        use_kappa_weighted_grad_flux_in_fluid=False,
        wall_penalty_amount=None,
        quadrature_tag=DISCR_TAG_BASE,
        limiter_func=None,
        comm_tag=None):
    r"""
    Update the fluid and wall subdomain boundaries.

    Augments *fluid_boundaries* and *wall_boundaries* with the boundaries for the
    fluid-wall interface that are needed to enforce continuity of temperature and
    heat flux.
    """

    # Insert the interface boundaries for computing the gradient
    fluid_all_boundaries_no_grad, wall_all_boundaries_no_grad = \
        add_interface_boundaries_no_grad(
            dcoll=dcoll,
            gas_model=gas_model,
            fluid_dd=fluid_dd,
            wall_dd=wall_dd,
            fluid_state=fluid_state,
            wall_kappa=wall_kappa,
            wall_temperature=wall_temperature,
            fluid_boundaries=fluid_boundaries,
            wall_boundaries=wall_boundaries,
            interface_noslip=interface_noslip,
            #interface_radiation,
            use_kappa_weighted_grad_flux_in_fluid=(
                use_kappa_weighted_grad_flux_in_fluid),
            wall_penalty_amount=wall_penalty_amount,
            quadrature_tag=quadrature_tag,
            comm_tag=comm_tag)

    # Get the operator fluid states
    fluid_operator_states_quad = make_operator_fluid_states(
        dcoll, fluid_state, gas_model, fluid_all_boundaries_no_grad,
        quadrature_tag, dd=fluid_dd, limiter_func=limiter_func,
        comm_tag=(comm_tag, _FluidOpStatesCommTag))

    # Compute the temperature gradient for both subdomains
    fluid_grad_temperature = fluid_grad_t_operator(
        dcoll, gas_model, fluid_all_boundaries_no_grad, fluid_state,
        time=time, quadrature_tag=quadrature_tag,
        dd=fluid_dd, operator_states_quad=fluid_operator_states_quad)
    wall_grad_temperature = wall_grad_t_operator(
        dcoll, wall_kappa, wall_all_boundaries_no_grad, wall_temperature,
        quadrature_tag=quadrature_tag, dd=wall_dd)

    # Insert boundaries for the fluid-wall interface, now with the temperature
    # gradient
    fluid_all_boundaries, wall_all_boundaries = \
        add_interface_boundaries(
            dcoll=dcoll,
            gas_model=gas_model,
            fluid_dd=fluid_dd, wall_dd=wall_dd,
            fluid_state=fluid_state,
            wall_kappa=wall_kappa,
            wall_temperature=wall_temperature,
            fluid_grad_temperature=fluid_grad_temperature,
            wall_grad_temperature=wall_grad_temperature,
            fluid_boundaries=fluid_boundaries,
            wall_boundaries=wall_boundaries,
            interface_noslip=interface_noslip,
            use_kappa_weighted_grad_flux_in_fluid=(
                use_kappa_weighted_grad_flux_in_fluid),
            wall_penalty_amount=wall_penalty_amount,
            quadrature_tag=quadrature_tag,
            comm_tag=comm_tag)

    fluid_grad_cv = grad_cv_operator(
        dcoll, gas_model, fluid_all_boundaries, fluid_state,
        dd=fluid_dd, time=time, quadrature_tag=quadrature_tag,
        comm_tag=comm_tag)

    return (fluid_all_boundaries, wall_all_boundaries,
            fluid_operator_states_quad,
            fluid_grad_cv,
            fluid_grad_temperature,
            wall_grad_temperature)


@mpi_entry_point
def main(ctx_factory=cl.create_some_context,
         restart_filename=None, target_filename=None,
         use_profiling=False, use_logmgr=True, user_input_file=None,
         use_overintegration=False, actx_class=None, casename=None,
         lazy=False, log_path="log_data", use_esdg=False):

    if actx_class is None:
        raise RuntimeError("Array context class missing.")

    # control log messages
    logger = logging.getLogger(__name__)
    logger.propagate = False

    if (logger.hasHandlers()):
        logger.handlers.clear()

    # send info level messages to stdout
    h1 = logging.StreamHandler(sys.stdout)
    f1 = SingleLevelFilter(logging.INFO, False)
    h1.addFilter(f1)
    logger.addHandler(h1)

    # send everything else to stderr
    h2 = logging.StreamHandler(sys.stderr)
    f2 = SingleLevelFilter(logging.INFO, True)
    h2.addFilter(f2)
    logger.addHandler(h2)

    cl_ctx = ctx_factory()

    from mpi4py import MPI
    comm = MPI.COMM_WORLD
    rank = comm.Get_rank()
    nparts = comm.Get_size()

    from mirgecom.simutil import global_reduce as _global_reduce
    global_reduce = partial(_global_reduce, comm=comm)

    if casename is None:
        casename = "mirgecom"

    # logging and profiling
    logname = log_path + "/" + casename + ".sqlite"

    if rank == 0:
        import os
        log_dir = os.path.dirname(logname)
        if log_dir and not os.path.exists(log_dir):
            os.makedirs(log_dir)
    comm.Barrier()

    logmgr = initialize_logmgr(use_logmgr,
        filename=logname, mode="wu", mpi_comm=comm)

    if use_profiling:
        queue = cl.CommandQueue(cl_ctx,
            properties=cl.command_queue_properties.PROFILING_ENABLE)
    else:
        queue = cl.CommandQueue(cl_ctx)

    # main array context for the simulation
    from mirgecom.simutil import get_reasonable_memory_pool
    alloc = get_reasonable_memory_pool(cl_ctx, queue)

    if lazy:
        actx = actx_class(comm, queue, mpi_base_tag=12000, allocator=alloc)
    else:
        actx = actx_class(comm, queue, allocator=alloc, force_device_scalars=True)

    # set up driver parameters
    from mirgecom.simutil import configurate
    from mirgecom.io import read_and_distribute_yaml_data
    input_data = read_and_distribute_yaml_data(comm, user_input_file)

    # i/o frequencies
    nviz = configurate("nviz", input_data, 500)
    nrestart = configurate("nrestart", input_data, 5000)
    nhealth = configurate("nhealth", input_data, 1)
    nstatus = configurate("nstatus", input_data, 1)

    # garbage collection frequency
    ngarbage = configurate("ngarbage", input_data, 10)

    # verbosity for what gets written to viz dumps, increase for more stuff
    viz_level = configurate("viz_level", input_data, 1)
    # control the time interval for writing viz dumps
    viz_interval_type = configurate("viz_interval_type", input_data, 0)

    # default timestepping control
    advance_time = configurate("advance_time", input_data, "True")
    integrator = configurate("integrator", input_data, "rk4")
    current_dt = configurate("current_dt", input_data, 1.e-8)
    t_final = configurate("t_final", input_data, 1.e-7)
    t_viz_interval = configurate("t_viz_interval", input_data, 1.e-8)
    current_cfl = configurate("current_cfl", input_data, 1.0)
    constant_cfl = configurate("constant_cfl", input_data, False)

    # these are modified below for a restart
    current_t = 0
    t_start = 0.
    t_wall_start = 0.
    current_step = 0
    first_step = 0
    last_viz_interval = 0
    force_eval = True

    # default health status bounds
    health_pres_min = configurate("health_pres_min", input_data, 0.1)
    health_pres_max = configurate("health_pres_max", input_data, 2.e6)
    health_temp_min = configurate("health_temp_min", input_data, 1.0)
    health_temp_max = configurate("health_temp_max", input_data, 5000.)
    health_mass_frac_min = configurate("health_mass_frac_min", input_data, -1.0)
    health_mass_frac_max = configurate("health_mass_frac_max", input_data, 2.0)

    # discretization and model control
    order = configurate("order", input_data, 2)
    quadrature_order = configurate("quadrature_order", input_data, -1)
    alpha_sc = configurate("alpha_sc", input_data, 0.3)
    kappa_sc = configurate("kappa_sc", input_data, 0.5)
    s0_sc = configurate("s0_sc", input_data, -5.0)
    av2_mu0 = configurate("av_mu0", input_data, 0.1)
    av2_beta0 = configurate("av2_beta0", input_data, 6.0)
    av2_kappa0 = configurate("av2_kappa0", input_data, 1.0)
    av2_prandtl0 = configurate("av2_prandtl0", input_data, 0.9)
    av2_mu_s0 = configurate("av2_mu_s0", input_data, 0.)
    av2_kappa_s0 = configurate("av2_kappa_s0", input_data, 0.)
    av2_beta_s0 = configurate("av2_beta_s0", input_data, 0.01)
    smooth_char_length = configurate("smooth_char_length", input_data, 5)
    smooth_char_length_alpha = configurate("smooth_char_length_alpha",
                                           input_data, 0.025)
    use_smoothed_char_length = False
    if smooth_char_length > 0:
        use_smoothed_char_length = True

    smoothness_alpha = configurate("smoothness_alpha", input_data, 0.1)
    smoothness_tau = configurate("smoothness_tau", input_data, 0.01)

    dim = configurate("dimen", input_data, 2)
    inv_num_flux = configurate("inv_num_flux", input_data, "rusanov")
    mesh_filename = configurate("mesh_filename", input_data, "data/actii_2d.msh")
    noslip = configurate("noslip", input_data, True)
    adiabatic = configurate("adiabatic", input_data, False)
    use_1d_part = configurate("use_1d_part", input_data, True)

    # material properties and models options
    gas_mat_prop = configurate("gas_mat_prop", input_data, 0)
    spec_diff = configurate("spec_diff", input_data, 1.e-4)
    nspecies = configurate("nspecies", input_data, 0)
    eos_type = configurate("eos", input_data, 0)
    transport_type = configurate("transport", input_data, 0)
    # for pyrometheus, number of newton iterations
    pyro_temp_iter = configurate("pyro_temp_iter", input_data, 3)
    # for pyrometheus, toleranace for temperature residual
    pyro_temp_tol = configurate("pyro_temp_tol", input_data, 1.e-4)

    # for overwriting the default fluid material properties
    fluid_gamma = configurate("fluid_gamma", input_data, -1.)
    fluid_mw = configurate("fluid_mw", input_data, -1.)
    fluid_kappa = configurate("fluid_kappa", input_data, -1.)
    fluid_mu = configurate("mu", input_data, -1.)

    # rhs control
    use_combustion = configurate("use_combustion", input_data, True)
    use_wall = configurate("use_wall", input_data, True)
    use_wall_ox = configurate("use_wall_ox", input_data, True)
    use_wall_mass = configurate("use_wall_mass", input_data, True)
    use_ignition = configurate("use_ignition", input_data, 0)
    use_injection = configurate("use_injection", input_data, True)

    # outflow sponge location and strength
    use_sponge = configurate("use_sponge", input_data, True)
    sponge_sigma = configurate("sponge_sigma", input_data, 1.0)
    sponge_thickness = configurate("sponge_thickness", input_data, 0.09)
    sponge_x0 = configurate("sponge_x0", input_data, 0.9)

    # artificial viscosity control
    #    0 - none
    #    1 - physical viscosity based, div(velocity) indicator
    #    2 - physical viscosity based, indicators and diffusion for all transport
    use_av = configurate("use_av", input_data, 0)

    # species limiter
    #    0 - none
    #    1 - limit in on call to make_fluid_state
    use_species_limiter = configurate("use_species_limiter", input_data, 0)

    # Filtering is implemented according to HW Sec. 5.3
    # The modal response function is e^-(alpha * eta ^ 2s), where
    # - alpha is a user parameter (defaulted like HW's)
    # - eta := (mode - N_c)/(N - N_c)
    # - N_c := cutoff mode ( = *filter_frac* x order)
    # - s := order of the filter (divided by 2)
    # Modes below N_c are unfiltered. Modes above Nc are weighted
    # by the modal response function described above.
    #
    # Two different filters can be used with the prediction driver.
    # 1) Solution filtering: filters the solution every *soln_nfilter* steps
    # 2) RHS filtering: filters the RHS every substep
    #
    # Turn on SOLUTION filtering by setting soln_nfilter > 0
    # Turn on RHS filtering by setting use_rhs_filter = 1.
    #
    # --- Filtering settings ---
    # ------ Solution filtering
    # filter every *nfilter* steps (-1 = no filtering)
    soln_nfilter = configurate("soln_nfilter", input_data, -1)
    soln_filter_frac = configurate("soln_filter_frac", input_data, 0.5)
    # soln_filter_cutoff = -1 => filter_frac*order)
    soln_filter_cutoff = configurate("soln_filter_cutoff", input_data, -1)
    soln_filter_order = configurate("soln_filter_order", input_data, 8)
    # Alpha value suggested by:
    # JSH/TW Nodal DG Methods, Section 5.3
    # DOI: 10.1007/978-0-387-72067-8
    soln_filter_alpha_default = -1.0*np.log(np.finfo(float).eps)
    soln_filter_alpha = configurate("soln_filter_alpha", input_data,
                                    soln_filter_alpha_default)
    # ------ RHS filtering
    use_rhs_filter = configurate("use_rhs_filter", input_data, False)
    rhs_filter_frac = configurate("rhs_filter_frac", input_data, 0.5)
    rhs_filter_cutoff = configurate("rhs_filter_cutoff", input_data, -1)
    rhs_filter_order = configurate("rhs_filter_order", input_data, 8)
    rhs_filter_alpha = configurate("rhs_filter_alpha", input_data,
                                   soln_filter_alpha_default)

    # ACTII flow properties
    total_pres_inflow = configurate("total_pres_inflow", input_data, 2.745e5)
    total_temp_inflow = configurate("total_temp_inflow", input_data, 2076.43)

    # injection flow properties
    total_pres_inj = configurate("total_pres_inj", input_data, 50400.)
    total_temp_inj = configurate("total_temp_inj", input_data, 300.)
    mach_inj = configurate("mach_inj", input_data, 1.0)

    # parameters to adjust the shape of the initialization
    vel_sigma = configurate("vel_sigma", input_data, 1000)
    temp_sigma = configurate("temp_sigma", input_data, 1250)
    # adjusted to match the mass flow rate
    vel_sigma_inj = configurate("vel_sigma_inj", input_data, 5000)
    temp_sigma_inj = configurate("temp_sigma_inj", input_data, 5000)
    temp_wall = 300

    # wall stuff
    wall_penalty_amount = configurate("wall_penalty_amount", input_data, 0)
    wall_time_scale = configurate("wall_time_scale", input_data, 1)
    wall_material = configurate("wall_material", input_data, 0)
    use_kappa_weighted_grad_flux = configurate(
        "use_kappa_weighted_grad_flux", input_data, True)

    # use fluid average diffusivity by default
    wall_insert_ox_diff = spec_diff

    # Averaging from https://www.azom.com/article.aspx?ArticleID=1630
    # for graphite
    wall_insert_rho = configurate("wall_insert_rho", input_data, 1625)
    wall_insert_cp = configurate("wall_insert_cp", input_data, 770)
    wall_insert_kappa = configurate("wall_insert_kappa", input_data, 247.5)

    # Averaging from http://www.matweb.com/search/datasheet.aspx?bassnum=MS0001
    # for steel
    wall_surround_rho = configurate("wall_surround_rho", input_data, 7.9e3)
    wall_surround_cp = configurate("wall_surround_cp", input_data, 470)
    wall_surround_kappa = configurate("wall_surround_kappa", input_data, 48)

    # initialize the ignition spark
    spark_init_loc_z = 0.035/2.
    spark_init_time = configurate("ignition_init_time", input_data, 999999999.)
    spark_strength = configurate("ignition_strength", input_data, 2.e7)
    spark_duration = configurate("ignition_duration", input_data, 1.e-8)
    spark_diameter = configurate("ignition_diameter", input_data, 0.0025)
    spark_init_loc_x = configurate("ignition_init_loc_x", input_data, 0.677)
    spark_init_loc_y = configurate("ignition_init_loc_y", input_data, -0.021)

    # param sanity check
    allowed_integrators = ["rk4", "euler", "lsrk54", "lsrk144", "compiled_lsrk54"]
    if integrator not in allowed_integrators:
        error_message = "Invalid time integrator: {}".format(integrator)
        raise RuntimeError(error_message)

    if integrator == "compiled_lsrk54":
        print("Setting force_eval = False for pre-compiled time integration")
        force_eval = False

    if viz_interval_type > 2:
        error_message = "Invalid value for viz_interval_type [0-2]"
        raise RuntimeError(error_message)

    s0_sc = np.log10(1.0e-4 / np.power(order, 4))
    if rank == 0:
        print(f"Shock capturing parameters: alpha {alpha_sc}, "
              f"s0 {s0_sc}, kappa {kappa_sc}")

    # use_av=1 specific parameters
    # flow stagnation temperature
    static_temp = 2076.43
    # steepness of the smoothed function
    theta_sc = 100
    # cutoff, smoothness below this value is ignored
    beta_sc = 0.01
    gamma_sc = 1.5

    if rank == 0:
        if use_smoothed_char_length:
            print("Smoothing characteristic length for use in artificial viscosity")
            print(f"smoothing_alpha {smooth_char_length_alpha}")

        if use_av > 0:
            print(f"Artificial viscosity {smoothness_alpha=}")
            print(f"Artificial viscosity {smoothness_tau=}")

        if use_av == 0:
            print("Artificial viscosity disabled")
        elif use_av == 1:
            print("Artificial viscosity using modified physical viscosity")
            print("Using velocity divergence indicator")
            print(f"Shock capturing parameters: alpha {alpha_sc}, "
                  f"gamma_sc {gamma_sc}"
                  f"theta_sc {theta_sc}, beta_sc {beta_sc}, Pr 0.75, "
                  f"stagnation temperature {static_temp}")
        elif use_av == 2:
            print("Artificial viscosity using modified transport properties")
            print("\t mu, beta, kappa")
            # MJA update this
            print(f"Shock capturing parameters:"
                  f"\tav_mu {av2_mu0}"
                  f"\tav_beta {av2_beta0}"
                  f"\tav_kappa {av2_kappa0}"
                  f"\tav_prantdl {av2_prandtl0}"
                  f"stagnation temperature {static_temp}")
        else:
            error_message = "Unknown artifical viscosity model {}".format(use_av)
            raise RuntimeError(error_message)

    if rank == 0:
        print("\n#### Simluation control data: ####")
        print(f"\tnrestart = {nrestart}")
        print(f"\tnhealth = {nhealth}")
        print(f"\tnstatus = {nstatus}")
        if constant_cfl == 1:
            print(f"\tConstant cfl mode, current_cfl = {current_cfl}")
        else:
            print(f"\tConstant dt mode, current_dt = {current_dt}")
        print(f"\tt_final = {t_final}")
        print(f"\torder = {order}")
        print(f"\tdimension = {dim}")
        print(f"\tTime integration {integrator}")
        if noslip:
            print("Fluid wall boundary conditions are noslip for veloctiy")
        else:
            print("Fluid wall boundary conditions are slip for veloctiy")
        if adiabatic:
            print("Fluid wall boundary conditions are adiabatic for temperature")
        else:
            print("Fluid wall boundary conditions are isothermal for temperature")
        print("#### Simluation control data: ####\n")

    if rank == 0:
        print("\n#### Visualization setup: ####")
        if viz_level >= 0:
            print("\tBasic visualization output enabled.")
            print("\t(cv, dv, cfl)")
        if viz_level >= 1:
            print("\tExtra visualization output enabled for derived quantities.")
            print("\t(velocity, mass_fractions, etc.)")
        if viz_level >= 2:
            print("\tNon-dimensional parameter visualization output enabled.")
            print("\t(Re, Pr, etc.)")
        if viz_level >= 3:
            print("\tDebug visualization output enabled.")
            print("\t(rhs, grad_cv, etc.)")
        if viz_interval_type == 0:
            print(f"\tWriting viz data every {nviz} steps.")
        if viz_interval_type == 1:
            print(f"\tWriting viz data roughly every {t_viz_interval} seconds.")
        if viz_interval_type == 2:
            print(f"\tWriting viz data exactly every {t_viz_interval} seconds.")
        print("#### Visualization setup: ####")

    """
    if not noslip:
        vel_sigma = 0.
    if adiabatic:
        temp_sigma = 0.
    """

    if rank == 0:
        print("\n#### Simluation setup data: ####")
        print(f"\ttotal_pres_injection = {total_pres_inj}")
        print(f"\ttotal_temp_injection = {total_temp_inj}")
        print(f"\tvel_sigma = {vel_sigma}")
        print(f"\ttemp_sigma = {temp_sigma}")
        print(f"\tvel_sigma_injection = {vel_sigma_inj}")
        print(f"\ttemp_sigma_injection = {temp_sigma_inj}")
        print("#### Simluation setup data: ####")

    spark_center = np.zeros(shape=(dim,))
    spark_center[0] = spark_init_loc_x
    spark_center[1] = spark_init_loc_y
    if dim == 3:
        spark_center[2] = spark_init_loc_z
    if rank == 0 and use_ignition > 0:
        print("\n#### Ignition control parameters ####")
        print(f"spark center ({spark_center[0]},{spark_center[1]})")
        print(f"spark FWHM {spark_diameter}")
        print(f"spark strength {spark_strength}")
        print(f"ignition time {spark_init_time}")
        print(f"ignition duration {spark_duration}")
        if use_ignition == 1:
            print("spark ignition")
        elif use_ignition == 2:
            print("heat source ignition")
        print("#### Ignition control parameters ####\n")

    def _compiled_stepper_wrapper(state, t, dt, rhs):
        return compiled_lsrk45_step(actx, state, t, dt, rhs)

    timestepper = rk4_step
    if integrator == "euler":
        timestepper = euler_step
    if integrator == "lsrk54":
        timestepper = lsrk54_step
    if integrator == "lsrk144":
        timestepper = lsrk144_step
    if integrator == "compiled_lsrk54":
        timestepper = _compiled_stepper_wrapper

    viscous_numerical_flux_func = viscous_facial_flux_harmonic
    if inv_num_flux == "rusanov":
        inviscid_numerical_flux_func = inviscid_facial_flux_rusanov
        if rank == 0:
            print("\nRusanov inviscid flux")
    elif inv_num_flux == "hll":
        inviscid_numerical_flux_func = inviscid_facial_flux_hll
        if rank == 0:
            print("\nHLL inviscid flux")

    if use_wall:
        viscous_numerical_flux_func = viscous_facial_flux_harmonic
        if rank == 0:
            print("\nHarmonic viscous flux")
    else:
        viscous_numerical_flux_func = viscous_facial_flux_central
        if rank == 0:
            print("\nCentral viscous flux")

    # }}}

    # constants
    mw_o = 15.999
    mw_o2 = mw_o*2
    mw_co = 28.010
    mw_n2 = 14.0067*2
    mw_c2h4 = 28.05
    mw_h2 = 1.00784*2
    mw_ar = 39.948
    univ_gas_const = 8314.59

    mf_o2 = 0.273

    if gas_mat_prop == 0:
        # working gas: O2/N2 #
        #   O2 mass fraction 0.273
        #   gamma = 1.4
        #   cp = 37.135 J/mol-K,
        #   rho= 1.977 kg/m^3 @298K
        gamma = 1.4
        mw = mw_o2*mf_o2 + mw_n2*(1.0 - mf_o2)
    if gas_mat_prop == 1:
        # working gas: Ar #
        #   O2 mass fraction 0.273
        #   gamma = 1.4
        #   cp = 37.135 J/mol-K,
        #   rho= 1.977 kg/m^3 @298K
        gamma = 5/3
        mw = mw_ar

    if fluid_gamma > 0:
        gamma = fluid_gamma

    mf_c2h4 = mw_c2h4/(mw_c2h4 + mw_h2)
    mf_h2 = 1 - mf_c2h4

    # user can reset the mw to whatever they want
    if fluid_mw > 0:
        mw = fluid_mw

    r = univ_gas_const/mw
    cp = r*gamma/(gamma - 1)
    Pr = 0.75

    # viscosity @ 400C, Pa-s
    if gas_mat_prop == 0:
        # working gas: O2/N2 #
        mu_o2 = 3.76e-5
        mu_n2 = 3.19e-5
        mu = mu_o2*mf_o2 + mu_n2*(1-mu_o2)  # 3.3456e-5
    if gas_mat_prop == 1:
        # working gas: Ar #
        mu_ar = 4.22e-5
        mu = mu_ar
    if not fluid_mu < 0:
        mu = fluid_mu

    kappa = cp*mu/Pr
    if fluid_kappa > 0:
        kappa = fluid_kappa
    init_temperature = 300.0

    # don't allow limiting on flows without species
    if nspecies == 0:
        use_species_limiter = 0
        use_injection = False

    # Turn off combustion unless EOS supports it
    if nspecies < 3:
        use_combustion = False

    if nspecies > 3:
        eos_type = 1

    if rank == 0:
        print("\n#### Simluation material properties: ####")
        print("#### Fluid domain: ####")
        print(f"\tmu = {mu}")
        print(f"\tkappa = {kappa}")
        print(f"\tPrandtl Number  = {Pr}")
        print(f"\tnspecies = {nspecies}")
        if nspecies == 0:
            print("\tno passive scalars, uniform species mixture")
            if gas_mat_prop == 0:
                print("\tO2/N2 mix material properties.")
            else:
                print("\tAr material properties.")
        elif nspecies <= 3:
            print("\tpassive scalars to track air/fuel/inert mixture, ideal gas eos")
        elif nspecies == 5:
            print("\tfull multi-species initialization with pyrometheus eos")
            print("\tno combustion source terms")
        else:
            print("\tfull multi-species initialization with pyrometheus eos")
            print("\tcombustion source terms enabled")

        if eos_type == 0:
            print("\tIdeal Gas EOS")
        elif eos_type == 1:
            print("\tPyrometheus EOS")

        if use_species_limiter == 1:
            print("\nSpecies mass fractions limited to [0:1]")

    transport_alpha = 0.6
    transport_beta = 4.093e-7
    transport_sigma = 2.0
    transport_n = 0.666

    if rank == 0:
        if transport_type == 0:
            print("\t Simple transport model:")
            print("\t\t constant viscosity, species diffusivity")
            print(f"\tmu = {mu}")
            print(f"\tkappa = {kappa}")
            print(f"\tspecies diffusivity = {spec_diff}")
        elif transport_type == 1:
            print("\t Power law transport model:")
            print("\t\t temperature dependent viscosity, species diffusivity")
            print(f"\ttransport_alpha = {transport_alpha}")
            print(f"\ttransport_beta = {transport_beta}")
            print(f"\ttransport_sigma = {transport_sigma}")
            print(f"\ttransport_n = {transport_n}")
            print(f"\tspecies diffusivity = {spec_diff}")
        elif transport_type == 2:
            print("\t Pyrometheus transport model:")
            print("\t\t temperature/mass fraction dependence")
        else:
            error_message = "Unknown transport_type {}".format(transport_type)
            raise RuntimeError(error_message)

        if use_wall:
            print("#### Wall domain: ####")

            if wall_material == 0:
                print("\tNon-reactive wall model")
            elif wall_material == 1:
                print("\tReactive wall model for non-porous media")
            elif wall_material == 2:
                print("\tReactive wall model for porous media")
            else:
                error_message = "Unknown wall_material {}".format(wall_material)
                raise RuntimeError(error_message)

            if use_wall_ox:
                print("\tWall oxidizer transport enabled")
            else:
                print("\tWall oxidizer transport disabled")

            if use_wall_mass:
                print("\t Wall mass loss enabled")
            else:
                print("\t Wall mass loss disabled")

            print(f"\tWall density = {wall_insert_rho}")
            print(f"\tWall cp = {wall_insert_cp}")
            print(f"\tWall O2 diff = {wall_insert_ox_diff}")
            print(f"\tWall surround density = {wall_surround_rho}")
            print(f"\tWall surround cp = {wall_surround_cp}")
            print(f"\tWall surround kappa = {wall_surround_kappa}")
            print(f"\tWall time scale = {wall_time_scale}")
            print(f"\tWall penalty = {wall_penalty_amount}")
        else:
            print("\tWall model disabled")
            use_wall_ox = False
            use_wall_mass = False

        print("#### Simluation material properties: ####")

    spec_diffusivity = spec_diff * np.ones(nspecies)
    if transport_type == 0:
        physical_transport_model = SimpleTransport(
            viscosity=mu, thermal_conductivity=kappa,
            species_diffusivity=spec_diffusivity)
    if transport_type == 1:
        physical_transport_model = PowerLawTransport(
            alpha=transport_alpha, beta=transport_beta,
            sigma=transport_sigma, n=transport_n,
            species_diffusivity=spec_diffusivity)

    transport_model = physical_transport_model
    if use_av == 1:
        transport_model = ArtificialViscosityTransportDiv(
            physical_transport=physical_transport_model,
            av_mu=alpha_sc, av_prandtl=0.75)
    elif use_av == 2:
        transport_model = ArtificialViscosityTransportDiv2(
            physical_transport=physical_transport_model,
            av_mu=av2_mu0, av_beta=av2_beta0, av_kappa=av2_kappa0,
            av_prandtl=av2_prandtl0)

    #
    # stagnation tempertuare 2076.43 K
    # stagnation pressure 2.745e5 Pa
    #
    # isentropic expansion based on the area ratios between the inlet (r=54e-3m) and
    # the throat (r=3.167e-3)
    #
    vel_inflow = np.zeros(shape=(dim,))
    vel_outflow = np.zeros(shape=(dim,))
    vel_injection = np.zeros(shape=(dim,))

    throat_height = 3.61909e-3
    inlet_height = 54.129e-3
    outlet_height = 28.54986e-3
    inlet_area_ratio = inlet_height/throat_height
    outlet_area_ratio = outlet_height/throat_height

    chem_source_tol = 1.e-10
    # make the eos
    if eos_type == 0:
        eos = IdealSingleGas(gamma=gamma, gas_const=r)
        species_names = ["air", "fuel", "inert"]
    else:
        from mirgecom.thermochemistry import get_pyrometheus_wrapper_class
        pyro_mech = get_pyrometheus_wrapper_class(
            pyro_class=Thermochemistry, temperature_niter=pyro_temp_iter,
            zero_level=chem_source_tol)(actx.np)
        eos = PyrometheusMixture(pyro_mech, temperature_guess=init_temperature)
        species_names = pyro_mech.species_names

    gas_model = GasModel(eos=eos, transport=transport_model)

    # initialize eos and species mass fractions
    y = np.zeros(nspecies)
    y_fuel = np.zeros(nspecies)
    if nspecies == 2:
        y[0] = 1
        y_fuel[1] = 1
    elif nspecies > 4:
        # find name species indicies
        for i in range(nspecies):
            if species_names[i] == "C2H4":
                i_c2h4 = i
            if species_names[i] == "H2":
                i_h2 = i
            if species_names[i] == "O2":
                i_ox = i
            if species_names[i] == "N2":
                i_di = i

        # Set the species mass fractions to the free-stream flow
        y[i_ox] = mf_o2
        y[i_di] = 1. - mf_o2
        # Set the species mass fractions to the free-stream flow
        y_fuel[i_c2h4] = mf_c2h4
        y_fuel[i_h2] = mf_h2

    inlet_mach = getMachFromAreaRatio(area_ratio=inlet_area_ratio,
                                      gamma=gamma,
                                      mach_guess=0.01)
    pres_inflow = getIsentropicPressure(mach=inlet_mach,
                                        P0=total_pres_inflow,
                                        gamma=gamma)
    temp_inflow = getIsentropicTemperature(mach=inlet_mach,
                                           T0=total_temp_inflow,
                                           gamma=gamma)

    if eos_type == 0:
        rho_inflow = pres_inflow/temp_inflow/r
        sos = math.sqrt(gamma*pres_inflow/rho_inflow)
        inlet_gamma = gamma
    else:
        rho_inflow = pyro_mech.get_density(p=pres_inflow,
                                          temperature=temp_inflow,
                                          mass_fractions=y)
        inlet_gamma = (pyro_mech.get_mixture_specific_heat_cp_mass(temp_inflow, y) /
                       pyro_mech.get_mixture_specific_heat_cv_mass(temp_inflow, y))

        gamma_error = (gamma - inlet_gamma)
        gamma_guess = inlet_gamma
        toler = 1.e-6
        # iterate over the gamma/mach since gamma = gamma(T)
        while gamma_error > toler:

            inlet_mach = getMachFromAreaRatio(area_ratio=inlet_area_ratio,
                                              gamma=gamma_guess,
                                              mach_guess=0.01)
            pres_inflow = getIsentropicPressure(mach=inlet_mach,
                                                P0=total_pres_inflow,
                                                gamma=gamma_guess)
            temp_inflow = getIsentropicTemperature(mach=inlet_mach,
                                                   T0=total_temp_inflow,
                                                   gamma=gamma_guess)

            rho_inflow = pyro_mech.get_density(p=pres_inflow,
                                              temperature=temp_inflow,
                                              mass_fractions=y)
            inlet_gamma = \
                (pyro_mech.get_mixture_specific_heat_cp_mass(temp_inflow, y) /
                 pyro_mech.get_mixture_specific_heat_cv_mass(temp_inflow, y))
            gamma_error = (gamma_guess - inlet_gamma)
            gamma_guess = inlet_gamma

        sos = math.sqrt(inlet_gamma*pres_inflow/rho_inflow)

    vel_inflow[0] = inlet_mach*sos

    if rank == 0:
        print("#### Simluation initialization data: ####")
        print(f"\tinlet Mach number {inlet_mach}")
        print(f"\tinlet gamma {inlet_gamma}")
        print(f"\tinlet temperature {temp_inflow}")
        print(f"\tinlet pressure {pres_inflow}")
        print(f"\tinlet rho {rho_inflow}")
        print(f"\tinlet velocity {vel_inflow[0]}")
        #print(f"final inlet pressure {pres_inflow_final}")

    outlet_mach = getMachFromAreaRatio(area_ratio=outlet_area_ratio,
                                       gamma=gamma,
                                       mach_guess=1.1)
    pres_outflow = getIsentropicPressure(mach=outlet_mach,
                                         P0=total_pres_inflow,
                                         gamma=gamma)
    temp_outflow = getIsentropicTemperature(mach=outlet_mach,
                                            T0=total_temp_inflow,
                                            gamma=gamma)

    if eos_type == 0:
        rho_outflow = pres_outflow/temp_outflow/r
        sos = math.sqrt(gamma*pres_outflow/rho_outflow)
        outlet_gamma = gamma
    else:
        rho_outflow = pyro_mech.get_density(p=pres_outflow,
                                            temperature=temp_outflow,
                                            mass_fractions=y)
        outlet_gamma = \
            (pyro_mech.get_mixture_specific_heat_cp_mass(temp_outflow, y) /
             pyro_mech.get_mixture_specific_heat_cv_mass(temp_outflow, y))

        gamma_error = (gamma - outlet_gamma)
        gamma_guess = outlet_gamma
        toler = 1.e-6
        # iterate over the gamma/mach since gamma = gamma(T)
        while gamma_error > toler:

            outlet_mach = getMachFromAreaRatio(area_ratio=outlet_area_ratio,
                                              gamma=gamma_guess,
                                              mach_guess=0.01)
            pres_outflow = getIsentropicPressure(mach=outlet_mach,
                                                P0=total_pres_inflow,
                                                gamma=gamma_guess)
            temp_outflow = getIsentropicTemperature(mach=outlet_mach,
                                                   T0=total_temp_inflow,
                                                   gamma=gamma_guess)
            rho_outflow = pyro_mech.get_density(p=pres_outflow,
                                                temperature=temp_outflow,
                                                mass_fractions=y)
            outlet_gamma = \
                (pyro_mech.get_mixture_specific_heat_cp_mass(temp_outflow, y) /
                 pyro_mech.get_mixture_specific_heat_cv_mass(temp_outflow, y))
            gamma_error = (gamma_guess - outlet_gamma)
            gamma_guess = outlet_gamma

    vel_outflow[0] = outlet_mach*math.sqrt(gamma*pres_outflow/rho_outflow)

    if rank == 0:
        print("\t********")
        print(f"\toutlet Mach number {outlet_mach}")
        print(f"\toutlet gamma {outlet_gamma}")
        print(f"\toutlet temperature {temp_outflow}")
        print(f"\toutlet pressure {pres_outflow}")
        print(f"\toutlet rho {rho_outflow}")
        print(f"\toutlet velocity {vel_outflow[0]}")

    gamma_injection = gamma
    if nspecies > 0:
        # injection mach number
        if eos_type == 0:
            gamma_injection = gamma
        else:
            #MJA: Todo, get the gamma from cantera to get the correct
            # inflow properties
            # needs to be iterative with the call below
            gamma_injection = 0.5*(1.24 + 1.4)

        pres_injection = getIsentropicPressure(mach=mach_inj,
                                               P0=total_pres_inj,
                                               gamma=gamma_injection)
        temp_injection = getIsentropicTemperature(mach=mach_inj,
                                                  T0=total_temp_inj,
                                                  gamma=gamma_injection)

        if eos_type == 0:
            rho_injection = pres_injection/temp_injection/r
            sos = math.sqrt(gamma*pres_injection/rho_injection)
        else:
            rho_injection = pyro_mech.get_density(p=pres_injection,
                                                  temperature=temp_injection,
                                                  mass_fractions=y)
            gamma_injection = \
                (pyro_mech.get_mixture_specific_heat_cp_mass(temp_injection, y) /
                 pyro_mech.get_mixture_specific_heat_cv_mass(temp_injection, y))

            gamma_error = (gamma - gamma_injection)
            gamma_guess = gamma_injection
            toler = 1.e-6
            # iterate over the gamma/mach since gamma = gamma(T)
            while gamma_error > toler:

                outlet_mach = getMachFromAreaRatio(area_ratio=outlet_area_ratio,
                                                  gamma=gamma_guess,
                                                  mach_guess=0.01)
                pres_outflow = getIsentropicPressure(mach=outlet_mach,
                                                    P0=total_pres_inj,
                                                    gamma=gamma_guess)
                temp_outflow = getIsentropicTemperature(mach=outlet_mach,
                                                       T0=total_temp_inj,
                                                       gamma=gamma_guess)
                rho_injection = pyro_mech.get_density(p=pres_injection,
                                                      temperature=temp_injection,
                                                      mass_fractions=y)
                gamma_injection = \
                    (pyro_mech.get_mixture_specific_heat_cp_mass(temp_injection, y) /
                     pyro_mech.get_mixture_specific_heat_cv_mass(temp_injection, y))
                gamma_error = (gamma_guess - gamma_injection)
                gamma_guess = gamma_injection

            sos = math.sqrt(gamma_injection*pres_injection/rho_injection)

        vel_injection[0] = -mach_inj*sos

        if rank == 0:
            print("\t********")
            print(f"\tinjector Mach number {mach_inj}")
            print(f"\tinjector gamma {gamma_injection}")
            print(f"\tinjector temperature {temp_injection}")
            print(f"\tinjector pressure {pres_injection}")
            print(f"\tinjector rho {rho_injection}")
            print(f"\tinjector velocity {vel_injection[0]}")
            print("#### Simluation initialization data: ####\n")
    else:
        if rank == 0:
            print("\t********")
            print("\tnspecies=0, injection disabled")

    # read geometry files
    geometry_bottom = None
    geometry_top = None
    if rank == 0:
        from numpy import loadtxt
        geometry_bottom = loadtxt("data/nozzleBottom.dat",
                                  comments="#", unpack=False)
        geometry_top = loadtxt("data/nozzleTop.dat",
                               comments="#", unpack=False)
    geometry_bottom = comm.bcast(geometry_bottom, root=0)
    geometry_top = comm.bcast(geometry_top, root=0)

    inj_ymin = -0.0243245
    inj_ymax = -0.0227345
    bulk_init = InitACTII(dim=dim,
                          geom_top=geometry_top, geom_bottom=geometry_bottom,
                          P0=total_pres_inflow, T0=total_temp_inflow,
                          temp_wall=temp_wall, temp_sigma=temp_sigma,
                          vel_sigma=vel_sigma, nspecies=nspecies,
                          mass_frac=y, gamma_guess=inlet_gamma,
                          inj_gamma_guess=gamma_injection,
                          inj_pres=total_pres_inj,
                          inj_temp=total_temp_inj,
                          inj_vel=vel_injection, inj_mass_frac=y_fuel,
                          inj_temp_sigma=temp_sigma_inj,
                          inj_vel_sigma=vel_sigma_inj,
                          inj_ytop=inj_ymax, inj_ybottom=inj_ymin,
                          inj_mach=mach_inj, injection=use_injection)

    viz_path = "viz_data/"
    vizname = viz_path + casename
    restart_path = "restart_data/"
    restart_pattern = (
        restart_path + "{cname}-{step:09d}-{rank:04d}.pkl"
    )

    if restart_filename:  # read the grid from restart data
        restart_filename = f"{restart_filename}-{rank:04d}.pkl"

        from mirgecom.restart import read_restart_data
        restart_data = read_restart_data(actx, restart_filename)
        current_step = restart_data["step"]
        first_step = current_step
        current_t = restart_data["t"]
        last_viz_interval = restart_data["last_viz_interval"]
        t_start = current_t
        if use_wall:
            t_wall_start = restart_data["t_wall"]
        volume_to_local_mesh_data = restart_data["volume_to_local_mesh_data"]
        global_nelements = restart_data["global_nelements"]
        restart_order = int(restart_data["order"])

        assert restart_data["nparts"] == nparts
        assert restart_data["nspecies"] == nspecies
    else:  # generate the grid from scratch
        if rank == 0:
            print(f"Reading mesh from {mesh_filename}")

        def get_mesh_data():
            from meshmode.mesh.io import read_gmsh
            mesh, tag_to_elements = read_gmsh(
                mesh_filename, force_ambient_dim=dim,
                return_tag_to_elements_map=True)
            volume_to_tags = {
                "fluid": ["fluid"]}
            if use_wall:
                volume_to_tags["wall"] = ["wall_insert", "wall_surround"]
            return mesh, tag_to_elements, volume_to_tags

        def my_partitioner(mesh, tag_to_elements, num_ranks):
            from mirgecom.simutil import geometric_mesh_partitioner
            return geometric_mesh_partitioner(
                mesh, num_ranks, auto_balance=True, debug=False)

        part_func = my_partitioner if use_1d_part else None

        volume_to_local_mesh_data, global_nelements = distribute_mesh(
            comm, get_mesh_data, partition_generator_func=part_func)

    local_nelements = volume_to_local_mesh_data["fluid"][0].nelements
    if use_wall:
        local_nelements += volume_to_local_mesh_data["wall"][0].nelements

    # target data, used for sponge and prescribed boundary condtitions
    if target_filename:  # read the grid from restart data
        target_filename = f"{target_filename}-{rank:04d}.pkl"

        from mirgecom.restart import read_restart_data
        target_data = read_restart_data(actx, target_filename)
        global_nelements = target_data["global_nelements"]
        target_order = int(target_data["order"])

        assert target_data["nparts"] == nparts
        assert target_data["nspecies"] == nspecies
        assert target_data["global_nelements"] == global_nelements
    else:
        logger.warning("No target file specied, using restart as target")

    if rank == 0:
        logger.info("Making discretization")

    rhs_operator = partial(ns_operator, use_esdg=use_esdg,
                           inviscid_numerical_flux_func=inviscid_numerical_flux_func,
                           viscous_numerical_flux_func=viscous_numerical_flux_func)

    dcoll = create_discretization_collection(
        actx,
        volume_meshes={
            vol: mesh
            for vol, (mesh, _) in volume_to_local_mesh_data.items()},
        order=order,
        quadrature_order=quadrature_order)

    from grudge.dof_desc import DISCR_TAG_BASE, DISCR_TAG_QUAD
    if use_overintegration:
        quadrature_tag = DISCR_TAG_QUAD
    else:
        quadrature_tag = DISCR_TAG_BASE

    if rank == 0:
        logger.info("Done making discretization")

    dd_vol_fluid = DOFDesc(VolumeDomainTag("fluid"), DISCR_TAG_BASE)
    fluid_nodes = force_evaluation(actx, actx.thaw(dcoll.nodes(dd_vol_fluid)))

    inflow_bnd = dd_vol_fluid.trace("inflow")
    outflow_bnd = dd_vol_fluid.trace("outflow")
    inj_bnd = dd_vol_fluid.trace("injection")
    flow_bnd = dd_vol_fluid.trace("flow")
    wall_bnd = dd_vol_fluid.trace("isothermal_wall")

    if use_wall:
        dd_vol_wall = DOFDesc(VolumeDomainTag("wall"), DISCR_TAG_BASE)
        wall_nodes = force_evaluation(actx, actx.thaw(dcoll.nodes(dd_vol_wall)))

        wall_vol_discr = dcoll.discr_from_dd(dd_vol_wall)
        wall_tag_to_elements = volume_to_local_mesh_data["wall"][1]
        wall_insert_mask = mask_from_elements(
            wall_vol_discr, actx, wall_tag_to_elements["wall_insert"])
        wall_surround_mask = mask_from_elements(
            wall_vol_discr, actx, wall_tag_to_elements["wall_surround"])

        wall_ffld_bnd = dd_vol_wall.trace("wall_farfield")

    from grudge.dt_utils import characteristic_lengthscales
    char_length_fluid = force_evaluation(actx,
        characteristic_lengthscales(actx, dcoll, dd=dd_vol_fluid))

    # put the lengths on the nodes vs elements
    xpos_fluid = fluid_nodes[0]
<<<<<<< HEAD
    char_length_fluid = char_length_fluid + actx.zeros_like(xpos_fluid)
=======
    xpos_wall = wall_nodes[0]
    char_length_fluid = char_length_fluid + actx.np.zeros_like(xpos_fluid)
    char_length_wall = char_length_wall + actx.np.zeros_like(xpos_wall)
>>>>>>> 1830220f

    smoothness_diffusivity = \
        smooth_char_length_alpha*char_length_fluid**2/current_dt

    if use_wall:
        char_length_wall = force_evaluation(actx,
            characteristic_lengthscales(actx, dcoll, dd=dd_vol_wall))
        xpos_wall = wall_nodes[0]
        char_length_wall = char_length_wall + actx.zeros_like(xpos_wall)
        smoothness_diffusivity_wall = \
            smooth_char_length_alpha*char_length_wall**2/current_dt

    def compute_smoothed_char_length(href_fluid, comm_ind):
        # regular boundaries
        smooth_neumann = NeumannDiffusionBoundary(0)
        fluid_smoothness_boundaries = {
            flow_bnd.domain_tag: smooth_neumann,
            wall_bnd.domain_tag: smooth_neumann,
        }

        if use_wall:
            fluid_smoothness_boundaries.update({
                 dd_bdry.domain_tag: NeumannDiffusionBoundary(0)
                 for dd_bdry in filter_part_boundaries(
                     dcoll, volume_dd=dd_vol_fluid, neighbor_volume_dd=dd_vol_wall)})

        smooth_href_fluid_rhs = diffusion_operator(
            dcoll, smoothness_diffusivity, fluid_smoothness_boundaries,
            href_fluid,
            quadrature_tag=quadrature_tag, dd=dd_vol_fluid,
            comm_tag=(_SmoothCharDiffFluidCommTag, comm_ind))*current_dt

        return smooth_href_fluid_rhs

    def compute_smoothed_char_length_wall(href_wall, comm_ind):
        smooth_neumann = NeumannDiffusionBoundary(0)
        wall_smoothness_boundaries = {
            wall_ffld_bnd.domain_tag: smooth_neumann,
        }

        wall_smoothness_boundaries.update({
             dd_bdry.domain_tag: NeumannDiffusionBoundary(0)
             for dd_bdry in filter_part_boundaries(
                 dcoll, volume_dd=dd_vol_wall, neighbor_volume_dd=dd_vol_fluid)})

        smooth_href_wall_rhs = diffusion_operator(
                dcoll, smoothness_diffusivity_wall, wall_smoothness_boundaries,
                href_wall,
                quadrature_tag=quadrature_tag, dd=dd_vol_wall,
                comm_tag=(_SmoothCharDiffWallCommTag, comm_ind))*current_dt

        return smooth_href_wall_rhs

    compute_smoothed_char_length_compiled = \
        actx.compile(compute_smoothed_char_length)
    if use_wall:
        compute_smoothed_char_length_wall_compiled = \
            actx.compile(compute_smoothed_char_length_wall)

    smoothed_char_length_fluid = char_length_fluid
    if use_smoothed_char_length:
        for i in range(smooth_char_length):
            smoothed_char_length_fluid_rhs = \
                compute_smoothed_char_length_compiled(smoothed_char_length_fluid, i)
            smoothed_char_length_fluid = smoothed_char_length_fluid + \
                                         smoothed_char_length_fluid_rhs

        if use_wall:
            smoothed_char_length_wall = char_length_wall
            for i in range(smooth_char_length):
                smoothed_char_length_wall_rhs = \
                    compute_smoothed_char_length_wall_compiled(
                        smoothed_char_length_wall, i)
                smoothed_char_length_wall = smoothed_char_length_wall + \
                                            smoothed_char_length_wall_rhs

<<<<<<< HEAD
    smoothed_char_length_fluid = force_evaluation(actx, smoothed_char_length_fluid)
    if use_wall:
        smoothed_char_length_wall = force_evaluation(actx, smoothed_char_length_wall)
=======
    """
    # this is strange, but maybe fixes a compile issue and get it evaluated now
    smoothed_char_length_fluid = smoothed_char_length_fluid + \
                                 actx.np.zeros_like(char_length_fluid)
    smoothed_char_length_wall = smoothed_char_length_wall + \
                                actx.np.zeros_like(char_length_wall)
                                """
>>>>>>> 1830220f

    if rank == 0:
        logger.info("Before restart/init")

    #########################
    # Convenience Functions #
    #########################

    def limit_fluid_state(cv, pressure, temperature, dd=dd_vol_fluid):

        spec_lim = make_obj_array([
            bound_preserving_limiter(dcoll=dcoll, dd=dd,
                                     field=cv.species_mass_fractions[i],
                                     mmin=0.0, mmax=1.0, modify_average=True)
            for i in range(nspecies)
        ])

        # limit the sum to 1.0
        aux = actx.np.zeros_like(cv.mass)
        for i in range(0, nspecies):
            aux = aux + spec_lim[i]
        spec_lim = spec_lim/aux

        kin_energy = 0.5*np.dot(cv.velocity, cv.velocity)

        mass_lim = eos.get_density(pressure=pressure, temperature=temperature,
                                   species_mass_fractions=spec_lim)

        energy_lim = mass_lim*(
            gas_model.eos.get_internal_energy(temperature,
                                              species_mass_fractions=spec_lim)
            + kin_energy
        )

        mom_lim = mass_lim*cv.velocity

        return make_conserved(dim=dim, mass=mass_lim, energy=energy_lim,
                              momentum=mom_lim,
                              species_mass=mass_lim*spec_lim)

    if soln_filter_cutoff < 0:
        soln_filter_cutoff = int(soln_filter_frac * order)
    if rhs_filter_cutoff < 0:
        rhs_filter_cutoff = int(rhs_filter_frac * order)

    if soln_filter_cutoff >= order:
        raise ValueError("Invalid setting for solution filter (cutoff >= order).")
    if rhs_filter_cutoff >= order:
        raise ValueError("Invalid setting for RHS filter (cutoff >= order).")

    from mirgecom.filter import (
        exponential_mode_response_function as xmrfunc,
        filter_modally
    )
    soln_frfunc = partial(xmrfunc, alpha=soln_filter_alpha,
                          filter_order=soln_filter_order)
    rhs_frfunc = partial(xmrfunc, alpha=rhs_filter_alpha,
                         filter_order=rhs_filter_order)

    def filter_cv(cv, filter_dd=dd_vol_fluid):
        return filter_modally(dcoll, soln_filter_cutoff, soln_frfunc, cv,
                              dd=filter_dd)

    def filter_fluid_rhs(rhs):
        return filter_modally(dcoll, rhs_filter_cutoff, rhs_frfunc, rhs,
                              dd=dd_vol_fluid)

    def filter_wall_rhs(rhs):
        return filter_modally(dcoll, rhs_filter_cutoff, rhs_frfunc, rhs,
                              dd=dd_vol_wall)

    filter_cv_compiled = actx.compile(filter_cv)
    filter_rhs_fluid_compiled = actx.compile(filter_fluid_rhs)
    filter_rhs_wall_compiled = actx.compile(filter_wall_rhs)

    if soln_nfilter >= 0 and rank == 0:
        logger.info("Solution filtering settings:")
        logger.info(f" - filter every {soln_nfilter} steps")
        logger.info(f" - filter alpha  = {soln_filter_alpha}")
        logger.info(f" - filter cutoff = {soln_filter_cutoff}")
        logger.info(f" - filter order  = {soln_filter_order}")
    if use_rhs_filter and rank == 0:
        logger.info("RHS filtering settings:")
        logger.info(f" - filter alpha  = {rhs_filter_alpha}")
        logger.info(f" - filter cutoff = {rhs_filter_cutoff}")
        logger.info(f" - filter order  = {rhs_filter_order}")

    limiter_func = None
    if use_species_limiter:
        limiter_func = limit_fluid_state

    ########################################
    # Helper functions for building states #
    ########################################

    def _create_fluid_state(cv, temperature_seed, smoothness_mu=None,
                            smoothness_beta=None, smoothness_kappa=None):
        return make_fluid_state(cv=cv, gas_model=gas_model,
                                temperature_seed=temperature_seed,
                                smoothness_mu=smoothness_mu,
                                smoothness_beta=smoothness_beta,
                                smoothness_kappa=smoothness_kappa,
                                limiter_func=limiter_func,
                                limiter_dd=dd_vol_fluid)

    create_fluid_state = actx.compile(_create_fluid_state)

    def update_dv(cv, temperature, smoothness_mu, smoothness_beta, smoothness_kappa):
        from mirgecom.eos import MixtureDependentVars, GasDependentVars
        if eos_type == 0:
            return GasDependentVars(
                temperature=temperature,
                pressure=eos.pressure(cv, temperature),
                speed_of_sound=eos.sound_speed(cv, temperature),
                smoothness_mu=smoothness_mu,
                smoothness_beta=smoothness_beta,
                smoothness_kappa=smoothness_kappa)
        else:
            return MixtureDependentVars(
                temperature=temperature,
                pressure=eos.pressure(cv, temperature),
                speed_of_sound=eos.sound_speed(cv, temperature),
                species_enthalpies=eos.species_enthalpies(cv, temperature),
                smoothness_mu=smoothness_mu,
                smoothness_beta=smoothness_beta,
                smoothness_kappa=smoothness_kappa)

    def update_tv(cv, dv):
        return gas_model.transport.transport_vars(cv, dv, eos)

    def update_fluid_state(cv, dv, tv):
        from mirgecom.gas_model import ViscousFluidState
        return ViscousFluidState(cv, dv, tv)

    def _create_wall_dependent_vars(wv):
        return wall_model.dependent_vars(wv)

    create_wall_dependent_vars_compiled = actx.compile(
        _create_wall_dependent_vars)

    def _get_wv(wv):
        return wv

    get_wv = actx.compile(_get_wv)

    def get_temperature_update(cv, temperature):
        y = cv.species_mass_fractions
        e = gas_model.eos.internal_energy(cv)/cv.mass
        return actx.np.abs(
            pyro_mech.get_temperature_update_energy(e, temperature, y))

    get_temperature_update_compiled = actx.compile(get_temperature_update)

    # smoothness used with av = 1
    def compute_smoothness(cv, dv, grad_cv):

        from mirgecom.fluid import velocity_gradient
        div_v = np.trace(velocity_gradient(cv, grad_cv))

        gamma = gas_model.eos.gamma(cv=cv, temperature=dv.temperature)
        r = gas_model.eos.gas_const(cv)
        c_star = actx.np.sqrt(gamma*r*(2/(gamma+1)*static_temp))
        href = smoothed_char_length_fluid
        indicator = -gamma_sc*href*div_v/c_star

        smoothness = actx.np.log(
            1 + actx.np.exp(theta_sc*(indicator - beta_sc)))/theta_sc
        return smoothness*gamma_sc*href

    def lmax(s):
        b = 1000
        return (s/np.pi*actx.np.arctan(b*s) +
                0.5*s - 1/np.pi*actx.np.arctan(b) + 0.5)

    def lmin(s):
        return s - lmax(s)

    # smoothness used fore beta with av = 3
    def compute_smoothness_mbk(cv, dv, grad_cv, grad_t):

        from mirgecom.fluid import velocity_gradient
        vel_grad = velocity_gradient(cv, grad_cv)
        div_v = np.trace(vel_grad)

        gamma = gas_model.eos.gamma(cv=cv, temperature=dv.temperature)
        r = gas_model.eos.gas_const(cv)
        c_star = actx.np.sqrt(gamma*r*(2/(gamma+1)*static_temp))
        href = smoothed_char_length_fluid
        indicator = -href*div_v/c_star

        # limit the indicator range
        # multiply by href, since we won't have access to it inside transport
        indicator_max = 2/actx.np.sqrt(gamma - 1)
        smoothness_beta = (lmin(lmax(indicator - av2_beta_s0) - indicator_max)
                           + indicator_max)*href

        grad_t_mag = actx.np.sqrt(np.dot(grad_t, grad_t))
        indicator = href*grad_t_mag/static_temp

        # limit the indicator range
        # multiply by href, since we won't have access to it inside transport
        #indicator_min = 1.0
        #indicator_min = 0.01
        #indicator_min = 0.000001
        indicator_max = 2
        smoothness_kappa = (lmin(lmax(indicator - av2_kappa_s0) - indicator_max)
                            + indicator_max)*href

        vmax = actx.np.sqrt(np.dot(cv.velocity, cv.velocity) +
                            2*c_star/(gamma - 1))

        # just the determinant
        # scaled_grad = vel_grad/vmax
        #indicator = href*actx.np.abs(scaled_grad[0][1]*scaled_grad[1][0])

        # Frobenius norm
        if dim == 2:
            indicator = href*actx.np.sqrt(vel_grad[0][1]*vel_grad[0][1] +
                                          vel_grad[1][0]*vel_grad[1][0])/vmax
        else:
            indicator = href*actx.np.sqrt(vel_grad[0][1]*vel_grad[0][1] +
                                          vel_grad[0][2]*vel_grad[0][2] +
                                          vel_grad[1][0]*vel_grad[1][0] +
                                          vel_grad[1][2]*vel_grad[1][2] +
                                          vel_grad[2][0]*vel_grad[2][0] +
                                          vel_grad[2][1]*vel_grad[2][1])/vmax

        # limit the indicator range
        # multiply by href, since we won't have access to it inside transport
        #indicator_min = 1.0
        indicator_max = 2
        smoothness_mu = (lmin(lmax(indicator - av2_mu_s0) - indicator_max)
                         + indicator_max)*href

        return make_obj_array([smoothness_mu, smoothness_beta, smoothness_kappa])

    def update_smoothness(state, time):

        cv = state.cv
        tseed = state.tseed
        av_smu = state.av_smu
        av_sbeta = state.av_sbeta
        av_skappa = state.av_skappa

        fluid_state = make_fluid_state(cv=cv, gas_model=gas_model,
                                       temperature_seed=tseed,
                                       smoothness_mu=av_smu,
                                       smoothness_beta=av_sbeta,
                                       smoothness_kappa=av_skappa,
                                       limiter_func=limiter_func,
                                       limiter_dd=dd_vol_fluid)
        cv = fluid_state.cv  # reset cv to the limited version
        dv = fluid_state.dv

        wv = None
        if use_wall:
            wv = state.wv
            wdv = wall_model.dependent_vars(wv)

            # update the boundaries and compute the gradients
            # shared by artificial viscosity and the operators
            # this updates the coupling between the fluid and wall
            (updated_fluid_boundaries,
             updated_wall_boundaries,
             fluid_operator_states_quad,
             grad_fluid_cv,
             grad_fluid_t,
             grad_wall_t) = update_coupled_boundaries(
                dcoll=dcoll,
                gas_model=gas_model,
                fluid_dd=dd_vol_fluid, wall_dd=dd_vol_wall,
                fluid_boundaries=uncoupled_fluid_boundaries,
                wall_boundaries=uncoupled_wall_boundaries,
                interface_noslip=noslip,
                fluid_state=fluid_state,
                wall_kappa=wdv.thermal_conductivity,
                wall_temperature=wdv.temperature,
                use_kappa_weighted_grad_flux_in_fluid=(
                    use_kappa_weighted_grad_flux),
                time=time,
                wall_penalty_amount=wall_penalty_amount,
                quadrature_tag=quadrature_tag,
                limiter_func=limiter_func,
                comm_tag=_InitCommTag)

            # try making sure the stuff that comes back is used
            # even if it's a zero contribution
            fluid_rhs = ns_operator(
                dcoll=dcoll,
                gas_model=gas_model,
                dd=dd_vol_fluid,
                operator_states_quad=fluid_operator_states_quad,
                grad_cv=grad_fluid_cv,
                grad_t=grad_fluid_t,
                boundaries=updated_fluid_boundaries,
                inviscid_numerical_flux_func=inviscid_numerical_flux_func,
                viscous_numerical_flux_func=viscous_numerical_flux_func,
                state=fluid_state,
                time=time,
                quadrature_tag=quadrature_tag,
                comm_tag=(_InitCommTag, _FluidOperatorCommTag))

            wall_energy_rhs = diffusion_operator(
                dcoll=dcoll,
                kappa=wdv.thermal_conductivity,
                boundaries=updated_wall_boundaries,
                u=wdv.temperature,
                quadrature_tag=quadrature_tag,
                dd=dd_vol_wall,
                grad_u=grad_wall_t,
                comm_tag=(_InitCommTag, _WallOperatorCommTag))

            cv = cv + 0.*fluid_rhs

            wall_mass_rhs = actx.zeros_like(wv.mass)
            wall_ox_mass_rhs = actx.zeros_like(wv.mass)
            wall_rhs = wall_time_scale * WallVars(
                mass=wall_mass_rhs,
                energy=wall_energy_rhs,
                ox_mass=wall_ox_mass_rhs)

            wv = wv + 0.*wall_rhs

        else:
            grad_fluid_cv = grad_cv_operator(
                dcoll=dcoll, gas_model=gas_model, dd=dd_vol_fluid,
                state=fluid_state, boundaries=uncoupled_fluid_boundaries,
                time=time, quadrature_tag=quadrature_tag)

            grad_fluid_t = fluid_grad_t_operator(
                dcoll=dcoll, gas_model=gas_model, dd=dd_vol_fluid,
                state=fluid_state, boundaries=uncoupled_fluid_boundaries,
                time=time, quadrature_tag=quadrature_tag)

        # now compute the smoothness part
        if use_av == 1:
            av_smu = compute_smoothness(cv, dv, grad_fluid_cv)
        elif use_av == 2:
            av_smu, av_sbeta, av_skappa = \
                compute_smoothness_mbk(cv, dv, grad_fluid_cv, grad_fluid_t)

        # update the stepper_state
        state = state.replace(cv=cv,
                              av_smu=av_smu,
                              av_sbeta=av_sbeta,
                              av_skappa=av_skappa)
        if use_wall:
            state = state.replace(wv=wv)

        return state

    # this one gets used in init/viz
    #compute_smoothness_compiled = actx.compile(compute_smoothness_wrapper) # noqa
    compute_smoothness_compiled = actx.compile(compute_smoothness) # noqa
    update_smoothness_compiled = actx.compile(update_smoothness) # noqa

    def get_production_rates(cv, temperature):
        return eos.get_production_rates(cv, temperature)

    compute_production_rates = actx.compile(get_production_rates)

    ##################################
    # Set up flow initial conditions #
    ##################################

    restart_wv = None
    if restart_filename:
        if rank == 0:
            logger.info("Restarting soln.")
        temperature_seed = restart_data["temperature_seed"]
        restart_cv = restart_data["cv"]
        restart_av_smu = restart_data["av_smu"]
        restart_av_sbeta = restart_data["av_sbeta"]
        restart_av_skappa = restart_data["av_skappa"]
        if use_wall:
            restart_wv = restart_data["wv"]
        if restart_order != order:
            restart_dcoll = create_discretization_collection(
                actx,
                volume_meshes={
                    vol: mesh
                    for vol, (mesh, _) in volume_to_local_mesh_data.items()},
                order=restart_order)
            from meshmode.discretization.connection import make_same_mesh_connection
            fluid_connection = make_same_mesh_connection(
                actx,
                dcoll.discr_from_dd(dd_vol_fluid),
                restart_dcoll.discr_from_dd(dd_vol_fluid)
            )
            if use_wall:
                wall_connection = make_same_mesh_connection(
                    actx,
                    dcoll.discr_from_dd(dd_vol_wall),
                    restart_dcoll.discr_from_dd(dd_vol_wall)
                )
            restart_cv = fluid_connection(restart_data["cv"])
            restart_av_smu = fluid_connection(restart_data["av_smu"])
            restart_av_sbeta = fluid_connection(restart_data["av_sbeta"])
            restart_av_skappa = fluid_connection(restart_data["av_skappa"])
            temperature_seed = fluid_connection(restart_data["temperature_seed"])
            if use_wall:
                restart_wv = wall_connection(restart_data["wv"])

        if logmgr:
            logmgr_set_time(logmgr, current_step, current_t)
    else:
        # Set the current state from time 0
        if rank == 0:
            logger.info("Initializing soln.")
        restart_cv = bulk_init(
            dcoll=dcoll, x_vec=fluid_nodes, eos=eos,
            time=0)

        restart_cv = force_evaluation(actx, restart_cv)
        temperature_seed = actx.np.zeros_like(restart_cv.mass) + init_temperature
        temperature_seed = force_evaluation(actx, temperature_seed)

<<<<<<< HEAD
        restart_av_smu = actx.zeros_like(restart_cv.mass)
        restart_av_sbeta = actx.zeros_like(restart_cv.mass)
        restart_av_skappa = actx.zeros_like(restart_cv.mass)
=======
        # create a fluid state so we can compute grad_t and grad_cv
        restart_fluid_state = create_fluid_state(cv=restart_cv,
                                                 temperature_seed=temperature_seed)
        restart_av_smu = actx.np.zeros_like(restart_cv.mass)
        restart_av_sbeta = actx.np.zeros_like(restart_cv.mass)
        restart_av_skappa = actx.np.zeros_like(restart_cv.mass)
>>>>>>> 1830220f

        # Ideally we would compute the smoothness variables here,
        # but we need the boundary conditions (and hence the target state) first,
        # so we defer until after those are setup

        # initialize the wall
<<<<<<< HEAD
        if use_wall:
            wall_mass = (
                wall_insert_rho * wall_insert_mask
                + wall_surround_rho * wall_surround_mask)
            wall_cp = (
                wall_insert_cp * wall_insert_mask
                + wall_surround_cp * wall_surround_mask)
            restart_wv = WallVars(
                mass=wall_mass,
                energy=wall_mass * wall_cp * temp_wall,
                ox_mass=actx.zeros_like(wall_mass))

    if use_wall:
        restart_wv = force_evaluation(actx, restart_wv)
=======
        wall_mass = (
            wall_insert_rho * wall_insert_mask
            + wall_surround_rho * wall_surround_mask)
        wall_cp = (
            wall_insert_cp * wall_insert_mask
            + wall_surround_cp * wall_surround_mask)
        restart_wv = WallVars(
            mass=wall_mass,
            energy=wall_mass * wall_cp * temp_wall,
            ox_mass=actx.np.zeros_like(wall_mass))

    restart_wv = force_evaluation(actx, restart_wv)
>>>>>>> 1830220f

    ##################################
    # Set up flow target state       #
    ##################################

    if target_filename:
        if rank == 0:
            logger.info("Reading target soln.")
        if target_order != order:
            target_dcoll = create_discretization_collection(
                actx,
                volume_meshes={
                    vol: mesh
                    for vol, (mesh, _) in volume_to_local_mesh_data.items()},
                order=target_order)
            from meshmode.discretization.connection import make_same_mesh_connection
            fluid_connection = make_same_mesh_connection(
                actx,
                dcoll.discr_from_dd(dd_vol_fluid),
                target_dcoll.discr_from_dd(dd_vol_fluid)
            )
            target_cv = fluid_connection(target_data["cv"])
            target_av_smu = fluid_connection(target_data["av_smu"])
            target_av_sbeta = fluid_connection(target_data["av_sbeta"])
            target_av_skappa = fluid_connection(target_data["av_skappa"])
        else:
            target_cv = target_data["cv"]
            target_av_smu = target_data["av_smu"]
            target_av_sbeta = target_data["av_sbeta"]
            target_av_skappa = target_data["av_skappa"]
    else:
        # Set the current state from time 0
        target_cv = restart_cv
        target_av_smu = restart_av_smu
        target_av_sbeta = restart_av_sbeta
        target_av_skappa = restart_av_skappa

    target_cv = force_evaluation(actx, target_cv)
    target_av_smu = force_evaluation(actx, target_av_smu)
    target_av_sbeta = force_evaluation(actx, target_av_sbeta)
    target_av_skappa = force_evaluation(actx, target_av_skappa)

    target_fluid_state = create_fluid_state(cv=target_cv,
                                            temperature_seed=temperature_seed,
                                            smoothness_mu=target_av_smu,
                                            smoothness_beta=target_av_sbeta,
                                            smoothness_kappa=target_av_skappa)

    def grad_cv_operator_target(fluid_state, time):
        return grad_cv_operator(dcoll=dcoll, gas_model=gas_model,
                                dd=dd_vol_fluid,
                                boundaries=target_boundaries,
                                state=fluid_state,
                                time=time,
                                quadrature_tag=quadrature_tag)

    grad_cv_operator_target_compiled = actx.compile(grad_cv_operator_target) # noqa

    def grad_t_operator_target(fluid_state, time):
        return fluid_grad_t_operator(
            dcoll=dcoll,
            gas_model=gas_model,
            dd=dd_vol_fluid,
            boundaries=target_boundaries,
            state=fluid_state,
            time=time,
            quadrature_tag=quadrature_tag)

    grad_t_operator_target_compiled = actx.compile(grad_t_operator_target)

    # use dummy boundaries to update the smoothness state for the target
    if use_av > 0:
        if use_injection:
            target_boundaries = {
                flow_bnd.domain_tag:  # pylint: disable=no-member
                DummyBoundary(),
                wall_bnd.domain_tag:  # pylint: disable=no-member
                IsothermalWallBoundary()
            }
        else:
            target_boundaries = {
                inflow_bnd.domain_tag:   # pylint: disable=no-member
                DummyBoundary(),
                outflow_bnd.domain_tag:  # pylint: disable=no-member
                DummyBoundary(),
                inj_bnd.domain_tag:      # pylint: disable=no-member
                IsothermalWallBoundary(),
                wall_bnd.domain_tag:     # pylint: disable=no-member
                IsothermalWallBoundary()
            }

            target_grad_cv = grad_cv_operator_target_compiled(
                target_fluid_state, time=0.)
            # the target is not used along the wall, so we won't jump
            # through all the hoops to get the proper gradient
            if use_av == 1:
                target_av_smu = compute_smoothness(
                    cv=target_cv, dv=target_fluid_state.dv, grad_cv=target_grad_cv)
            elif use_av == 2:
                target_grad_t = grad_t_operator_target_compiled(
                    target_fluid_state, time=0.)

                target_av_sbeta, target_av_skappa, target_av_smu = \
                    compute_smoothness_mbk(
                        cv=target_cv, dv=target_fluid_state.dv,
                        grad_cv=target_grad_cv, grad_t=target_grad_t)

            target_av_smu = force_evaluation(actx, target_av_smu)
            target_av_sbeta = force_evaluation(actx, target_av_sbeta)
            target_av_skappa = force_evaluation(actx, target_av_skappa)

            target_fluid_state = create_fluid_state(
                cv=target_cv, temperature_seed=temperature_seed,
                smoothness_mu=target_av_smu, smoothness_beta=target_av_sbeta,
                smoothness_kappa=target_av_skappa)

    #
    # Setup the wall model
    #
    if use_wall:
        def experimental_kappa(temperature):
            return (
                1.766e-10 * temperature**3
                - 4.828e-7 * temperature**2
                + 6.252e-4 * temperature
                + 6.707e-3)

        def puma_kappa(mass_loss_frac):
            return (
                0.0988 * mass_loss_frac**2
                - 0.2751 * mass_loss_frac
                + 0.201)

        def puma_effective_surface_area(mass_loss_frac):
            # Original fit function: -1.1012e5*x**2 - 0.0646e5*x + 1.1794e5
            # Rescale by x==0 value and rearrange
            return 1.1794e5 * (
                1
                - 0.0547736137 * mass_loss_frac
                - 0.9336950992 * mass_loss_frac**2)

        def _get_wall_kappa_fiber(mass, temperature):
            mass_loss_frac = (
                (wall_insert_rho - mass)/wall_insert_rho
                * wall_insert_mask)
            scaled_insert_kappa = (
                experimental_kappa(temperature)
                * puma_kappa(mass_loss_frac)
                / puma_kappa(0))
            return (
                scaled_insert_kappa * wall_insert_mask
                + wall_surround_kappa * wall_surround_mask)

        def _get_wall_kappa_inert(mass, temperature):
            return (
                wall_insert_kappa * wall_insert_mask
                + wall_surround_kappa * wall_surround_mask)

        def _get_wall_effective_surface_area_fiber(mass):
            mass_loss_frac = (
                (wall_insert_rho - mass)/wall_insert_rho
                * wall_insert_mask)
            return (
                puma_effective_surface_area(mass_loss_frac) * wall_insert_mask)

        def _mass_loss_rate_fiber(mass, ox_mass, temperature, eff_surf_area):
            actx = mass.array_context
            alpha = (
                (0.00143+0.01*actx.np.exp(-1450.0/temperature))
                / (1.0+0.0002*actx.np.exp(13000.0/temperature)))
            k = alpha*actx.np.sqrt(
                (univ_gas_const*temperature)/(2.0*np.pi*mw_o2))
            return (mw_co/mw_o2 + mw_o/mw_o2 - 1)*ox_mass*k*eff_surf_area

        # inert
        if wall_material == 0:
            wall_model = WallModel(
                heat_capacity=(
                    wall_insert_cp * wall_insert_mask
                    + wall_surround_cp * wall_surround_mask),
                thermal_conductivity_func=_get_wall_kappa_inert)
        # non-porous
        elif wall_material == 1:
            wall_model = WallModel(
                heat_capacity=(
                    wall_insert_cp * wall_insert_mask
                    + wall_surround_cp * wall_surround_mask),
                thermal_conductivity_func=_get_wall_kappa_fiber,
                effective_surface_area_func=_get_wall_effective_surface_area_fiber,
                mass_loss_func=_mass_loss_rate_fiber,
                oxygen_diffusivity=wall_insert_ox_diff * wall_insert_mask)
        # porous
        elif wall_material == 2:
            wall_model = WallModel(
                heat_capacity=(
                    wall_insert_cp * wall_insert_mask
                    + wall_surround_cp * wall_surround_mask),
                thermal_conductivity_func=_get_wall_kappa_fiber,
                effective_surface_area_func=_get_wall_effective_surface_area_fiber,
                mass_loss_func=_mass_loss_rate_fiber,
                oxygen_diffusivity=wall_insert_ox_diff * wall_insert_mask)

    ##################################
    # Set up the boundary conditions #
    ##################################

    from mirgecom.gas_model import project_fluid_state

    def get_target_state_on_boundary(btag):
        return project_fluid_state(
            dcoll, dd_vol_fluid,
            dd_vol_fluid.trace(btag).with_discr_tag(quadrature_tag),
            target_fluid_state, gas_model
        )

    flow_ref_state = \
        get_target_state_on_boundary("flow")

    flow_ref_state = force_evaluation(actx, flow_ref_state)

    def _target_flow_state_func(**kwargs):
        return flow_ref_state

    flow_boundary = PrescribedFluidBoundary(
        boundary_state_func=_target_flow_state_func)

    inflow_ref_state = \
        get_target_state_on_boundary("inflow")

    inflow_ref_state = force_evaluation(actx, inflow_ref_state)

    def _target_inflow_state_func(**kwargs):
        return inflow_ref_state

    inflow_boundary = PrescribedFluidBoundary(
        boundary_state_func=_target_inflow_state_func)

    outflow_ref_state = \
        get_target_state_on_boundary("outflow")

    outflow_ref_state = force_evaluation(actx, outflow_ref_state)

    def _target_outflow_state_func(**kwargs):
        return outflow_ref_state

    outflow_boundary = PrescribedFluidBoundary(
        boundary_state_func=_target_outflow_state_func)
    #outflow_pressure = 2000
    #outflow_boundary = PressureOutflowBoundary(outflow_pressure)

    if noslip:
        if adiabatic:
            fluid_wall = AdiabaticNoslipWallBoundary()
        else:
            fluid_wall = IsothermalWallBoundary(temp_wall)
    else:
        fluid_wall = AdiabaticSlipBoundary()

    wall_farfield = DirichletDiffusionBoundary(temp_wall)

    if use_injection:
        uncoupled_fluid_boundaries = {
            flow_bnd.domain_tag: flow_boundary,   # pylint: disable=no-member
            wall_bnd.domain_tag: fluid_wall  # pylint: disable=no-member
        }
    else:
        uncoupled_fluid_boundaries = {
            inflow_bnd.domain_tag: inflow_boundary,    # pylint: disable=no-member
            outflow_bnd.domain_tag: outflow_boundary,  # pylint: disable=no-member
            inj_bnd.domain_tag: fluid_wall,       # pylint: disable=no-member
            wall_bnd.domain_tag: fluid_wall       # pylint: disable=no-member
        }

    if use_wall:
        uncoupled_wall_boundaries = {
            wall_ffld_bnd.domain_tag: wall_farfield  # pylint: disable=no-member
        }

    current_wv = None
    if use_wall:
        current_wv = force_evaluation(actx, restart_wv)

    restart_stepper_state = make_stepper_state(
        cv=restart_cv,
        tseed=temperature_seed,
        wv=restart_wv,
        av_smu=restart_av_smu,
        av_sbeta=restart_av_sbeta,
        av_skappa=restart_av_skappa)

    # finish initializing the smoothness for non-restarts
    if not restart_filename:
        if use_av > 0:
            restart_stepper_state = update_smoothness_compiled(
                state=restart_stepper_state, time=current_t)

    restart_cv = force_evaluation(actx, restart_stepper_state.cv)
    temperature_seed = force_evaluation(actx, temperature_seed)
    restart_av_smu = force_evaluation(actx, restart_stepper_state.av_smu)
    restart_av_sbeta = force_evaluation(actx, restart_stepper_state.av_sbeta)
    restart_av_skappa = force_evaluation(actx, restart_stepper_state.av_skappa)

    # set the initial data used by the simulation
    current_fluid_state = create_fluid_state(cv=restart_cv,
                                             temperature_seed=temperature_seed,
                                             smoothness_mu=restart_av_smu,
                                             smoothness_beta=restart_av_sbeta,
                                             smoothness_kappa=restart_av_skappa)

    if use_wall:
        current_wv = force_evaluation(actx, restart_stepper_state.wv)

    stepper_state = make_stepper_state(
        cv=current_fluid_state.cv,
        tseed=temperature_seed,
        wv=current_wv,
        av_smu=current_fluid_state.dv.smoothness_mu,
        av_sbeta=current_fluid_state.dv.smoothness_beta,
        av_skappa=current_fluid_state.dv.smoothness_kappa)

    ####################
    # Ignition Sources #
    ####################

    # if you divide by 2.355, 50% of the spark is within this diameter
    # if you divide by 6, 99% of the energy is deposited in this time
    #spark_diameter /= 2.355
    spark_diameter /= 6.0697
    spark_duration /= 6.0697

    # gaussian application in time
    def spark_time_func(t):
        expterm = actx.np.exp((-(t - spark_init_time)**2) /
                              (2*spark_duration*spark_duration))
        return expterm

    if use_ignition == 2:
        from y3prediction.utils import HeatSource
        ignition_source = HeatSource(dim=dim, center=spark_center,
                                      amplitude=spark_strength,
                                      amplitude_func=spark_time_func,
                                      width=spark_diameter)
    else:
        from y3prediction.utils import SparkSource
        ignition_source = SparkSource(dim=dim, center=spark_center,
                                      amplitude=spark_strength,
                                      amplitude_func=spark_time_func,
                                      width=spark_diameter)

    ##################
    # Sponge Sources #
    ##################

    # initialize the sponge field
    sponge_amp = sponge_sigma/current_dt/1000

    from y3prediction.utils import InitSponge
    sponge_init = InitSponge(x0=sponge_x0, thickness=sponge_thickness,
                             amplitude=sponge_amp)

    def _sponge_sigma(x_vec):
        return sponge_init(x_vec=x_vec)

    get_sponge_sigma = actx.compile(_sponge_sigma)
    sponge_sigma = get_sponge_sigma(fluid_nodes)

    def _sponge_source(cv):
        """Create sponge source."""
        return sponge_sigma*(current_fluid_state.cv - cv)

    vis_timer = None
    monitor_memory = True
    monitor_performance = 2

    from contextlib import nullcontext
    gc_timer = nullcontext()

    if logmgr:
        logmgr_add_cl_device_info(logmgr, queue)

        vis_timer = IntervalTimer("t_vis", "Time spent visualizing")
        logmgr.add_quantity(vis_timer)

        gc_timer_init = IntervalTimer("t_gc", "Time spent garbage collecting")
        logmgr.add_quantity(gc_timer_init)
        gc_timer = gc_timer_init.get_sub_timer()

        if monitor_performance > 0:
            logmgr.add_watches([
                ("t_step.max", "| Performance:\n| \t walltime: {value:6g} s")
            ])

        if monitor_performance > 1:

            logmgr.add_watches([
                ("t_vis.max", "\n| \t visualization time: {value:6g} s\n"),
                ("t_gc.max", "| \t garbage collection time: {value:6g} s\n"),
                ("t_log.max", "| \t log walltime: {value:6g} s\n")
            ])

        if monitor_memory:
            logmgr_add_device_memory_usage(logmgr, queue)
            logmgr_add_mempool_usage(logmgr, alloc)

            logmgr.add_watches([
                ("memory_usage_python.max",
                 "| Memory:\n| \t python memory: {value:7g} Mb\n")
            ])

            try:
                logmgr.add_watches([
                    ("memory_usage_gpu.max",
                     "| \t gpu memory: {value:7g} Mb\n")
                ])
            except KeyError:
                pass

            logmgr.add_watches([
                ("memory_usage_hwm.max",
                 "| \t memory hwm: {value:7g} Mb\n"),
                ("memory_usage_mempool_managed.max",
                 "| \t mempool total: {value:7g} Mb\n"),
                ("memory_usage_mempool_active.max",
                 "| \t mempool active: {value:7g} Mb")
            ])

        if use_profiling:
            logmgr.add_watches(["pyopencl_array_time.max"])

    fluid_visualizer = make_visualizer(dcoll, volume_dd=dd_vol_fluid)
    if use_wall:
        wall_visualizer = make_visualizer(dcoll, volume_dd=dd_vol_wall)

    #    initname = initializer.__class__.__name__
    eosname = eos.__class__.__name__
    init_message = make_init_message(dim=dim, order=order, nelements=local_nelements,
                                     global_nelements=global_nelements,
                                     dt=current_dt, t_final=t_final, nstatus=nstatus,
                                     nviz=nviz, cfl=current_cfl,
                                     constant_cfl=constant_cfl, initname=casename,
                                     eosname=eosname, casename=casename)
    if rank == 0:
        logger.info(init_message)

    # some utility functions
    def vol_min_loc(dd_vol, x):
        from grudge.op import nodal_min_loc
        return actx.to_numpy(nodal_min_loc(dcoll, dd_vol, x,
                                           initial=np.inf))[()]

    def vol_max_loc(dd_vol, x):
        from grudge.op import nodal_max_loc
        return actx.to_numpy(nodal_max_loc(dcoll, dd_vol, x,
                                           initial=-np.inf))[()]

    def vol_min(dd_vol, x):
        return actx.to_numpy(nodal_min(dcoll, dd_vol, x,
                                       initial=np.inf))[()]

    def vol_max(dd_vol, x):
        return actx.to_numpy(nodal_max(dcoll, dd_vol, x,
                                       initial=-np.inf))[()]

    def global_range_check(dd_vol, array, min_val, max_val):
        return global_reduce(
            check_range_local(
                dcoll, dd_vol, array, min_val, max_val), op="lor")

    def my_write_status_lite(step, t, t_wall):
        status_msg = (f"\n--     step {step:9d}:"
                      f"\n----   fluid sim time {t:1.8e}")
        if use_wall:
            status_msg += (f", wall sim time {t_wall:1.8e}")

        if rank == 0:
            logger.info(status_msg)

    def my_write_status_fluid(cv, dv, dt, cfl_fluid):
        status_msg = (f"----   dt {dt:1.3e},"
                      f" cfl_fluid {cfl_fluid:1.8f}")

        pmin = vol_min(dd_vol_fluid, dv.pressure)
        pmax = vol_max(dd_vol_fluid, dv.pressure)
        tmin = vol_min(dd_vol_fluid, dv.temperature)
        tmax = vol_max(dd_vol_fluid, dv.temperature)

        from pytools.obj_array import obj_array_vectorize
        y_min = obj_array_vectorize(lambda x: vol_min(dd_vol_fluid, x),
                                      cv.species_mass_fractions)
        y_max = obj_array_vectorize(lambda x: vol_max(dd_vol_fluid, x),
                                      cv.species_mass_fractions)

        dv_status_msg = (
            f"\n------ P       (min, max) (Pa) = ({pmin:1.9e}, {pmax:1.9e})")
        dv_status_msg += (
            f"\n------ T_fluid (min, max) (K)  = ({tmin:7g}, {tmax:7g})")

        if eos_type == 1:
            # check the temperature convergence
            # a single call to get_temperature_update is like taking an additional
            # Newton iteration and gives us a residual
            temp_resid = get_temperature_update_compiled(
                cv, dv.temperature)/dv.temperature
            temp_err_min = vol_min(dd_vol_fluid, temp_resid)
            temp_err_max = vol_max(dd_vol_fluid, temp_resid)
            dv_status_msg += (
                f"\n------ T_resid (min, max)      = "
                f"({temp_err_min:1.5e}, {temp_err_max:1.5e})")

        for i in range(nspecies):
            dv_status_msg += (
                f"\n------ y_{species_names[i]:5s} (min, max)      = "
                f"({y_min[i]:1.3e}, {y_max[i]:1.3e})")
        #dv_status_msg += "\n"
        status_msg += dv_status_msg

        if rank == 0:
            logger.info(status_msg)

    def my_write_status_wall(wall_temperature, dt, cfl_wall):
        status_msg = (f"----   wall dt {dt:1.3e},"
                      f" cfl_wall {cfl_wall:1.8f}")

        twmin = vol_min(dd_vol_wall, wall_temperature)
        twmax = vol_max(dd_vol_wall, wall_temperature)

        status_msg += (
            f"\n------ T_wall  (min, max) (K)  = ({twmin:7g}, {twmax:7g})")

        if rank == 0:
            logger.info(status_msg)

    def compute_viz_fields_coupled(fluid_state, wv, wdv, time):

        cv = fluid_state.cv
        dv = fluid_state.dv

        # update the boundaries and compute the gradients
        # shared by artificial viscosity and the operators
        # this updates the coupling between the fluid and wall
        (updated_fluid_boundaries,
         updated_wall_boundaries,
         fluid_operator_states_quad,
         grad_fluid_cv,
         grad_fluid_t,
         grad_wall_t) = update_coupled_boundaries(
            dcoll=dcoll,
            gas_model=gas_model,
            fluid_dd=dd_vol_fluid, wall_dd=dd_vol_wall,
            fluid_boundaries=uncoupled_fluid_boundaries,
            wall_boundaries=uncoupled_wall_boundaries,
            interface_noslip=noslip,
            fluid_state=fluid_state,
            wall_kappa=wdv.thermal_conductivity,
            wall_temperature=wdv.temperature,
            use_kappa_weighted_grad_flux_in_fluid=(
                use_kappa_weighted_grad_flux),
            time=time,
            wall_penalty_amount=wall_penalty_amount,
            quadrature_tag=quadrature_tag,
            limiter_func=limiter_func,
            comm_tag=_InitCommTag)

        # try making sure the stuff that comes back is used
        # even if it's a zero contribution
        fluid_rhs = ns_operator(
            dcoll=dcoll,
            gas_model=gas_model,
            dd=dd_vol_fluid,
            operator_states_quad=fluid_operator_states_quad,
            grad_cv=grad_fluid_cv,
            grad_t=grad_fluid_t,
            boundaries=updated_fluid_boundaries,
            inviscid_numerical_flux_func=inviscid_numerical_flux_func,
            viscous_numerical_flux_func=viscous_numerical_flux_func,
            state=fluid_state,
            time=time,
            quadrature_tag=quadrature_tag,
            comm_tag=(_InitCommTag, _FluidOperatorCommTag))

        wall_energy_rhs = diffusion_operator(
            dcoll=dcoll,
            kappa=wdv.thermal_conductivity,
            boundaries=updated_wall_boundaries,
            u=wdv.temperature,
            quadrature_tag=quadrature_tag,
            dd=dd_vol_wall,
            grad_u=grad_wall_t,
            comm_tag=(_InitCommTag, _WallOperatorCommTag))

        cv = cv + 0.*fluid_rhs

        wall_mass_rhs = actx.zeros_like(wv.mass)
        wall_ox_mass_rhs = actx.zeros_like(wv.mass)
        wall_rhs = wall_time_scale * WallVars(
            mass=wall_mass_rhs,
            energy=wall_energy_rhs,
            ox_mass=wall_ox_mass_rhs)

        wv = wv + 0.*wall_rhs

        # now compute the smoothness part
        if use_av == 1:
            av_smu = compute_smoothness(cv, dv, grad_fluid_cv)
        elif use_av == 2:
            av_smu, av_sbeta, av_skappa = \
                compute_smoothness_mbk(cv, dv, grad_fluid_cv, grad_fluid_t)

        from mirgecom.fluid import (
            velocity_gradient,
            species_mass_fraction_gradient
        )
        grad_v = velocity_gradient(cv, grad_fluid_cv)
        grad_y = species_mass_fraction_gradient(cv, grad_fluid_cv)

        local_fluid_viz_fields = {}
        local_fluid_viz_fields["smoothness_mu"] = [av_smu]
        local_fluid_viz_fields["smoothness_beta"] = [av_sbeta]
        local_fluid_viz_fields["smoothness_kappa"] = [av_skappa]

        return make_obj_array([av_smu, av_sbeta, av_skappa,
                               grad_v, grad_y, grad_fluid_t,
                               grad_wall_t, cv, wv])

    compute_viz_fields_coupled_compiled = actx.compile(compute_viz_fields_coupled)

    def compute_viz_fields(fluid_state, time):

        cv = fluid_state.cv
        dv = fluid_state.dv

        grad_fluid_cv = grad_cv_operator(
            dcoll=dcoll, gas_model=gas_model, dd=dd_vol_fluid,
            state=fluid_state, boundaries=uncoupled_fluid_boundaries,
            time=time, quadrature_tag=quadrature_tag)

        grad_fluid_t = fluid_grad_t_operator(
            dcoll=dcoll, gas_model=gas_model, dd=dd_vol_fluid,
            state=fluid_state, boundaries=uncoupled_fluid_boundaries,
            time=time, quadrature_tag=quadrature_tag)

        # now compute the smoothness part
        if use_av == 1:
            av_smu = compute_smoothness(cv, dv, grad_fluid_cv)
        elif use_av == 2:
            av_smu, av_sbeta, av_skappa = \
                compute_smoothness_mbk(cv, dv, grad_fluid_cv, grad_fluid_t)

        from mirgecom.fluid import (
            velocity_gradient,
            species_mass_fraction_gradient
        )
        grad_v = velocity_gradient(cv, grad_fluid_cv)
        grad_y = species_mass_fraction_gradient(cv, grad_fluid_cv)

        local_fluid_viz_fields = {}
        local_fluid_viz_fields["smoothness_mu"] = [av_smu]
        local_fluid_viz_fields["smoothness_beta"] = [av_sbeta]
        local_fluid_viz_fields["smoothness_kappa"] = [av_skappa]

        return make_obj_array([av_smu, av_sbeta, av_skappa,
                               grad_v, grad_y, grad_fluid_t, cv])

    compute_viz_fields_compiled = actx.compile(compute_viz_fields)

    def my_write_viz(step, t, t_wall, viz_state, viz_dv,
                     ts_field_fluid, ts_field_wall, dump_number):

        if rank == 0:
            print(f"******** Writing Fluid Visualization File {dump_number}"
                  f" at step {step},"
                  f" sim time {t:1.6e} s ********")

        if use_wall:
            fluid_state = viz_state[0]
            wv = viz_state[1]
            dv = viz_dv[0]
            wdv = viz_dv[1]
        else:
            fluid_state = viz_state
            dv = viz_dv
            wv = None
            wdv = None

        cv = fluid_state.cv

        # basic viz quantities, things here are difficult (or impossible) to compute
        # in post-processing
        fluid_viz_fields = [("cv", cv),
                            ("dv", dv),
                            ("dt" if constant_cfl else "cfl", ts_field_fluid)]

        if use_wall:
            wall_kappa = wdv.thermal_conductivity
            wall_temperature = wdv.temperature

            if rank == 0:
                print(f"******** Writing Wall Visualization File {dump_number}"
                      f" at step {step},"
                      f" sim time {t_wall:1.6e} s ********")

            wall_viz_fields = [
                ("wv", wv),
                ("wall_kappa", wall_kappa),
                ("wall_temperature", wall_temperature),
                ("dt" if constant_cfl else "cfl", ts_field_wall)
            ]

        # extra viz quantities, things here are often used for post-processing
        if viz_level > 0:
            mach = cv.speed / dv.speed_of_sound
            fluid_viz_ext = [("mach", mach),
                             ("velocity", cv.velocity)]
            fluid_viz_fields.extend(fluid_viz_ext)

            # species mass fractions
            fluid_viz_fields.extend(
                ("Y_"+species_names[i], cv.species_mass_fractions[i])
                for i in range(nspecies))

            if eos_type == 1:
                temp_resid = get_temperature_update_compiled(
                    cv, dv.temperature)/dv.temperature
                production_rates = compute_production_rates(cv,
                                                            dv.temperature)
                fluid_viz_ext = [("temp_resid", temp_resid),
                                 ("production_rates", production_rates)]
                fluid_viz_fields.extend(fluid_viz_ext)

            fluid_viz_ext = [("mu", fluid_state.viscosity),
                             ("beta", fluid_state.bulk_viscosity),
                             ("kappa", fluid_state.thermal_conductivity)]
            fluid_viz_fields.extend(fluid_viz_ext)

            if nparts > 1:
                fluid_viz_ext = [("rank", rank)]
                fluid_viz_fields.extend(fluid_viz_ext)

            if use_wall:
                wall_viz_ext = [("wall_kappa", wall_kappa)]
                wall_viz_fields.extend(wall_viz_ext)

                if nparts > 1:
                    wall_viz_ext = [("rank", rank)]
                    wall_viz_fields.extend(wall_viz_ext)

        # additional viz quantities, add in some non-dimensional numbers
        if viz_level > 1:
            cell_Re = (cv.mass*cv.speed*char_length_fluid /
                fluid_state.viscosity)
            cp = gas_model.eos.heat_capacity_cp(cv, fluid_state.temperature)
            alpha_heat = fluid_state.thermal_conductivity/cp/fluid_state.viscosity
            cell_Pe_heat = char_length_fluid*cv.speed/alpha_heat
            from mirgecom.viscous import get_local_max_species_diffusivity
            d_alpha_max = \
                get_local_max_species_diffusivity(
                    fluid_state.array_context,
                    fluid_state.species_diffusivity
                )
            cell_Pe_mass = char_length_fluid*cv.speed/d_alpha_max
            # these are useful if our transport properties
            # are not constant on the mesh
            # prandtl
            # schmidt_number
            # damkohler_number

            viz_ext = [("Re", cell_Re),
                       ("Pe_mass", cell_Pe_mass),
                       ("Pe_heat", cell_Pe_heat)]
            fluid_viz_fields.extend(viz_ext)
            viz_ext = [("char_length_fluid", char_length_fluid),
                      ("char_length_fluid_smooth", smoothed_char_length_fluid)]
            fluid_viz_fields.extend(viz_ext)

            cfl_fluid_inv = char_length_fluid / (fluid_state.wavespeed)
            nu = fluid_state.viscosity/fluid_state.mass_density
            cfl_fluid_visc = char_length_fluid**2 / nu
            #cfl_fluid_spec_diff
            fluid_diffusivity = (fluid_state.thermal_conductivity/cv.mass /
                                 eos.heat_capacity_cp(cv, dv.temperature))
            cfl_fluid_heat_diff = (char_length_fluid**2/fluid_diffusivity)

            viz_ext = [
                       ("cfl_fluid_inv", current_dt/cfl_fluid_inv),
                       ("cfl_fluid_visc", current_dt/cfl_fluid_visc),
                       #("cfl_fluid_spec_diff", cfl_fluid_spec_diff),
                       ("cfl_fluid_heat_diff", current_dt/cfl_fluid_heat_diff)]
            fluid_viz_fields.extend(viz_ext)

            if use_wall:
                cell_alpha = wall_model.thermal_diffusivity(
                    wv.mass, wall_temperature, wall_kappa)
                viz_ext = [("alpha", cell_alpha)]
                wall_viz_fields.extend(viz_ext)

        # debbuging viz quantities, things here are used for diagnosing run issues
        if viz_level > 2:

            if use_wall:
                viz_stuff = compute_viz_fields_coupled_compiled(
                    fluid_state=fluid_state,
                    wv=wv,
                    wdv=wdv,
                    time=t)
            else:
                viz_stuff = compute_viz_fields_compiled(
                    fluid_state=fluid_state,
                    time=t)

            av_smu = viz_stuff[0]
            av_sbeta = viz_stuff[1]
            av_skappa = viz_stuff[2]
            grad_v = viz_stuff[3]
            grad_y = viz_stuff[4]
            grad_fluid_t = viz_stuff[5]

            if use_wall:
                grad_wall_t = viz_stuff[6]

            viz_ext = [("smoothness_mu", av_smu),
                       ("smoothness_beta", av_sbeta),
                       ("smoothness_kappa", av_skappa)]
            fluid_viz_fields.extend(viz_ext)

            #viz_ext = [("rhs", ns_rhs),
            viz_ext = [("sponge_sigma", sponge_sigma),
                       ("grad_temperature", grad_fluid_t),
                       ("grad_v_x", grad_v[0]),
                       ("grad_v_y", grad_v[1])]
            if dim == 3:
                viz_ext.extend([("grad_v_z", grad_v[2])])

            viz_ext.extend(("grad_Y_"+species_names[i], grad_y[i])
                           for i in range(nspecies))
            fluid_viz_fields.extend(viz_ext)

            if use_wall:
                viz_ext = [("grad_temperature", grad_wall_t)]
                wall_viz_fields.extend(viz_ext)

        write_visfile(
            dcoll, fluid_viz_fields, fluid_visualizer,
            vizname=vizname+"-fluid", step=dump_number, t=t,
            overwrite=True, comm=comm, vis_timer=vis_timer)

        if rank == 0:
            print("******** Done Writing Fluid Visualization File ********")

        if use_wall:
            write_visfile(
                dcoll, wall_viz_fields, wall_visualizer,
                vizname=vizname+"-wall", step=dump_number, t=t_wall,
                overwrite=True, comm=comm, vis_timer=vis_timer)

            if rank == 0:
                print("******** Done Writing Wall Visualization File ********")

    def my_write_restart(step, t, t_wall, state):
        if rank == 0:
            print(f"******** Writing Restart File at step {step}, "
                  f"sim time {t:1.6e} s ********")

        restart_fname = restart_pattern.format(cname=casename, step=step, rank=rank)
        if restart_fname != restart_filename:
            restart_data = {
                "volume_to_local_mesh_data": volume_to_local_mesh_data,
                "cv": state.cv,
                "av_smu": state.av_smu,
                "av_sbeta": state.av_sbeta,
                "av_skappa": state.av_skappa,
                "temperature_seed": state.tseed,
                "nspecies": nspecies,
                "t": t,
                "step": step,
                "order": order,
                "last_viz_interval": last_viz_interval,
                "global_nelements": global_nelements,
                "num_parts": nparts
            }

            if use_wall:
                restart_data["wv"] = state.wv
                restart_data["t_wall"] = t_wall

            write_restart_file(actx, restart_data, restart_fname, comm)

        if rank == 0:
            print("******** Done Writing Restart File ********")

    def report_violators(ary, data_min, data_max):

        data = np.ravel(actx.to_numpy(ary)[0])
        nodes_x = np.ravel(actx.to_numpy(fluid_nodes)[0])
        nodes_y = np.ravel(actx.to_numpy(fluid_nodes)[1])
        if dim == 3:
            nodes_z = np.ravel(actx.to_numpy(fluid_nodes)[2])

        mask = (data < data_min) | (data > data_max)

        if np.any(mask):
            guilty_node_x = nodes_x[mask]
            guilty_node_y = nodes_y[mask]
            if dim == 3:
                guilty_node_z = nodes_z[mask]
            guilty_data = data[mask]
            for i in range(len(guilty_data)):
                if dim == 2:
                    logger.info("Violation at nodal location "
                                f"({guilty_node_x[i]}, {guilty_node_y[i]}): "
                                f"data value {guilty_data[i]}")
                else:
                    logger.info("Violation at nodal location "
                                f"({guilty_node_x[i]}, {guilty_node_y[i]}, "
                                f"{guilty_node_z[i]}): "
                                f"data value {guilty_data[i]}")
                if i > 50:
                    logger.info("Violators truncated at 50")
                    break

    def my_health_check(fluid_state, wall_temperature):
        health_error = False
        cv = fluid_state.cv
        dv = fluid_state.dv

        if check_naninf_local(dcoll, dd_vol_fluid, dv.pressure):
            health_error = True
            logger.info(f"{rank=}: NANs/Infs in pressure data.")
            print(f"{rank=}: NANs/Infs in pressure data.")

        if use_wall:
            if check_naninf_local(dcoll, dd_vol_wall, wall_temperature):
                health_error = True
                logger.info(f"{rank=}: NANs/Infs in wall temperature data.")

        if global_range_check(dd_vol_fluid, dv.pressure,
                              health_pres_min, health_pres_max):
            health_error = True
            p_min = vol_min(dd_vol_fluid, dv.pressure)
            p_max = vol_max(dd_vol_fluid, dv.pressure)
            p_min_loc = vol_min_loc(dd_vol_fluid, dv.pressure)
            p_max_loc = vol_max_loc(dd_vol_fluid, dv.pressure)

            if rank == 0:
                logger.info("Pressure range violation:\n"
                             "\tSpecified Limits "
                            f"({health_pres_min=}, {health_pres_max=})\n"
                            f"\tGlobal Range     ({p_min:1.9e}, {p_max:1.9e})")
            logger.info(f"{rank=}: "
                        f"Local Range      ({p_min_loc:1.9e}, {p_max_loc:1.9e})")
            report_violators(dv.pressure, health_pres_min, health_pres_max)

        if global_range_check(dd_vol_fluid, dv.temperature,
                              health_temp_min, health_temp_max):
            health_error = True
            t_min = vol_min(dd_vol_fluid, dv.temperature)
            t_max = vol_max(dd_vol_fluid, dv.temperature)
            t_min_loc = vol_min_loc(dd_vol_fluid, dv.temperature)
            t_max_loc = vol_max_loc(dd_vol_fluid, dv.temperature)
            if rank == 0:
                logger.info("Temperature range violation:\n"
                             "\tSpecified Limits "
                            f"({health_temp_min=}, {health_temp_max=})\n"
                            f"\tGlobal Range     ({t_min:7g}, {t_max:7g})")
            logger.info(f"{rank=}: "
                        f"Local Range      ({t_min_loc:7g}, {t_max_loc:7g})")
            report_violators(dv.temperature, health_temp_min, health_temp_max)

        if use_wall:
            if global_range_check(dd_vol_wall, wall_temperature,
                                  health_temp_min, health_temp_max):
                health_error = True
                t_min = vol_min(dd_vol_wall, wall_temperature)
                t_max = vol_max(dd_vol_wall, wall_temperature)
                logger.info(
                    f"{rank=}:"
                    "Wall temperature range violation: "
                    f"Simulation Range ({t_min=}, {t_max=}) "
                    f"Specified Limits ({health_temp_min=}, {health_temp_max=})")

        for i in range(nspecies):
            if global_range_check(dd_vol_fluid, cv.species_mass_fractions[i],
                                  health_mass_frac_min, health_mass_frac_max):
                health_error = True
                y_min = vol_min(dd_vol_fluid, cv.species_mass_fractions[i])
                y_max = vol_max(dd_vol_fluid, cv.species_mass_fractions[i])
                y_min_loc = vol_min_loc(dd_vol_fluid, cv.species_mass_fractions[i])
                y_max_loc = vol_max_loc(dd_vol_fluid, cv.species_mass_fractions[i])
                if rank == 0:
                    logger.info("Species mass fraction range violation:\n"
                                 "\tSpecified Limits "
                                f"({health_mass_frac_min=}, "
                                f"{health_mass_frac_max=})\n"
                                f"\tGlobal Range     {species_names[i]}:"
                                f"({y_min:1.3e}, {y_max:1.3e})")
                logger.info(f"{rank=}: "
                            f"Local Range      {species_names[i]}: "
                            f"({y_min_loc:1.3e}, {y_max_loc:1.3e})")
                report_violators(cv.species_mass_fractions[i],
                                 health_mass_frac_min, health_mass_frac_max)

        if eos_type == 1:
            # check the temperature convergence
            # a single call to get_temperature_update is like taking an additional
            # Newton iteration and gives us a residual
            temp_resid = get_temperature_update_compiled(
                cv, dv.temperature)/dv.temperature
            temp_err = vol_max(dd_vol_fluid, temp_resid)
            if temp_err > pyro_temp_tol:
                health_error = True
                logger.info(f"{rank=}:"
                             "Temperature is not converged "
                            f"{temp_err=} > {pyro_temp_tol}.")

        return health_error

    def my_get_viscous_timestep(dcoll, fluid_state):

        nu = 0
        d_alpha_max = 0

        if fluid_state.is_viscous:
            from mirgecom.viscous import get_local_max_species_diffusivity
            nu = fluid_state.viscosity/fluid_state.mass_density
            d_alpha_max = \
                get_local_max_species_diffusivity(
                    fluid_state.array_context,
                    fluid_state.species_diffusivity
                )

        return (
            char_length_fluid / (fluid_state.wavespeed
            + ((nu + d_alpha_max) / char_length_fluid))
        )

    if use_wall:
        def my_get_wall_timestep(dcoll, wv, wall_kappa, wall_temperature):

            return (
                char_length_wall*char_length_wall
                / (
                    wall_time_scale
                    * actx.np.maximum(
                        wall_model.thermal_diffusivity(
                            wv.mass, wall_temperature, wall_kappa),
                        wall_model.oxygen_diffusivity)))

        def _my_get_timestep_wall(
                dcoll, wv, wall_kappa, wall_temperature, t, dt, cfl, t_final,
                constant_cfl=False, wall_dd=DD_VOLUME_ALL):

            actx = wall_kappa.array_context
            mydt = dt
            if constant_cfl:
                from grudge.op import nodal_min
                ts_field = cfl*my_get_wall_timestep(
                    dcoll=dcoll, wv=wv, wall_kappa=wall_kappa,
                    wall_temperature=wall_temperature)
                mydt = actx.to_numpy(
                    nodal_min(
                        dcoll, wall_dd, ts_field, initial=np.inf))[()]
            else:
                from grudge.op import nodal_max
                ts_field = mydt/my_get_wall_timestep(
                    dcoll=dcoll, wv=wv, wall_kappa=wall_kappa,
                    wall_temperature=wall_temperature)
                cfl = actx.to_numpy(
                    nodal_max(
                        dcoll, wall_dd, ts_field, initial=0.))[()]

            return ts_field, cfl, mydt

    #my_get_timestep = actx.compile(_my_get_timestep)
    if use_wall:
        my_get_timestep_wall = _my_get_timestep_wall

    def _my_get_timestep(
            dcoll, fluid_state, t, dt, cfl, t_final, constant_cfl=False,
            fluid_dd=DD_VOLUME_ALL):

        mydt = dt
        if constant_cfl:
            from grudge.op import nodal_min
            ts_field = cfl*my_get_viscous_timestep(
                dcoll=dcoll, fluid_state=fluid_state)
            mydt = fluid_state.array_context.to_numpy(nodal_min(
                    dcoll, fluid_dd, ts_field, initial=np.inf))[()]
        else:
            from grudge.op import nodal_max
            ts_field = mydt/my_get_viscous_timestep(
                dcoll=dcoll, fluid_state=fluid_state)
            cfl = fluid_state.array_context.to_numpy(nodal_max(
                    dcoll, fluid_dd, ts_field, initial=0.))[()]

        return ts_field, cfl, mydt

    #my_get_timestep = actx.compile(_my_get_timestep)
    my_get_timestep = _my_get_timestep

    def _check_time(time, dt, interval, interval_type):
        toler = 1.e-6
        status = False

        dumps_so_far = math.floor((time-t_start)/interval)

        # dump if we just passed a dump interval
        if interval_type == 2:
            time_till_next = (dumps_so_far + 1)*interval - time
            steps_till_next = math.floor(time_till_next/dt)

            # reduce the timestep going into a dump to avoid a big variation in dt
            if steps_till_next < 5:
                dt_new = dt
                extra_time = time_till_next - steps_till_next*dt
                #if actx.np.abs(extra_time/dt) > toler:
                if abs(extra_time/dt) > toler:
                    dt_new = time_till_next/(steps_till_next + 1)

                if steps_till_next < 1:
                    dt_new = time_till_next

                dt = dt_new

            time_from_last = time - t_start - (dumps_so_far)*interval
            if abs(time_from_last/dt) < toler:
                status = True
        else:
            time_from_last = time - t_start - (dumps_so_far)*interval
            if time_from_last < dt:
                status = True

        return status, dt, dumps_so_far + last_viz_interval

    #check_time = _check_time

    def my_pre_step(step, t, dt, state):

        # I don't think this should be needed, but shouldn't hurt anything
        #state = force_evaluation(actx, state)

        stepper_state = make_stepper_state_obj(state)

        if check_step(step=step, interval=ngarbage):
            with gc_timer:
                from warnings import warn
                warn("Running gc.collect() to work around memory growth issue "
                     "https://github.com/illinois-ceesd/mirgecom/issues/839")
                import gc
                gc.collect()

        # Filter *first* because this will be most straightfwd to
        # understand and move. For this to work, this routine
        # must pass back the filtered CV in the state.
        if check_step(step=step, interval=soln_nfilter):
            #cv, tseed, av_smu, av_sbeta, av_skappa, wv = state
            cv = filter_cv_compiled(stepper_state.cv)
            stepper_state = stepper_state.replace(cv=cv)

        fluid_state = create_fluid_state(cv=stepper_state.cv,
                                         temperature_seed=stepper_state.tseed,
                                         smoothness_mu=stepper_state.av_smu,
                                         smoothness_beta=stepper_state.av_sbeta,
                                         smoothness_kappa=stepper_state.av_skappa)

        if use_wall:
            wdv = create_wall_dependent_vars_compiled(stepper_state.wv)
        cv = fluid_state.cv  # reset cv to limited version

        try:
            if logmgr:
                logmgr.tick_before()

            # disable non-constant dt timestepping for now
            # re-enable when we're ready

            do_viz = check_step(step=step, interval=nviz)
            do_restart = check_step(step=step, interval=nrestart)
            do_health = check_step(step=step, interval=nhealth)
            do_status = check_step(step=step, interval=nstatus)
            next_dump_number = step

            # This re-creation of the state resets *tseed* to current temp
            # and forces the limited cv into state

            stepper_state = stepper_state.replace(cv=cv,
                                                  tseed=fluid_state.temperature)

            if any([do_viz, do_restart, do_health, do_status]):

                # pass through, removes a bunch of tagging to avoid recomplie
                if use_wall:
                    wv = get_wv(stepper_state.wv)

                if not force_eval:
                    fluid_state = force_evaluation(actx, fluid_state)
                    #state = force_evaluation(actx, state)
                    if use_wall:
                        wv = force_evaluation(actx, stepper_state.wv)

                dv = fluid_state.dv

                ts_field_fluid, cfl_fluid, dt_fluid = my_get_timestep(
                    dcoll=dcoll, fluid_state=fluid_state,
                    t=t, dt=dt, cfl=current_cfl, t_final=t_final,
                    constant_cfl=constant_cfl, fluid_dd=dd_vol_fluid)

                ts_field_wall = None
                if use_wall:
                    ts_field_wall, cfl_wall, dt_wall = my_get_timestep_wall(
                        dcoll=dcoll, wv=wv, wall_kappa=wdv.thermal_conductivity,
                        wall_temperature=wdv.temperature, t=t, dt=dt,
                        cfl=current_cfl, t_final=t_final, constant_cfl=constant_cfl,
                        wall_dd=dd_vol_wall)
                else:
                    cfl_wall = cfl_fluid

            """
            # adjust time for constant cfl, use the smallest timescale
            dt_const_cfl = 100.
            if constant_cfl:
                dt_const_cfl = np.minimum(dt_fluid, dt_wall)

            # adjust time to hit the final requested time
            t_remaining = max(0, t_final - t)

            if viz_interval_type == 0:
                dt = np.minimum(t_remaining, current_dt)
            else:
                dt = np.minimum(t_remaining, dt_const_cfl)

            # update our I/O quantities
            cfl_fluid = dt*cfl_fluid/dt_fluid
            cfl_wall = dt*cfl_wall/dt_wall
            ts_field_fluid = dt*ts_field_fluid/dt_fluid
            ts_field_wall = dt*ts_field_wall/dt_wall

            if viz_interval_type == 1:
                do_viz, dt, next_dump_number = check_time(
                    time=t, dt=dt, interval=t_viz_interval,
                    interval_type=viz_interval_type)
            elif viz_interval_type == 2:
                dt_sav = dt
                do_viz, dt, next_dump_number = check_time(
                    time=t, dt=dt, interval=t_viz_interval,
                    interval_type=viz_interval_type)

                # adjust cfl by dt
                cfl_fluid = dt*cfl_fluid/dt_sav
                cfl_wall = dt*cfl_wall/dt_sav
            else:
                do_viz = check_step(step=step, interval=nviz)
                next_dump_number = step
            """

            t_wall = t_wall_start + (step - first_step)*dt*wall_time_scale
            my_write_status_lite(step=step, t=t, t_wall=t_wall)

            # these status updates require global reductions on state data
            if do_status:
                my_write_status_fluid(cv=cv, dv=dv, dt=dt, cfl_fluid=cfl_fluid)
                if use_wall:
                    my_write_status_wall(wall_temperature=wdv.temperature,
                                         dt=dt*wall_time_scale, cfl_wall=cfl_wall)

            if do_health:
                if use_wall:
                    health_errors = global_reduce(
                        my_health_check(fluid_state,
                                        wall_temperature=wdv.temperature),
                        op="lor")
                else:
                    health_errors = global_reduce(
                        my_health_check(fluid_state, wall_temperature=None),
                        op="lor")
                if health_errors:
                    if rank == 0:
                        #logger.warning("Solution failed health check.")
                        logger.info("Solution failed health check.")
                    raise MyRuntimeError("Failed simulation health check.")

            if do_restart:
                my_write_restart(step=step, t=t, t_wall=t_wall, state=stepper_state)

            if do_viz:
                # pack things up
                if use_wall:
                    viz_state = make_obj_array([fluid_state, wv])
                    viz_dv = make_obj_array([dv, wdv])
                else:
                    viz_state = fluid_state
                    viz_dv = dv

                my_write_viz(
                    step=step, t=t, t_wall=t_wall,
                    viz_state=viz_state, viz_dv=viz_dv,
                    ts_field_fluid=ts_field_fluid,
                    ts_field_wall=ts_field_wall,
                    dump_number=next_dump_number)

        except MyRuntimeError:
            if rank == 0:
                logger.error("Errors detected; attempting graceful exit.")

            if viz_interval_type == 0:
                dump_number = step
            else:
                dump_number = (math.floor((t-t_start)/t_viz_interval) +
                    last_viz_interval)

            # pack things up
            if use_wall:
                viz_state = make_obj_array([fluid_state, wv])
                viz_dv = make_obj_array([dv, wdv])
            else:
                viz_state = fluid_state
                viz_dv = dv

            my_write_viz(
                step=step, t=t, t_wall=t_wall,
                viz_state=viz_state, viz_dv=viz_dv,
                ts_field_fluid=ts_field_fluid,
                ts_field_wall=ts_field_wall,
                dump_number=dump_number)

            my_write_restart(step=step, t=t, t_wall=t_wall, state=stepper_state)
            raise

        return stepper_state.get_obj_array(), dt

    def my_post_step(step, t, dt, state):

        if step == first_step+2:
            with gc_timer:
                import gc
                gc.collect()
                # Freeze the objects that are still alive so they will not
                # be considered in future gc collections.
                logger.info("Freezing GC objects to reduce overhead of "
                            "future GC collections")
                gc.freeze()

        if logmgr:
            set_dt(logmgr, dt)
            logmgr.tick_after()

        return state, dt

    def unfiltered_rhs(t, state):

        stepper_state = make_stepper_state_obj(state)
        cv = stepper_state.cv
        tseed = stepper_state.tseed
        av_smu = stepper_state.av_smu
        av_sbeta = stepper_state.av_sbeta
        av_skappa = stepper_state.av_skappa

        fluid_state = make_fluid_state(cv=cv, gas_model=gas_model,
                                       temperature_seed=tseed,
                                       smoothness_mu=av_smu,
                                       smoothness_beta=av_sbeta,
                                       smoothness_kappa=av_skappa,
                                       limiter_func=limiter_func,
                                       limiter_dd=dd_vol_fluid)
        cv = fluid_state.cv  # reset cv to the limited version

        # update wall model
        if use_wall:
            wv = stepper_state.wv
            wdv = wall_model.dependent_vars(wv)

            # update the boundaries and compute the gradients
            # shared by artificial viscosity and the operators
            # this updates the coupling between the fluid and wall
            (updated_fluid_boundaries,
             updated_wall_boundaries,
             fluid_operator_states_quad,
             grad_fluid_cv,
             grad_fluid_t,
             grad_wall_t) = update_coupled_boundaries(
                dcoll=dcoll,
                gas_model=gas_model,
                fluid_dd=dd_vol_fluid, wall_dd=dd_vol_wall,
                fluid_boundaries=uncoupled_fluid_boundaries,
                wall_boundaries=uncoupled_wall_boundaries,
                interface_noslip=noslip,
                fluid_state=fluid_state,
                wall_kappa=wdv.thermal_conductivity,
                wall_temperature=wdv.temperature,
                use_kappa_weighted_grad_flux_in_fluid=(
                    use_kappa_weighted_grad_flux),
                time=t,
                wall_penalty_amount=wall_penalty_amount,
                quadrature_tag=quadrature_tag,
                limiter_func=limiter_func,
                comm_tag=_UpdateCoupledBoundariesCommTag)
        else:
            updated_fluid_boundaries = uncoupled_fluid_boundaries
            grad_fluid_cv = grad_cv_operator(
                dcoll, gas_model, updated_fluid_boundaries, fluid_state,
                dd=dd_vol_fluid,
                time=t, quadrature_tag=quadrature_tag)

            grad_fluid_t = fluid_grad_t_operator(
                dcoll, gas_model, uncoupled_fluid_boundaries, fluid_state,
                dd=dd_vol_fluid,
                time=t, quadrature_tag=quadrature_tag)

            # Get the operator fluid states
            fluid_operator_states_quad = make_operator_fluid_states(
                dcoll, fluid_state, gas_model, uncoupled_fluid_boundaries,
                quadrature_tag, dd=dd_vol_fluid, limiter_func=limiter_func)

        if use_av == 1:
            smoothness_mu = compute_smoothness(
                cv=cv, dv=fluid_state.dv, grad_cv=grad_fluid_cv)
        elif use_av == 2:
            [smoothness_mu, smoothness_beta, smoothness_kappa] = \
                compute_smoothness_mbk(cv=cv, dv=fluid_state.dv,
                                       grad_cv=grad_fluid_cv,
                                       grad_t=grad_fluid_t)

<<<<<<< HEAD
        tseed_rhs = actx.zeros_like(fluid_state.temperature)
=======
        # update wall model
        wdv = wall_model.dependent_vars(wv)
        tseed_rhs = actx.np.zeros_like(fluid_state.temperature)
>>>>>>> 1830220f

        # have all the gradients and states, compute the rhs sources
        fluid_rhs = ns_operator(
            dcoll=dcoll,
            gas_model=gas_model,
<<<<<<< HEAD
            dd=dd_vol_fluid,
            operator_states_quad=fluid_operator_states_quad,
            grad_cv=grad_fluid_cv,
            grad_t=grad_fluid_t,
            boundaries=updated_fluid_boundaries,
            inviscid_numerical_flux_func=inviscid_numerical_flux_func,
            viscous_numerical_flux_func=viscous_numerical_flux_func,
            state=fluid_state,
            time=t,
            quadrature_tag=quadrature_tag,
            comm_tag=_FluidOperatorCommTag)

        wall_rhs = None
        if use_wall:
            wall_energy_rhs = diffusion_operator(
                dcoll=dcoll,
                kappa=wdv.thermal_conductivity,
                boundaries=updated_wall_boundaries,
                u=wdv.temperature,
                quadrature_tag=quadrature_tag,
                dd=dd_vol_wall,
                grad_u=grad_wall_t,
                comm_tag=_WallOperatorCommTag
                )
=======
            fluid_dd=dd_vol_fluid, wall_dd=dd_vol_wall,
            fluid_boundaries=fluid_boundaries,
            wall_boundaries=wall_boundaries,
            interface_noslip=noslip,
            # interface_noslip=True,
            # inviscid_numerical_flux_func=inviscid_numerical_flux_func,
            fluid_state=fluid_state,
            wall_kappa=wdv.thermal_conductivity,
            wall_temperature=wdv.temperature,
            time=t, ns_operator=rhs_operator,
            wall_penalty_amount=wall_penalty_amount,
            quadrature_tag=quadrature_tag)
>>>>>>> 1830220f

        if use_combustion:
            fluid_rhs = fluid_rhs + \
                eos.get_species_source_terms(cv, temperature=fluid_state.temperature)

        if use_ignition > 0:
            fluid_rhs = fluid_rhs + \
                ignition_source(x_vec=fluid_nodes, state=fluid_state,
                                eos=gas_model.eos, time=t)/current_dt

        av_smu_rhs = actx.np.zeros_like(cv.mass)
        av_sbeta_rhs = actx.np.zeros_like(cv.mass)
        av_skappa_rhs = actx.np.zeros_like(cv.mass)
        # work good for shock 1d
        tau = current_dt/smoothness_tau
        epsilon_diff = smoothness_alpha*smoothed_char_length_fluid**2/current_dt

        if use_av > 0:
            # regular boundaries for smoothness mu
            smooth_neumann = NeumannDiffusionBoundary(0)
            fluid_av_boundaries = {
                flow_bnd.domain_tag: smooth_neumann,
                wall_bnd.domain_tag: smooth_neumann,
            }

            if use_wall:
                from grudge.discretization import filter_part_boundaries
                fluid_av_boundaries.update({
                     dd_bdry.domain_tag: NeumannDiffusionBoundary(0)
                     for dd_bdry in filter_part_boundaries(
                         dcoll, volume_dd=dd_vol_fluid,
                         neighbor_volume_dd=dd_vol_wall)})

            # av mu
            av_smu_rhs = (
                diffusion_operator(
                    dcoll, epsilon_diff, fluid_av_boundaries, av_smu,
                    quadrature_tag=quadrature_tag, dd=dd_vol_fluid,
                    comm_tag=_MuDiffFluidCommTag
                ) + 1/tau * (smoothness_mu - av_smu)
            )

            if use_av == 2:
                av_sbeta_rhs = (
                    diffusion_operator(
                        dcoll, epsilon_diff, fluid_av_boundaries, av_sbeta,
                        quadrature_tag=quadrature_tag, dd=dd_vol_fluid,
                        comm_tag=_BetaDiffFluidCommTag
                    ) + 1/tau * (smoothness_beta - av_sbeta)
                )

                av_skappa_rhs = (
                    diffusion_operator(
                        dcoll, epsilon_diff, fluid_av_boundaries, av_skappa,
                        quadrature_tag=quadrature_tag, dd=dd_vol_fluid,
                        comm_tag=_KappaDiffFluidCommTag
                    ) + 1/tau * (smoothness_kappa - av_skappa)
                )

        #sponge_rhs = actx.np.zeros_like(cv)
        if use_sponge:
            fluid_rhs = fluid_rhs + _sponge_source(cv=cv)
            #sponge_rhs = _sponge_source(cv=cv)

<<<<<<< HEAD
        if use_wall:
            # wall mass loss
            wall_mass_rhs = actx.zeros_like(wv.mass)
            if use_wall_mass:
                wall_mass_rhs = -wall_model.mass_loss_rate(
                    mass=wv.mass, ox_mass=wv.ox_mass,
                    temperature=wdv.temperature)

            # wall oxygen diffusion
            wall_ox_mass_rhs = actx.zeros_like(wv.mass)
            if use_wall_ox:
                if nspecies == 0:
                    fluid_ox_mass = actx.zeros_like(cv.mass)
                elif nspecies > 3:
                    fluid_ox_mass = cv.species_mass[i_ox]
                else:
                    fluid_ox_mass = mf_o2*cv.species_mass[0]
                pairwise_ox = {
                    (dd_vol_fluid, dd_vol_wall):
                        (fluid_ox_mass, wv.ox_mass)}
                pairwise_ox_tpairs = inter_volume_trace_pairs(
                    dcoll, pairwise_ox, comm_tag=_OxCommTag)
                ox_tpairs = pairwise_ox_tpairs[dd_vol_fluid, dd_vol_wall]
                wall_ox_boundaries = {
                    wall_ffld_bnd.domain_tag:  # pylint: disable=no-member
                    DirichletDiffusionBoundary(0)}

                wall_ox_boundaries.update({
                    tpair.dd.domain_tag:
                    DirichletDiffusionBoundary(
                        op.project(dcoll, tpair.dd,
                                   tpair.dd.with_discr_tag(quadrature_tag),
                                   tpair.ext))
                    for tpair in ox_tpairs})

                wall_ox_mass_rhs = diffusion_operator(
                    dcoll, wall_model.oxygen_diffusivity,
                    wall_ox_boundaries, wv.ox_mass,
                    penalty_amount=wall_penalty_amount,
                    quadrature_tag=quadrature_tag, dd=dd_vol_wall,
                    comm_tag=_WallOxDiffCommTag)

            wall_rhs = wall_time_scale * WallVars(
                mass=wall_mass_rhs,
                energy=wall_energy_rhs,
                ox_mass=wall_ox_mass_rhs)

            if use_wall_ox:
                # Solve a diffusion equation in the fluid too just to ensure all MPI
                # sends/recvs from inter_volume_trace_pairs are in DAG
                # FIXME: this is dumb
                reverse_ox_tpairs = pairwise_ox_tpairs[dd_vol_wall, dd_vol_fluid]
                fluid_ox_boundaries = {
                    bdtag: DirichletDiffusionBoundary(0)
                    for bdtag in uncoupled_fluid_boundaries}
                fluid_ox_boundaries.update({
                    tpair.dd.domain_tag:
                    DirichletDiffusionBoundary(
                        op.project(dcoll, tpair.dd,
                                   tpair.dd.with_discr_tag(quadrature_tag),
                                   tpair.ext))
                    for tpair in reverse_ox_tpairs})

                fluid_dummy_ox_mass_rhs = diffusion_operator(
                    dcoll, 0, fluid_ox_boundaries, fluid_ox_mass,
                    quadrature_tag=quadrature_tag, dd=dd_vol_fluid,
                    comm_tag=_FluidOxDiffCommTag)

                fluid_rhs = fluid_rhs + 0*fluid_dummy_ox_mass_rhs
=======
        # wall mass loss
        wall_mass_rhs = actx.np.zeros_like(wv.mass)
        if use_wall_mass:
            wall_mass_rhs = -wall_model.mass_loss_rate(
                mass=wv.mass, ox_mass=wv.ox_mass,
                temperature=wdv.temperature)

        # wall oxygen diffusion
        wall_ox_mass_rhs = actx.np.zeros_like(wv.mass)
        if use_wall_ox:
            if nspecies == 0:
                fluid_ox_mass = actx.np.zeros_like(cv.mass)
            elif nspecies > 3:
                fluid_ox_mass = cv.species_mass[i_ox]
            else:
                fluid_ox_mass = mf_o2*cv.species_mass[0]
            pairwise_ox = {
                (dd_vol_fluid, dd_vol_wall):
                    (fluid_ox_mass, wv.ox_mass)}
            pairwise_ox_tpairs = inter_volume_trace_pairs(
                dcoll, pairwise_ox, comm_tag=_OxCommTag)
            ox_tpairs = pairwise_ox_tpairs[dd_vol_fluid, dd_vol_wall]
            wall_ox_boundaries = {
                wall_ffld_bnd.domain_tag:  # pylint: disable=no-member
                DirichletDiffusionBoundary(0)}

            wall_ox_boundaries.update({
                tpair.dd.domain_tag:
                DirichletDiffusionBoundary(
                    op.project(dcoll, tpair.dd,
                               tpair.dd.with_discr_tag(quadrature_tag), tpair.ext))
                for tpair in ox_tpairs})

            wall_ox_mass_rhs = diffusion_operator(
                dcoll, wall_model.oxygen_diffusivity, wall_ox_boundaries, wv.ox_mass,
                penalty_amount=wall_penalty_amount,
                quadrature_tag=quadrature_tag, dd=dd_vol_wall,
                comm_tag=_WallOxDiffCommTag)
>>>>>>> 1830220f

        rhs_stepper_state = make_stepper_state(
            cv=fluid_rhs,
            tseed=tseed_rhs,
            wv=wall_rhs,
            av_smu=av_smu_rhs,
            av_sbeta=av_sbeta_rhs,
            av_skappa=av_skappa_rhs)

        return rhs_stepper_state.get_obj_array()

    unfiltered_rhs_compiled = actx.compile(unfiltered_rhs)

    def my_rhs(t, state):

        # precludes a pre-compiled timestepper
        # don't know if we should do this
        #state = force_evaluation(actx, state)

        # Work around long compile issue by computing and filtering RHS in separate
        # compiled functions
        rhs_state = unfiltered_rhs_compiled(t, state)
        # Use a spectral filter on the RHS
        if use_rhs_filter:
            rhs_state_filtered = make_stepper_state_obj(rhs_state)
            rhs_state_filtered = rhs_state_filtered.replace(
                cv=filter_rhs_fluid_compiled(rhs_state_filtered.cv))
            if use_wall:
                rhs_state_filtered = rhs_state_filtered.replace(
                    wv=filter_rhs_wall_compiled(rhs_state_filtered.wv))

            rhs_state = rhs_state_filtered.get_obj_array()

        return rhs_state

    """
    current_dt = get_sim_timestep(dcoll, current_state, current_t, current_dt,
                                  current_cfl, t_final, constant_cfl)
    """

    if advance_time:
        current_step, current_t, current_stepper_state_obj = \
            advance_state(rhs=my_rhs, timestepper=timestepper,
                          pre_step_callback=my_pre_step,
                          #pre_step_callback=None,
                          post_step_callback=my_post_step,
                          istep=current_step, dt=current_dt,
                          t=current_t, t_final=t_final,
                          force_eval=force_eval,
                          state=stepper_state.get_obj_array(),
                          compile_rhs=False)

    current_stepper_state = make_stepper_state_obj(current_stepper_state_obj)

    current_cv = current_stepper_state.cv
    tseed = current_stepper_state.tseed
    current_av_smu = current_stepper_state.av_smu
    current_av_sbeta = current_stepper_state.av_sbeta
    current_av_skappa = current_stepper_state.av_skappa

    current_fluid_state = create_fluid_state(current_cv, tseed,
                                             smoothness_mu=current_av_smu,
                                             smoothness_beta=current_av_sbeta,
                                             smoothness_kappa=current_av_skappa)
    if use_wall:
        current_wv = current_stepper_state.wv
        current_wdv = create_wall_dependent_vars_compiled(current_wv)

    # Dump the final data
    if rank == 0:
        logger.info("Checkpointing final state ...")

    final_dv = current_fluid_state.dv
    ts_field_fluid, cfl, dt = my_get_timestep(dcoll=dcoll,
        fluid_state=current_fluid_state,
        t=current_t, dt=current_dt, cfl=current_cfl,
        t_final=t_final, constant_cfl=constant_cfl, fluid_dd=dd_vol_fluid)

    ts_field_wall = None
    if use_wall:
        ts_field_wall, cfl_wall, dt_wall = my_get_timestep_wall(dcoll=dcoll,
            wv=current_wv, wall_kappa=current_wdv.thermal_conductivity,
            wall_temperature=current_wdv.temperature, t=current_t, dt=current_dt,
            cfl=current_cfl, t_final=t_final, constant_cfl=constant_cfl,
            wall_dd=dd_vol_wall)
    current_t_wall = t_wall_start + (current_step - first_step)*dt*wall_time_scale

    my_write_status_lite(step=current_step, t=current_t,
                         t_wall=current_t_wall)

    my_write_status_fluid(cv=current_cv, dv=final_dv, dt=dt, cfl_fluid=cfl)
    if use_wall:
        my_write_status_wall(wall_temperature=current_wdv.temperature,
                             dt=dt*wall_time_scale, cfl_wall=cfl_wall)

    if viz_interval_type == 0:
        dump_number = current_step
    else:
        dump_number = (math.floor((current_t - t_start)/t_viz_interval) +
            last_viz_interval)

    # pack things up
    if use_wall:
        viz_state = make_obj_array([current_fluid_state, current_wv])
        viz_dv = make_obj_array([current_fluid_state.dv, current_wdv])
    else:
        viz_state = current_fluid_state
        viz_dv = current_fluid_state.dv

    my_write_viz(
        step=current_step, t=current_t, t_wall=current_t_wall,
        viz_state=viz_state, viz_dv=viz_dv,
        ts_field_fluid=ts_field_fluid,
        ts_field_wall=ts_field_wall,
        dump_number=dump_number)

    my_write_restart(step=current_step, t=current_t, t_wall=current_t_wall,
                     state=current_stepper_state)

    if logmgr:
        logmgr.close()
    elif use_profiling:
        print(actx.tabulate_profiling_data())

    finish_tol = 2*current_dt
    assert np.abs(current_t - t_final) < finish_tol


# vim: foldmethod=marker<|MERGE_RESOLUTION|>--- conflicted
+++ resolved
@@ -63,19 +63,11 @@
 from mirgecom.mpi import mpi_entry_point
 from mirgecom.integrators import (rk4_step, lsrk54_step, lsrk144_step,
                                   euler_step)
-<<<<<<< HEAD
 from mirgecom.inviscid import (inviscid_facial_flux_rusanov,
                                inviscid_facial_flux_hll)
 from mirgecom.viscous import (viscous_facial_flux_central,
                               viscous_facial_flux_harmonic)
-=======
-from mirgecom.inviscid import (
-    inviscid_facial_flux_rusanov,
-    inviscid_facial_flux_hll
-)
->>>>>>> 1830220f
 from grudge.shortcuts import compiled_lsrk45_step
-from mirgecom.viscous import viscous_facial_flux_harmonic
 
 from mirgecom.fluid import make_conserved
 from mirgecom.limiter import bound_preserving_limiter
@@ -113,13 +105,6 @@
     grad_t_operator as fluid_grad_t_operator,
     ns_operator
 )
-<<<<<<< HEAD
-=======
-from mirgecom.navierstokes import (
-    grad_cv_operator, grad_t_operator,
-    ns_operator
-)
->>>>>>> 1830220f
 # driver specific utilties
 from y3prediction.utils import (
     getIsentropicPressure,
@@ -832,7 +817,6 @@
     if integrator == "compiled_lsrk54":
         timestepper = _compiled_stepper_wrapper
 
-    viscous_numerical_flux_func = viscous_facial_flux_harmonic
     if inv_num_flux == "rusanov":
         inviscid_numerical_flux_func = inviscid_facial_flux_rusanov
         if rank == 0:
@@ -1389,10 +1373,6 @@
     if rank == 0:
         logger.info("Making discretization")
 
-    rhs_operator = partial(ns_operator, use_esdg=use_esdg,
-                           inviscid_numerical_flux_func=inviscid_numerical_flux_func,
-                           viscous_numerical_flux_func=viscous_numerical_flux_func)
-
     dcoll = create_discretization_collection(
         actx,
         volume_meshes={
@@ -1438,13 +1418,8 @@
 
     # put the lengths on the nodes vs elements
     xpos_fluid = fluid_nodes[0]
-<<<<<<< HEAD
-    char_length_fluid = char_length_fluid + actx.zeros_like(xpos_fluid)
-=======
     xpos_wall = wall_nodes[0]
     char_length_fluid = char_length_fluid + actx.np.zeros_like(xpos_fluid)
-    char_length_wall = char_length_wall + actx.np.zeros_like(xpos_wall)
->>>>>>> 1830220f
 
     smoothness_diffusivity = \
         smooth_char_length_alpha*char_length_fluid**2/current_dt
@@ -1521,11 +1496,10 @@
                 smoothed_char_length_wall = smoothed_char_length_wall + \
                                             smoothed_char_length_wall_rhs
 
-<<<<<<< HEAD
     smoothed_char_length_fluid = force_evaluation(actx, smoothed_char_length_fluid)
     if use_wall:
         smoothed_char_length_wall = force_evaluation(actx, smoothed_char_length_wall)
-=======
+
     """
     # this is strange, but maybe fixes a compile issue and get it evaluated now
     smoothed_char_length_fluid = smoothed_char_length_fluid + \
@@ -1533,7 +1507,6 @@
     smoothed_char_length_wall = smoothed_char_length_wall + \
                                 actx.np.zeros_like(char_length_wall)
                                 """
->>>>>>> 1830220f
 
     if rank == 0:
         logger.info("Before restart/init")
@@ -1951,25 +1924,15 @@
         temperature_seed = actx.np.zeros_like(restart_cv.mass) + init_temperature
         temperature_seed = force_evaluation(actx, temperature_seed)
 
-<<<<<<< HEAD
-        restart_av_smu = actx.zeros_like(restart_cv.mass)
-        restart_av_sbeta = actx.zeros_like(restart_cv.mass)
-        restart_av_skappa = actx.zeros_like(restart_cv.mass)
-=======
-        # create a fluid state so we can compute grad_t and grad_cv
-        restart_fluid_state = create_fluid_state(cv=restart_cv,
-                                                 temperature_seed=temperature_seed)
         restart_av_smu = actx.np.zeros_like(restart_cv.mass)
         restart_av_sbeta = actx.np.zeros_like(restart_cv.mass)
         restart_av_skappa = actx.np.zeros_like(restart_cv.mass)
->>>>>>> 1830220f
 
         # Ideally we would compute the smoothness variables here,
         # but we need the boundary conditions (and hence the target state) first,
         # so we defer until after those are setup
 
         # initialize the wall
-<<<<<<< HEAD
         if use_wall:
             wall_mass = (
                 wall_insert_rho * wall_insert_mask
@@ -1984,20 +1947,6 @@
 
     if use_wall:
         restart_wv = force_evaluation(actx, restart_wv)
-=======
-        wall_mass = (
-            wall_insert_rho * wall_insert_mask
-            + wall_surround_rho * wall_surround_mask)
-        wall_cp = (
-            wall_insert_cp * wall_insert_mask
-            + wall_surround_cp * wall_surround_mask)
-        restart_wv = WallVars(
-            mass=wall_mass,
-            energy=wall_mass * wall_cp * temp_wall,
-            ox_mass=actx.np.zeros_like(wall_mass))
-
-    restart_wv = force_evaluation(actx, restart_wv)
->>>>>>> 1830220f
 
     ##################################
     # Set up flow target state       #
@@ -3418,19 +3367,15 @@
                                        grad_cv=grad_fluid_cv,
                                        grad_t=grad_fluid_t)
 
-<<<<<<< HEAD
-        tseed_rhs = actx.zeros_like(fluid_state.temperature)
-=======
         # update wall model
         wdv = wall_model.dependent_vars(wv)
         tseed_rhs = actx.np.zeros_like(fluid_state.temperature)
->>>>>>> 1830220f
 
         # have all the gradients and states, compute the rhs sources
         fluid_rhs = ns_operator(
             dcoll=dcoll,
             gas_model=gas_model,
-<<<<<<< HEAD
+            use_esdg=use_esdg,
             dd=dd_vol_fluid,
             operator_states_quad=fluid_operator_states_quad,
             grad_cv=grad_fluid_cv,
@@ -3455,20 +3400,6 @@
                 grad_u=grad_wall_t,
                 comm_tag=_WallOperatorCommTag
                 )
-=======
-            fluid_dd=dd_vol_fluid, wall_dd=dd_vol_wall,
-            fluid_boundaries=fluid_boundaries,
-            wall_boundaries=wall_boundaries,
-            interface_noslip=noslip,
-            # interface_noslip=True,
-            # inviscid_numerical_flux_func=inviscid_numerical_flux_func,
-            fluid_state=fluid_state,
-            wall_kappa=wdv.thermal_conductivity,
-            wall_temperature=wdv.temperature,
-            time=t, ns_operator=rhs_operator,
-            wall_penalty_amount=wall_penalty_amount,
-            quadrature_tag=quadrature_tag)
->>>>>>> 1830220f
 
         if use_combustion:
             fluid_rhs = fluid_rhs + \
@@ -3533,7 +3464,6 @@
             fluid_rhs = fluid_rhs + _sponge_source(cv=cv)
             #sponge_rhs = _sponge_source(cv=cv)
 
-<<<<<<< HEAD
         if use_wall:
             # wall mass loss
             wall_mass_rhs = actx.zeros_like(wv.mass)
@@ -3603,46 +3533,6 @@
                     comm_tag=_FluidOxDiffCommTag)
 
                 fluid_rhs = fluid_rhs + 0*fluid_dummy_ox_mass_rhs
-=======
-        # wall mass loss
-        wall_mass_rhs = actx.np.zeros_like(wv.mass)
-        if use_wall_mass:
-            wall_mass_rhs = -wall_model.mass_loss_rate(
-                mass=wv.mass, ox_mass=wv.ox_mass,
-                temperature=wdv.temperature)
-
-        # wall oxygen diffusion
-        wall_ox_mass_rhs = actx.np.zeros_like(wv.mass)
-        if use_wall_ox:
-            if nspecies == 0:
-                fluid_ox_mass = actx.np.zeros_like(cv.mass)
-            elif nspecies > 3:
-                fluid_ox_mass = cv.species_mass[i_ox]
-            else:
-                fluid_ox_mass = mf_o2*cv.species_mass[0]
-            pairwise_ox = {
-                (dd_vol_fluid, dd_vol_wall):
-                    (fluid_ox_mass, wv.ox_mass)}
-            pairwise_ox_tpairs = inter_volume_trace_pairs(
-                dcoll, pairwise_ox, comm_tag=_OxCommTag)
-            ox_tpairs = pairwise_ox_tpairs[dd_vol_fluid, dd_vol_wall]
-            wall_ox_boundaries = {
-                wall_ffld_bnd.domain_tag:  # pylint: disable=no-member
-                DirichletDiffusionBoundary(0)}
-
-            wall_ox_boundaries.update({
-                tpair.dd.domain_tag:
-                DirichletDiffusionBoundary(
-                    op.project(dcoll, tpair.dd,
-                               tpair.dd.with_discr_tag(quadrature_tag), tpair.ext))
-                for tpair in ox_tpairs})
-
-            wall_ox_mass_rhs = diffusion_operator(
-                dcoll, wall_model.oxygen_diffusivity, wall_ox_boundaries, wv.ox_mass,
-                penalty_amount=wall_penalty_amount,
-                quadrature_tag=quadrature_tag, dd=dd_vol_wall,
-                comm_tag=_WallOxDiffCommTag)
->>>>>>> 1830220f
 
         rhs_stepper_state = make_stepper_state(
             cv=fluid_rhs,
