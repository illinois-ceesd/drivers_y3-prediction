"""mirgecom driver for the Y2 prediction."""

__copyright__ = """
Copyright (C) 2020 University of Illinois Board of Trustees
"""

__license__ = """
Permission is hereby granted, free of charge, to any person obtaining a copy
of this software and associated documentation files (the "Software"), to deal
in the Software without restriction, including without limitation the rights
to use, copy, modify, merge, publish, distribute, sublicense, and/or sell
copies of the Software, and to permit persons to whom the Software is
furnished to do so, subject to the following conditions:

The above copyright notice and this permission notice shall be included in
all copies or substantial portions of the Software.

THE SOFTWARE IS PROVIDED "AS IS", WITHOUT WARRANTY OF ANY KIND, EXPRESS OR
IMPLIED, INCLUDING BUT NOT LIMITED TO THE WARRANTIES OF MERCHANTABILITY,
FITNESS FOR A PARTICULAR PURPOSE AND NONINFRINGEMENT. IN NO EVENT SHALL THE
AUTHORS OR COPYRIGHT HOLDERS BE LIABLE FOR ANY CLAIM, DAMAGES OR OTHER
LIABILITY, WHETHER IN AN ACTION OF CONTRACT, TORT OR OTHERWISE, ARISING FROM,
OUT OF OR IN CONNECTION WITH THE SOFTWARE OR THE USE OR OTHER DEALINGS IN
THE SOFTWARE.
"""
import logging
import sys
import pickle
import os
import numpy as np
import numpy.linalg as la  # noqa
import pyopencl.array as cla  # noqa
import math
from dataclasses import replace
import grudge.op as op
from pytools.obj_array import make_obj_array
from functools import partial
from mirgecom.discretization import create_discretization_collection

from meshmode.mesh import BTAG_ALL, BTAG_REALLY_ALL, BTAG_NONE  # noqa
from grudge.shortcuts import make_visualizer
from grudge.dof_desc import (
    VolumeDomainTag,
    BoundaryDomainTag,
    DOFDesc,
    DISCR_TAG_BASE,
    DD_VOLUME_ALL
)
from grudge.op import nodal_max, nodal_min
from grudge.trace_pair import inter_volume_trace_pairs
from grudge.discretization import filter_part_boundaries
from grudge.trace_pair import TracePair
from grudge.geometry.metrics import normal as normal_vector
from logpyle import IntervalTimer, set_dt
from mirgecom.logging_quantities import (
    initialize_logmgr,
    logmgr_add_cl_device_info,
    logmgr_set_time,
    logmgr_add_device_memory_usage,
    logmgr_add_mempool_usage,
)

from mirgecom.simutil import (
    SimulationConfigurationError,
    check_step,
    distribute_mesh,
    write_visfile,
    check_naninf_local,
    check_range_local,
)
from mirgecom.utils import force_evaluation
from mirgecom.restart import write_restart_file
from mirgecom.io import make_init_message
from mirgecom.mpi import mpi_entry_point
from mirgecom.integrators import (rk4_step, lsrk54_step, lsrk144_step,
                                  euler_step, ssprk43_step)
from mirgecom.inviscid import (inviscid_facial_flux_rusanov,
                               inviscid_facial_flux_hll)
from mirgecom.viscous import (viscous_facial_flux_central,
                              viscous_facial_flux_harmonic)
from grudge.shortcuts import compiled_lsrk45_step

from mirgecom.fluid import (
    make_conserved,
    velocity_gradient,
    species_mass_fraction_gradient
)
from mirgecom.limiter import (bound_preserving_limiter)
from mirgecom.steppers import advance_state
from mirgecom.boundary import (
    PrescribedFluidBoundary,
    IsothermalWallBoundary,
    IsothermalSlipWallBoundary,
    AdiabaticSlipBoundary,
    AdiabaticNoslipWallBoundary,
    PressureOutflowBoundary,
    DummyBoundary
)
from mirgecom.diffusion import (
    diffusion_operator,
    grad_operator as wall_grad_t_operator,
    DirichletDiffusionBoundary,
    NeumannDiffusionBoundary
)
from mirgecom.initializers import Uniform, MulticomponentLump
from mirgecom.eos import (
    IdealSingleGas, PyrometheusMixture, MixtureEOS,
    MixtureDependentVars, GasDependentVars
)
from mirgecom.transport import (SimpleTransport,
                                PowerLawTransport,
                                ArtificialViscosityTransportDiv,
                                ArtificialViscosityTransportDiv2,
                                ArtificialViscosityTransportDiv3)
from mirgecom.gas_model import (
    GasModel,
    make_fluid_state,
    replace_fluid_state,
    make_operator_fluid_states,
    project_fluid_state
)
from mirgecom.multiphysics.thermally_coupled_fluid_wall import (
    add_interface_boundaries_no_grad,
    add_interface_boundaries
)
from mirgecom.navierstokes import (
    grad_cv_operator,
    grad_t_operator as fluid_grad_t_operator,
    ns_operator as general_ns_operator
)
from mirgecom.artificial_viscosity import smoothness_indicator
# driver specific utilties
from y3prediction.utils import (
    IsentropicInflow,
    getIsentropicPressure,
    getIsentropicTemperature,
    getMachFromAreaRatio
)
from y3prediction.wall import (
    mask_from_elements,
    WallVars,
    WallModel,
)
from y3prediction.shock1d import PlanarDiscontinuityMulti

from dataclasses import dataclass
from arraycontext import (
    dataclass_array_container,
    with_container_arithmetic
)
from mirgecom.fluid import ConservedVars
from meshmode.dof_array import DOFArray  # noqa
from grudge.dof_desc import DISCR_TAG_MODAL
from meshmode.transform_metadata import FirstAxisIsElementsTag
from arraycontext import outer
from grudge.trace_pair import interior_trace_pairs, tracepair_with_discr_tag
from meshmode.discretization.connection import FACE_RESTR_ALL
from mirgecom.flux import num_flux_central


@with_container_arithmetic(bcast_obj_array=False,
                           bcast_container_types=(DOFArray, np.ndarray),
                           rel_comparison=True)
@dataclass_array_container
@dataclass(frozen=True)
class StepperState:
    r"""Store quantities to advance in time.

    Store the quanitites that should be evolved in time by an advancer
    """

    cv: ConservedVars
    tseed: DOFArray
    av_smu: DOFArray
    av_sbeta: DOFArray
    av_skappa: DOFArray
    av_sd: DOFArray
    smin: DOFArray

    __array_ufunc__ = None

    def replace(self, **kwargs):
        """Return a copy of *self* with the attributes in *kwargs* replaced."""
        return replace(self, **kwargs)

    def get_obj_array(self):
        """Return an object array containing all the stored quantitines."""
        return make_obj_array([self.cv, self.tseed,
                               self.av_smu, self.av_sbeta,
                               self.av_skappa, self.av_sd,
                               self.smin])


@with_container_arithmetic(bcast_obj_array=False,
                           bcast_container_types=(DOFArray, np.ndarray),
                           rel_comparison=True)
@dataclass_array_container
@dataclass(frozen=True)
class WallStepperState(StepperState):
    r"""Store quantities to advance in time.

    Store the quanitites that should be evolved in time by an advancer
    Adding WallVars
    """

    wv: WallVars

    __array_ufunc__ = None

    def get_obj_array(self):
        """Return an object array containing all the stored quantitines."""
        return make_obj_array([self.cv, self.tseed,
                               self.av_smu, self.av_sbeta,
                               self.av_skappa, self.av_sd,
                               self.smin,
                               self.wv])


def make_stepper_state(cv, tseed, av_smu, av_sbeta, av_skappa, av_sd, smin, wv=None):
    if wv is not None:
        return WallStepperState(cv=cv, tseed=tseed, av_smu=av_smu,
                                av_sbeta=av_sbeta, av_skappa=av_skappa,
                                av_sd=av_sd, smin=smin, wv=wv)
    else:
        return StepperState(cv=cv, tseed=tseed, av_smu=av_smu,
                            av_sbeta=av_sbeta, av_skappa=av_skappa,
                            av_sd=av_sd, smin=smin)


def make_stepper_state_obj(ary):
    if ary.size > 7:
        return WallStepperState(cv=ary[0], tseed=ary[1], av_smu=ary[2],
                                av_sbeta=ary[3], av_skappa=ary[4],
                                av_sd=ary[5], smin=ary[6], wv=ary[7])
    else:
        return StepperState(cv=ary[0], tseed=ary[1], av_smu=ary[2],
                            av_sbeta=ary[3], av_skappa=ary[4],
                            av_sd=ary[5], smin=ary[6])


class SingleLevelFilter(logging.Filter):
    def __init__(self, passlevel, reject):
        self.passlevel = passlevel
        self.reject = reject

    def filter(self, record):
        if self.reject:
            return (record.levelno != self.passlevel)
        else:
            return (record.levelno == self.passlevel)


class MyRuntimeError(RuntimeError):
    """Simple exception to kill the simulation."""

    pass


class _FluidAvgCVTag:
    pass


class _InitCommTag:
    pass


class _SmoothnessCVGradCommTag:
    pass


class _OxCommTag:
    pass


class _FluidOxDiffCommTag:
    pass


class _WallOxDiffCommTag:
    pass


class _SmoothDiffCommTag:
    pass


class _SmoothCharDiffCommTag:
    pass


class _SmoothCharDiffFluidCommTag:
    pass


class _SmoothCharDiffWallCommTag:
    pass


class _BetaDiffCommTag:
    pass


class _BetaDiffWallCommTag:
    pass


class _BetaDiffFluidCommTag:
    pass


class _KappaDiffCommTag:
    pass


class _KappaDiffWallCommTag:
    pass


class _KappaDiffFluidCommTag:
    pass


class _MuDiffCommTag:
    pass


class _DDiffFluidCommTag:
    pass


class _MuDiffWallCommTag:
    pass


class _MuDiffFluidCommTag:
    pass


class _WallOperatorCommTag:
    pass


class _FluidOperatorCommTag:
    pass


class _UpdateCoupledBoundariesCommTag:
    pass


class _FluidOpStatesCommTag:
    pass


class _MyGradTag1:
    pass


class _MyGradTag2:
    pass


class _MyGradTag3:
    pass


class _MyGradTag4:
    pass


class _MyGradTag5:
    pass


class _MyGradTag6:
    pass


def my_derivative_function(
        dcoll, field, field_bounds, quadrature_tag, dd_vol,
        bnd_cond, comm_tag):

    actx = field.array_context
    dd_vol_quad = dd_vol.with_discr_tag(quadrature_tag)
    dd_allfaces_quad = dd_vol_quad.trace(FACE_RESTR_ALL)

    interp_to_surf_quad = partial(
        tracepair_with_discr_tag, dcoll, quadrature_tag)

    def interior_flux(field_tpair):
        dd_trace_quad = field_tpair.dd.with_discr_tag(quadrature_tag)
        #normal_quad = actx.thaw(dcoll.normal(dd_trace_quad))
        normal_quad = normal_vector(actx, dcoll, dd_trace_quad)
        bnd_tpair_quad = interp_to_surf_quad(field_tpair)
        flux_int = outer(
            num_flux_central(bnd_tpair_quad.int, bnd_tpair_quad.ext),
            normal_quad)

        return op.project(dcoll, dd_trace_quad, dd_allfaces_quad, flux_int)

    def boundary_flux(bdtag, bdry):
        if isinstance(bdtag, DOFDesc):
            bdtag = bdtag.domain_tag
        dd_bdry_quad = dd_vol_quad.with_domain_tag(bdtag)
        normal_quad = normal_vector(actx, dcoll, dd_bdry_quad)
        int_soln_quad = op.project(dcoll, dd_vol, dd_bdry_quad, field)

        # MJA, not sure about this
        if bnd_cond == "symmetry" and bdtag == "symmetry":
            ext_soln_quad = 0.0*int_soln_quad
        else:
            ext_soln_quad = 1.0*int_soln_quad

        bnd_tpair = TracePair(bdtag, interior=int_soln_quad,
                              exterior=ext_soln_quad)
        flux_bnd = outer(
            num_flux_central(bnd_tpair.int, bnd_tpair.ext), normal_quad)

        return op.project(dcoll, dd_bdry_quad, dd_allfaces_quad, flux_bnd)

    field_quad = op.project(dcoll, dd_vol, dd_vol_quad, field)

    return -1.0*op.inverse_mass(
        dcoll, dd_vol_quad,
        op.weak_local_grad(dcoll, dd_vol_quad, field_quad)
        -  # noqa: W504
        op.face_mass(
            dcoll, dd_allfaces_quad,
            sum(
                interior_flux(u_tpair) for u_tpair in interior_trace_pairs(
                    dcoll, field, volume_dd=dd_vol, comm_tag=comm_tag))
            + sum(
                 boundary_flux(bdtag, bdry)
                 for bdtag, bdry in field_bounds.items())
        )
    )


def axisym_source_fluid(dcoll, fluid_state, fluid_nodes, gas_model,
                        quadrature_tag, dd_vol_fluid, boundaries, grad_cv, grad_t):
    cv = fluid_state.cv
    dv = fluid_state.dv
    actx = cv.array_context

    mu = fluid_state.tv.viscosity
    beta = gas_model.transport.volume_viscosity(cv, dv, gas_model.eos)
    kappa = fluid_state.tv.thermal_conductivity
    d_ij = fluid_state.tv.species_diffusivity

    grad_v = velocity_gradient(cv, grad_cv)
    grad_y = species_mass_fraction_gradient(cv, grad_cv)

    u = cv.velocity[0]
    v = cv.velocity[1]

    dudr = grad_v[0][0]
    dudy = grad_v[0][1]
    dvdr = grad_v[1][0]
    dvdy = grad_v[1][1]

    drhoudr = (grad_cv.momentum[0])[0]

    #d2udr2 = my_derivative_function(dcoll,  dudr, boundaries, dd_vol_fluid,
    #                                "replicate", comm_tag=_MyGradTag1)[0]
    d2vdr2 = my_derivative_function(dcoll, dvdr, boundaries, quadrature_tag,
                                    dd_vol_fluid, "replicate",
                                    comm_tag=_MyGradTag2)[0]
    d2udrdy = my_derivative_function(dcoll, dudy, boundaries, quadrature_tag,
                                     dd_vol_fluid, "replicate",
                                     comm_tag=_MyGradTag3)[0]
    dmudr = my_derivative_function(dcoll, mu, boundaries, quadrature_tag,
                                   dd_vol_fluid, "replicate",
                                   comm_tag=_MyGradTag4)[0]
    dbetadr = my_derivative_function(dcoll, beta, boundaries, quadrature_tag,
                                     dd_vol_fluid, "replicate",
                                     comm_tag=_MyGradTag5)[0]
    dbetady = my_derivative_function(dcoll, beta, boundaries, quadrature_tag,
                                     dd_vol_fluid, "replicate",
                                     comm_tag=_MyGradTag6)[1]

    qr = -(kappa*grad_t)[0]
    dqrdr = 0.0
    off_axis_x = 1.e-7
    fluid_nodes_are_off_axis = actx.np.greater(fluid_nodes[0], off_axis_x)

    dyidr = grad_y[:, 0]
    #dyi2dr2 = my_derivative_function(dcoll, dyidr, 'replicate')[:,0]

    tau_ry = 1.0*mu*(dudy + dvdr)
    tau_rr = 2.0*mu*dudr + beta*(dudr + dvdy)
    #tau_yy = 2.0*mu*dvdy + beta*(dudr + dvdy)
    tau_tt = beta*(dudr + dvdy) + 2.0*mu*actx.np.where(
        fluid_nodes_are_off_axis, u/fluid_nodes[0], dudr)

    dtaurydr = dmudr*dudy + mu*d2udrdy + dmudr*dvdr + mu*d2vdr2

    source_mass_dom = - cv.momentum[0]

    source_rhoU_dom = - cv.momentum[0]*u \
                      + tau_rr - tau_tt \
                      + u*dbetadr + beta*dudr \
                      + beta*actx.np.where(
                          fluid_nodes_are_off_axis, -u/fluid_nodes[0], -dudr)

    source_rhoV_dom = - cv.momentum[0]*v \
                      + tau_ry \
                      + u*dbetady + beta*dudy

    # FIXME add species diffusion term
    source_rhoE_dom = -((cv.energy+dv.pressure)*u + qr) \
                      + u*tau_rr + v*tau_ry \
                      + u**2*dbetadr + beta*2.0*u*dudr \
                      + u*v*dbetady + u*beta*dvdy + v*beta*dudy

    source_spec_dom = - cv.species_mass*u + cv.mass*d_ij*dyidr

    source_mass_sng = - drhoudr
    source_rhoU_sng = 0.0
    source_rhoV_sng = - v*drhoudr + dtaurydr + beta*d2udrdy + dudr*dbetady
    source_rhoE_sng = -((cv.energy + dv.pressure)*dudr + dqrdr) \
                            + tau_rr*dudr + v*dtaurydr \
                            + 2.0*beta*dudr**2 \
                            + beta*dudr*dvdy \
                            + v*dudr*dbetady \
                            + v*beta*d2udrdy
    #source_spec_sng = - cv.species_mass*dudr + d_ij*dyidr
    source_spec_sng = - cv.species_mass*dudr

    source_mass = actx.np.where(
        fluid_nodes_are_off_axis, source_mass_dom/fluid_nodes[0],
        source_mass_sng)
    source_rhoU = actx.np.where(
        fluid_nodes_are_off_axis, source_rhoU_dom/fluid_nodes[0],
        source_rhoU_sng)
    source_rhoV = actx.np.where(
        fluid_nodes_are_off_axis, source_rhoV_dom/fluid_nodes[0],
        source_rhoV_sng)
    source_rhoE = actx.np.where(
        fluid_nodes_are_off_axis, source_rhoE_dom/fluid_nodes[0],
        source_rhoE_sng)

    source_spec = make_obj_array([
                  actx.np.where(
                      fluid_nodes_are_off_axis,
                      source_spec_dom[i]/fluid_nodes[0],
                      source_spec_sng[i])
                  for i in range(cv.nspecies)])

    return make_conserved(dim=2, mass=source_mass, energy=source_rhoE,
                   momentum=make_obj_array([source_rhoU, source_rhoV]),
                   species_mass=source_spec)


def axisym_source_wall(dcoll, wall_nodes, wall_temperature, thermal_conductivity,
                       boundaries, grad_t):
    #dkappadr = 0.0*wall_nodes[0]

    actx = wall_temperature.array_context
    off_axis_x = 1.e-7
    wall_nodes_are_off_axis = actx.np.greater(wall_nodes[0], off_axis_x)
    kappa = thermal_conductivity
    qr = - (kappa*grad_t)[0]
    #d2Tdr2  = my_derivative_function(dcoll, grad_t[0], boundaries,
    #                                 dd_vol_wall, "symmetry")[0]
    #dqrdr = - (dkappadr*grad_t[0] + kappa*d2Tdr2)

    source_rhoE_dom = - qr
    source_rhoE_sng = 0.0
    source_rhoE = actx.np.where(
        wall_nodes_are_off_axis, source_rhoE_dom/wall_nodes[0], source_rhoE_sng)

    return source_rhoE


def make_coupled_operator_fluid_states(
        dcoll, fluid_state, gas_model, boundaries, fluid_dd, wall_dd,
        quadrature_tag=DISCR_TAG_BASE, comm_tag=None, limiter_func=None,
        entropy_min=None):
    """Prepare gas model-consistent fluid states for use in coupled operators."""

    all_boundaries = {}
    all_boundaries.update(boundaries)
    all_boundaries.update({
        dd_bdry.domain_tag: None  # Don't need the full boundaries, just the tags
        for dd_bdry in filter_part_boundaries(
            dcoll, volume_dd=fluid_dd, neighbor_volume_dd=wall_dd)})

    return make_operator_fluid_states(
        dcoll, fluid_state, gas_model, all_boundaries, quadrature_tag,
        dd=fluid_dd, comm_tag=comm_tag, limiter_func=limiter_func,
        entropy_min=entropy_min)


def coupled_grad_operator(
        dcoll,
        gas_model,
        fluid_dd, wall_dd,
        fluid_boundaries, wall_boundaries,
        fluid_state, wall_kappa, wall_temperature,
        *,
        time=0.,
        interface_noslip=True,
        quadrature_tag=DISCR_TAG_BASE,
        fluid_operator_states_quad=None,
        limiter_func=None,
        entropy_min=None,
        comm_tag=None):
    """Compute the gradients for the coupled fluid/wall."""

    # Insert the interface boundaries for computing the gradient
    fluid_all_boundaries_no_grad, wall_all_boundaries_no_grad = \
        add_interface_boundaries_no_grad(
            dcoll=dcoll,
            gas_model=gas_model,
            fluid_dd=fluid_dd,
            wall_dd=wall_dd,
            fluid_state=fluid_state,
            wall_kappa=wall_kappa,
            wall_temperature=wall_temperature,
            fluid_boundaries=fluid_boundaries,
            wall_boundaries=wall_boundaries,
            interface_noslip=interface_noslip,
            #interface_radiation,
            quadrature_tag=quadrature_tag,
            comm_tag=comm_tag)

    # Get the operator fluid states
    # Note: Don't need to use the make_coupled_* version here because we're passing
    # in the augmented boundaries
    if fluid_operator_states_quad is None:
        fluid_operator_states_quad = make_operator_fluid_states(
            dcoll, fluid_state, gas_model, fluid_all_boundaries_no_grad,
            quadrature_tag, dd=fluid_dd, limiter_func=limiter_func,
            entropy_min=entropy_min,
            comm_tag=(comm_tag, _FluidOpStatesCommTag))

    # Compute the gradient operators for both subdomains
    fluid_grad_cv = grad_cv_operator(
        dcoll, gas_model, fluid_all_boundaries_no_grad, fluid_state,
        dd=fluid_dd, time=time, quadrature_tag=quadrature_tag,
        operator_states_quad=fluid_operator_states_quad,
        entropy_min=entropy_min,
        comm_tag=comm_tag)

    fluid_grad_temperature = fluid_grad_t_operator(
        dcoll, gas_model, fluid_all_boundaries_no_grad, fluid_state,
        time=time, quadrature_tag=quadrature_tag,
        limiter_func=limiter_func, entropy_min=entropy_min,
        dd=fluid_dd, operator_states_quad=fluid_operator_states_quad)

    wall_grad_temperature = wall_grad_t_operator(
        dcoll, wall_kappa, wall_all_boundaries_no_grad, wall_temperature,
        quadrature_tag=quadrature_tag, dd=wall_dd)

    return fluid_grad_cv, fluid_grad_temperature, wall_grad_temperature


def coupled_ns_heat_operator(
        dcoll,
        gas_model,
        fluid_boundaries,
        wall_boundaries,
        fluid_dd, wall_dd,
        fluid_state,
        wall_kappa, wall_temperature,
        fluid_grad_cv,
        fluid_grad_temperature,
        wall_grad_temperature,
        *,
        time=0.,
        interface_noslip=True,
        wall_penalty_amount=None,
        quadrature_tag=DISCR_TAG_BASE,
        fluid_operator_states_quad=None,
        limiter_func=None,
        ns_operator=general_ns_operator,
        entropy_min=None,
        comm_tag=None,
        axisymmetric=False,
        fluid_nodes=None,
        wall_nodes=None):
    """Compute the NS and heat operators for the coupled fluid/wall."""

    # Insert the interface boundaries
    fluid_all_boundaries, wall_all_boundaries = \
        add_interface_boundaries(
            dcoll=dcoll,
            gas_model=gas_model,
            fluid_dd=fluid_dd, wall_dd=wall_dd,
            fluid_state=fluid_state,
            wall_kappa=wall_kappa,
            wall_temperature=wall_temperature,
            fluid_grad_temperature=fluid_grad_temperature,
            wall_grad_temperature=wall_grad_temperature,
            fluid_boundaries=fluid_boundaries,
            wall_boundaries=wall_boundaries,
            interface_noslip=interface_noslip,
            wall_penalty_amount=wall_penalty_amount,
            quadrature_tag=quadrature_tag,
            comm_tag=comm_tag)

    # Get the operator fluid states with the updated boundaries
    if fluid_operator_states_quad is None:
        fluid_operator_states_quad = make_operator_fluid_states(
            dcoll, fluid_state, gas_model, fluid_all_boundaries,
            quadrature_tag, dd=fluid_dd, limiter_func=limiter_func,
            entropy_min=entropy_min,
            comm_tag=(comm_tag, _FluidOpStatesCommTag))

    ns_result = ns_operator(
        dcoll=dcoll,
        gas_model=gas_model,
        dd=fluid_dd,
        operator_states_quad=fluid_operator_states_quad,
        limiter_func=limiter_func, entropy_min=entropy_min,
        grad_cv=fluid_grad_cv,
        grad_t=fluid_grad_temperature,
        boundaries=fluid_all_boundaries,
        state=fluid_state,
        time=time,
        quadrature_tag=quadrature_tag,
        comm_tag=(comm_tag, _FluidOperatorCommTag))

    diff_result = diffusion_operator(
        dcoll=dcoll,
        kappa=wall_kappa,
        boundaries=wall_all_boundaries,
        u=wall_temperature,
        penalty_amount=wall_penalty_amount,
        quadrature_tag=quadrature_tag,
        dd=wall_dd,
        grad_u=wall_grad_temperature,
        comm_tag=(comm_tag, _WallOperatorCommTag))

    if axisymmetric is True:
        ns_result = ns_result + \
            axisym_source_fluid(dcoll=dcoll,
                                fluid_nodes=fluid_nodes,
                                fluid_state=fluid_state,
                                dd_vol_fluid=fluid_dd,
                                gas_model=gas_model,
                                quadrature_tag=quadrature_tag,
                                boundaries=fluid_all_boundaries,
                                grad_cv=fluid_grad_cv, grad_t=fluid_grad_temperature)

    if axisymmetric is True:
        diff_result = diff_result + \
            axisym_source_wall(dcoll=dcoll,
                               wall_nodes=wall_nodes,
                               wall_temperature=wall_temperature,
                               thermal_conductivity=wall_kappa,
                               boundaries=wall_all_boundaries,
                               grad_t=wall_grad_temperature)

    return ns_result, diff_result


def limit_fluid_state(dcoll, cv, temperature_seed, gas_model, dd):

    actx = cv.array_context
    nspecies = cv.nspecies
    dim = cv.dim

    temperature = gas_model.eos.temperature(
        cv=cv, temperature_seed=temperature_seed)
    pressure = gas_model.eos.pressure(cv=cv, temperature=temperature)

    spec_lim = make_obj_array([
        bound_preserving_limiter(dcoll=dcoll, dd=dd,
                                 field=cv.species_mass_fractions[i],
                                 mmin=0.0, mmax=1.0, modify_average=True)
        for i in range(nspecies)
    ])

    # limit the sum to 1.0
    aux = actx.np.zeros_like(cv.mass)
    for i in range(0, nspecies):
        aux = aux + spec_lim[i]
    spec_lim = spec_lim/aux

    kin_energy = 0.5*np.dot(cv.velocity, cv.velocity)

    mass_lim = gas_model.eos.get_density(
        pressure=pressure, temperature=temperature,
        species_mass_fractions=cv.species_mass_fractions)
    energy_lim = mass_lim*(
        gas_model.eos.get_internal_energy(
            temperature, species_mass_fractions=spec_lim)
        + kin_energy
    )
    mom_lim = mass_lim*cv.velocity

    cv_lim = make_conserved(dim=dim, mass=mass_lim, energy=energy_lim,
                            momentum=mom_lim,
                            species_mass=mass_lim*spec_lim)

    return make_obj_array([cv_lim, pressure, temperature])


def element_average(dcoll, dd, field, volumes=None):
    # Compute cell averages of the state

    actx = field.array_context
    cell_avgs = op.elementwise_integral(dcoll, dd, field)
    if volumes is None:
        volumes = abs(op.elementwise_integral(
            dcoll, dd, actx.np.zeros_like(field) + 1.0))

    return cell_avgs/volumes


def _element_average_cv(dcoll, dd, cv, volumes=None):

    nspecies = cv.nspecies
    dim = cv.dim

    density = element_average(dcoll, dd, cv.mass, volumes)
    momentum = make_obj_array([
        element_average(dcoll, dd, cv.momentum[i], volumes)
        for i in range(dim)])
    energy = element_average(dcoll, dd, cv.energy, volumes)

    species_mass = None
    if nspecies > 0:
        species_mass = make_obj_array([
            element_average(dcoll, dd, cv.species_mass[i], volumes)
            for i in range(0, nspecies)])

    # make a new CV with the limited variables
    return make_conserved(dim=dim, mass=density, energy=energy,
                          momentum=momentum, species_mass=species_mass)


def limit_fluid_state_liu(dcoll, cv, temperature_seed, gas_model, dd):
    r"""lement average positivity preserving limiter

    Follows loosely the implementation outline in Liu, et. al.
    Limits the density and mass fractions based on global minima
    then computes an average fluid state and uses the averge pressure
    to limit the entire cv in regions with very small pressures
    """

    actx = cv.array_context
    nspecies = cv.nspecies
    dim = cv.dim

    rho_lim = 1.e-10
    pres_lim = 1.0

    elem_avg_cv = _element_average_cv(dcoll, cv, dd)

    # 1.0 limit the density
    theta_rho = actx.np.abs((elem_avg_cv.mass - rho_lim) /
                            (elem_avg_cv.mass - cv.mass + 1.e-13))

    # only apply limiting when theta < 1
    mass_lim = actx.np.where(actx.np.less(theta_rho, 1.0),
        theta_rho*cv.mass + (1 - theta_rho)*elem_avg_cv.mass, cv.mass)

    # 2.0 limit the species mass fractions
    spec_mass_lim = cv.species_mass
    theta_rhoY = actx.np.zeros_like(cv.species_mass)
    for i in range(0, nspecies):
        theta_rhoY[i] = actx.np.abs(
            (elem_avg_cv.species_mass) /
            (elem_avg_cv.species_mass - cv.species_mass + 1.e-13))

        # only apply limiting when theta < 1
        spec_mass_lim = actx.np.where(
            actx.np.less(theta_rhoY, 1.0),
            theta_rho*cv.species_mass + (1 - theta_rho)*elem_avg_cv.mass,
            cv.species_mass)

    # 3.0 reconstruct cv and find the average element cv and pressure
    #
    # Question:
    # we don't update the energy or the momentum here
    # so if the density is reduced it results in a
    #    net decrease in the pressure and increase in velocity?
    cv_updated = make_conserved(dim=dim, mass=mass_lim, energy=cv.energy,
                                momentum=cv.momentum,
                                species_mass=spec_mass_lim)
    temperature_updated = gas_model.eos.temperature(
        cv=cv_updated, temperature_seed=temperature_seed)
    pressure_updated = gas_model.eos.pressure(cv=cv_updated,
                                              temperature=temperature_updated)

    elem_avg_temp = gas_model.eos.temperature(
        cv=elem_avg_cv, temperature_seed=temperature_updated)
    elem_avg_pres = gas_model.eos.pressure(
        cv=elem_avg_cv, temperature=elem_avg_temp)

    mmin_i = op.elementwise_min(dcoll, dd, pressure_updated)
    mmin = pres_lim

    _theta = actx.np.minimum(
        1.0, actx.np.where(actx.np.less(mmin_i, mmin),
        abs((mmin-elem_avg_pres)/(mmin_i-elem_avg_pres+1e-13)), 1.0)
    )

    # 4.0 limit cv where the pressure is negative
    #     this is turn keeps the pressure positive

    mass_lim = (_theta*(cv_updated.mass - elem_avg_cv.mass)
        + elem_avg_cv.mass)
    mom_lim = make_obj_array([
        (_theta*(cv_updated.momentum[i] - elem_avg_cv.momentum[i])
         + elem_avg_cv.momentum[i])
        for i in range(dim)
    ])
    energy_lim = (_theta*(cv_updated.energy - elem_avg_cv.energy)
        + elem_avg_cv.energy)
    spec_lim = make_obj_array([
        (_theta*(cv_updated.species_mass[i] - elem_avg_cv.species_mass[i])
         + elem_avg_cv.species_mass[i])
        for i in range(0, nspecies)
    ])

    cv_lim = make_conserved(dim=dim, mass=mass_lim, energy=energy_lim,
                            momentum=mom_lim,
                            species_mass=spec_lim)

    return cv_lim


def hammer_species(cv):
    # limit the species mass fraction (Y) to [0, 1.0] and
    # sum(Y) = 1.0
    actx = cv.array_context
    aux = actx.np.zeros_like(cv.mass)
    zeros_spec = actx.np.zeros_like(cv.mass)
    ones_spec = zeros_spec + 1.0
    spec_lim = cv.species_mass_fractions
    for i in range(cv.nspecies):
        spec_lim[i] = actx.np.where(actx.np.less(spec_lim[i], zeros_spec),
                                    zeros_spec, spec_lim[i])
        spec_lim[i] = actx.np.where(actx.np.greater(spec_lim[i], ones_spec),
                                    ones_spec, spec_lim[i])
        aux = aux + spec_lim[i]

    spec_lim = spec_lim / aux
    # return cv.replace(species_mass=cv.mass*spec_lim)
    return make_conserved(dim=cv.dim, mass=cv.mass,
                          momentum=cv.momentum,
                          energy=cv.energy,
                          species_mass=cv.mass*spec_lim)


def limit_fluid_state_lv(dcoll, cv, temperature_seed, entropy_min,
                         gas_model, dd, viz_theta=False):
    r"""Entropy-based positivity preserving limiter

    Follows loosely the implementation outline in Lv, et. al.
    Limits the density, entropy, and mass fractions locally
    based on average states.
    """

    actx = cv.array_context
    nspecies = cv.nspecies
    dim = cv.dim
    toler = 1.e-15
    min_allowed_density = 1.e-6
    min_allowed_pressure = 1.e-12

    ones = 1. + actx.np.zeros_like(cv.mass)
    element_vols = abs(op.elementwise_integral(dcoll, dd,
                                               actx.np.zeros_like(cv.mass) + 1.0))

    rank = 2
    print_stuff = False
    print_stuff2 = False

    if print_stuff is True:
        np.set_printoptions(threshold=sys.maxsize, precision=16)
        my_rank = dcoll.mpi_communicator.Get_rank()
        if my_rank == rank:
            print_stuff = True
        else:
            print_stuff = False

    if print_stuff2 is True:
        np.set_printoptions(threshold=sys.maxsize, precision=16)
        my_rank = dcoll.mpi_communicator.Get_rank()
        if my_rank == rank:
            print_stuff2 = True
        else:
            print_stuff2 = False

    index = 1161
    #if print_stuff is True  or print_stuff2 is True:
    if 0:
        if isinstance(dd.domain_tag, VolumeDomainTag):
            print(f"volume limiter {rank=}")
            index = 1161
        elif (isinstance(dd.domain_tag, BoundaryDomainTag) and
              dd.domain_tag.tag == "noslip_wall"):
            print(f"noslip_wall limiter {rank=}")
            index = 0
        else:
            print_stuff = False
            print_stuff2 = False

    if print_stuff is True or print_stuff2 is True:
        print("bbbb")
        np.set_printoptions(threshold=sys.maxsize, precision=16)
        print(f"{dd.domain_tag=}")
        print(f"{dd.domain_tag.tag=}")
        #print(f"{cv.mass=}")
        #data = actx.to_numpy(cv.mass)
        #print(f"cv.mass \n {data[0]}")
        print("eeee")

    if print_stuff is True:
        print("Start of limiting")
        temperature_initial = gas_model.eos.temperature(
            cv=cv, temperature_seed=temperature_seed)
        pressure_initial = gas_model.eos.pressure(
            cv=cv, temperature=temperature_initial)
        # initial state
        data = actx.to_numpy(cv.mass)
        print(f"cv.mass \n {data[0][index]}")
        data = actx.to_numpy(temperature_initial)
        print(f"temperature_initial \n {data[0][index]}")
        data = actx.to_numpy(pressure_initial)
        print(f"pressure_initial \n {data[0][index]}")
        for i in range(0, nspecies):
            data = actx.to_numpy(cv.species_mass_fractions)
            print(f"Y_initial[{i}] \n {data[i][0][index]}")

    #print(f"inside limiter")

    ##################
    # 1.0 limit the density to be above 0.
    ##################
    #elem_avg_cv = _element_average_cv(dcoll, cv, dd)
    #rho_lim = elem_avg_cv.mass*0.1
    rho_lim = min_allowed_density

    cell_avgs = element_average(dcoll, dd, cv.mass, volumes=element_vols)
    #cell_avgs = elem_avg_cv.mass
    #print(f"rho_avg {cell_avgs}")

    mmin_i = op.elementwise_min(dcoll, dd, cv.mass)
    #mmin = actx.np.max(rho_lim, 0.1*cell_avgs)
    mmin = actx.np.where(actx.np.greater(cell_avgs, rho_lim), 0.1*cell_avgs, rho_lim)
    #mmin = rho_lim

    cell_avgs = actx.np.where(
        actx.np.greater(cell_avgs, rho_lim), cell_avgs, rho_lim)
    #print(f"modified rho_avg {cell_avgs}")

    theta_rho = ones*actx.np.maximum(0.,
        actx.np.where(actx.np.less(mmin_i + toler, mmin),
                      (mmin-mmin_i)/(cell_avgs - mmin_i),
                      0.)
    )
    #print(f"{theta_rho=}")

    mass_lim = (cv.mass + theta_rho*(cell_avgs - cv.mass))

    # tseed is the best guess at a reasonable temperature after the limiting
    # assume that whatever pressure and temperature that was computed was bogus
    #if temperature_seed is not None:
    if 0:
        # preserve internal energy, velocity, and mass fractions,
        # keeps pressure/temperature constant
        mom_lim = mass_lim*cv.velocity
        kin_energy = 0.5*np.dot(cv.velocity, cv.velocity)
        int_energy = cv.energy - cv.mass*kin_energy
        energy_lim = (int_energy/cv.mass + kin_energy)*mass_lim
        spec_lim = cv.species_mass_fractions

        temperature_guess = gas_model.eos.temperature(
            cv=cv, temperature_seed=temperature_seed)
        safe_temperature = actx.np.where(actx.np.greater(theta_rho, toler),
                                         temperature_seed, temperature_guess)
        energy_lim = mass_lim*(gas_model.eos.get_internal_energy(safe_temperature,
                               species_mass_fractions=spec_lim) + kin_energy)
    else:
        # if tseed is not available, don't mess with the temperature
        #mom_lim = cv.momentum/cv.mass*mass_lim
        #energy_lim = cv.energy/cv.mass*mass_lim
        #spec_lim = cv.species_mass_fractions/cv.mass*mass_lim
        mom_lim = mass_lim*cv.velocity
        kin_energy = 0.5*np.dot(cv.velocity, cv.velocity)
        int_energy = cv.energy - cv.mass*kin_energy
        energy_lim = (int_energy/cv.mass + kin_energy)*mass_lim
        #mom_lim = cv.momentum
        #energy_lim = cv.energy
        spec_lim = cv.species_mass_fractions

    cv_update_rho = make_conserved(dim=dim, mass=mass_lim, energy=energy_lim,
                                   momentum=mom_lim,
                                   species_mass=mass_lim*spec_lim)

    if print_stuff is True:
        np.set_printoptions(threshold=sys.maxsize, precision=16)
        # initial state
        #print(f"{theta_rho=}")
        #print(f"{theta_pressure=}")
        print("After rho limit")
        data = actx.to_numpy(theta_rho)
        print(f"theta_rho \n {data[0][index]}")
        data = actx.to_numpy(cell_avgs)
        print(f"cell_avgs \n {data[0][index]}")
        temperature_rho = gas_model.eos.temperature(
            cv=cv_update_rho, temperature_seed=temperature_seed)
        pressure_rho = gas_model.eos.pressure(
            cv=cv_update_rho, temperature=temperature_rho)
        # initial state
        data = actx.to_numpy(cv_update_rho.mass)
        print(f"cv.mass \n {data[0][index]}")
        data = actx.to_numpy(temperature_rho)
        print(f"temperature_rho \n {data[0][index]}")
        data = actx.to_numpy(pressure_rho)
        print(f"pressure_rho \n {data[0][index]}")
        #data = actx.to_numpy(temperature_seed)
        #print(f"temperature_seed \n {data[0][index]}")
        for i in range(0, nspecies):
            data = actx.to_numpy(cv.species_mass_fractions)
            print(f"Y_rho[{i}] \n {data[i][0][index]}")

    ##################
    # 2.0 limit the species mass fractions
    ##################
    theta_spec = actx.np.zeros_like(cv.species_mass_fractions)
    balance_spec = actx.np.zeros_like(cv.mass)
    if nspecies > 0:
        # find theta for all the species
        for i in range(0, nspecies):
            mmin_i = op.elementwise_min(dcoll, dd,
                                        cv_update_rho.species_mass_fractions[i])
            mmin = 0.

            #cell_avgs = elem_avg_cv.species_mass_fractions[i]
            cell_avgs = element_average(
                dcoll, dd, cv_update_rho.species_mass_fractions[i],
                volumes=element_vols)
            cell_avgs = actx.np.where(actx.np.greater(cell_avgs, mmin), cell_avgs,
                                      mmin)

            _theta = actx.np.maximum(0.,
                actx.np.where(actx.np.less(mmin_i + toler, mmin),
                              (mmin-mmin_i)/(cell_avgs - mmin_i),
                              0.)
            )

            mmax_i = op.elementwise_max(dcoll, dd,
                                        cv_update_rho.species_mass_fractions[i])
            mmax = 1.0
            cell_avgs = actx.np.where(actx.np.less(cell_avgs, mmax), cell_avgs, mmax)
            _theta = actx.np.maximum(_theta,
                actx.np.where(actx.np.greater(mmax_i - toler, mmax),
                              (mmax_i - mmax)/(mmax_i - cell_avgs),
                              0.)
            )

            theta_spec[i] = _theta*ones
            balance_spec = actx.np.where(actx.np.greater(theta_spec[i], toler),
                                      1.0, balance_spec)

            #print(f"species {i}, {_theta=}")

            # apply the limiting to all species equally
            spec_lim[i] = (cv_update_rho.species_mass_fractions[i] +
                           theta_spec[i]*(
                               cell_avgs - cv_update_rho.species_mass_fractions[i]))

        # limit the species mass fraction sum to 1.0
        aux = actx.np.zeros_like(cv_update_rho.mass)
        sum_theta_y = actx.np.zeros_like(cv_update_rho.mass)
        for i in range(0, nspecies):
            aux = aux + spec_lim[i]
            sum_theta_y = sum_theta_y + actx.np.abs(spec_lim[i])
        for i in range(nspecies):
            # only rebalance where species limiting actually occured
            spec_lim[i] = actx.np.where(actx.np.greater(balance_spec, 0.),
                                        spec_lim[i]/aux, spec_lim[i])
        #spec_lim = spec_lim/aux

        # tseed is the best guess at a reasonable temperature after the limiting
        # assume that whatever pressure and temperature that was computed was bogus
        #if temperature_seed is not None:
        if 0:
            # preserve internal energy, velocity, and mass fractions,
            # keeps pressure/temperature constant
            mass_lim = cv_update_rho.mass
            mom_lim = mass_lim*cv_update_rho.velocity
            kin_energy = 0.5*np.dot(cv_update_rho.velocity, cv_update_rho.velocity)
            int_energy = cv_update_rho.energy - mass_lim*kin_energy
            energy_lim = (int_energy/mass_lim + kin_energy)*mass_lim

            temperature_guess = gas_model.eos.temperature(
                cv=cv_update_rho, temperature_seed=temperature_seed)
            safe_temperature = actx.np.where(actx.np.greater(sum_theta_y, toler),
                                             temperature_seed, temperature_guess)
            energy_lim = mass_lim*(
                gas_model.eos.get_internal_energy(
                    safe_temperature, species_mass_fractions=spec_lim) + kin_energy)
        else:
            mass_lim = cv_update_rho.mass
            mom_lim = mass_lim*cv_update_rho.velocity
            kin_energy = 0.5*np.dot(cv_update_rho.velocity, cv_update_rho.velocity)
            int_energy = cv_update_rho.energy - mass_lim*kin_energy
            energy_lim = (int_energy/mass_lim + kin_energy)*mass_lim

            # modify Temperature (energy) maintain pressure equilibrium
            temperature_update_rho = gas_model.eos.temperature(
                cv=cv_update_rho, temperature_seed=temperature_seed)
            pressure_update_rho = gas_model.eos.pressure(
                cv=cv_update_rho, temperature=temperature_update_rho)

            kin_energy = 0.5*np.dot(cv_update_rho.velocity, cv_update_rho.velocity)
            positive_pressure = actx.np.greater(pressure_update_rho,
                                                min_allowed_pressure)

            update_dv = positive_pressure

            r = gas_model.eos.gas_const(species_mass_fractions=spec_lim)
            temperature_update_y = pressure_update_rho/r/mass_lim

            energy_lim = actx.np.where(
                update_dv,
                mass_lim*(gas_model.eos.get_internal_energy(temperature_update_y,
                          #species_mass_fractions=spec_lim/mass_lim)
                          species_mass_fractions=spec_lim)
                          + kin_energy),
                cv_update_rho.energy
            )
        """
        # modify Temperature (energy) maintain pressure equilibrium
        kin_energy = 0.5*np.dot(cv_update_rho.velocity, cv_update_rho.velocity)
        positive_pressure = actx.np.greater(pressure_update_rho, 1.e-12)
        r = gas_model.eos.gas_const(species_mass_fractions=spec_lim)
        temperature_update_y = pressure_update_rho/r/mass_lim

        energy_lim = actx.np.where(
            positive_pressure,
            mass_lim*(gas_model.eos.get_internal_energy(temperature_update_y,
                      #species_mass_fractions=spec_lim/mass_lim)
                      species_mass_fractions=spec_lim)
                      + kin_energy),
            cv_update_rho.energy
        )
        """

        """
        # where species limiting was done, reset the temperature back to tseed
        limit_y = actx.np.zeros_like(cv.mass)
        for i in range(0, nspecies):
            limit_y += actx.np.abs(theta_spec[i])

        temperature_update_y = actx.np.where(actx.np.greater(limit_y, 0.),
                      temperature_seed, -1.)

        energy_lim = actx.np.where(actx.np.greater(temperature_update_y, 0.),
            mass_lim*(gas_model.eos.get_internal_energy(temperature_update_y,
                      species_mass_fractions=spec_lim)
                      + kin_energy),
            cv_update_rho.energy
        )
        """

        cv_update_y = make_conserved(dim=dim,
                                     mass=cv_update_rho.mass,
                                     energy=energy_lim,
                                     momentum=cv_update_rho.momentum,
                                     species_mass=cv_update_rho.mass*spec_lim)
    else:
        cv_update_y = cv_update_rho

    if print_stuff is True:
        np.set_printoptions(threshold=sys.maxsize, precision=16)

        print("After mass fraction limiting")
        temperature_update_y = gas_model.eos.temperature(
            cv=cv_update_y, temperature_seed=temperature_seed)
        pressure_update_y = gas_model.eos.pressure(
            cv=cv_update_y, temperature=temperature_update_y)
        data = actx.to_numpy(temperature_update_y)
        print(f"temperature_update_y \n {data[0][index]}")
        data = actx.to_numpy(pressure_update_y)
        print(f"pressure_update_y \n {data[0][index]}")
        for i in range(0, nspecies):
            data = actx.to_numpy(theta_spec)
            print(f"theta_spec[{i}] \n {data[i][0][index]}")
        for i in range(0, nspecies):
            data = actx.to_numpy(cv_update_y.species_mass_fractions)
            print(f"Y_update_y[{i}] \n {data[i][0][index]}")

    ##################
    # 3.0 find the average element cv and pressure
    ##################
    cv_updated = cv_update_y
    temperature_updated = gas_model.eos.temperature(
        cv=cv_updated, temperature_seed=temperature_seed)
    pressure_updated = gas_model.eos.pressure(
        cv=cv_updated, temperature=temperature_updated)

    elem_avg_cv = _element_average_cv(dcoll, dd, cv_updated, volumes=element_vols)
    elem_avg_temp = gas_model.eos.temperature(
        cv=elem_avg_cv, temperature_seed=temperature_seed)
    elem_avg_pres = gas_model.eos.pressure(
        cv=elem_avg_cv, temperature=elem_avg_temp)

    # use an entropy function to keep pressure positive and entropy
    # above some minimum value
    # not sure which gamma to use here? the average state?
    gamma = gas_model.eos.gamma(cv_updated, temperature_updated)
    gamma_avg = gas_model.eos.gamma(elem_avg_cv, elem_avg_temp)
    mmin = 1.e-12
    theta_smin = (pressure_updated -
                  actx.np.exp(entropy_min)*cv_updated.mass**gamma)
    theta_smin_i = op.elementwise_min(dcoll, dd, theta_smin)

    # in some cases, the average pressure is too small, we need to satisfy
    # elem_avg_pres > math.exp(entropy_min)*elem_avg_cv.mass**gamma
    # compute a safe pressure such that this is always true and use it to compute
    # a safe average energy
    safe_pressure = actx.np.exp(entropy_min)*elem_avg_cv.mass**gamma_avg - toler
    r_avg = gas_model.eos.gas_const(
        species_mass_fractions=elem_avg_cv.species_mass_fractions)
    safe_temperature = safe_pressure/elem_avg_cv.mass/r_avg
    kin_energy = 0.5*np.dot(elem_avg_cv.velocity, elem_avg_cv.velocity)
    safe_energy = elem_avg_cv.mass*(
        gas_model.eos.get_internal_energy(
            safe_temperature,
            species_mass_fractions=elem_avg_cv.species_mass_fractions)
        + kin_energy)

    safe_energy = actx.np.where(
        actx.np.less(actx.np.exp(entropy_min)*elem_avg_cv.mass**gamma_avg,
                     elem_avg_pres),
        elem_avg_cv.energy, safe_energy)

    theta_savg = actx.np.maximum(
        elem_avg_pres, safe_pressure) -\
        actx.np.exp(entropy_min)*elem_avg_cv.mass**gamma_avg
    elem_avg_cv_safe = elem_avg_cv.replace(energy=safe_energy)

    theta_pressure = ones*actx.np.maximum(0.,
        actx.np.where(actx.np.greater(actx.np.abs(theta_smin_i - theta_savg),
                                      actx.np.abs(1.e-6*theta_savg)),
                      (mmin-theta_smin_i)/(theta_savg - theta_smin_i),
                      0.))

    ##################
    # 4.0 limit cv where the entropy minimum function is violated
    #     this in turn keeps the pressure positive
    ##################
    mass_lim = cv_updated.mass + theta_pressure*(
        elem_avg_cv_safe.mass - cv_updated.mass)
    mom_lim = make_obj_array([cv_updated.momentum[i] +
        theta_pressure*(elem_avg_cv_safe.momentum[i] - cv_updated.momentum[i])
        for i in range(dim)
    ])
    energy_lim = (cv_updated.energy +
                  theta_pressure*(elem_avg_cv_safe.energy - cv_updated.energy))
    if isinstance(gas_model.eos, MixtureEOS):
        spec_lim = make_obj_array([cv_updated.species_mass[i] +
                                   theta_pressure*(elem_avg_cv_safe.species_mass[i] -
                                                   cv_updated.species_mass[i])
                                   for i in range(0, nspecies)
                                   ])
    else:
        spec_lim = mass_lim * cv_updated.species_mass_fractions

    cv_lim = make_conserved(dim=dim, mass=mass_lim, energy=energy_lim,
                            momentum=mom_lim,
                            species_mass=spec_lim)

    if print_stuff is True:
        np.set_printoptions(threshold=sys.maxsize, precision=16)

        temperature_final = gas_model.eos.temperature(
            cv=cv_lim, temperature_seed=temperature_seed)
        pressure_final = gas_model.eos.pressure(
            cv=cv_lim, temperature=temperature_final)

        """
        def get_temperature_update_limit(cv, temperature):
            y = cv.species_mass_fractions
            e = gas_model.eos.internal_energy(cv)/cv.mass
            return actx.np.abs(
                gas_model.eos._pyrometheus_mech.get_temperature_update_energy(
                    e, temperature, y))

        temp_resid = get_temperature_update_limit(
            cv_lim, temperature_final)/temperature_final

        # run through a temperature solve manually, print out the updates

        num_iter = 20

        def do_temperature_iter(cv, tseed):
            y = cv.species_mass_fractions
            t_i = temperature_seed
            print(f" First: {actx.to_numpy(t_i)[0][index]=}")
            e = gas_model.eos.internal_energy(cv)/cv.mass
            for _ in range(num_iter):
                t_resid = (gas_model.eos._pyrometheus_mech.
                    get_temperature_update_energy(e, t_i, y))
                t_i = t_i + t_resid
                data_t_i = actx.to_numpy(t_i)[0][index]
                data_t_resid = actx.to_numpy(t_resid)[0][index]
                print(f"iter {_=}: {data_t_i=}, {data_t_resid=}")
        """

        #do_temperature_iter(cv_lim, temperature_seed)
        # initial state
        #print(f"{theta_rho=}")
        #print(f"{theta_pressure=}")
        #print(f"{theta_spec=}")
        #print(f"{cv_lim.species_mass_fractions=}")
        #print(f"{temperature_final}")
        #print(f"{temp_resid=}")
        print("All done limiting")
        #data = actx.to_numpy(temp_resid)
        #print(f"temp_resid \n {data[0][index]}")
        data = actx.to_numpy(theta_rho)
        print(f"theta_rho \n {data[0][index]}")
        data = actx.to_numpy(theta_pressure)
        print(f"theta_pressure \n {data[0][index]}")

        data = actx.to_numpy(entropy_min)
        print(f"entropy_min \n {data[0][index]}")
        entropy_initial = actx.np.log(pressure_initial/cv.mass**1.4)
        data = actx.to_numpy(entropy_initial)
        print(f"entropy_initial \n {data[0][index]}")
        entropy_final = actx.np.log(pressure_final/cv_lim.mass**1.4)
        data = actx.to_numpy(entropy_final)
        print(f"entropy_final \n {data[0][index]}")

        data = actx.to_numpy(theta_savg)
        print(f"theta_savg \n {data[0][index]}")
        data = actx.to_numpy(theta_smin)
        print(f"theta_smin_i \n {data[0][index]}")
        data = actx.to_numpy(theta_smin_i)
        print(f"theta_smin_i \n {data[0][index]}")

        for i in range(0, nspecies):
            data = actx.to_numpy(theta_spec)
            print(f"theta_Y[{i}] \n {data[i][0][index]}")
        data = actx.to_numpy(cv_lim.mass)
        print(f"cv_lim.mass \n {data[0][index]}")
        for i in range(0, nspecies):
            data = actx.to_numpy(cv_lim.species_mass_fractions)
            print(f"Y_final[{i}] \n {data[i][0][index]}")
        for i in range(0, dim):
            data = actx.to_numpy(cv_lim.momentum)
            print(f"cv_lim.momentum_final[{i}] \n {data[i][0][index]}")
        for i in range(0, dim):
            data = actx.to_numpy(cv_lim.velocity)
            print(f"cv_lim.velocity_final[{i}] \n {data[i][0][index]}")
        data = actx.to_numpy(temperature_final)
        print(f"temperature_final \n {data[0][index]}")
        data = actx.to_numpy(pressure_final)
        print(f"pressure_final \n {data[0][index]}")

    if viz_theta:
        return make_obj_array([cv_lim, theta_rho,
                               theta_spec, theta_pressure])
    else:
        return cv_lim
        #return cv_update_rho


@mpi_entry_point
def main(actx_class, restart_filename=None, target_filename=None,
         user_input_file=None, use_overintegration=False,
         disable_logpyle=False,
         casename=None, log_path="log_data", use_esdg=False,
         disable_fallbacks=False):

    allow_fallbacks = not disable_fallbacks
    # control log messages
    logger = logging.getLogger(__name__)
    logger.propagate = False

    if (logger.hasHandlers()):
        logger.handlers.clear()

    # send info level messages to stdout
    h1 = logging.StreamHandler(sys.stdout)
    f1 = SingleLevelFilter(logging.INFO, False)
    h1.addFilter(f1)
    logger.addHandler(h1)

    # send everything else to stderr
    h2 = logging.StreamHandler(sys.stderr)
    f2 = SingleLevelFilter(logging.INFO, True)
    h2.addFilter(f2)
    logger.addHandler(h2)

    from mpi4py import MPI
    comm = MPI.COMM_WORLD
    rank = comm.Get_rank()
    nparts = comm.Get_size()

    first_profiling_step = 4
    last_profiling_step = 104

    if first_profiling_step > 0:
        MPI.Pcontrol(2)
        MPI.Pcontrol(0)

    from mirgecom.simutil import global_reduce as _global_reduce
    global_reduce = partial(_global_reduce, comm=comm)

    if casename is None:
        casename = "mirgecom"

    # logging and profiling
    logmgr = None
    if not disable_logpyle:
        logname = log_path + "/" + casename + ".sqlite"
        if rank == 0:
            log_dir = os.path.dirname(logname)
            if log_dir and not os.path.exists(log_dir):
                os.makedirs(log_dir)
        comm.Barrier()

        logmgr = initialize_logmgr(True,
            filename=logname, mode="wu", mpi_comm=comm)

    # set up driver parameters
    from mirgecom.simutil import configurate
    from mirgecom.io import read_and_distribute_yaml_data
    input_data = read_and_distribute_yaml_data(comm, user_input_file)

    use_callbacks = configurate("use_callbacks", input_data, True)

    use_gmsh = configurate("use_gmsh", input_data, True)
    from mirgecom.array_context import initialize_actx, actx_class_is_profiling
    use_tpe = configurate("use_tensor_product_elements", input_data, False)

    actx = initialize_actx(actx_class, comm,
                           use_axis_tag_inference_fallback=allow_fallbacks,
                           use_einsum_inference_fallback=allow_fallbacks)
    queue = getattr(actx, "queue", None)
    use_profiling = actx_class_is_profiling(actx_class)
    alloc = getattr(actx, "allocator", None)

    # i/o frequencies
    nviz = configurate("nviz", input_data, 500)
    nrestart = configurate("nrestart", input_data, 5000)
    nhealth = configurate("nhealth", input_data, 1)
    nstatus = configurate("nstatus", input_data, 1)
    nspeccheck = configurate("nspeccheck", input_data, 1)

    # garbage collection frequency
    ngarbage = configurate("ngarbage", input_data, 10)

    # verbosity for what gets written to viz dumps, increase for more stuff
    viz_level = configurate("viz_level", input_data, 1)
    # control the time interval for writing viz dumps
    viz_interval_type = configurate("viz_interval_type", input_data, 0)

    # default timestepping control
    advance_time = configurate("advance_time", input_data, True)
    integrator = configurate("integrator", input_data, "rk4")
    current_dt = configurate("current_dt", input_data, 1.e-8)
    t_final = configurate("t_final", input_data, 1.e-7)
    t_viz_interval = configurate("t_viz_interval", input_data, 1.e-8)
    current_cfl = configurate("current_cfl", input_data, 1.0)
    constant_cfl = configurate("constant_cfl", input_data, False)

    # these are modified below for a restart
    current_t = configurate("current_t", input_data, 0.0)
    t_start = 0.
    t_wall_start = 0.
    current_step = 0
    first_step = 0
    last_viz_interval = 0
    force_eval = True

    # default health status bounds
    health_pres_min = configurate("health_pres_min", input_data, 0.1)
    health_pres_max = configurate("health_pres_max", input_data, 2.e6)
    health_temp_min = configurate("health_temp_min", input_data, 1.0)
    health_temp_max = configurate("health_temp_max", input_data, 5000.)
    health_mass_frac_min = configurate("health_mass_frac_min", input_data, -1.0)
    health_mass_frac_max = configurate("health_mass_frac_max", input_data, 2.0)

    # discretization and model control
    order = configurate("order", input_data, 2)
    viz_order = configurate("viz_order", input_data, order)
    quadrature_order = configurate("quadrature_order", input_data, -1)
    alpha_sc = configurate("alpha_sc", input_data, 0.3)
    kappa_sc = configurate("kappa_sc", input_data, 0.5)
    s0_sc = configurate("s0_sc", input_data, -5.0)

    drop_order_strength = configurate("drop_order_strength", input_data, 0.)
    use_drop_order = False
    if drop_order_strength > 0.:
        use_drop_order = True

    av2_mu0 = configurate("av2_mu0", input_data, 0.1)
    av2_beta0 = configurate("av2_beta0", input_data, 6.0)
    av2_kappa0 = configurate("av2_kappa0", input_data, 1.0)
    av2_d0 = configurate("av2_d0", input_data, 0.1)
    av2_prandtl0 = configurate("av2_prandtl0", input_data, 0.9)
    av2_mu_s0 = configurate("av2_mu_s0", input_data, 0.)
    av2_kappa_s0 = configurate("av2_kappa_s0", input_data, 0.)
    av2_beta_s0 = configurate("av2_beta_s0", input_data, 0.01)
    av2_d_s0 = configurate("av2_d_s0", input_data, 0.)
    smooth_char_length = configurate("smooth_char_length", input_data, 5)
    smooth_char_length_alpha = configurate("smooth_char_length_alpha",
                                           input_data, 0.025)
    use_smoothed_char_length = False
    if smooth_char_length > 0:
        use_smoothed_char_length = True

    smoothness_alpha = configurate("smoothness_alpha", input_data, 0.1)
    smoothness_tau = configurate("smoothness_tau", input_data, 0.01)

    dim = configurate("dimen", input_data, 2)
    inv_num_flux = configurate("inv_num_flux", input_data, "rusanov")
    mesh_filename = configurate("mesh_filename", input_data, "data/actii_2d.msh")
    generate_mesh = configurate("generate_mesh", input_data, True)
    mesh_partition_prefix = configurate("mesh_partition_prefix",
                                        input_data, "actii_2d")
    periodic_mesh = configurate("periodic_mesh", input_data, "False")
    noslip = configurate("noslip", input_data, True)
    use_1d_part = configurate("use_1d_part", input_data, True)
    part_tol = configurate("partition_tolerance", input_data, 0.01)

    # setting these to none in the input file toggles the check for that
    # boundary off provides support for legacy runs only where you could
    # specify boundary tags that were unused in certain cases
    use_outflow_boundary = configurate(
        "use_outflow_boundary", input_data, "none")
    use_inflow_boundary = configurate(
        "use_inflow_boundary", input_data, "none")
    use_flow_boundary = configurate(
        "use_flow_boundary", input_data, "prescribed")
    use_injection_boundary = configurate(
        "use_injection_boundary", input_data, "none")
    use_upstream_injection_boundary = configurate(
        "use_upstream_injection_boundary", input_data, "none")
    use_wall_boundary = configurate(
        "use_wall_boundary", input_data, "isothermal_noslip")
    use_interface_boundary = configurate(
        "use_interface_boundary", input_data, "none")
    use_symmetry_boundary = configurate(
        "use_symmetry_boundary", input_data, "none")
    use_slip_wall_boundary = configurate(
        "use_slip_wall_boundary", input_data, "none")
    use_noslip_wall_boundary = configurate(
        "use_noslip_wall_boundary", input_data, "none")

    outflow_pressure = configurate("outflow_pressure", input_data, 100.0)
    ramp_beginP = configurate("ramp_beginP", input_data, 100.0)
    ramp_endP = configurate("ramp_endP", input_data, 1000.0)
    ramp_time_start = configurate("ramp_time_start", input_data, 0.0)
    ramp_time_interval = configurate("ramp_time_interval", input_data, 1.e-4)

    # for each tagged boundary surface, what are they assigned to be
    # isothermal wall -> wall when current running simulation support is not needed
    #
    # wall_interface is automatically generated from a shared fluid/solid volume
    # interface and only when the solid volume is turned off by use_wall
    bndry_config = {"outflow": use_outflow_boundary,
                    "inflow": use_inflow_boundary,
                    "flow": use_flow_boundary,
                    "injection": use_injection_boundary,
                    "upstream_injection": use_upstream_injection_boundary,
                    "isothermal_wall": use_wall_boundary,
                    "wall": use_wall_boundary,
                    "slip_wall": use_slip_wall_boundary,
                    "noslip_wall": use_noslip_wall_boundary,
                    "symmetry": use_symmetry_boundary,
                    "wall_interface": use_interface_boundary}

    # list of strings that are allowed to defined boundary conditions
    allowed_boundary_types = [
        "none",
        "isothermal_noslip",
        "isothermal_slip",
        "adiabatic_noslip",
        "adiabatic_slip",
        "pressure_outflow",
        "riemann_outflow",
        "prescribed",
        "isentropic_pressure_ramp"
    ]

    # boundary sanity check
    def boundary_type_sanity(boundary, boundary_type):
        if boundary_type not in allowed_boundary_types:
            error_message = ("Invalid boundary specification "
                             f"{boundary_type} for {boundary}")
            if rank == 0:
                raise RuntimeError(error_message)

    for bnd in bndry_config:
        boundary_type_sanity(bnd, bndry_config[bnd])

    # material properties and models options
    gas_mat_prop = configurate("gas_mat_prop", input_data, 0)
    nspecies = configurate("nspecies", input_data, 0)

    spec_diff = configurate("spec_diff", input_data, 1.e-4)
    eos_type = configurate("eos", input_data, 0)
    transport_type = configurate("transport", input_data, 0)
    use_lewis_transport = configurate("use_lewis_transport", input_data, False)
    # for pyrometheus, number of newton iterations
    pyro_temp_iter = configurate("pyro_temp_iter", input_data, 3)
    # for pyrometheus, toleranace for temperature residual
    pyro_temp_tol = configurate("pyro_temp_tol", input_data, 1.e-4)

    # for overwriting the default fluid material properties
    fluid_gamma = configurate("fluid_gamma", input_data, -1.)
    fluid_mw = configurate("fluid_mw", input_data, -1.)
    fluid_kappa = configurate("fluid_kappa", input_data, -1.)
    fluid_mu = configurate("mu", input_data, -1.)
    fluid_beta = configurate("beta", input_data, -1.)

    # rhs control
    use_axisymmetric = configurate("use_axisymmetric", input_data, False)
    use_combustion = configurate("use_combustion", input_data, True)
    use_wall = configurate("use_wall", input_data, True)
    use_wall_ox = configurate("use_wall_ox", input_data, True)
    use_wall_mass = configurate("use_wall_mass", input_data, True)
    use_ignition = configurate("use_ignition", input_data, 0)
    use_injection_source = configurate("use_injection_source", input_data, True)
    use_injection_source_comb = configurate("use_injection_source_comb",
                                            input_data, False)
    use_injection = configurate("use_injection", input_data, True)
    init_injection = configurate("init_injection", input_data, False)
    use_upstream_injection = configurate("use_upstream_injection", input_data, False)

    # outflow sponge location and strength
    use_sponge = configurate("use_sponge", input_data, True)
    use_time_dependent_sponge = configurate("use_time_dependent_sponge",
                                            input_data, False)
    sponge_sigma = configurate("sponge_sigma", input_data, 1.0)

    # artificial viscosity control
    #    0 - none
    #    1 - physical viscosity based, div(velocity) indicator
    #    2 - physical viscosity based, indicators and diffusion for all transport
    use_av = configurate("use_av", input_data, 0)

    # species limiter
    #    0 - none
    #    1 - limit in on call to make_fluid_state
    use_species_limiter = configurate("use_species_limiter", input_data, 0)
    limiter_smin = configurate("limiter_smin", input_data, 10)

    # Filtering is implemented according to HW Sec. 5.3
    # The modal response function is e^-(alpha * eta ^ 2s), where
    # - alpha is a user parameter (defaulted like HW's)
    # - eta := (mode - N_c)/(N - N_c)
    # - N_c := cutoff mode ( = *filter_frac* x order)
    # - s := order of the filter (divided by 2)
    # Modes below N_c are unfiltered. Modes above Nc are weighted
    # by the modal response function described above.
    #
    # Two different filters can be used with the prediction driver.
    # 1) Solution filtering: filters the solution every *soln_nfilter* steps
    # 2) RHS filtering: filters the RHS every substep
    #
    # Turn on SOLUTION filtering by setting soln_nfilter > 0
    # Turn on RHS filtering by setting use_rhs_filter = 1.
    #
    # --- Filtering settings ---
    # ------ Solution filtering
    # filter every *nfilter* steps (-1 = no filtering)
    soln_nfilter = configurate("soln_nfilter", input_data, -1)
    soln_filter_frac = configurate("soln_filter_frac", input_data, 0.5)
    soln_filter_cutoff = configurate("soln_filter_cutoff", input_data, -1)
    soln_filter_order = configurate("soln_filter_order", input_data, 8)

    # Alpha value suggested by:
    # JSH/TW Nodal DG Methods, Section 5.3
    # DOI: 10.1007/978-0-387-72067-8
    soln_filter_alpha_default = -1.0*np.log(np.finfo(float).eps)
    soln_filter_alpha = configurate("soln_filter_alpha", input_data,
                                    soln_filter_alpha_default)
    # ------ RHS filtering
    use_rhs_filter = configurate("use_rhs_filter", input_data, False)
    rhs_filter_frac = configurate("rhs_filter_frac", input_data, 0.5)
    rhs_filter_cutoff = configurate("rhs_filter_cutoff", input_data, -1)
    rhs_filter_order = configurate("rhs_filter_order", input_data, 8)
    rhs_filter_alpha = configurate("rhs_filter_alpha", input_data,
                                   soln_filter_alpha_default)

    # initialization configuration
    init_case = configurate("init_case", input_data, "y3prediction")
    actii_init_case = configurate("actii_init_case", input_data, "cav5")

    # Shock 1D flow properties
    pres_bkrnd = configurate("pres_bkrnd", input_data, 100.)
    temp_bkrnd = configurate("temp_bkrnd", input_data, 300.)
    vel_bkrnd = configurate("vel_bkrnd", input_data, 0.)
    mach = configurate("mach", input_data, 2.0)
    shock_loc_x = configurate("shock_loc_x", input_data, 0.05)
    fuel_loc_x = configurate("fuel_loc_x", input_data, 0.07)
    inlet_height = configurate("inlet_height", input_data, 0.013)

    # Shock 1D mesh properties
    mesh_size = configurate("mesh_size", input_data, 0.001)
    bl_ratio = configurate("bl_ratio", input_data, 3)
    interface_ratio = configurate("interface_ratio", input_data, 2)
    transfinite = configurate("transfinite", input_data, False)
    mesh_angle = configurate("mesh_angle", input_data, 0.)

    # Discontinuity flow properties
    pres_left = configurate("pres_left", input_data, 100.)
    pres_right = configurate("pres_right", input_data, 10.)
    temp_left = configurate("temp_left", input_data, 400.)
    temp_right = configurate("temp_right", input_data, 300.)
    sigma_disc = configurate("sigma_disc", input_data, 10.)

    # mixing layer flow properties
    vorticity_thickness = configurate("vorticity_thickness", input_data, 0.32e-3)

    # ACTII flow properties
    total_pres_inflow = configurate("total_pres_inflow", input_data, 2.745e5)
    total_temp_inflow = configurate("total_temp_inflow", input_data, 2076.43)
    mf_o2 = configurate("mass_fraction_o2", input_data, 0.273)
    mole_c2h4 = configurate("mole_c2h4", input_data, 0.5)
    mole_h2 = configurate("mole_h2", input_data, 0.5)

    # injection flow properties
    total_pres_inj = configurate("total_pres_inj", input_data, 50400.)
    total_temp_inj = configurate("total_temp_inj", input_data, 300.)
    total_pres_inj_upstream = configurate("total_pres_inj_upstream",
                                          input_data, total_pres_inj)
    total_temp_inj_upstream = configurate("total_temp_inj_upstream",
                                          input_data, total_temp_inj)
    mach_inj = configurate("mach_inj", input_data, 1.0)

    # parameters to adjust the shape of the initialization
    vel_sigma = configurate("vel_sigma", input_data, 1000)
    temp_sigma = configurate("temp_sigma", input_data, 1250)
    # adjusted to match the mass flow rate
    vel_sigma_inj = configurate("vel_sigma_inj", input_data, 5000)
    temp_sigma_inj = configurate("temp_sigma_inj", input_data, 5000)
    temp_wall = configurate("wall_temperature", input_data, 300)

    # wall stuff
    wall_penalty_amount = configurate("wall_penalty_amount", input_data, 0)
    wall_time_scale = configurate("wall_time_scale", input_data, 1)
    wall_material = configurate("wall_material", input_data, 0)

    # use fluid average diffusivity by default
    wall_insert_ox_diff = spec_diff

    # Averaging from https://www.azom.com/article.aspx?ArticleID=1630
    # for graphite
    wall_insert_rho = configurate("wall_insert_rho", input_data, 1625)
    wall_insert_cp = configurate("wall_insert_cp", input_data, 770)
    wall_insert_kappa = configurate("wall_insert_kappa", input_data, 247.5)

    # Averaging from http://www.matweb.com/search/datasheet.aspx?bassnum=MS0001
    # for steel
    wall_surround_rho = configurate("wall_surround_rho", input_data, 7.9e3)
    wall_surround_cp = configurate("wall_surround_cp", input_data, 470)
    wall_surround_kappa = configurate("wall_surround_kappa", input_data, 48)

    # initialize the ignition spark
    spark_init_time = configurate("ignition_init_time", input_data, 999999999.)
    spark_strength = configurate("ignition_strength", input_data, 2.e7)
    spark_duration = configurate("ignition_duration", input_data, 1.e-8)
    spark_diameter = configurate("ignition_diameter", input_data, 0.0025)
    spark_init_loc_x = configurate("ignition_init_loc_x", input_data, 0.677)
    spark_init_loc_y = configurate("ignition_init_loc_y", input_data, -0.021)
    spark_init_loc_z = configurate("ignition_init_loc_z", input_data, 0.0)

    # initialize the injection source
    injection_source_init_time = configurate("injection_source_init_time",
                                             input_data, 999999999.)
    injection_source_ramp_time = configurate("injection_source_ramp_time",
                                             input_data, 1.e-4)
    injection_source_mass = configurate("injection_source_mass",
                                        input_data, 2.)
    injection_source_mom_x = configurate("injection_source_mom_x",
                                         input_data, 3.)
    injection_source_mom_y = configurate("injection_source_mom_y",
                                         input_data, 3.)
    injection_source_mom_z = configurate("injection_source_mom_z",
                                         input_data, 0.)
    injection_source_energy = configurate("injection_source_energy",
                                          input_data, 1.e3)
    injection_source_diameter = configurate("injection_source_diameter",
                                            input_data, 0.0025)
    injection_source_loc_x = configurate("injection_source_loc_x",
                                              input_data, 0.677)
    injection_source_loc_y = configurate("injection_source_loc_y",
                                         input_data, -0.021)
    injection_source_loc_z = configurate("injection_source_loc_z",
                                         input_data, 0.0)
    injection_source_loc_x_comb = configurate("injection_source_loc_x_comb",
                                              input_data, 0.677)
    injection_source_loc_y_comb = configurate("injection_source_loc_y_comb",
                                         input_data, -0.021)
    injection_source_loc_z_comb = configurate("injection_source_loc_z_comb",
                                         input_data, 0.0)

    # initialization for the sponge
    inlet_sponge_x0 = configurate("inlet_sponge_x0", input_data, 0.225)
    inlet_sponge_thickness = configurate("inlet_sponge_thickness", input_data, 0.015)
    outlet_sponge_x0 = configurate("outlet_sponge_x0", input_data, 0.89)
    outlet_sponge_thickness = configurate("outlet_sponge_thickness",
                                          input_data, 0.04)
    top_sponge_x0 = configurate("top_sponge_x0", input_data, 0.1)
    top_sponge_thickness = configurate("outlet_sponge_thickness",
                                          input_data, 0.1)
    inj_sponge_x0 = configurate("inj_sponge_x0", input_data, 0.645)
    inj_sponge_thickness = configurate("inj_sponge_thickness", input_data, 0.005)
    upstream_inj_sponge_y0 = configurate("upstream_inj_sponge_y0",
                                         input_data, -0.01753)

    # param sanity check
    allowed_integrators = ["rk4", "euler", "lsrk54", "lsrk144",
                           "compiled_lsrk54", "ssprk43"]
    if integrator not in allowed_integrators:
        error_message = "Invalid time integrator: {}".format(integrator)
        raise RuntimeError(error_message)

    if integrator == "compiled_lsrk54":
        if rank == 0:
            print("Setting force_eval = False for pre-compiled time integration")
        force_eval = False

    if viz_interval_type > 2:
        error_message = "Invalid value for viz_interval_type [0-2]"
        raise RuntimeError(error_message)

    s0_sc = np.log10(1.0e-4 / np.power(order, 4))
    if rank == 0:
        print(f"Shock capturing parameters: alpha {alpha_sc}, "
              f"s0 {s0_sc}, kappa {kappa_sc}")

    # use_av=1 specific parameters
    # flow stagnation temperature
    static_temp = 2076.43
    # steepness of the smoothed function
    theta_sc = 100
    # cutoff, smoothness below this value is ignored
    beta_sc = 0.01
    gamma_sc = 1.5

    if rank == 0:
        if use_smoothed_char_length:
            print("Smoothing characteristic length for use in artificial viscosity")
            print(f"smoothing_alpha {smooth_char_length_alpha}")

        if use_av > 0:
            print(f"Artificial viscosity {smoothness_alpha=}")
            print(f"Artificial viscosity {smoothness_tau=}")

        if use_av == 0:
            print("Artificial viscosity disabled")
        elif use_av == 1:
            print("Artificial viscosity using modified physical viscosity")
            print("Using velocity divergence indicator")
            print(f"Shock capturing parameters: alpha {alpha_sc}, "
                  f"gamma_sc {gamma_sc}"
                  f"theta_sc {theta_sc}, beta_sc {beta_sc}, Pr 0.75, "
                  f"stagnation temperature {static_temp}")
        elif use_av == 2:
            print("Artificial viscosity using modified transport properties")
            print("\t mu, beta, kappa")
            # MJA update this
            print(f"Shock capturing parameters:"
                  f"\n\tav_mu {av2_mu0}"
                  f"\n\tav_beta {av2_beta0}"
                  f"\n\tav_kappa {av2_kappa0}"
                  f"\n\tav_prantdl {av2_prandtl0}"
                  f"\nstagnation temperature {static_temp}")
        elif use_av == 3:
            print("Artificial viscosity using modified transport properties")
            print("\t mu, beta, kappa, D")
            print(f"Shock capturing parameters:"
                  f"\tav_mu {av2_mu0}"
                  f"\tav_beta {av2_beta0}"
                  f"\tav_kappa {av2_kappa0}"
                  f"\tav_d {av2_d0}"
                  f"\tav_prantdl {av2_prandtl0}"
                  f"stagnation temperature {static_temp}")
        else:
            error_message = "Unknown artifical viscosity model {}".format(use_av)
            raise RuntimeError(error_message)

    if rank == 0:
        print("\n#### Simluation control data: ####")
        print(f"\tnrestart = {nrestart}")
        print(f"\tnhealth = {nhealth}")
        print(f"\tnstatus = {nstatus}")
        if constant_cfl == 1:
            print(f"\tConstant cfl mode, current_cfl = {current_cfl}")
        else:
            print(f"\tConstant dt mode, current_dt = {current_dt}")
        print(f"\tt_final = {t_final}")
        print(f"\torder = {order}")
        print(f"\tdimension = {dim}")
        print(f"\tTime integration {integrator}")
        print("   Boundary Conditions:")
        bnd_msg = ""
        for bname, bsetting in bndry_config.items():
            msg_action = "Checking for" if bsetting else "Ignoring"
            bnd_msg = bnd_msg + f"\t{msg_action} {bname} boundary in mesh.\n"
        if rank == 0:
            print(bnd_msg)

        if noslip:
            print("\tInterface wall boundary conditions are noslip for velocity")
        else:
            print("\tInterface wall boundary conditions are slip for velocity")

        print("#### Simluation control data: ####\n")

    if rank == 0:
        print("\n#### Visualization setup: ####")
        if viz_level >= 0:
            print("\tBasic visualization output enabled.")
            print("\t(cv, dv, cfl)")
        if viz_level >= 1:
            print("\tExtra visualization output enabled for derived quantities.")
            print("\t(velocity, mass_fractions, etc.)")
        if viz_level >= 2:
            print("\tNon-dimensional parameter visualization output enabled.")
            print("\t(Re, Pr, etc.)")
        if viz_level >= 3:
            print("\tDebug visualization output enabled.")
            print("\t(rhs, grad_cv, etc.)")
        if viz_interval_type == 0:
            print(f"\tWriting viz data every {nviz} steps.")
        if viz_interval_type == 1:
            print(f"\tWriting viz data roughly every {t_viz_interval} seconds.")
        if viz_interval_type == 2:
            print(f"\tWriting viz data exactly every {t_viz_interval} seconds.")
        print("#### Visualization setup: ####")

    if rank == 0:
        print("\n#### Simluation initialization data: ####")
        if init_case == "y3prediction" or init_case == "y3prediction_ramp":
            print("\tInitializing flow to y3prediction")
            print(f"\tInflow stagnation pressure {total_pres_inflow}")
            print(f"\tInflow stagnation temperature {total_temp_inflow}")
            print(f"\tInjection stagnation pressure {total_pres_inj}")
            print(f"\tInjection stagnation temperature {total_temp_inj}")
            print("\tUpstream injection stagnation pressure"
                  f"{total_pres_inj_upstream}")
            print("\tUpstream injection stagnation temperature"
                  f"{total_temp_inj_upstream}")
        elif init_case == "shock1d":
            print("\tInitializing flow to shock1d")
            print(f"Shock Mach number {mach}")
            print(f"Ambient pressure {pres_bkrnd}")
            print(f"Ambient temperature {temp_bkrnd}")
        elif init_case == "backward_step":
            print("\tInitializing flow to backward_step")
            print(f"Shock Mach number {mach}")
            print(f"Ambient pressure {pres_bkrnd}")
            print(f"Ambient temperature {temp_bkrnd}")
        elif init_case == "forward_step":
            print("\tInitializing flow to forward_step")
            print(f"Shock Mach number {mach}")
            print(f"Ambient pressure {pres_bkrnd}")
            print(f"Ambient temperature {temp_bkrnd}")
        elif init_case == "mixing_layer":
            print("\tInitializing flow to mixing_layer")
            print(f"Vorticity thickness {vorticity_thickness}")
            print(f"Ambient pressure {pres_bkrnd}")
        elif init_case == "mixing_layer_hot":
            print("\tInitializing flow to mixing_layer_hot")
            print(f"Vorticity thickness {vorticity_thickness}")
            print(f"Ambient pressure {pres_bkrnd}")
        elif init_case == "flame1d":
            print("\tInitializing flow to flame1d")
            print(f"Ambient pressure {pres_bkrnd}")
            print(f"Ambient temperature {temp_bkrnd}")
        elif init_case == "species_diffusion":
            print("\tInitializing flow to species diffusion")
            print(f"Ambient pressure {pres_bkrnd}")
            print(f"Ambient temperature {temp_bkrnd}")
        elif init_case == "wedge":
            print("\tInitializing flow to wedge")
            print(f"Shock Mach number {mach}")
            print(f"Ambient pressure {pres_bkrnd}")
            print(f"Ambient temperature {temp_bkrnd}")
        elif init_case == "unstart" or init_case == "unstart_ramp":
            print("\tInitializing flow to unstart")
            print(f"\tInflow stagnation pressure {total_pres_inflow}")
            print(f"\tInflow stagnation temperature {total_temp_inflow}")
            print(f"Ambient pressure {pres_bkrnd}")
            print(f"Ambient temperature {temp_bkrnd}")
        elif init_case == "discontinuity":
            print("\tInitializing flow to discontinuity")
            print(f"Pressure left {pres_left}")
            print(f"Pressure right {pres_right}")
            print(f"Temperature left {temp_left}")
            print(f"Temperature right {temp_right}")
            print(f"Sigma {sigma_disc}")
        else:
            raise SimulationConfigurationError(
                "Invalid initialization configuration specified"
                "Currently supported options are: "
                "\t y3prediction"
                "\t unstart"
                "\t unstart_ramp"
                "\t shock1d"
                "\t backward_step"
                "\t forward_step"
                "\t discontinuity"
                "\t flame1d"
                "\t wedge"
                "\t mixing_layer"
                "\t mixing_layer_hot"
                "\t species_diffusion"
            )
        print("#### Simluation initialization data: ####")

        print("\n#### Simluation setup data: ####")
        print(f"\tvel_sigma = {vel_sigma}")
        print(f"\ttemp_sigma = {temp_sigma}")
        print(f"\tvel_sigma_injection = {vel_sigma_inj}")
        print(f"\ttemp_sigma_injection = {temp_sigma_inj}")
        print("#### Simluation setup data: ####")

    # spark ignition
    spark_center = np.zeros(shape=(dim,))
    spark_center[0] = spark_init_loc_x
    spark_center[1] = spark_init_loc_y
    if dim == 3:
        spark_center[2] = spark_init_loc_z
    if rank == 0 and use_ignition > 0:
        print("\n#### Ignition control parameters ####")
        print(f"spark center ({spark_center[0]},{spark_center[1]})")
        print(f"spark FWHM {spark_diameter}")
        print(f"spark strength {spark_strength}")
        print(f"ignition time {spark_init_time}")
        print(f"ignition duration {spark_duration}")
        if use_ignition == 1:
            print("spark ignition")
        elif use_ignition == 2:
            print("heat source ignition")
        print("#### Ignition control parameters ####\n")

    # injection mass source
    injection_source_center = np.zeros(shape=(dim,))
    injection_source_center[0] = injection_source_loc_x
    injection_source_center[1] = injection_source_loc_y
    if dim == 3:
        injection_source_center[2] = injection_source_loc_z

    # combustor injection mass source
    injection_source_center_comb = np.zeros(shape=(dim,))
    injection_source_center_comb[0] = injection_source_loc_x_comb
    injection_source_center_comb[1] = injection_source_loc_y_comb
    if dim == 3:
        injection_source_center_comb[2] = injection_source_loc_z_comb

    if rank == 0 and use_injection_source_comb is True:
        print("\n#### Injection source control parameters ####")
        if dim == 2:
            print("combustor injection source center ("
                  f"{injection_source_center_comb[0]},"
                  f"{injection_source_center_comb[1]})")
        else:
            print("combustor injection source center ("
                  f"{injection_source_center_comb[0]},"
                  f"{injection_source_center_comb[1]},"
                  f"{injection_source_center_comb[2]})")

    if rank == 0 and use_injection_source is True:
        print("\n#### Injection source control parameters ####")
        if dim == 2:
            print("injection source center ("
                  f"{injection_source_center[0]},"
                  f"{injection_source_center[1]})")
        else:
            print("injection source center ("
                  f"{injection_source_center[0]},"
                  f"{injection_source_center[1]},"
                  f"{injection_source_center[2]})")

    if rank == 0 and use_injection_source is True:
        print(f"injection source FWHM {injection_source_diameter}")
        print(f"injection source mass {injection_source_mass}")
        print(f"injection source energy {injection_source_energy}")
        if dim == 2:
            print("injection source mom ("
                  f"{injection_source_mom_x}",
                  f"{injection_source_mom_y}")
        else:
            print("injection source mom ("
                  f"{injection_source_mom_x}",
                  f"{injection_source_mom_y}",
                  f"{injection_source_mom_z}")
        print(f"injection source start time {injection_source_init_time}")
        print("#### Injection source control parameters ####\n")

    def _compiled_stepper_wrapper(state, t, dt, rhs):
        return compiled_lsrk45_step(actx, state, t, dt, rhs)

    timestepper = rk4_step
    if integrator == "euler":
        timestepper = euler_step
    if integrator == "ssprk43":
        timestepper = ssprk43_step
    if integrator == "lsrk54":
        timestepper = lsrk54_step
    if integrator == "lsrk144":
        timestepper = lsrk144_step
    if integrator == "compiled_lsrk54":
        timestepper = _compiled_stepper_wrapper

    flux_msg = "\nSetting inviscid numerical flux to: "
    if use_esdg:
        try:
            from mirgecom.inviscid import entropy_stable_inviscid_facial_flux_rusanov
        except ImportError:
            raise SimulationConfigurationError(
                "ESDG option specified, but MIRGE-Com "
                "is installed without ESDG support. "
                "Try switching your MIRGE-Com branch to "
                "mirgecom@production."
            )
        inviscid_numerical_flux_func = entropy_stable_inviscid_facial_flux_rusanov
        flux_msg = flux_msg + "ESDG/Rusanov with EC/"
        if nspecies == 7:  # FIXME: Add support for 7 passive species?
            inv_flux_type = "Renac for mixtures.\n"
        else:
            inv_flux_type = "Chandrashekar for single gas or passive species.\n"
        flux_msg = flux_msg + inv_flux_type
    else:
        inviscid_numerical_flux_func = inviscid_facial_flux_rusanov
        flux_msg = flux_msg + "Rusanov\n"

        if inv_num_flux == "hll":
            inviscid_numerical_flux_func = inviscid_facial_flux_hll
            flux_msg = flux_msg + "HLL\n"

    flux_msg = flux_msg + "Setting viscous numerical flux to: "
    if use_wall:
        viscous_numerical_flux_func = viscous_facial_flux_harmonic
        flux_msg = flux_msg + "Harmonic\n"
    else:
        viscous_numerical_flux_func = viscous_facial_flux_central
        flux_msg = flux_msg + "Central\n"

    if rank == 0:
        print(flux_msg)

    # }}}

    # constants
    mw_o = 15.999
    mw_o2 = mw_o*2
    mw_co = 28.010
    mw_n2 = 14.0067*2
    mw_c2h4 = 28.05
    mw_h2 = 1.00784*2
    mw_ar = 39.948
    univ_gas_const = 8314.59

    # working gas: O2/N2 #
    #   O2 mass fraction 0.273
    #   gamma = 1.4
    #   cp = 37.135 J/mol-K,
    #   rho= 1.977 kg/m^3 @298K
    gamma = 1.4
    mw = mw_o2*mf_o2 + mw_n2*(1.0 - mf_o2)

    if gas_mat_prop == 1:
        # working gas: Ar #
        #   O2 mass fraction 0.273
        #   gamma = 1.4
        #   cp = 37.135 J/mol-K,
        #   rho= 1.977 kg/m^3 @298K
        gamma = 5/3
        mw = mw_ar

    if fluid_gamma > 0:
        gamma = fluid_gamma

    mf_c2h4 = mole_c2h4*mw_c2h4/(mole_c2h4*mw_c2h4 + mole_h2*mw_h2)
    mf_h2 = 1 - mf_c2h4

    # user can reset the mw to whatever they want
    if fluid_mw > 0:
        mw = fluid_mw

    r = univ_gas_const/mw
    cp = r*gamma/(gamma - 1)
    Pr = 0.75

    # viscosity @ 400C, Pa-s
    # working gas: O2/N2 #
    mu_o2 = 3.76e-5
    mu_n2 = 3.19e-5
    mu = mu_o2*mf_o2 + mu_n2*(1-mu_o2)  # 3.3456e-5
    beta = 0.

    if gas_mat_prop == 1:
        # working gas: Ar #
        mu_ar = 4.22e-5
        mu = mu_ar
    if not fluid_mu < 0:
        mu = fluid_mu
    if not fluid_beta < 0:
        beta = fluid_beta

    kappa = cp*mu/Pr
    if fluid_kappa > 0:
        kappa = fluid_kappa
    init_temperature = 300.0

    # don't allow limiting on flows without species
    if nspecies == 0:
        use_injection = False
        use_upstream_injection = False

    # Turn off combustion unless EOS supports it
    if nspecies < 3:
        use_combustion = False

    if nspecies > 3:
        eos_type = 1

    pyro_mech_name = configurate("pyro_mech", input_data, "uiuc_sharp")
    pyro_mech_name_full = f"y3prediction.pyro_mechs.{pyro_mech_name}"

    import importlib
    pyromechlib = importlib.import_module(pyro_mech_name_full)

    if rank == 0:
        print("\n#### Simluation material properties: ####")
        print("#### Fluid domain: ####")
        print(f"\tmu = {mu}")
        print(f"\tkappa = {kappa}")
        print(f"\tPrandtl Number  = {Pr}")
        print(f"\tnspecies = {nspecies}")
        if nspecies == 0:
            print("\tno passive scalars, uniform species mixture")
            if gas_mat_prop == 0:
                print("\tO2/N2 mix material properties.")
            else:
                print("\tAr material properties.")
            print(f"\tspecific gas constant = {r}")
            print(f"\tcp = {cp}")
        elif nspecies <= 3:
            print("\tpassive scalars to track air/fuel/inert mixture, ideal gas eos")
        elif nspecies == 5:
            print("\tfull multi-species initialization with pyrometheus eos")
            print("\tno combustion source terms")
        else:
            print("\tfull multi-species initialization with pyrometheus eos")
            print("\tcombustion source terms enabled")

        if eos_type == 0:
            print("\tIdeal Gas EOS")
        elif eos_type == 1:
            print("\tPyrometheus EOS")
            print(f"\tPyro mechanism {pyro_mech_name}")

        if use_species_limiter == 1:
            print("\nSpecies mass fractions limited to [0:1]")

        if use_wall:
            print("#### Wall domain: ####")

            if wall_material == 0:
                print("\tNon-reactive wall model")
            elif wall_material == 1:
                print("\tReactive wall model for non-porous media")
            elif wall_material == 2:
                print("\tReactive wall model for porous media")
            else:
                error_message = "Unknown wall_material {}".format(wall_material)
                raise RuntimeError(error_message)

            if use_wall_ox:
                print("\tWall oxidizer transport enabled")
            else:
                print("\tWall oxidizer transport disabled")

            if use_wall_mass:
                print("\t Wall mass loss enabled")
            else:
                print("\t Wall mass loss disabled")

            print(f"\tWall density = {wall_insert_rho}")
            print(f"\tWall cp = {wall_insert_cp}")
            print(f"\tWall O2 diff = {wall_insert_ox_diff}")
            print(f"\tWall surround density = {wall_surround_rho}")
            print(f"\tWall surround cp = {wall_surround_cp}")
            print(f"\tWall surround kappa = {wall_surround_kappa}")
            print(f"\tWall time scale = {wall_time_scale}")
            print(f"\tWall penalty = {wall_penalty_amount}")
        else:
            print("\tWall model disabled")
            use_wall_ox = False
            use_wall_mass = False

        print("#### Simluation material properties: ####")

    chem_source_tol = 1.e-10
    # make the eos
    if eos_type == 0:
        eos = IdealSingleGas(gamma=gamma, gas_const=r)
        eos_init = eos
    else:
        from mirgecom.thermochemistry import get_pyrometheus_wrapper_class
        pyro_mech = get_pyrometheus_wrapper_class(
            pyro_class=pyromechlib.Thermochemistry, temperature_niter=pyro_temp_iter,
            zero_level=chem_source_tol)(actx.np)
        eos = PyrometheusMixture(pyro_mech, temperature_guess=init_temperature)
        # seperate gas model for initialization,
        # just to make sure we get converged temperature
        pyro_mech_init = get_pyrometheus_wrapper_class(
            pyro_class=pyromechlib.Thermochemistry, temperature_niter=5,
            zero_level=chem_source_tol)(actx.np)
        eos_init = PyrometheusMixture(pyro_mech_init,
                                      temperature_guess=init_temperature)

    # set the species names
    if eos_type == 0:
        species_names = ["inert"]
        if nspecies == 2:
            species_names = ["air", "fuel"]
        elif nspecies == 3:
            species_names = ["air", "fuel", "inert"]
    else:
        species_names = pyro_mech.species_names

    print(f"{species_names=}")

    # initialize eos and species mass fractions
    y = np.zeros(nspecies, dtype=object)
    y_fuel = np.zeros(nspecies)
    if nspecies == 2:
        y[0] = 1
        y_fuel[1] = 1
    elif nspecies > 4:
        # find name species indicies
        i_c2h4 = -1
        i_h2 = -1
        i_ox = -1
        i_di = -1
        for i in range(nspecies):
            try:
                if species_names[i] == "C2H4":
                    i_c2h4 = i
                if species_names[i] == "H2":
                    i_h2 = i
                if species_names[i] == "O2":
                    i_ox = i
                if species_names[i] == "N2":
                    i_di = i
            except IndexError:
                continue

        # Set the species mass fractions to the free-stream flow
        y[i_ox] = mf_o2
        y[i_di] = 1. - mf_o2
        # Set the species mass fractions to the free-stream flow
        y_fuel[i_c2h4] = mf_c2h4
        y_fuel[i_h2] = mf_h2

    # initialize the transport model
    transport_alpha = 0.6
    transport_beta = 4.093e-7
    transport_sigma = 2.0
    transport_n = 0.666

    # use the species names to populate the default species diffusivities
    default_species_diffusivity = {}
    for species in species_names:
        default_species_diffusivity[species] = spec_diff

    input_species_diffusivity = configurate(
        "species_diffusivity", input_data, default_species_diffusivity)

    # now read the diffusivities from input
    print(f"{input_species_diffusivity}")

    species_diffusivity = spec_diff * np.ones(nspecies)
    for i in range(nspecies):
        species_diffusivity[i] = input_species_diffusivity[species_names[i]]

    transport_le = None
    if use_lewis_transport:
        transport_le = np.ones(nspecies,)

        if nspecies > 4:
            transport_le[i_h2] = 0.2

    if rank == 0:
        if transport_type == 0:
            print("\t Simple transport model:")
            print("\t\t constant viscosity, species diffusivity")
            print(f"\tmu = {mu}")
            print(f"\tkappa = {kappa}")
            print(f"\tspecies diffusivity = {spec_diff}")
        elif transport_type == 1:
            print("\t Power law transport model:")
            print("\t\t temperature dependent viscosity, species diffusivity")
            print(f"\ttransport_alpha = {transport_alpha}")
            print(f"\ttransport_beta = {transport_beta}")
            print(f"\ttransport_sigma = {transport_sigma}")
            print(f"\ttransport_n = {transport_n}")
            if use_lewis_transport:
                print(f"\ttransport Lewis Number = {transport_le}")
            else:
                print(f"\tspecies diffusivity = {species_diffusivity}")
        elif transport_type == 2:
            print("\t Pyrometheus transport model:")
            print("\t\t temperature/mass fraction dependence")
        else:
            error_message = "Unknown transport_type {}".format(transport_type)
            raise RuntimeError(error_message)

    physical_transport_model = SimpleTransport(
        viscosity=mu, bulk_viscosity=beta,
        thermal_conductivity=kappa,
        species_diffusivity=species_diffusivity)

    if transport_type == 1:
        physical_transport_model = PowerLawTransport(
            alpha=transport_alpha, beta=transport_beta,
            sigma=transport_sigma, n=transport_n,
            lewis=transport_le,
            species_diffusivity=species_diffusivity)

    transport_model = physical_transport_model
    if use_av == 1:
        transport_model = ArtificialViscosityTransportDiv(
            physical_transport=physical_transport_model,
            av_mu=alpha_sc, av_prandtl=0.75)
    elif use_av == 2:
        transport_model = ArtificialViscosityTransportDiv2(
            physical_transport=physical_transport_model,
            av_mu=av2_mu0, av_beta=av2_beta0, av_kappa=av2_kappa0,
            av_prandtl=av2_prandtl0)
    elif use_av == 3:
        transport_model = ArtificialViscosityTransportDiv3(
            physical_transport=physical_transport_model,
            av_mu=av2_mu0, av_beta=av2_beta0,
            av_kappa=av2_kappa0, av_d=av2_d0,
            av_prandtl=av2_prandtl0)

    # with transport and eos sorted out, build the gas model
    gas_model = GasModel(eos=eos, transport=transport_model)

    # quiescent initialization
    velocity_bkrnd = np.zeros(shape=(dim,))
    velocity_bkrnd[0] = vel_bkrnd
    bulk_init = Uniform(
        dim=dim,
        velocity=velocity_bkrnd,
        pressure=pres_bkrnd,
        temperature=temp_bkrnd,
        species_mass_fractions=y
    )

    # select the initialization case
    if init_case == "discontinuity":

        # init params
        disc_location = np.zeros(shape=(dim,))
        fuel_location = np.zeros(shape=(dim,))

        disc_location[0] = shock_loc_x
        fuel_location[0] = fuel_loc_x

        # normal shock properties for a calorically perfect gas
        # state 1: pre-shock
        # state 2: post-shock
        rho_bkrnd = pres_bkrnd/r/temp_bkrnd
        c_bkrnd = math.sqrt(gamma*pres_bkrnd/rho_bkrnd)
        velocity1 = -mach*c_bkrnd

        gamma1 = gamma
        gamma2 = gamma

        vel_left = np.zeros(shape=(dim,))
        vel_right = np.zeros(shape=(dim,))
        vel_cross = np.zeros(shape=(dim,))

        plane_normal = np.zeros(shape=(dim,))
        theta = mesh_angle/180.*np.pi
        plane_normal[0] = np.cos(theta)
        plane_normal[1] = np.sin(theta)
        plane_normal = plane_normal/np.linalg.norm(plane_normal)

        bulk_init = PlanarDiscontinuityMulti(
            dim=dim,
            nspecies=nspecies,
            disc_location=disc_location,
            disc_location_species=fuel_location,
            normal_dir=plane_normal,
            sigma=sigma_disc,
            pressure_left=pres_left,
            pressure_right=pres_right,
            temperature_left=temp_left,
            temperature_right=temp_right,
            velocity_left=vel_left,
            velocity_right=vel_right,
            velocity_cross=vel_cross,
            species_mass_left=y,
            species_mass_right=y_fuel,
            temp_wall=temp_bkrnd,
            vel_sigma=vel_sigma,
            temp_sigma=temp_sigma)

    elif (init_case == "forward_step" or
          init_case == "backward_step"):

        # initialization to uniform M=mach flow
        velocity_bkrnd = np.zeros(dim, dtype=object)
        if use_axisymmetric or dim == 3:
            velocity_bkrnd[1] = vel_bkrnd
        else:
            velocity_bkrnd[0] = vel_bkrnd

        mass_bkrnd = eos.get_density(pressure=pres_bkrnd, temperature=temp_bkrnd,
                                     species_mass_fractions=y)
        energy_bkrnd = mass_bkrnd*eos.get_internal_energy(temperature=temp_bkrnd,
                                                          species_mass_fractions=y)
        cv_bkrnd = make_conserved(dim=dim, mass=mass_bkrnd,
                                  momentum=mass_bkrnd*velocity_bkrnd,
                                  energy=energy_bkrnd, species_mass=mass_bkrnd*y)
        gamma = eos.gamma(cv_bkrnd, temp_bkrnd)

        c_bkrnd = np.sqrt(gamma*pres_bkrnd/mass_bkrnd)

        if use_axisymmetric:
            velocity_bkrnd[1] = velocity_bkrnd[1] + c_bkrnd*mach
        else:
            velocity_bkrnd[0] = velocity_bkrnd[0] + c_bkrnd*mach
        ysp = y
        if nspecies == 2:
            ysp[0] = 0.25
            ysp[1] = 0.75
        bulk_init = Uniform(
            dim=dim,
            velocity=velocity_bkrnd,
            pressure=pres_bkrnd,
            temperature=temp_bkrnd,
            species_mass_fractions=ysp
        )

    elif (init_case == "shock1d"):

        # init params
        disc_location = np.zeros(shape=(dim,))
        fuel_location = np.zeros(shape=(dim,))

        disc_location[0] = shock_loc_x
        fuel_location[0] = fuel_loc_x

        # normal shock properties for a calorically perfect gas
        # state 1: pre-shock
        # state 2: post-shock
        rho_bkrnd = pres_bkrnd/r/temp_bkrnd
        c_bkrnd = math.sqrt(gamma*pres_bkrnd/rho_bkrnd)
        velocity1 = -mach*c_bkrnd

        gamma1 = gamma
        gamma2 = gamma

        rho1 = rho_bkrnd
        pressure1 = pres_bkrnd
        temperature1 = temp_bkrnd

        pressure_ratio = (2.*gamma*mach*mach-(gamma-1.))/(gamma+1.)
        density_ratio = (gamma+1.)*mach*mach/((gamma-1.)*mach*mach+2.)

        rho2 = rho1*density_ratio
        pressure2 = pressure1*pressure_ratio
        temperature2 = pressure2/rho2/r
        # shock stationary frame
        velocity2 = velocity1*(1/density_ratio)
        temp_wall = temperature1

        # for non-calorically perfect gas, we iterate on the density ratio,
        # until we converge
        if eos_type > 0:
            if shock_loc_x < fuel_loc_x:
                y1 = y
                y2 = y
            else:
                y1 = y_fuel
                y2 = y_fuel

            rho1 = pyro_mech.get_density(pressure1, temperature1, y1)

            # guess a density ratio (rho1/rho2)
            density_ratio = 0.1
            rho2 = rho1/density_ratio
            enthalpy1 = gas_model.eos.get_internal_energy(
                temperature1, y1) + pressure1/rho1
            # iteratively solve the shock hugoniot
            error = 100
            while error > 1e-8:
                pressure2 = pressure1 + rho1*velocity1**2*(1 - density_ratio)
                enthalpy2 = enthalpy1 + 0.5*velocity1**2*(1 - (density_ratio)**2)

                # find temperature from new energy and get an updated density
                energy2 = enthalpy2 - pressure2/rho2
                temperature2 = pyro_mech.get_temperature(energy2, temperature2, y2)
                rho2_old = rho2
                rho2 = pyro_mech.get_density(pressure2, temperature2, y2)

                # compute the error in density and form a new density ratio
                error = np.abs((rho2 - rho2_old)/rho2_old)
                density_ratio = rho1/rho2
                velocity2 = velocity1*(density_ratio)

            gamma1 = (pyro_mech.get_mixture_specific_heat_cp_mass(temperature1, y1) /
                      pyro_mech.get_mixture_specific_heat_cv_mass(temperature1, y1))
            gamma2 = (pyro_mech.get_mixture_specific_heat_cp_mass(temperature2, y1) /
                      pyro_mech.get_mixture_specific_heat_cv_mass(temperature2, y1))

        # convert to shock moving frame
        velocity2 = velocity2 - velocity1
        velocity1 = 0.

        vel_left = np.zeros(shape=(dim,))
        vel_right = np.zeros(shape=(dim,))
        vel_cross = np.zeros(shape=(dim,))
        vel_cross[1] = 0

        plane_normal = np.zeros(shape=(dim,))
        theta = mesh_angle/180.*np.pi
        plane_normal[0] = np.cos(theta)
        plane_normal[1] = np.sin(theta)
        plane_normal = plane_normal/np.linalg.norm(plane_normal)

        vel_left = (velocity2 - velocity1)*plane_normal

        pressure1_total = pres_bkrnd*(1 + (gamma-1)/2*mach**2)**(gamma/(gamma-1))
        temperature1_total = temp_bkrnd*(1 + (gamma-1)/2*mach**2)

        mach2 = vel_left[0]/np.sqrt(gamma2*pressure2/rho2)
        pressure2_total = pressure2*(1 + (gamma-1)/2*mach2**2)**(gamma/(gamma-1))
        temperature2_total = temperature2*(1 + (gamma-1)/2*mach2**2)

        if rank == 0:
            print("#### Simluation initialization data: ####")
            print(f"\tshock Mach number {mach}")
            print(f"\tpre-shock gamma {gamma1}")
            print(f"\tpre-shock temperature {temperature1}")
            print(f"\tpre-shock pressure {pressure1}")
            print(f"\tpre-shock rho {rho1}")
            print(f"\tpre-shock velocity {velocity1}")
            print(f"\tpre-shock total pressure {pressure1_total}")
            print(f"\tpre-shock total temperature {temperature1_total}")

            print(f"\tpost-shock gamma {gamma2}")
            print(f"\tpost-shock temperature {temperature2}")
            print(f"\tpost-shock pressure {pressure2}")
            print(f"\tpost-shock rho {rho2}")
            print(f"\tpost-shock velocity {velocity2}")
            print(f"\tpost-shock total pressure {pressure2_total}")
            print(f"\tpost-shock total temperature {temperature2_total}")
            print(f"\tpost-shock mach {mach2}")

        bulk_init = PlanarDiscontinuityMulti(
            dim=dim,
            nspecies=nspecies,
            disc_location=disc_location,
            disc_location_species=fuel_location,
            normal_dir=plane_normal,
            sigma=0.001,
            pressure_left=pressure2,
            pressure_right=pressure1,
            temperature_left=temperature2,
            temperature_right=temperature1,
            velocity_left=vel_left,
            velocity_right=vel_right,
            velocity_cross=vel_cross,
            species_mass_left=y,
            species_mass_right=y_fuel,
            temp_wall=temp_bkrnd,
            vel_sigma=vel_sigma,
            temp_sigma=temp_sigma)

    if init_case == "mixing_layer":
        temperature = 300.
        pressure = 101325.

        y_mix_air = np.zeros(nspecies, dtype=object)
        y_mix_fuel = np.zeros(nspecies, dtype=object)

        # fuel is H2:0.5 N2:0.5 mole fraction
        y_mix_fuel[0] = 0.5*mw_h2/(0.5*mw_h2 + 0.5*mw_n2)
        y_mix_fuel[8] = 0.5*mw_n2/(0.5*mw_h2 + 0.5*mw_n2)
        # air is O2:0.21 N2:0.79 mole fraction
        y_mix_air[2] = 0.21*mw_o2/(0.21*mw_o2 + 0.79*mw_n2)
        y_mix_air[8] = 1 - y_mix_air[2]

        from y3prediction.mixing_layer import MixingLayerCold
        bulk_init = MixingLayerCold(
            dim=dim, nspecies=nspecies,
            mach_fuel=0.2, mach_air=0.3,
            temp_fuel=300, temp_air=500,
            y_fuel=y_mix_fuel, y_air=y_mix_air,
            vorticity_thickness=vorticity_thickness,
            pressure=pres_bkrnd
        )
    if init_case == "mixing_layer_hot":
        if rank == 0:
            print("Initializing hot mixing layer")

        import h5py

        def get_data_from_hdf5(group):
            data_dict = {}
            for key in group.keys():
                if isinstance(group[key], h5py.Group):
                    # If the key is a group, recursively explore it
                    subgroup_data = get_data_from_hdf5(group[key])
                    data_dict.update(subgroup_data)
                elif isinstance(group[key], h5py.Dataset):
                    # If it's a dataset, add it to the dictionary
                    data_dict[key] = group[key][()]
            return data_dict

        # Usage example
        inflow_fname = "r_mixing_layer_inflow.h5"
        with h5py.File(inflow_fname, "r") as hf:
            inflow_data = get_data_from_hdf5(hf)

        inflow_data = None
        if rank == 0:
            inflow_fname = "r_mixing_layer_inflow.h5"
            with h5py.File(inflow_fname, "r") as hf:
                inflow_data = get_data_from_hdf5(hf)

        inflow_data = comm.bcast(inflow_data, root=0)
        #print(f"{inflow_data=}")

        pressure = 101325.
        from y3prediction.mixing_layer import MixingLayerHot
        bulk_init = MixingLayerHot(
            dim=dim, nspecies=nspecies,
            inflow_profile=inflow_data,
            pressure=pressure
        )

    elif init_case == "flame1d":

        # init params
        disc_location = np.zeros(shape=(dim,))
        fuel_location = np.zeros(shape=(dim,))

        # the init is set up to keep species constant across the shock, so put the
        # fuel and shock discontinuities on top of each other
        disc_location[0] = shock_loc_x
        fuel_location[0] = shock_loc_x

        #mech_data = get_mechanism_input("uiuc_updated")
        mech_file = (f"{pyro_mech_name}.yaml")

        print(f"{mech_file=}")
        import cantera
        cantera_soln = cantera.Solution(f"{mech_file}", "gas")

        # Initial temperature, pressure, and mixutre mole fractions are needed to
        # set up the initial state in Cantera.
        temp_unburned = 300.0
        temp_ignition = 2000.0
        # Parameters for calculating the amounts of fuel, oxidizer, and inert species
        # for pure C2H4
        stoich_ratio = 3.0
        equiv_ratio = 1.0
        ox_di_ratio = 0.21
        # Grab the array indices for specific species
        i_fu = cantera_soln.species_index("C2H4")
        i_ox = cantera_soln.species_index("O2")
        i_di = cantera_soln.species_index("N2")
        x = np.zeros(nspecies)
        # Set the species mole fractions according to our desired fuel/air mixture
        x[i_fu] = (ox_di_ratio*equiv_ratio)/(stoich_ratio+ox_di_ratio*equiv_ratio)
        x[i_ox] = stoich_ratio*x[i_fu]/equiv_ratio
        x[i_di] = (1.0-ox_di_ratio)*x[i_ox]/ox_di_ratio
        pres_unburned = 101325.0

        # Let the user know about how Cantera is being initilized
        print(f"Input state (T,P,X) = ({temp_unburned}, {pres_unburned}, {x}")
        # Set Cantera internal gas temperature, pressure, and mole fractios
        cantera_soln.TPX = temp_unburned, pres_unburned, x
        # Pull temperature, total density, mass fractions, and pressure from Cantera
        # We need total density, and mass fractions to initialize the state.
        y_unburned = np.zeros(nspecies)
        can_t, rho_unburned, y_unburned = cantera_soln.TDY

        # *can_t*, *can_p* should not differ (significantly) from user's initial data
        # but we want to use exactly the same starting point as Cantera,
        # so we use Cantera's version of these data.

        # now find the conditions for the burned gas
        cantera_soln.TP = temp_ignition, pres_unburned
        cantera_soln.equilibrate("TP")
        temp_burned, rho_burned, y_burned = cantera_soln.TDY
        pres_burned = cantera_soln.P

        if rank == 0:
            print("#### Simluation initialization data: ####")
            #print(f"\tflame speed {mach}")
            #print(f"\tunburned gamma {gamma1}")
            print(f"\tunburned temperature {temp_unburned}")
            print(f"\tunburned pressure {pres_burned}")
            print(f"\tunburned rho {rho_unburned}")
            for i in range(nspecies):
                print(f"\tunburned Y[{species_names[i]}] {y_unburned[i]}")

            #print(f"\tburned gamma {gamma2}")
            print(f"\tburned temperature {temp_burned}")
            print(f"\tburned pressure {pres_burned}")
            print(f"\tburned rho {rho_burned}")
            for i in range(nspecies):
                print(f"\tburned Y[{species_names[i]}] {y_burned[i]}")

        vel_burned = np.zeros(shape=(dim,))
        vel_unburned = np.zeros(shape=(dim,))
        plane_normal = np.zeros(shape=(dim,))
        plane_normal[0] = 1

        #return;

        bulk_init = PlanarDiscontinuityMulti(
            dim=dim,
            nspecies=nspecies,
            disc_location=disc_location,
            disc_location_species=fuel_location,
            normal_dir=plane_normal,
            sigma=0.001,
            pressure_left=pres_unburned,
            pressure_right=pres_burned,
            temperature_left=temp_unburned,
            temperature_right=temp_burned,
            velocity_left=vel_unburned,
            velocity_right=vel_burned,
            species_mass_left=y_unburned,
            species_mass_right=y_burned,
            temp_wall=temp_bkrnd,
            vel_sigma=vel_sigma,
            temp_sigma=temp_sigma)
    elif init_case == "species_diffusion":

        velocity = np.zeros(shape=(dim,))
        pressure = pres_bkrnd
        temperature = temp_bkrnd
        rho = pressure/r/temperature

        centers = make_obj_array([np.zeros(shape=(dim,)) for i in range(nspecies)])
        spec_y0s = np.zeros(shape=(nspecies,))
        spec_amplitudes = .5*np.ones(shape=(nspecies,))

        if rank == 0:
            print("#### Simluation initialization data: ####")
            print(f"\ttemperature {temperature}")
            print(f"\tpressure {pressure}")
            print(f"\trho {rho}")
            print(f"\tvelocity {velocity}")

        bulk_init = MulticomponentLump(
            dim=dim, nspecies=nspecies,
            rho0=rho, p0=pressure, velocity=velocity,
            spec_centers=centers,
            spec_y0s=spec_y0s,
            spec_amplitudes=spec_amplitudes,
            sigma=0.1
        )

    elif init_case == "wedge":

        velocity = np.zeros(shape=(dim,))
        temperature = 300.
        pressure = 100000.
        rho = pressure/r/temperature
        c = np.sqrt(gamma*pressure/rho)
        velocity[1] = c*mach

        if rank == 0:
            print("#### Simluation initialization data: ####")
            print(f"\tshock Mach number {mach}")
            print(f"\ttemperature {temperature}")
            print(f"\tpressure {pressure}")
            print(f"\trho {rho}")
            print(f"\tvelocity {velocity}")

        bulk_init = Uniform(
            dim=dim,
            velocity=velocity,
            pressure=pressure,
            temperature=temperature
        )

    if init_case == "unstart":

        # init params
        disc_location = np.zeros(shape=(dim,))
        fuel_location = np.zeros(shape=(dim,))
        if dim == 2:
            disc_location[1] = shock_loc_x
        else:
            disc_location[0] = shock_loc_x
        fuel_location[1] = 10000.
        plane_normal = np.zeros(shape=(dim,))

        #
        # isentropic expansion based on the area ratios between the
        # inlet (r=54e-3m) and the throat (r=3.167e-3)
        #
        vel_inflow = np.zeros(shape=(dim,))
        vel_outflow = np.zeros(shape=(dim,))

        throat_height = 6.3028e-3
        inlet_area_ratio = inlet_height/throat_height
        if use_axisymmetric:
            inlet_area_ratio *= inlet_area_ratio

        inlet_mach = getMachFromAreaRatio(area_ratio=inlet_area_ratio,
                                          gamma=gamma,
                                          mach_guess=0.01)
        pres_inflow = getIsentropicPressure(mach=inlet_mach,
                                            P0=total_pres_inflow,
                                            gamma=gamma)
        temp_inflow = getIsentropicTemperature(mach=inlet_mach,
                                               T0=total_temp_inflow,
                                               gamma=gamma)

        if eos_type == 0:
            rho_inflow = pres_inflow/temp_inflow/r
            sos = math.sqrt(gamma*pres_inflow/rho_inflow)
            inlet_gamma = gamma
        else:
            rho_inflow = pyro_mech.get_density(p=pres_inflow,
                                              temperature=temp_inflow,
                                              mass_fractions=y)
            inlet_gamma = (
                pyro_mech.get_mixture_specific_heat_cp_mass(temp_inflow, y) /
                pyro_mech.get_mixture_specific_heat_cv_mass(temp_inflow, y))

            gamma_error = (gamma - inlet_gamma)
            gamma_guess = inlet_gamma
            toler = 1.e-6
            # iterate over the gamma/mach since gamma = gamma(T)
            while gamma_error > toler:

                inlet_mach = getMachFromAreaRatio(area_ratio=inlet_area_ratio,
                                                  gamma=gamma_guess,
                                                  mach_guess=0.01)
                pres_inflow = getIsentropicPressure(mach=inlet_mach,
                                                    P0=total_pres_inflow,
                                                    gamma=gamma_guess)
                temp_inflow = getIsentropicTemperature(mach=inlet_mach,
                                                       T0=total_temp_inflow,
                                                       gamma=gamma_guess)

                rho_inflow = pyro_mech.get_density(p=pres_inflow,
                                                  temperature=temp_inflow,
                                                  mass_fractions=y)
                inlet_gamma = \
                    (pyro_mech.get_mixture_specific_heat_cp_mass(temp_inflow, y) /
                     pyro_mech.get_mixture_specific_heat_cv_mass(temp_inflow, y))
                gamma_error = (gamma_guess - inlet_gamma)
                gamma_guess = inlet_gamma

            sos = math.sqrt(inlet_gamma*pres_inflow/rho_inflow)

        theta = 0.0
        if dim == 2:
            vel_inflow[1] = inlet_mach*sos
            theta = np.pi/2.
        else:
            vel_inflow[0] = inlet_mach*sos

        plane_normal = np.zeros(shape=(dim,))
        plane_normal[0] = np.cos(theta)
        plane_normal[1] = np.sin(theta)
        plane_normal = plane_normal/np.linalg.norm(plane_normal)

        if rank == 0:
            print("#### Simluation initialization data: ####")
            print(f"\tinlet Mach number {inlet_mach}")
            print(f"\tinlet gamma {inlet_gamma}")
            print(f"\tinlet temperature {temp_inflow}")
            print(f"\tinlet pressure {pres_inflow}")
            print(f"\tinlet rho {rho_inflow}")
            print(f"\tinlet velocity x  {vel_inflow[0]}")
            print(f"\tinlet velocity y  {vel_inflow[1]}")
            #print(f"final inlet pressure {pres_inflow_final}")

        bulk_init = PlanarDiscontinuityMulti(
            dim=dim,
            nspecies=nspecies,
            disc_location=disc_location,
            disc_location_species=fuel_location,
            normal_dir=plane_normal,
            sigma=0.002,
            pressure_left=pres_inflow,
            pressure_right=pres_bkrnd,
            temperature_left=temp_inflow,
            temperature_right=temp_bkrnd,
            velocity_left=vel_inflow,
            velocity_right=vel_outflow,
            velocity_cross=vel_outflow,
            species_mass_left=y,
            species_mass_right=y_fuel,
            temp_wall=temp_bkrnd,
            y_top=0.013,
            y_bottom=-0.013,
            vel_sigma=vel_sigma,
            temp_sigma=temp_sigma)

    elif init_case == "unstart_ramp":

        #
        # isentropic expansion based on the area ratios between the
        # inlet (r=54e-3m) and the throat (r=3.167e-3)
        #
        vel_inflow = np.zeros(shape=(dim,))
        vel_outflow = np.zeros(shape=(dim,))

        throat_height = 6.3028e-3
        inlet_area_ratio = inlet_height/throat_height
        if use_axisymmetric:
            inlet_area_ratio *= inlet_area_ratio

        inlet_mach = getMachFromAreaRatio(area_ratio=inlet_area_ratio,
                                          gamma=gamma,
                                          mach_guess=0.00001)
        temp_inflow = getIsentropicTemperature(mach=inlet_mach,
                                               T0=total_temp_inflow,
                                               gamma=gamma)

        # MJA
        # this is better than the way Isentropic Inflow does things,
        # i've removed teh repeated computation of the Isentropic Properties
        # since I know the ramp values at the start, I can just hard code
        # them irto the pressure ramp function
        # go back and update the boundary conditions to do the same thing
        #
        # also extend this to be a class so I can have one for each boundary
        inlet_ramp_beginP = getIsentropicPressure(mach=inlet_mach,
                                                  P0=ramp_beginP,
                                                  gamma=gamma)
        inlet_ramp_endP = getIsentropicPressure(mach=inlet_mach,
                                                  P0=ramp_endP,
                                                  gamma=gamma)

        def inlet_ramp_pressure(t):
            return actx.np.where(
                actx.np.greater(t, ramp_time_start),
                actx.np.minimum(
                    inlet_ramp_endP,
                    inlet_ramp_beginP + ((t - ramp_time_start) / ramp_time_interval
                        * (inlet_ramp_endP - inlet_ramp_beginP))),
                inlet_ramp_beginP)

        pres_inflow = inlet_ramp_pressure(current_t)

        # only the eos_type == 0 side of this is being exercised right now
        # we need to think more carefully about what to do when gamma
        # is variable, and how to pass that in
        if eos_type == 0:
            rho_inflow = pres_inflow/temp_inflow/r
            sos = math.sqrt(gamma*pres_inflow/rho_inflow)
            inlet_gamma = gamma
        else:
            rho_inflow = pyro_mech.get_density(p=pres_inflow,
                                              temperature=temp_inflow,
                                              mass_fractions=y)
            inlet_gamma = (
                pyro_mech.get_mixture_specific_heat_cp_mass(temp_inflow, y) /
                pyro_mech.get_mixture_specific_heat_cv_mass(temp_inflow, y))

            gamma_error = (gamma - inlet_gamma)
            gamma_guess = inlet_gamma
            toler = 1.e-6
            # iterate over the gamma/mach since gamma = gamma(T)
            while gamma_error > toler:

                inlet_mach = getMachFromAreaRatio(area_ratio=inlet_area_ratio,
                                                  gamma=gamma_guess,
                                                  mach_guess=0.01)
                pres_inflow = getIsentropicPressure(mach=inlet_mach,
                                                    P0=total_pres_inflow,
                                                    gamma=gamma_guess)
                temp_inflow = getIsentropicTemperature(mach=inlet_mach,
                                                       T0=total_temp_inflow,
                                                       gamma=gamma_guess)

                rho_inflow = pyro_mech.get_density(p=pres_inflow,
                                                  temperature=temp_inflow,
                                                  mass_fractions=y)
                inlet_gamma = \
                    (pyro_mech.get_mixture_specific_heat_cp_mass(temp_inflow, y) /
                     pyro_mech.get_mixture_specific_heat_cv_mass(temp_inflow, y))
                gamma_error = (gamma_guess - inlet_gamma)
                gamma_guess = inlet_gamma

            sos = math.sqrt(inlet_gamma*pres_inflow/rho_inflow)

        if dim == 2:
            vel_inflow[1] = inlet_mach*sos
        else:
            vel_inflow[0] = inlet_mach*sos

        if rank == 0:
            print("#### Simluation initialization data: ####")
            print(f"\tinlet Mach number {inlet_mach}")
            print(f"\tinlet gamma {inlet_gamma}")
            print(f"\tinlet temperature {temp_inflow}")
            print(f"\tinlet pressure {pres_inflow}")
            print(f"\tinlet pressure begin {inlet_ramp_beginP}")
            print(f"\tinlet pressure end {inlet_ramp_endP}")
            print(f"\tinlet rho {rho_inflow}")
            print(f"\tinlet velocity x  {vel_inflow[0]}")
            print(f"\tinlet velocity y  {vel_inflow[1]}")
            #print(f"final inlet pressure {pres_inflow_final}")

        from y3prediction.unstart import InitUnstartRamp

        bulk_init = InitUnstartRamp(
            dim=dim,
            nspecies=nspecies,
            disc_sigma=500.,
            disc_loc=shock_loc_x,
            inlet_height=inlet_height,
            pressure_bulk=pres_bkrnd,
            temperature_bulk=temp_bkrnd,
            velocity_bulk=vel_outflow,
            mass_frac_bulk=y,
            pressure_inlet=pres_inflow,
            temperature_inlet=temp_inflow,
            velocity_inlet=vel_inflow,
            mass_frac_inlet=y,
            pressure_outlet=pres_bkrnd,
            temperature_outlet=temp_bkrnd,
            velocity_outlet=vel_outflow,
            mass_frac_outlet=y,
            inlet_pressure_func=inlet_ramp_pressure,
            temp_wall=temp_bkrnd,
            vel_sigma=vel_sigma,
            temp_sigma=temp_sigma)

    elif init_case == "y3prediction_ramp":

        #
        # isentropic expansion based on the area ratios between the
        # inlet (r=54e-3m) and the throat (r=3.167e-3)
        #
        vel_inflow = np.zeros(shape=(dim,))
        vel_outflow = np.zeros(shape=(dim,))
        vel_injection = np.zeros(shape=(dim,))
        vel_injection_upstream = np.zeros(shape=(dim,))

        throat_height = 3.61909e-3
        inlet_height = 54.129e-3
        inlet_area_ratio = inlet_height/throat_height

        inlet_mach = getMachFromAreaRatio(area_ratio=inlet_area_ratio,
                                          gamma=gamma,
                                          mach_guess=0.01)
        temp_inflow = getIsentropicTemperature(mach=inlet_mach,
                                               T0=total_temp_inflow,
                                               gamma=gamma)

        # MJA
        # this is better than the way Isentropic Inflow does things,
        # i've removed teh repeated computation of the Isentropic Properties
        # since I know the ramp values at the start, I can just hard code
        # them into the pressure ramp function
        # go back and update the boundary conditions to do the same thing
        #
        # also extend this to be a class so I can have one for each boundary
        inlet_ramp_beginP = getIsentropicPressure(mach=inlet_mach,
                                                  P0=ramp_beginP,
                                                  gamma=gamma)
        inlet_ramp_endP = getIsentropicPressure(mach=inlet_mach,
                                                  P0=ramp_endP,
                                                  gamma=gamma)

        def inlet_ramp_pressure(t):
            return actx.np.where(
                actx.np.greater(t, ramp_time_start),
                actx.np.minimum(
                    inlet_ramp_endP,
                    inlet_ramp_beginP + ((t - ramp_time_start) / ramp_time_interval
                        * (inlet_ramp_endP - inlet_ramp_beginP))),
                inlet_ramp_beginP)

        pres_inflow = inlet_ramp_pressure(current_t)

        # only the eos_type == 0 side of this is being exercised right now
        # we need to think more carefully about what to do when gamma
        # is variable, and how to pass that in
        if eos_type == 0:
            rho_inflow = pres_inflow/temp_inflow/r
            sos = math.sqrt(gamma*pres_inflow/rho_inflow)
            inlet_gamma = gamma
        else:
            rho_inflow = pyro_mech.get_density(p=pres_inflow,
                                              temperature=temp_inflow,
                                              mass_fractions=y)
            inlet_gamma = (
                pyro_mech.get_mixture_specific_heat_cp_mass(temp_inflow, y) /
                pyro_mech.get_mixture_specific_heat_cv_mass(temp_inflow, y))

            gamma_error = (gamma - inlet_gamma)
            gamma_guess = inlet_gamma
            toler = 1.e-6
            # iterate over the gamma/mach since gamma = gamma(T)
            while gamma_error > toler:

                inlet_mach = getMachFromAreaRatio(area_ratio=inlet_area_ratio,
                                                  gamma=gamma_guess,
                                                  mach_guess=0.01)
                pres_inflow = getIsentropicPressure(mach=inlet_mach,
                                                    P0=total_pres_inflow,
                                                    gamma=gamma_guess)
                temp_inflow = getIsentropicTemperature(mach=inlet_mach,
                                                       T0=total_temp_inflow,
                                                       gamma=gamma_guess)

                rho_inflow = pyro_mech.get_density(p=pres_inflow,
                                                  temperature=temp_inflow,
                                                  mass_fractions=y)
                inlet_gamma = \
                    (pyro_mech.get_mixture_specific_heat_cp_mass(temp_inflow, y) /
                     pyro_mech.get_mixture_specific_heat_cv_mass(temp_inflow, y))
                gamma_error = (gamma_guess - inlet_gamma)
                gamma_guess = inlet_gamma

            sos = math.sqrt(inlet_gamma*pres_inflow/rho_inflow)

        vel_inflow[0] = inlet_mach*sos

        if rank == 0:
            print("#### Simluation initialization data: ####")
            print(f"\tinlet Mach number {inlet_mach}")
            print(f"\tinlet gamma {inlet_gamma}")
            print(f"\tinlet temperature {temp_inflow}")
            print(f"\tinlet pressure {pres_inflow}")
            print(f"\tinlet pressure begin {inlet_ramp_beginP}")
            print(f"\tinlet pressure end {inlet_ramp_endP}")
            print(f"\tinlet rho {rho_inflow}")
            print(f"\tinlet velocity {vel_inflow[0]}")
            #print(f"final inlet pressure {pres_inflow_final}")

        """
        #MJA not yet, need to figure out what to do here
        injection_ramp_beginP = getIsentropicPressure(mach=inlet_mach,
                                                      P0=injection_ramp_beginP,
                                                      gamma=gamma)
        injection_ramp_endP = getIsentropicPressure(mach=inlet_mach,
                                                    P0=injection_ramp_endP,
                                                    gamma=gamma)

        def injection_ramp_pressure(t):
            return actx.np.where(
                actx.np.greater(t, ramp_time_start),
                actx.np.minimum(
                    injection_ramp_endP,
                    injection_ramp_beginP +
                    ((t - injection_ramp_time_start) / injection_ramp_time_interval
                        * (injection_ramp_endP - injection_ramp_beginP))),
                injection_ramp_beginP)

        pres_injection = injection_ramp_pressure(current_t)
        """

        gamma_injection = gamma
        mach_inj = 1.0
        if eos_type == 0:
            gamma_injection = gamma
        else:
            #MJA: Todo, get the gamma from cantera to get the correct
            # inflow properties
            # needs to be iterative with the call below
            gamma_injection = 0.5*(1.24 + 1.4)

        pres_injection = getIsentropicPressure(mach=mach_inj,
                                               P0=total_pres_inj,
                                               gamma=gamma_injection)
        temp_injection = getIsentropicTemperature(mach=mach_inj,
                                                  T0=total_temp_inj,
                                                  gamma=gamma_injection)

        if eos_type == 0:
            rho_injection = pres_injection/temp_injection/r
            sos = math.sqrt(gamma_injection*pres_injection/rho_injection)
        else:
            rho_injection = pyro_mech.get_density(p=pres_injection,
                                                  temperature=temp_injection,
                                                  mass_fractions=y_fuel)
            gamma_guess = \
                (pyro_mech.get_mixture_specific_heat_cp_mass(
                    temp_injection, y_fuel) /
                 pyro_mech.get_mixture_specific_heat_cv_mass(
                    temp_injection, y_fuel))

            gamma_error = np.abs(gamma_guess - gamma_injection)
            toler = 1.e-6
        # iterate over the gamma/mach since gamma = gamma(T)
            while gamma_error > toler:

                pres_injection = getIsentropicPressure(mach=mach_inj,
                                                       P0=total_pres_inj,
                                                       gamma=gamma_guess)
                temp_injection = getIsentropicTemperature(mach=mach_inj,
                                                          T0=total_temp_inj,
                                                          gamma=gamma_guess)
                rho_injection = pyro_mech.get_density(p=pres_injection,
                                                      temperature=temp_injection,
                                                      mass_fractions=y_fuel)
                gamma_injection = \
                    (pyro_mech.get_mixture_specific_heat_cp_mass(
                        temp_injection, y_fuel) /
                     pyro_mech.get_mixture_specific_heat_cv_mass(
                         temp_injection, y_fuel))
                gamma_error = np.abs(gamma_guess - gamma_injection)
                gamma_guess = gamma_injection

            sos = math.sqrt(gamma_injection*pres_injection/rho_injection)

        vel_injection[0] = -mach_inj*sos

        if rank == 0:
            print("\t********")
            print(f"\tinjector Mach number {mach_inj}")
            print(f"\tinjector gamma {gamma_injection}")
            print(f"\tinjector temperature {temp_injection}")
            print(f"\tinjector pressure {pres_injection}")
            print(f"\tinjector rho {rho_injection}")
            print(f"\tinjector velocity {vel_injection[0]}")

        # upstream injection
        gamma_injection_upstream = gamma_injection
        # injection mach number
        pres_injection_upstream = \
            getIsentropicPressure(mach=mach_inj,
                                  P0=total_pres_inj_upstream,
                                  gamma=gamma_injection_upstream)
        temp_injection_upstream = \
            getIsentropicTemperature(mach=mach_inj,
                                     T0=total_temp_inj_upstream,
                                     gamma=gamma_injection_upstream)

        if eos_type == 0:
            rho_injection_upstream = \
                pres_injection_upstream/temp_injection_upstream/r
            sos_upstream = math.sqrt(
                gamma_injection_upstream *
                pres_injection_upstream/rho_injection_upstream)
        else:
            rho_injection_upstream = \
                pyro_mech.get_density(
                    p=pres_injection_upstream,
                    temperature=temp_injection_upstream,
                    mass_fractions=y_fuel)
            gamma_guess = \
                (pyro_mech.get_mixture_specific_heat_cp_mass(
                    temp_injection_upstream, y_fuel) /
                 pyro_mech.get_mixture_specific_heat_cv_mass(
                    temp_injection_upstream, y_fuel))

            gamma_error = np.abs(gamma_guess - gamma_injection_upstream)
            toler = 1.e-6
            # iterate over the gamma/mach since gamma = gamma(T)
            while gamma_error > toler:

                pres_injection_upstream = \
                    getIsentropicPressure(mach=mach_inj,
                                          P0=total_pres_inj_upstream,
                                          gamma=gamma_guess)
                temp_injection_upstream = \
                    getIsentropicTemperature(mach=mach_inj,
                                             T0=total_temp_inj_upstream,
                                             gamma=gamma_guess)
                rho_injection_upstream = \
                    pyro_mech.get_density(
                        p=pres_injection_upstream,
                        temperature=temp_injection_upstream,
                        mass_fractions=y_fuel)
                gamma_injection_upstream = \
                    (pyro_mech.get_mixture_specific_heat_cp_mass(
                        temp_injection_upstream, y_fuel) /
                     pyro_mech.get_mixture_specific_heat_cv_mass(
                        temp_injection_upstream, y_fuel))
                gamma_error = np.abs(gamma_guess -
                                       gamma_injection_upstream)
                gamma_guess = gamma_injection_upstream

            sos_upstream = math.sqrt(
                gamma_injection_upstream*pres_injection_upstream /
                rho_injection_upstream)

        vel_injection_upstream[1] = mach_inj*sos_upstream

        if rank == 0:
            print("\t********")
            print(f"\tUpstream injector Mach number {mach_inj}")
            print("\tUpstream injector gamma "
                  f"{gamma_injection_upstream}")
            print("\tUpstream injector temperature "
                  f"{temp_injection_upstream}")
            print("\tUpstream injector pressure "
                  f"{pres_injection_upstream}")
            print(f"\tUpstream injector rho {rho_injection_upstream}")
            print("\tUpstream injector velocity "
                  f"{vel_injection_upstream[1]}")
            print("#### Simluation initialization data: ####\n")

        from y3prediction.actii_y3_cav8 import InitACTIIRamp
        if actii_init_case == "cav5":
            error_message = "Ramping init not fully implemented for cav5 config"

        bulk_init = InitACTIIRamp(
            dim=dim,
            nspecies=nspecies,
            disc_sigma=500.,
            pressure_bulk=pres_bkrnd,
            temperature_bulk=temp_bkrnd,
            velocity_bulk=vel_outflow,
            mass_frac_bulk=y,
            pressure_inlet=pres_inflow,
            temperature_inlet=temp_inflow,
            velocity_inlet=vel_inflow,
            mass_frac_inlet=y,
            pressure_outlet=pres_bkrnd,
            temperature_outlet=temp_bkrnd,
            velocity_outlet=vel_outflow,
            mass_frac_outlet=y,
            pressure_injection=pres_injection,
            temperature_injection=temp_injection,
            velocity_injection=vel_injection,
            mass_frac_injection=y_fuel,
            pressure_injection_upstream=pres_injection_upstream,
            temperature_injection_upstream=temp_injection_upstream,
            velocity_injection_upstream=vel_injection_upstream,
            mass_frac_injection_upstream=y_fuel,
            inlet_pressure_func=inlet_ramp_pressure,
            temp_wall=temp_bkrnd,
            temp_sigma_injection=temp_sigma_inj,
            vel_sigma_injection=vel_sigma_inj,
            vel_sigma=vel_sigma,
            temp_sigma=temp_sigma)

    elif init_case == "y3prediction":
        #
        # stagnation tempertuare 2076.43 K
        # stagnation pressure 2.745e5 Pa
        #
        # isentropic expansion based on the area ratios between the
        # inlet (r=54e-3m) and the throat (r=3.167e-3)
        #
        vel_inflow = np.zeros(shape=(dim,))
        vel_outflow = np.zeros(shape=(dim,))
        vel_injection = np.zeros(shape=(dim,))
        vel_injection_upstream = np.zeros(shape=(dim,))

        throat_height = 3.61909e-3
        inlet_height = 54.129e-3
        outlet_height = 34.5e-3
        inlet_area_ratio = inlet_height/throat_height
        outlet_area_ratio = outlet_height/throat_height

        inlet_mach = getMachFromAreaRatio(area_ratio=inlet_area_ratio,
                                          gamma=gamma,
                                          mach_guess=0.01)
        pres_inflow = getIsentropicPressure(mach=inlet_mach,
                                            P0=total_pres_inflow,
                                            gamma=gamma)
        temp_inflow = getIsentropicTemperature(mach=inlet_mach,
                                               T0=total_temp_inflow,
                                               gamma=gamma)

        if eos_type == 0:
            rho_inflow = pres_inflow/temp_inflow/r
            sos = math.sqrt(gamma*pres_inflow/rho_inflow)
            inlet_gamma = gamma
        else:
            rho_inflow = pyro_mech.get_density(p=pres_inflow,
                                              temperature=temp_inflow,
                                              mass_fractions=y)
            inlet_gamma = (
                pyro_mech.get_mixture_specific_heat_cp_mass(temp_inflow, y) /
                pyro_mech.get_mixture_specific_heat_cv_mass(temp_inflow, y))

            gamma_error = (gamma - inlet_gamma)
            gamma_guess = inlet_gamma
            toler = 1.e-6
            # iterate over the gamma/mach since gamma = gamma(T)
            while gamma_error > toler:

                inlet_mach = getMachFromAreaRatio(area_ratio=inlet_area_ratio,
                                                  gamma=gamma_guess,
                                                  mach_guess=0.01)
                pres_inflow = getIsentropicPressure(mach=inlet_mach,
                                                    P0=total_pres_inflow,
                                                    gamma=gamma_guess)
                temp_inflow = getIsentropicTemperature(mach=inlet_mach,
                                                       T0=total_temp_inflow,
                                                       gamma=gamma_guess)

                rho_inflow = pyro_mech.get_density(p=pres_inflow,
                                                  temperature=temp_inflow,
                                                  mass_fractions=y)
                inlet_gamma = \
                    (pyro_mech.get_mixture_specific_heat_cp_mass(temp_inflow, y) /
                     pyro_mech.get_mixture_specific_heat_cv_mass(temp_inflow, y))
                gamma_error = (gamma_guess - inlet_gamma)
                gamma_guess = inlet_gamma

            sos = math.sqrt(inlet_gamma*pres_inflow/rho_inflow)

        vel_inflow[0] = inlet_mach*sos

        if rank == 0:
            print("#### Simluation initialization data: ####")
            print(f"\tinlet Mach number {inlet_mach}")
            print(f"\tinlet gamma {inlet_gamma}")
            print(f"\tinlet temperature {temp_inflow}")
            print(f"\tinlet pressure {pres_inflow}")
            print(f"\tinlet rho {rho_inflow}")
            print(f"\tinlet velocity {vel_inflow[0]}")
            #print(f"final inlet pressure {pres_inflow_final}")

        outlet_mach = getMachFromAreaRatio(area_ratio=outlet_area_ratio,
                                           gamma=gamma,
                                           mach_guess=1.1)
        pres_outflow = getIsentropicPressure(mach=outlet_mach,
                                             P0=total_pres_inflow,
                                             gamma=gamma)
        temp_outflow = getIsentropicTemperature(mach=outlet_mach,
                                                T0=total_temp_inflow,
                                                gamma=gamma)

        if eos_type == 0:
            rho_outflow = pres_outflow/temp_outflow/r
            sos = math.sqrt(gamma*pres_outflow/rho_outflow)
            outlet_gamma = gamma
        else:
            rho_outflow = pyro_mech.get_density(p=pres_outflow,
                                                temperature=temp_outflow,
                                                mass_fractions=y)
            outlet_gamma = \
                (pyro_mech.get_mixture_specific_heat_cp_mass(temp_outflow, y) /
                 pyro_mech.get_mixture_specific_heat_cv_mass(temp_outflow, y))

            gamma_error = (gamma - outlet_gamma)
            gamma_guess = outlet_gamma
            toler = 1.e-6
            # iterate over the gamma/mach since gamma = gamma(T)
            while gamma_error > toler:

                outlet_mach = getMachFromAreaRatio(area_ratio=outlet_area_ratio,
                                                  gamma=gamma_guess,
                                                  mach_guess=1.1)
                pres_outflow = getIsentropicPressure(mach=outlet_mach,
                                                    P0=total_pres_inflow,
                                                    gamma=gamma_guess)
                temp_outflow = getIsentropicTemperature(mach=outlet_mach,
                                                       T0=total_temp_inflow,
                                                       gamma=gamma_guess)
                rho_outflow = pyro_mech.get_density(p=pres_outflow,
                                                    temperature=temp_outflow,
                                                    mass_fractions=y)
                outlet_gamma = \
                    (pyro_mech.get_mixture_specific_heat_cp_mass(temp_outflow, y) /
                     pyro_mech.get_mixture_specific_heat_cv_mass(temp_outflow, y))
                gamma_error = (gamma_guess - outlet_gamma)
                gamma_guess = outlet_gamma

        vel_outflow[0] = outlet_mach*math.sqrt(gamma*pres_outflow/rho_outflow)

        if rank == 0:
            print("\t********")
            print(f"\toutlet Mach number {outlet_mach}")
            print(f"\toutlet gamma {outlet_gamma}")
            print(f"\toutlet temperature {temp_outflow}")
            print(f"\toutlet pressure {pres_outflow}")
            print(f"\toutlet rho {rho_outflow}")
            print(f"\toutlet velocity {vel_outflow[0]}")

        gamma_injection = gamma
        if nspecies > 0:
            # injection mach number
            if eos_type == 0:
                gamma_injection = gamma
            else:
                #MJA: Todo, get the gamma from cantera to get the correct
                # inflow properties
                # needs to be iterative with the call below
                gamma_injection = 0.5*(1.24 + 1.4)

            pres_injection = getIsentropicPressure(mach=mach_inj,
                                                   P0=total_pres_inj,
                                                   gamma=gamma_injection)
            temp_injection = getIsentropicTemperature(mach=mach_inj,
                                                      T0=total_temp_inj,
                                                      gamma=gamma_injection)

            if eos_type == 0:
                rho_injection = pres_injection/temp_injection/r
                sos = math.sqrt(gamma_injection*pres_injection/rho_injection)
            else:
                rho_injection = pyro_mech.get_density(p=pres_injection,
                                                      temperature=temp_injection,
                                                      mass_fractions=y_fuel)
                gamma_guess = \
                    (pyro_mech.get_mixture_specific_heat_cp_mass(
                        temp_injection, y_fuel) /
                     pyro_mech.get_mixture_specific_heat_cv_mass(
                        temp_injection, y_fuel))

                gamma_error = np.abs(gamma_guess - gamma_injection)
                toler = 1.e-6
                # iterate over the gamma/mach since gamma = gamma(T)
                while gamma_error > toler:

                    pres_injection = getIsentropicPressure(mach=mach_inj,
                                                           P0=total_pres_inj,
                                                           gamma=gamma_guess)
                    temp_injection = getIsentropicTemperature(mach=mach_inj,
                                                              T0=total_temp_inj,
                                                              gamma=gamma_guess)
                    rho_injection = pyro_mech.get_density(p=pres_injection,
                                                          temperature=temp_injection,
                                                          mass_fractions=y_fuel)
                    gamma_injection = \
                        (pyro_mech.get_mixture_specific_heat_cp_mass(
                            temp_injection, y_fuel) /
                         pyro_mech.get_mixture_specific_heat_cv_mass(
                             temp_injection, y_fuel))
                    gamma_error = np.abs(gamma_guess - gamma_injection)
                    gamma_guess = gamma_injection

                sos = math.sqrt(gamma_injection*pres_injection/rho_injection)

            vel_injection[0] = -mach_inj*sos

            if rank == 0:
                print("\t********")
                print(f"\tinjector Mach number {mach_inj}")
                print(f"\tinjector gamma {gamma_injection}")
                print(f"\tinjector temperature {temp_injection}")
                print(f"\tinjector pressure {pres_injection}")
                print(f"\tinjector rho {rho_injection}")
                print(f"\tinjector velocity {vel_injection[0]}")

            # upstream injection
            if use_upstream_injection:
                gamma_injection_upstream = gamma_injection
                if nspecies > 0:
                    # injection mach number
                    pres_injection_upstream = \
                        getIsentropicPressure(mach=mach_inj,
                                              P0=total_pres_inj_upstream,
                                              gamma=gamma_injection_upstream)
                    temp_injection_upstream = \
                        getIsentropicTemperature(mach=mach_inj,
                                                 T0=total_temp_inj_upstream,
                                                 gamma=gamma_injection_upstream)

                    if eos_type == 0:
                        rho_injection_upstream = \
                            pres_injection_upstream/temp_injection_upstream/r
                        sos_upstream = math.sqrt(
                            gamma_injection_upstream *
                            pres_injection_upstream/rho_injection_upstream)
                    else:
                        rho_injection_upstream = \
                            pyro_mech.get_density(
                                p=pres_injection_upstream,
                                temperature=temp_injection_upstream,
                                mass_fractions=y_fuel)
                        gamma_guess = \
                            (pyro_mech.get_mixture_specific_heat_cp_mass(
                                temp_injection_upstream, y_fuel) /
                             pyro_mech.get_mixture_specific_heat_cv_mass(
                                temp_injection_upstream, y_fuel))

                        gamma_error = np.abs(gamma_guess - gamma_injection_upstream)
                        toler = 1.e-6
                        # iterate over the gamma/mach since gamma = gamma(T)
                        while gamma_error > toler:

                            pres_injection_upstream = \
                                getIsentropicPressure(mach=mach_inj,
                                                      P0=total_pres_inj_upstream,
                                                      gamma=gamma_guess)
                            temp_injection_upstream = \
                                getIsentropicTemperature(mach=mach_inj,
                                                         T0=total_temp_inj_upstream,
                                                         gamma=gamma_guess)
                            rho_injection_upstream = \
                                pyro_mech.get_density(
                                    p=pres_injection_upstream,
                                    temperature=temp_injection_upstream,
                                    mass_fractions=y_fuel)
                            gamma_injection_upstream = \
                                (pyro_mech.get_mixture_specific_heat_cp_mass(
                                    temp_injection_upstream, y_fuel) /
                                 pyro_mech.get_mixture_specific_heat_cv_mass(
                                    temp_injection_upstream, y_fuel))
                            gamma_error = np.abs(gamma_guess -
                                                   gamma_injection_upstream)
                            gamma_guess = gamma_injection_upstream

                        sos_upstream = math.sqrt(
                            gamma_injection_upstream*pres_injection_upstream /
                            rho_injection_upstream)

                    vel_injection_upstream[1] = mach_inj*sos_upstream

                    if rank == 0:
                        print("\t********")
                        print(f"\tUpstream injector Mach number {mach_inj}")
                        print("\tUpstream injector gamma "
                              f"{gamma_injection_upstream}")
                        print("\tUpstream injector temperature "
                              f"{temp_injection_upstream}")
                        print("\tUpstream injector pressure "
                              f"{pres_injection_upstream}")
                        print(f"\tUpstream injector rho {rho_injection_upstream}")
                        print("\tUpstream injector velocity "
                              f"{vel_injection_upstream[1]}")
                        print("#### Simluation initialization data: ####\n")

        else:
            if rank == 0:
                print("\t********")
                print("\tnspecies=0, injection disabled")

        # read geometry files
        geometry_bottom = None
        geometry_top = None
        if rank == 0:
            from numpy import loadtxt
            geometry_bottom = loadtxt("data/nozzleBottom.dat",
                                      comments="#", unpack=False)
            geometry_top = loadtxt("data/nozzleTop.dat",
                                   comments="#", unpack=False)
        geometry_bottom = comm.bcast(geometry_bottom, root=0)
        geometry_top = comm.bcast(geometry_top, root=0)

        inj_ymin = -0.0243245
        inj_ymax = -0.0227345

        if actii_init_case == "cav8":
            from y3prediction.actii_y3_cav8 import InitACTII
        else:
            from y3prediction.actii_y3_cav5 import InitACTII

        bulk_init = InitACTII(dim=dim,
                              geom_top=geometry_top, geom_bottom=geometry_bottom,
                              P0=total_pres_inflow, T0=total_temp_inflow,
                              temp_wall=temp_wall, temp_sigma=temp_sigma,
                              vel_sigma=vel_sigma, nspecies=nspecies,
                              mass_frac=y, gamma_guess=inlet_gamma,
                              inj_gamma_guess=gamma_injection,
                              inj_pres=total_pres_inj,
                              inj_temp=total_temp_inj,
                              inj_vel=vel_injection,
                              inj_pres_u=total_pres_inj_upstream,
                              inj_temp_u=total_temp_inj_upstream,
                              inj_vel_u=vel_injection_upstream,
                              inj_mass_frac=y_fuel,
                              inj_temp_sigma=temp_sigma_inj,
                              inj_vel_sigma=vel_sigma_inj,
                              inj_ytop=inj_ymax, inj_ybottom=inj_ymin,
                              inj_mach=mach_inj, injection=use_injection)

    viz_path = "viz_data/"
    vizname = viz_path + casename
    restart_path = "restart_data/"
    restart_pattern = (
        restart_path + "{cname}-{step:09d}-{rank:04d}.pkl"
    )

    if restart_filename:  # read the grid from restart data
        restart_filename = f"{restart_filename}-{rank:04d}.pkl"

        from mirgecom.restart import read_restart_data
        restart_data = read_restart_data(actx, restart_filename)
        current_step = restart_data["step"]
        first_step = current_step
        current_t = restart_data["t"]
        last_viz_interval = restart_data["last_viz_interval"]
        t_start = current_t
        if use_wall:
            t_wall_start = restart_data["t_wall"]
        volume_to_local_mesh_data = restart_data["volume_to_local_mesh_data"]
        global_nelements = restart_data["global_nelements"]
        restart_order = int(restart_data["order"])

        restart_nspecies = restart_data["nspecies"]
        #assert restart_data["nparts"] == nparts

        restart_nparts = restart_data["num_parts"]
        if restart_nparts != nparts:
            error_message = \
                "Incorrect number or ranks in target: {}".format(restart_nparts)
            raise RuntimeError(error_message)

    else:  # generate the grid from scratch

        # eventually encapsulate these inside a class for the respective inits
        if init_case == "shock1d" or init_case == "flame1d":

            def get_mesh_data():
                if generate_mesh is True:
                    if rank == 0:
                        print("Generating mesh from scratch")
                    from y3prediction.shock1d import get_mesh
                    mesh, tag_to_elements = get_mesh(
                        dim=dim, angle=0.*mesh_angle, size=mesh_size,
                        bl_ratio=bl_ratio, interface_ratio=interface_ratio,
                        transfinite=transfinite, use_wall=use_wall,
                        use_quads=use_tpe, use_gmsh=use_gmsh)()
                else:
                    if rank == 0:
                        print("Reading mesh")
                    from meshmode.mesh.io import read_gmsh
                    mesh_construction_kwargs = {
                        "force_positive_orientation":  True,
                        "skip_element_orientation_test":  True}
                    mesh, tag_to_elements = read_gmsh(
                        mesh_filename, force_ambient_dim=dim,
                        mesh_construction_kwargs=mesh_construction_kwargs,
                        return_tag_to_elements_map=True)

                volume_to_tags = {"fluid": ["fluid"]}
                if use_wall:
                    volume_to_tags["wall"] = ["wall_insert"]
                else:
                    from mirgecom.simutil import extract_volumes
                    mesh, tag_to_elements = extract_volumes(
                        mesh, tag_to_elements, volume_to_tags["fluid"],
                        "wall_interface")

                import sys
                import numpy
                numpy.set_printoptions(threshold=sys.maxsize)
                #print(f"{mesh=}")

                # apply periodicity
                if periodic_mesh is True:
                    from meshmode.mesh.processing import (
                        glue_mesh_boundaries, BoundaryPairMapping)

                    from meshmode import AffineMap
                    bdry_pair_mappings_and_tols = []
                    offset = [0., 0.02]
                    bdry_pair_mappings_and_tols.append((
                        BoundaryPairMapping(
                            "periodic_y_bottom",
                            "periodic_y_top",
                            AffineMap(offset=offset)),
                        1e-12))

                    if use_wall:
                        bdry_pair_mappings_and_tols.append((
                            BoundaryPairMapping(
                                "solid_wall_bottom",
                                "solid_wall_top",
                                AffineMap(offset=offset)),
                            1e-12))

                    mesh = glue_mesh_boundaries(mesh, bdry_pair_mappings_and_tols)

                # print(f"{mesh=}")
                from meshmode.mesh.processing import rotate_mesh_around_axis
                if mesh_angle > 0:
                    mesh = rotate_mesh_around_axis(mesh, theta=theta)

                return mesh, tag_to_elements, volume_to_tags
        # eventually encapsulate these inside a class for the respective inits
        elif init_case == "backward_step":
            def get_mesh_data():
                if generate_mesh is True:
                    if rank == 0:
                        print("Generating mesh from scratch")
                    #from y3prediction.backward_step import get_mesh
                    from y3prediction.forward_step import get_mesh
                    mesh, tag_to_elements = get_mesh(
                        dim=dim, size=mesh_size,
                        bl_ratio=bl_ratio, interface_ratio=interface_ratio,
                        transfinite=transfinite, use_wall=use_wall,
                        use_quads=use_tpe, use_gmsh=use_gmsh)()
                else:
                    if rank == 0:
                        print("Reading mesh")
                    from meshmode.mesh.io import read_gmsh
                    mesh_construction_kwargs = {
                        "force_positive_orientation":  True,
                        "skip_element_orientation_test":  True}
                    mesh, tag_to_elements = read_gmsh(
                        mesh_filename, force_ambient_dim=dim,
                        mesh_construction_kwargs=mesh_construction_kwargs,
                        return_tag_to_elements_map=True)

                volume_to_tags = {"fluid": ["fluid"]}
                if use_wall:
                    volume_to_tags["wall"] = ["wall_insert"]
                else:
                    from mirgecom.simutil import extract_volumes
                    mesh, tag_to_elements = extract_volumes(
                        mesh, tag_to_elements, volume_to_tags["fluid"],
                        "wall_interface")

                return mesh, tag_to_elements, volume_to_tags
        elif init_case == "forward_step":
            def get_mesh_data():
                if generate_mesh is True:
                    if rank == 0:
                        print("Generating mesh from scratch")
                    from y3prediction.forward_step import get_mesh
                    mesh, tag_to_elements = get_mesh(
                        dim=dim, size=mesh_size,
                        bl_ratio=bl_ratio, interface_ratio=interface_ratio,
                        transfinite=transfinite, use_wall=use_wall,
                        use_quads=use_tpe, use_gmsh=use_gmsh)()
                else:
                    if rank == 0:
                        print("Reading mesh")
                    from meshmode.mesh.io import read_gmsh
                    mesh_construction_kwargs = {
                        "force_positive_orientation":  True,
                        "skip_element_orientation_test":  True}
                    mesh, tag_to_elements = read_gmsh(
                        mesh_filename, force_ambient_dim=dim,
                        mesh_construction_kwargs=mesh_construction_kwargs,
                        return_tag_to_elements_map=True)

                volume_to_tags = {"fluid": ["fluid"]}
                if use_wall:
                    volume_to_tags["wall"] = ["wall_insert"]
                else:
                    from mirgecom.simutil import extract_volumes
                    mesh, tag_to_elements = extract_volumes(
                        mesh, tag_to_elements, volume_to_tags["fluid"],
                        "wall_interface")

                return mesh, tag_to_elements, volume_to_tags
        elif init_case == "mixing_layer" or init_case == "mixing_layer_hot":
            if rank == 0:
                print("Generating mesh from scratch")

            def get_mesh_data():
                from y3prediction.mixing_layer import get_mesh
                mesh, tag_to_elements = get_mesh(
                    dim=dim, size=mesh_size, layer_ratio=bl_ratio,
                    vorticity_thickness=vorticity_thickness,
                    transfinite=transfinite,
                    use_quads=use_tpe)()
                volume_to_tags = {"fluid": ["fluid"]}
                return mesh, tag_to_elements, volume_to_tags

        elif init_case == "wedge":
            if rank == 0:
                print("Generating mesh from scratch")

            def get_mesh_data():
                from y3prediction.wedge import get_mesh
                mesh, tag_to_elements = get_mesh(
                    dim=dim, size=mesh_size, bl_ratio=bl_ratio,
                    transfinite=transfinite, use_wall=use_wall,
                    use_quads=use_tpe, use_gmsh=use_gmsh)()

                volume_to_tags = {"fluid": ["fluid"]}
                if use_wall:
                    volume_to_tags["wall"] = ["wall_insert"]
                else:
                    from mirgecom.simutil import extract_volumes
                    mesh, tag_to_elements = extract_volumes(
                        mesh, tag_to_elements, volume_to_tags["fluid"],
                        "wall_interface")

                return mesh, tag_to_elements, volume_to_tags
        elif init_case == "species_diffusion":
            if rank == 0:
                print("Generating mesh from scratch")

            def get_mesh_data():
                from y3prediction.species_diffusion import get_mesh
                mesh, tag_to_elements = get_mesh(
                    dim=dim, size=mesh_size,
                    transfinite=transfinite,
                    use_quads=use_tpe)()

                volume_to_tags = {"fluid": ["fluid"]}
                return mesh, tag_to_elements, volume_to_tags
        else:
            if rank == 0:
                print(f"Reading mesh from {mesh_filename}")

            def get_mesh_data():
                from meshmode.mesh.io import read_gmsh
                mesh_construction_kwargs = {
                    "force_positive_orientation":  True,
                    "skip_element_orientation_test":  True}
                mesh, tag_to_elements = read_gmsh(
                    mesh_filename, force_ambient_dim=dim,
                    mesh_construction_kwargs=mesh_construction_kwargs,
                    return_tag_to_elements_map=True)
                volume_to_tags = {
                    "fluid": ["fluid"]}
                if use_wall:
                    volume_to_tags["wall"] = ["wall_insert", "wall_surround"]
                else:
                    from mirgecom.simutil import extract_volumes
                    mesh, tag_to_elements = extract_volumes(
                        mesh, tag_to_elements, volume_to_tags["fluid"],
                        "wall_interface")
                return mesh, tag_to_elements, volume_to_tags

        # use a pre-partitioned mesh
        if os.path.isdir(mesh_filename):
            pkl_filename = (mesh_filename + "/" + mesh_partition_prefix
                            + f"_mesh_np{nparts}_rank{rank}.pkl")
            if rank == 0:
                print("Reading mesh from pkl files in directory"
                      f" {mesh_filename}.")
            if not os.path.exists(pkl_filename):
                raise RuntimeError(f"Mesh pkl file ({pkl_filename})"
                                   " not found.")
            with open(pkl_filename, "rb") as pkl_file:
                global_nelements, volume_to_local_mesh_data = \
                    pickle.load(pkl_file)

        else:
            def my_partitioner(mesh, tag_to_elements, num_ranks):
                from mirgecom.simutil import geometric_mesh_partitioner
                return geometric_mesh_partitioner(
                    mesh, num_ranks, auto_balance=True, imbalance_tolerance=part_tol,
                    debug=False)

            part_func = my_partitioner if use_1d_part else None
            volume_to_local_mesh_data, global_nelements = distribute_mesh(
                comm, get_mesh_data, partition_generator_func=part_func)

    fluid_nelements = volume_to_local_mesh_data["fluid"][0].nelements
    wall_nelements = 0
    if use_wall:
        wall_nelements = volume_to_local_mesh_data["wall"][0].nelements
    local_nelements = fluid_nelements + wall_nelements

    # Early grep-ready nelement report
    for rnk in range(nparts):
        if rnk == rank:
            print(f"Rank({rank}) mesh partition")
            print("---------------------------")
            if fluid_nelements > 0:
                print(f"Number of fluid elements: {fluid_nelements}")
            if wall_nelements > 0:
                print(f"Number of wall elements: {wall_nelements}")
            print(f"Number of elements: {local_nelements}")
            print("---------------------------")
        comm.Barrier()

    # target data, used for sponge and prescribed boundary condtitions
    if target_filename:  # read the grid from restart data
        target_filename = f"{target_filename}-{rank:04d}.pkl"

        from mirgecom.restart import read_restart_data
        target_data = read_restart_data(actx, target_filename)
        global_nelements = target_data["global_nelements"]
        target_order = int(target_data["order"])

        target_nparts = target_data["num_parts"]
        if target_nparts != nparts:
            error_message = \
                "Incorrect number or ranks in target: {}".format(target_nparts)
            raise RuntimeError(error_message)

        target_nspecies = target_data["nspecies"]
        """
        if target_nspecies != nspecies:
            error_message = \
                "Incorrect number of species in target: {}".format(target_nspecies)
            raise RuntimeError(error_message)
        """

        target_nelements = target_data["global_nelements"]
        if target_nelements != global_nelements:
            error_message = \
                "Incorrect number of elements in target: {}".format(target_nelements)
            raise RuntimeError(error_message)
    else:
        logger.warning("No target file specied, using restart as target")

    disc_msg = f"Making {dim}D order {order} discretization"
    if quadrature_order < 0:
        # TPE does 2*p+1 on the inside
        if use_tpe:
            disc_msg = disc_msg + "Adjusting quadrature order for TPE"
            quadrature_order = order
        else:
            quadrature_order = 2*order + 1

    if use_overintegration:
        disc_msg = disc_msg + f" with quadrature order {quadrature_order}"
    disc_msg = disc_msg + "."
    if rank == 0:
        logger.info(disc_msg)

    dcoll = create_discretization_collection(
        actx,
        volume_meshes={
            vol: mesh
            for vol, (mesh, _) in volume_to_local_mesh_data.items()},
        order=order,
        quadrature_order=quadrature_order,
        tensor_product_elements=use_tpe)

    from grudge.dof_desc import DISCR_TAG_BASE, DISCR_TAG_QUAD
    if use_overintegration:
        quadrature_tag = DISCR_TAG_QUAD
    else:
        quadrature_tag = DISCR_TAG_BASE

    if rank == 0:
        logger.info("Done making discretization")

    dd_vol_fluid = DOFDesc(VolumeDomainTag("fluid"), DISCR_TAG_BASE)
    fluid_nodes = force_evaluation(actx, actx.thaw(dcoll.nodes(dd_vol_fluid)))

    def check_boundary(boundary, name):

        #print(f"check_boundary {boundary=} {name=}")
        try:
            force_evaluation(actx, actx.thaw(dcoll.nodes(boundary)))
        except ValueError:
            if rank == 0:
                print(f"Could not find boundary named {name} in fluid domain,",
                       "boundary type will be unused")
            return False

        if rank == 0:
            print(f"Found boundary named {name} in fluid domain")
        return True

    # setup element boundary assignments
    bndry_elements = {}
    for bnd_name in bndry_config:
        # skip disabled boundaries
        if bndry_config[bnd_name] != "none":
            # check to see if any elements are assigned to this named boundary,
            # if not, disabled it
            bndry_elements[bnd_name] = dd_vol_fluid.trace(bnd_name)
            bnd_exists = check_boundary(bndry_elements[bnd_name], bnd_name)
            if not bnd_exists:
                bndry_config[bnd_name] = "none"

    if rank == 0:
        print("### Boundary Condition Summary ###")
        print("The following boundary conditions are enabled:")
        for bnd_name in bndry_config:
            if bndry_config[bnd_name] != "none":
                print(f"\t{bnd_name} = {bndry_config[bnd_name]}")

        print("The following boundary conditions are unused:")
        for bnd_name in bndry_config:
            if bndry_config[bnd_name] == "none":
                print(f"\t{bnd_name}")

        print("### Boundary Condition Summary ###")

    bndry_mapping = {
        "isothermal_noslip": IsothermalWallBoundary(temp_wall),
        "adiabatic_noslip": AdiabaticNoslipWallBoundary(),
        "adiabatic_slip": AdiabaticSlipBoundary(),
        "isothermal_slip": IsothermalSlipWallBoundary(),
        "pressure_outflow": PressureOutflowBoundary(outflow_pressure)
    }

    wall_farfield = DirichletDiffusionBoundary(temp_wall)

    def assign_fluid_boundaries(all_boundaries, bndry_mapping):

        for bnd_name in bndry_config:
            bndry_type = bndry_config[bnd_name]
            if bndry_type != "none":
                all_boundaries[bndry_elements[bnd_name].domain_tag] \
                    = bndry_mapping[bndry_type]
        return all_boundaries

    dd_vol_wall = None
    if use_wall:
        dd_vol_wall = DOFDesc(VolumeDomainTag("wall"), DISCR_TAG_BASE)
        wall_nodes = force_evaluation(actx, actx.thaw(dcoll.nodes(dd_vol_wall)))

        wall_vol_discr = dcoll.discr_from_dd(dd_vol_wall)
        wall_tag_to_elements = volume_to_local_mesh_data["wall"][1]

        try:
            wall_insert_mask = mask_from_elements(
                wall_vol_discr, actx, wall_tag_to_elements["wall_insert"])
        except KeyError:
            wall_insert_mask = 0
            if rank == 0:
                print("No elements matching wall_insert")
                #wall_insert_mask = actx.np.zeros_like(wall_tag_to_elements)

        try:
            wall_surround_mask = mask_from_elements(
                wall_vol_discr, actx, wall_tag_to_elements["wall_surround"])
        except KeyError:
            wall_surround_mask = 0
            if rank == 0:
                print("No elements matching wall_surround")
                #wall_surround_mask = actx.np.zeros_like(wall_tag_to_elements)

        wall_ffld_bnd = dd_vol_wall.trace("wall_farfield")

    from grudge.dt_utils import characteristic_lengthscales
    char_length_fluid = force_evaluation(actx,
        characteristic_lengthscales(actx, dcoll, dd=dd_vol_fluid))

    # put the lengths on the nodes vs elements
    xpos_fluid = fluid_nodes[0]
    char_length_fluid = char_length_fluid + actx.np.zeros_like(xpos_fluid)

    smoothness_diffusivity = \
        smooth_char_length_alpha*char_length_fluid**2/current_dt

    if use_wall:
        xpos_wall = wall_nodes[0]
        char_length_wall = force_evaluation(actx,
            characteristic_lengthscales(actx, dcoll, dd=dd_vol_wall))
        xpos_wall = wall_nodes[0]
        char_length_wall = char_length_wall + actx.np.zeros_like(xpos_wall)
        """
        smoothness_diffusivity_wall = \
            smooth_char_length_alpha*char_length_wall**2/current_dt
        """

    def compute_smoothed_char_length(href_fluid, comm_ind):
        # regular boundaries

        smooth_neumann = NeumannDiffusionBoundary(0)
        fluid_smoothness_boundaries = {}
        for bnd_name in bndry_config:
            if bndry_config[bnd_name] != "none":
                fluid_smoothness_boundaries[bndry_elements[bnd_name]] =\
                    smooth_neumann

        """
        fluid_smoothness_boundaries = assign_fluid_boundaries(
            outflow=smooth_neumann,
            inflow=smooth_neumann,
            injection=smooth_neumann,
            flow=smooth_neumann,
            wall=smooth_neumann,
            interface=smooth_neumann)
        """

        if use_wall:
            fluid_smoothness_boundaries.update({
                 dd_bdry.domain_tag: NeumannDiffusionBoundary(0)
                 for dd_bdry in filter_part_boundaries(
                     dcoll, volume_dd=dd_vol_fluid, neighbor_volume_dd=dd_vol_wall)})

        smooth_href_fluid_rhs = diffusion_operator(
            dcoll, smoothness_diffusivity, fluid_smoothness_boundaries,
            href_fluid,
            quadrature_tag=quadrature_tag, dd=dd_vol_fluid,
            comm_tag=(_SmoothCharDiffFluidCommTag, comm_ind))*current_dt

        return smooth_href_fluid_rhs

    compute_smoothed_char_length_compiled = \
        actx.compile(compute_smoothed_char_length)

    """
    def compute_smoothed_char_length_wall(href_wall, comm_ind):
        smooth_neumann = NeumannDiffusionBoundary(0)
        wall_smoothness_boundaries = {
            wall_ffld_bnd.domain_tag: smooth_neumann,
        }

        wall_smoothness_boundaries.update({
             dd_bdry.domain_tag: NeumannDiffusionBoundary(0)
             for dd_bdry in filter_part_boundaries(
                 dcoll, volume_dd=dd_vol_wall, neighbor_volume_dd=dd_vol_fluid)})

        smooth_href_wall_rhs = diffusion_operator(
                dcoll, smoothness_diffusivity_wall, wall_smoothness_boundaries,
                href_wall,
                quadrature_tag=quadrature_tag, dd=dd_vol_wall,
                comm_tag=(_SmoothCharDiffWallCommTag, comm_ind))*current_dt

        return smooth_href_wall_rhs

    if use_wall:
        compute_smoothed_char_length_wall_compiled = \
            actx.compile(compute_smoothed_char_length_wall)
    """

    smoothed_char_length_fluid = char_length_fluid

    if use_smoothed_char_length:
        for i in range(smooth_char_length):
            smoothed_char_length_fluid_rhs = \
                compute_smoothed_char_length_compiled(smoothed_char_length_fluid, i)
            smoothed_char_length_fluid = smoothed_char_length_fluid + \
                                         smoothed_char_length_fluid_rhs

        """
        if use_wall:
            smoothed_char_length_wall = char_length_wall
            for i in range(smooth_char_length):
                smoothed_char_length_wall_rhs = \
                    compute_smoothed_char_length_wall_compiled(
                        smoothed_char_length_wall, i)
                smoothed_char_length_wall = smoothed_char_length_wall + \
                                            smoothed_char_length_wall_rhs
        """

        smoothed_char_length_fluid = force_evaluation(actx,
                                                      smoothed_char_length_fluid)

        """
        if use_wall:
            smoothed_char_length_wall = force_evaluation(actx,
                                                         smoothed_char_length_wall)
        """

    if rank == 0:
        logger.info("Before restart/init")

    #########################
    # Convenience Functions #
    #########################
    def drop_order(dcoll, field, theta, dd=dd_vol_fluid,
                   positivity_preserving=False):
        # Compute cell averages of the state
        def cancel_polynomials(grp):
            return actx.from_numpy(
                np.asarray([1 if sum(mode_id) == 0
                            else 0 for mode_id in grp.mode_ids()]))

        dd_nodal = dd
        dd_modal = dd_nodal.with_discr_tag(DISCR_TAG_MODAL)

        modal_map = dcoll.connection_from_dds(dd_nodal, dd_modal)
        nodal_map = dcoll.connection_from_dds(dd_modal, dd_nodal)

        modal_discr = dcoll.discr_from_dd(dd_modal)
        modal_field = modal_map(field)

        # cancel the ``high-order"" polynomials p > 0 and keep the average
        filtered_modal_field = DOFArray(
            actx,
            tuple(actx.einsum("ej,j->ej",
                              vec_i,
                              cancel_polynomials(grp),
                              arg_names=("vec", "filter"),
                              tagged=(FirstAxisIsElementsTag(),))
                  for grp, vec_i in zip(modal_discr.groups, modal_field))
        )

        # convert back to nodal to have the average at all points
        cell_avgs = nodal_map(filtered_modal_field)

        if positivity_preserving:
            cell_avgs = actx.np.where(actx.np.greater(cell_avgs, 1e-5),
                                                      cell_avgs, 1e-5)

        return theta*(field - cell_avgs) + cell_avgs

    def _drop_order_cv(cv, flipped_smoothness, theta_factor, dd=None):

        smoothness = 1.0 - theta_factor*flipped_smoothness

        density_lim = drop_order(dcoll, cv.mass, smoothness)
        momentum_lim = make_obj_array([
            drop_order(dcoll, cv.momentum[0], smoothness),
            drop_order(dcoll, cv.momentum[1], smoothness)])
        energy_lim = drop_order(dcoll, cv.energy, smoothness)

        # make a new CV with the limited variables
        return make_conserved(dim=dim, mass=density_lim, energy=energy_lim,
                              momentum=momentum_lim, species_mass=cv.species_mass)

    drop_order_cv = actx.compile(_drop_order_cv)

    def element_minimum(dcoll, field, dd=dd_vol_fluid,
                        positivity_preserving=False):

        # convert back to nodal to have the average at all points
        cell_min = op.elementwise_min(dcoll, dd, field)

        return cell_min

    def element_maximum(dcoll, field, dd=dd_vol_fluid,
                        positivity_preserving=False):

        # convert back to nodal to have the average at all points
        cell_max = op.elementwise_max(dcoll, dd, field)

        return cell_max

    def _neighbor_maximum(field):

        from grudge.trace_pair import interior_trace_pairs
        itp = interior_trace_pairs(dcoll, field, volume_dd=dd_vol_fluid,
                                   comm_tag=_FluidAvgCVTag)

        dd_allfaces = dd_vol_fluid.trace(FACE_RESTR_ALL)
        is_int_face = dcoll.zeros(actx, dd=dd_allfaces, dtype=int)

        for tpair in itp:
            is_int_face = is_int_face + op.project(
                dcoll, tpair.dd, dd_allfaces, actx.np.zeros_like(tpair.ext) + 1)

        face_data = actx.np.where(is_int_face, 0., -np.inf)

        for tpair in itp:
            face_data = face_data + op.project(
                dcoll, tpair.dd, dd_allfaces, tpair.ext)

            # Make sure MPI communication happens, ugh
            face_data = face_data + (
                0*op.project(dcoll, tpair.dd, dd_allfaces, tpair.int))

        def function(face_data):
            # Reshape from (nelements*nfaces, 1) to (nfaces, nelements, 1)
            # to get per-element data
            node_data_per_group = []
            for igrp, group in enumerate(
                    dcoll.discr_from_dd(dd_vol_fluid).mesh.groups):
                nelements = group.nelements
                nfaces = group.nfaces
                el_face_data = face_data[igrp].reshape(nfaces, nelements,
                                                       face_data[igrp].shape[1])
                if actx.supports_nonscalar_broadcasting:
                    el_data = actx.np.max(el_face_data, axis=0)[:, 0:1]
                    node_data = actx.np.broadcast_to(
                        el_data, dcoll.zeros(actx, dd=dd_vol_fluid)[igrp].shape)
                else:
                    el_data_np = np.max(actx.to_numpy(el_face_data), axis=0)[:, 0:1]
                    node_data_np = np.ascontiguousarray(np.broadcast_to(el_data_np,
                        dcoll.zeros(actx, dd=dd_vol_fluid)[igrp].shape))
                    node_data = actx.from_numpy(node_data_np)

                node_data_per_group.append(node_data)
            return DOFArray(actx, node_data_per_group)

        from arraycontext import rec_map_array_container
        el_data = rec_map_array_container(function, face_data, leaf_class=DOFArray)

        return el_data

    def _neighbor_minimum(field):

        from grudge.trace_pair import interior_trace_pairs
        itp = interior_trace_pairs(dcoll, field, volume_dd=dd_vol_fluid,
                                          comm_tag=_FluidAvgCVTag)

        dd_allfaces = dd_vol_fluid.trace(FACE_RESTR_ALL)
        is_int_face = dcoll.zeros(actx, dd=dd_allfaces, dtype=int)

        for tpair in itp:
            is_int_face = is_int_face + op.project(
                dcoll, tpair.dd, dd_allfaces, actx.np.zeros_like(tpair.ext) + 1)

        face_data = actx.np.where(is_int_face, 0., np.inf)

        for tpair in itp:
            face_data = face_data + op.project(
                dcoll, tpair.dd, dd_allfaces, tpair.ext)

            # Make sure MPI communication happens, ugh
            face_data = face_data + (
                0*op.project(dcoll, tpair.dd, dd_allfaces, tpair.int))

        def function(face_data):
            # Reshape from (nelements*nfaces, 1) to (nfaces, nelements, 1)
            # to get per-element data
            node_data_per_group = []
            for igrp, group in enumerate(
                    dcoll.discr_from_dd(dd_vol_fluid).mesh.groups):
                nelements = group.nelements
                nfaces = group.nfaces
                el_face_data = face_data[igrp].reshape(nfaces, nelements,
                                                       face_data[igrp].shape[1])
                if actx.supports_nonscalar_broadcasting:
                    el_data = actx.np.min(el_face_data, axis=0)[:, 0:1]
                    node_data = actx.np.broadcast_to(
                        el_data, dcoll.zeros(actx, dd=dd_vol_fluid)[igrp].shape)
                else:
                    el_data_np = np.min(actx.to_numpy(el_face_data), axis=0)[:, 0:1]
                    node_data_np = np.ascontiguousarray(np.broadcast_to(el_data_np,
                        dcoll.zeros(actx, dd=dd_vol_fluid)[igrp].shape))
                    node_data = actx.from_numpy(node_data_np)

                node_data_per_group.append(node_data)
            return DOFArray(actx, node_data_per_group)

        from arraycontext import rec_map_array_container
        el_data = rec_map_array_container(function, face_data, leaf_class=DOFArray)

        return el_data

    def _neighbor_maximum_cv(cv):

        from grudge.trace_pair import interior_trace_pairs
        itp = interior_trace_pairs(dcoll, cv, volume_dd=dd_vol_fluid,
                                   comm_tag=_FluidAvgCVTag)

        dd_allfaces = dd_vol_fluid.trace(FACE_RESTR_ALL)
        is_int_face = dcoll.zeros(actx, dd=dd_allfaces, dtype=int)

        for tpair in itp:
            is_int_face = is_int_face + op.project(
                dcoll, tpair.dd, dd_allfaces, actx.np.zeros_like(tpair.ext) + 1)

        face_data = actx.np.where(is_int_face, 0., -np.inf)

        for tpair in itp:
            face_data = face_data + op.project(
                dcoll, tpair.dd, dd_allfaces, tpair.ext)

            # Make sure MPI communication happens, ugh
            face_data = face_data + (
                0*op.project(dcoll, tpair.dd, dd_allfaces, tpair.int))

        def function(face_data):
            # Reshape from (nelements*nfaces, 1) to (nfaces, nelements, 1)
            # to get per-element data
            node_data_per_group = []
            for igrp, group in enumerate(
                    dcoll.discr_from_dd(dd_vol_fluid).mesh.groups):
                nelements = group.nelements
                nfaces = group.nfaces
                el_face_data = face_data[igrp].reshape(nfaces, nelements,
                                                       face_data[igrp].shape[1])
                if actx.supports_nonscalar_broadcasting:
                    el_data = actx.np.max(el_face_data, axis=0)[:, 0:1]
                    node_data = actx.np.broadcast_to(
                        el_data, dcoll.zeros(actx, dd=dd_vol_fluid)[igrp].shape)
                else:
                    el_data_np = np.max(actx.to_numpy(el_face_data), axis=0)[:, 0:1]
                    node_data_np = np.ascontiguousarray(np.broadcast_to(el_data_np,
                        dcoll.zeros(actx, dd=dd_vol_fluid)[igrp].shape))
                    node_data = actx.from_numpy(node_data_np)

                node_data_per_group.append(node_data)
            return DOFArray(actx, node_data_per_group)

        from arraycontext import rec_map_array_container
        el_data = rec_map_array_container(function, face_data, leaf_class=DOFArray)

        return el_data

    def _neighbor_minimum_cv(cv):

        from grudge.trace_pair import interior_trace_pairs
        itp = interior_trace_pairs(dcoll, cv, volume_dd=dd_vol_fluid,
                                          comm_tag=_FluidAvgCVTag)

        dd_allfaces = dd_vol_fluid.trace(FACE_RESTR_ALL)
        is_int_face = dcoll.zeros(actx, dd=dd_allfaces, dtype=int)

        for tpair in itp:
            is_int_face = is_int_face + op.project(
                dcoll, tpair.dd, dd_allfaces, actx.np.zeros_like(tpair.ext) + 1)

        face_data = actx.np.where(is_int_face, 0., np.inf)

        for tpair in itp:
            face_data = face_data + op.project(
                dcoll, tpair.dd, dd_allfaces, tpair.ext)

            # Make sure MPI communication happens, ugh
            face_data = face_data + (
                0*op.project(dcoll, tpair.dd, dd_allfaces, tpair.int))

        def function(face_data):
            # Reshape from (nelements*nfaces, 1) to (nfaces, nelements, 1)
            # to get per-element data
            node_data_per_group = []
            for igrp, group in enumerate(
                    dcoll.discr_from_dd(dd_vol_fluid).mesh.groups):
                nelements = group.nelements
                nfaces = group.nfaces
                el_face_data = face_data[igrp].reshape(nfaces, nelements,
                                                       face_data[igrp].shape[1])
                if actx.supports_nonscalar_broadcasting:
                    el_data = actx.np.min(el_face_data, axis=0)[:, 0:1]
                    node_data = actx.np.broadcast_to(
                        el_data, dcoll.zeros(actx, dd=dd_vol_fluid)[igrp].shape)
                else:
                    el_data_np = np.min(actx.to_numpy(el_face_data), axis=0)[:, 0:1]
                    node_data_np = np.ascontiguousarray(np.broadcast_to(el_data_np,
                        dcoll.zeros(actx, dd=dd_vol_fluid)[igrp].shape))
                    node_data = actx.from_numpy(node_data_np)

                node_data_per_group.append(node_data)
            return DOFArray(actx, node_data_per_group)

        from arraycontext import rec_map_array_container
        el_data = rec_map_array_container(function, face_data, leaf_class=DOFArray)

        return el_data

    if soln_filter_cutoff < 0:
        soln_filter_cutoff = int(soln_filter_frac * order)
    if rhs_filter_cutoff < 0:
        rhs_filter_cutoff = int(rhs_filter_frac * order)

    if soln_filter_cutoff >= order and soln_nfilter > 0:
        raise ValueError("Invalid setting for solution filter (cutoff >= order).")
    if rhs_filter_cutoff >= order and use_rhs_filter:
        raise ValueError("Invalid setting for RHS filter (cutoff >= order).")

    from mirgecom.filter import (
        exponential_mode_response_function as xmrfunc,
        filter_modally
    )
    soln_frfunc = partial(xmrfunc, alpha=soln_filter_alpha,
                          filter_order=soln_filter_order)
    rhs_frfunc = partial(xmrfunc, alpha=rhs_filter_alpha,
                         filter_order=rhs_filter_order)

    def filter_cv(cv, filter_dd=dd_vol_fluid):
        return filter_modally(dcoll, soln_filter_cutoff, soln_frfunc, cv,
                              dd=filter_dd)

    def filter_fluid_rhs(rhs):
        return filter_modally(dcoll, rhs_filter_cutoff, rhs_frfunc, rhs,
                              dd=dd_vol_fluid)

    def filter_wall_rhs(rhs):
        return filter_modally(dcoll, rhs_filter_cutoff, rhs_frfunc, rhs,
                              dd=dd_vol_wall)

    filter_cv_compiled = actx.compile(filter_cv)
    filter_rhs_fluid_compiled = actx.compile(filter_fluid_rhs)
    filter_rhs_wall_compiled = actx.compile(filter_wall_rhs)

    if soln_nfilter >= 0 and rank == 0:
        logger.info("Solution filtering settings:")
        logger.info(f" - filter every {soln_nfilter} steps")
        logger.info(f" - filter alpha  = {soln_filter_alpha}")
        logger.info(f" - filter cutoff = {soln_filter_cutoff}")
        logger.info(f" - filter order  = {soln_filter_order}")

    if use_rhs_filter and rank == 0:
        logger.info("RHS filtering settings:")
        logger.info(f" - filter alpha  = {rhs_filter_alpha}")
        logger.info(f" - filter cutoff = {rhs_filter_cutoff}")
        logger.info(f" - filter order  = {rhs_filter_order}")

    if use_species_limiter == 1:
        logger.info("Limiting species mass fractions:")
    elif use_species_limiter == 2:
        logger.info("Positivity-preserving limiter enabled:")

    def my_limiter_func(cv, temperature_seed, entropy_min, gas_model, dd):
        limiter_func = None
        if use_species_limiter == 1:
            limiter_func = limit_fluid_state(
                dcoll, cv, temperature_seed, gas_model, dd)
        elif use_species_limiter == 2:
            limiter_func = limit_fluid_state_lv(
                dcoll, cv, temperature_seed, entropy_min, gas_model,
                dd)
        return limiter_func

    limiter_func = None
    if use_species_limiter > 0:
        limiter_func = my_limiter_func

    ########################################
    # Helper functions for building states #
    ########################################

    def _create_fluid_state(cv, temperature_seed, smoothness_mu,
                            smoothness_beta, smoothness_kappa, smoothness_d,
                            entropy_min):
        return make_fluid_state(cv=cv, gas_model=gas_model,
                                temperature_seed=temperature_seed,
                                smoothness_mu=smoothness_mu,
                                smoothness_beta=smoothness_beta,
                                smoothness_kappa=smoothness_kappa,
                                smoothness_d=smoothness_d,
                                entropy_min=entropy_min,
                                limiter_func=limiter_func,
                                limiter_dd=dd_vol_fluid)

    create_fluid_state = actx.compile(_create_fluid_state)

    def update_dv(cv, temperature, smoothness_mu, smoothness_beta,
                  smoothness_kappa, smoothness_d):
        if eos_type == 0:
            return GasDependentVars(
                temperature=temperature,
                pressure=eos.pressure(cv, temperature),
                speed_of_sound=eos.sound_speed(cv, temperature),
                smoothness_mu=smoothness_mu,
                smoothness_beta=smoothness_beta,
                smoothness_kappa=smoothness_kappa,
                smoothness_d=smoothness_d)
        else:
            return MixtureDependentVars(
                temperature=temperature,
                pressure=eos.pressure(cv, temperature),
                speed_of_sound=eos.sound_speed(cv, temperature),
                species_enthalpies=eos.species_enthalpies(cv, temperature),
                smoothness_mu=smoothness_mu,
                smoothness_beta=smoothness_beta,
                smoothness_kappa=smoothness_kappa,
                smoothness_d=smoothness_d)

    def update_tv(cv, dv):
        return gas_model.transport.transport_vars(cv, dv, eos)

    def update_fluid_state(cv, dv, tv):
        from mirgecom.gas_model import ViscousFluidState
        return ViscousFluidState(cv, dv, tv)

    def get_temperature_update(cv, temperature):
        y = cv.species_mass_fractions
        e = gas_model.eos.internal_energy(cv)/cv.mass
        return actx.np.abs(
            pyro_mech.get_temperature_update_energy(e, temperature, y))

    get_temperature_update_compiled = actx.compile(get_temperature_update)

    #
    # Setup the wall model
    #
    if use_wall:
        def experimental_kappa(temperature):
            return (
                1.766e-10 * temperature**3
                - 4.828e-7 * temperature**2
                + 6.252e-4 * temperature
                + 6.707e-3)

        def puma_kappa(mass_loss_frac):
            return (
                0.0988 * mass_loss_frac**2
                - 0.2751 * mass_loss_frac
                + 0.201)

        def puma_effective_surface_area(mass_loss_frac):
            # Original fit function: -1.1012e5*x**2 - 0.0646e5*x + 1.1794e5
            # Rescale by x==0 value and rearrange
            return 1.1794e5 * (
                1
                - 0.0547736137 * mass_loss_frac
                - 0.9336950992 * mass_loss_frac**2)

        def _get_wall_kappa_fiber(mass, temperature):
            mass_loss_frac = (
                (wall_insert_rho - mass)/wall_insert_rho
                * wall_insert_mask)
            scaled_insert_kappa = (
                experimental_kappa(temperature)
                * puma_kappa(mass_loss_frac)
                / puma_kappa(0))
            return (
                scaled_insert_kappa * wall_insert_mask
                + wall_surround_kappa * wall_surround_mask)

        def _get_wall_kappa_inert(mass, temperature):
            return (
                wall_insert_kappa * wall_insert_mask
                + wall_surround_kappa * wall_surround_mask)

        def _get_wall_effective_surface_area_fiber(mass):
            mass_loss_frac = (
                (wall_insert_rho - mass)/wall_insert_rho
                * wall_insert_mask)
            return (
                puma_effective_surface_area(mass_loss_frac) * wall_insert_mask)

        def _mass_loss_rate_fiber(mass, ox_mass, temperature, eff_surf_area):
            actx = mass.array_context
            alpha = (
                (0.00143+0.01*actx.np.exp(-1450.0/temperature))
                / (1.0+0.0002*actx.np.exp(13000.0/temperature)))
            k = alpha*actx.np.sqrt(
                (univ_gas_const*temperature)/(2.0*np.pi*mw_o2))
            return (mw_co/mw_o2 + mw_o/mw_o2 - 1)*ox_mass*k*eff_surf_area

        # inert
        wall_model = WallModel(
            heat_capacity=(
                wall_insert_cp * wall_insert_mask
                + wall_surround_cp * wall_surround_mask),
            thermal_conductivity_func=_get_wall_kappa_inert)

        # non-porous
        if wall_material == 1:
            wall_model = WallModel(
                heat_capacity=(
                    wall_insert_cp * wall_insert_mask
                    + wall_surround_cp * wall_surround_mask),
                thermal_conductivity_func=_get_wall_kappa_fiber,
                effective_surface_area_func=_get_wall_effective_surface_area_fiber,
                mass_loss_func=_mass_loss_rate_fiber,
                oxygen_diffusivity=wall_insert_ox_diff * wall_insert_mask)
        # porous
        elif wall_material == 2:
            wall_model = WallModel(
                heat_capacity=(
                    wall_insert_cp * wall_insert_mask
                    + wall_surround_cp * wall_surround_mask),
                thermal_conductivity_func=_get_wall_kappa_fiber,
                effective_surface_area_func=_get_wall_effective_surface_area_fiber,
                mass_loss_func=_mass_loss_rate_fiber,
                oxygen_diffusivity=wall_insert_ox_diff * wall_insert_mask)

        def _create_wall_dependent_vars(wv):
            return wall_model.dependent_vars(wv)

        create_wall_dependent_vars_compiled = actx.compile(
            _create_wall_dependent_vars)

    if rank == 0:
        logger.info("Smoothness functions processing")

    # smoothness used with av = 1
    def compute_smoothness(cv, dv, grad_cv):

        div_v = np.trace(velocity_gradient(cv, grad_cv))

        gamma = gas_model.eos.gamma(cv=cv, temperature=dv.temperature)
        r = gas_model.eos.gas_const(cv)
        c_star = actx.np.sqrt(gamma*r*(2/(gamma+1)*static_temp))
        href = smoothed_char_length_fluid
        indicator = -gamma_sc*href*div_v/c_star

        smoothness = actx.np.log(
            1 + actx.np.exp(theta_sc*(indicator - beta_sc)))/theta_sc
        return smoothness*gamma_sc*href

    def lmax(s):
        b = 1000
        return (s/np.pi*actx.np.arctan(b*s) +
                0.5*s - 1/np.pi*actx.np.arctan(b) + 0.5)

    def lmin(s):
        return s - lmax(s)

    # smoothness used for beta with av = 2
    def compute_smoothness_mbk(cv, dv, grad_cv, grad_t):

        from mirgecom.fluid import velocity_gradient
        vel_grad = velocity_gradient(cv, grad_cv)

        """
        # find the average gradient in each cell
        element_vols = abs(op.elementwise_integral(
            dcoll, dd_vol_fluid, actx.np.zeros_like(cv.mass) + 1.0))
        vel_grad_avg = element_average(dcoll, dd_vol_fluid, vel_grad,
                                   volumes=element_vols)
        ones = 1. + actx.np.zeros_like(cv.mass)
        vel_grad = ones*vel_grad_avg
        """

        div_v = np.trace(vel_grad)

        gamma = gas_model.eos.gamma(cv=cv, temperature=dv.temperature)
        # somehow this can be negative ... which is bad
        r = actx.np.abs(gas_model.eos.gas_const(cv))
        c_star = actx.np.sqrt(gamma*r*(2/(gamma+1)*static_temp))
        #c_star = 460
        href = smoothed_char_length_fluid
        indicator = -href*div_v/c_star

        # limit the indicator range
        # multiply by href, since we won't have access to it inside transport
        indicator_max = 2/actx.np.sqrt(gamma - 1)
        #indicator_max = 3.16
        smoothness_beta = (lmin(lmax(indicator - av2_beta_s0) - indicator_max)
                           + indicator_max)*href

        grad_t_mag = actx.np.sqrt(np.dot(grad_t, grad_t))
        indicator = href*grad_t_mag/static_temp

        # limit the indicator range
        # multiply by href, since we won't have access to it inside transport
        #indicator_min = 1.0
        #indicator_min = 0.01
        #indicator_min = 0.000001
        indicator_max = 2
        smoothness_kappa = (lmin(lmax(indicator - av2_kappa_s0) - indicator_max)
                            + indicator_max)*href

        vmax = actx.np.sqrt(np.dot(cv.velocity, cv.velocity) +
                            2*c_star/(gamma - 1))

        # just the determinant
        # scaled_grad = vel_grad/vmax
        #indicator = href*actx.np.abs(scaled_grad[0][1]*scaled_grad[1][0])

        # Frobenius norm
        if dim == 2:
            indicator = href*actx.np.sqrt(vel_grad[0][1]*vel_grad[0][1] +
                                          vel_grad[1][0]*vel_grad[1][0])/vmax
        else:
            indicator = href*actx.np.sqrt(vel_grad[0][1]*vel_grad[0][1] +
                                          vel_grad[0][2]*vel_grad[0][2] +
                                          vel_grad[1][0]*vel_grad[1][0] +
                                          vel_grad[1][2]*vel_grad[1][2] +
                                          vel_grad[2][0]*vel_grad[2][0] +
                                          vel_grad[2][1]*vel_grad[2][1])/vmax

        # limit the indicator range
        # multiply by href, since we won't have access to it inside transport
        #indicator_min = 1.0
        indicator_max = 2
        smoothness_mu = (lmin(lmax(indicator - av2_mu_s0) - indicator_max)
                         + indicator_max)*href

        return make_obj_array([smoothness_mu, smoothness_beta, smoothness_kappa])

    # smoothness used for beta with av = 3
    def compute_smoothness_mbkd(cv, dv, grad_cv, grad_t):

        from mirgecom.fluid import species_mass_fraction_gradient
        y_grad = species_mass_fraction_gradient(cv, grad_cv)

        y_grad_max = y_grad[0]
        """
        y_grad_max = actx.np.max(y_grad)
        for i in range(1, nspecies):
            y_grad_max = actx.np.max(y_grad_max, y_grad[i])
        """
        grad_y_mag = actx.np.sqrt(np.dot(y_grad_max, y_grad_max))

        href = smoothed_char_length_fluid
        indicator = href*grad_y_mag

        # limit the indicator range
        indicator_max = 1.0
        smoothness_d = (lmin(lmax(indicator - av2_d_s0) - indicator_max)
                           + indicator_max)*href

        smoothness_mu, smoothness_beta, smoothness_kappa = \
            compute_smoothness_mbk(cv, dv, grad_cv, grad_t)

        return make_obj_array([smoothness_mu, smoothness_beta,
                               smoothness_kappa, smoothness_d])

    def update_smoothness(state, time):
        cv = state.cv
        tseed = state.tseed
        av_smu = state.av_smu
        av_sbeta = state.av_sbeta
        av_skappa = state.av_skappa
        av_sd = state.av_sd
        smin = state.smin

        fluid_state = make_fluid_state(cv=cv, gas_model=gas_model,
                                       temperature_seed=tseed,
                                       smoothness_mu=av_smu,
                                       smoothness_beta=av_sbeta,
                                       smoothness_kappa=av_skappa,
                                       smoothness_d=av_sd,
                                       entropy_min=smin,
                                       limiter_func=limiter_func,
                                       limiter_dd=dd_vol_fluid)
        cv = fluid_state.cv  # reset cv to the limited version
        dv = fluid_state.dv

        wv = None
        if use_wall:
            wv = state.wv
            wdv = wall_model.dependent_vars(wv)

            grad_fluid_cv, grad_fluid_t, grad_wall_t = coupled_grad_operator(
                dcoll,
                gas_model,
                dd_vol_fluid, dd_vol_wall,
                uncoupled_fluid_boundaries,
                uncoupled_wall_boundaries,
                fluid_state, wdv.thermal_conductivity, wdv.temperature,
                time=time,
                interface_noslip=noslip,
                quadrature_tag=quadrature_tag,
                limiter_func=limiter_func,
                entropy_min=smin,
                comm_tag=_InitCommTag)
        else:
            fluid_operator_states_quad = make_operator_fluid_states(
                dcoll, fluid_state, gas_model, uncoupled_fluid_boundaries,
                quadrature_tag, dd=dd_vol_fluid, limiter_func=limiter_func)

            grad_fluid_cv = grad_cv_operator(
                dcoll=dcoll, gas_model=gas_model, dd=dd_vol_fluid,
                state=fluid_state, boundaries=uncoupled_fluid_boundaries,
                time=time, quadrature_tag=quadrature_tag,
                limiter_func=limiter_func, entropy_min=smin,
                operator_states_quad=fluid_operator_states_quad)

            grad_fluid_t = fluid_grad_t_operator(
                dcoll=dcoll, gas_model=gas_model, dd=dd_vol_fluid,
                state=fluid_state, boundaries=uncoupled_fluid_boundaries,
                time=time, quadrature_tag=quadrature_tag,
                limiter_func=limiter_func, entropy_min=smin,
                operator_states_quad=fluid_operator_states_quad)

        # now compute the smoothness part
        if use_av == 1:
            av_smu = compute_smoothness(cv, dv, grad_fluid_cv)
        elif use_av == 2:
            av_smu, av_sbeta, av_skappa = \
                compute_smoothness_mbk(cv, dv, grad_fluid_cv, grad_fluid_t)
        elif use_av == 3:
            av_smu, av_sbeta, av_skappa, av_sd = \
                compute_smoothness_mbkd(cv, dv, grad_fluid_cv, grad_fluid_t)

        # update the stepper_state
        state = state.replace(cv=cv,
                              av_smu=av_smu,
                              av_sbeta=av_sbeta,
                              av_skappa=av_skappa,
                              av_sd=av_sd)
        if use_wall:
            # Make sure wall_grad_t gets used so the communication ends up in the DAG
            for idim in range(dim):
                wv = replace(wv, energy=wv.energy + 0.*grad_wall_t[idim])
            state = state.replace(wv=wv)

        return state

    # this one gets used in init/viz
    #compute_smoothness_compiled = actx.compile(compute_smoothness_wrapper) # noqa
    compute_smoothness_compiled = actx.compile(compute_smoothness) # noqa
    update_smoothness_compiled = actx.compile(update_smoothness) # noqa

    def get_production_rates(cv, temperature):
        return eos.get_production_rates(cv, temperature)

    compute_production_rates = actx.compile(get_production_rates)

    if rank == 0:
        logger.info("Initial flow conditions processing")

    ##################################
    # Set up flow initial conditions #
    ##################################

    restart_wv = None
    if restart_filename:
        if rank == 0:
            logger.info("Restarting soln.")
        temperature_seed = restart_data["temperature_seed"]
        restart_cv = restart_data["cv"]
        restart_av_smu = restart_data["av_smu"]
        restart_av_sbeta = restart_data["av_sbeta"]
        restart_av_skappa = restart_data["av_skappa"]

        # backwards compatibility, for before entropy_min
        try:
            restart_entropy_min = restart_data["entropy_min"]
        except (KeyError):
            restart_entropy_min = actx.np.zeros_like(restart_cv.mass) + limiter_smin
            if rank == 0:
                print("no data for entropy_min in restart file")
                print(f"entropy_min will be initialzed to {limiter_smin=}")

        # this is so we can restart from legacy, before use_av=3
        try:
            restart_av_sd = restart_data["av_sd"]
        except (KeyError):
            restart_av_sd = actx.np.zeros_like(restart_av_smu)
            if rank == 0:
                print("no data for av_sd in restart file")
                print("av_sd will be initialzed to 0 on the mesh")

        if use_wall:
            restart_wv = restart_data["wv"]
        if restart_order != order:
            restart_dcoll = create_discretization_collection(
                actx,
                volume_meshes={
                    vol: mesh
                    for vol, (mesh, _) in volume_to_local_mesh_data.items()},
                order=restart_order, tensor_product_elements=use_tpe)
            from meshmode.discretization.connection import make_same_mesh_connection
            fluid_connection = make_same_mesh_connection(
                actx,
                dcoll.discr_from_dd(dd_vol_fluid),
                restart_dcoll.discr_from_dd(dd_vol_fluid)
            )
            if use_wall:
                wall_connection = make_same_mesh_connection(
                    actx,
                    dcoll.discr_from_dd(dd_vol_wall),
                    restart_dcoll.discr_from_dd(dd_vol_wall)
                )
            restart_cv = fluid_connection(restart_data["cv"])
            restart_av_smu = fluid_connection(restart_data["av_smu"])
            restart_av_sbeta = fluid_connection(restart_data["av_sbeta"])
            restart_av_skappa = fluid_connection(restart_data["av_skappa"])

            # this is so we can restart from legacy, before use_av=3
            try:
                restart_av_sd = fluid_connection(restart_data["av_sd"])
            except (KeyError):
                restart_av_sd = actx.np.zeros_like(restart_av_smu)
                if rank == 0:
                    print("no data for av_sd in restart file")
                    print("av_sd will be initialzed to 0 on the mesh")

            temperature_seed = fluid_connection(restart_data["temperature_seed"])
            if use_wall:
                restart_wv = wall_connection(restart_data["wv"])

        if restart_nspecies != nspecies:
            if rank == 0:
                print(f"Transitioning restart from {restart_nspecies} to {nspecies}")
                print("Preserving pressure and temperature")

            restart_eos = IdealSingleGas(gamma=gamma, gas_const=r)

            mass = restart_cv.mass
            velocity = restart_cv.momentum/mass
            species_mass_frac_multi = 0.*mass*y

            pressure = restart_eos.pressure(restart_cv)
            temperature = restart_eos.temperature(restart_cv, temperature_seed)

            if nspecies > 2:
                if restart_nspecies == 0:
                    species_mass_frac_multi[i_ox] = mf_o2
                    species_mass_frac_multi[i_di] = (1. - mf_o2)

                if restart_nspecies > 0:
                    species = restart_cv.species_mass_fractions

                    # air is species 0 in scalar sim
                    species_mass_frac_multi[i_ox] = mf_o2*species[0]
                    species_mass_frac_multi[i_di] = (1. - mf_o2)*species[0]

                    # fuel is species 1 in scalar sim
                    species_mass_frac_multi[i_c2h4] = mf_c2h4*species[1]
                    species_mass_frac_multi[i_h2] = mf_h2*species[1]

                internal_energy = eos.get_internal_energy(temperature=temperature,
                    species_mass_fractions=species_mass_frac_multi)

                modified_mass = eos.get_density(pressure, temperature,
                                                species_mass_frac_multi)

                total_energy = modified_mass*(
                    internal_energy + np.dot(velocity, velocity)/(2.0))

                modified_cv = make_conserved(
                    dim,
                    mass=modified_mass,
                    momentum=modified_mass*velocity,
                    energy=total_energy,
                    species_mass=modified_mass*species_mass_frac_multi)
            else:
                modified_cv = make_conserved(
                    dim,
                    mass=restart_cv.mass,
                    momentum=restart_cv.momentum,
                    energy=restart_cv.energy,
                    species_mass=restart_cv.mass*y)

            restart_cv = modified_cv

        restart_fluid_state = create_fluid_state(
            cv=restart_cv, temperature_seed=temperature_seed,
            smoothness_mu=restart_av_smu, smoothness_beta=restart_av_sbeta,
            smoothness_kappa=restart_av_skappa, smoothness_d=restart_av_sd,
            entropy_min=restart_entropy_min)

        # update current state with injection intialization
        if init_injection:
            if use_injection:
                restart_cv = bulk_init.add_injection(restart_fluid_state.cv,
                                                     restart_fluid_state.pressure,
                                                     restart_fluid_state.temperature,
                                                     eos=eos_init,
                                                     x_vec=fluid_nodes)
                restart_fluid_state = create_fluid_state(
                    cv=restart_cv, temperature_seed=temperature_seed,
                    smoothness_mu=restart_av_smu, smoothness_beta=restart_av_sbeta,
                    smoothness_kappa=restart_av_skappa, smoothness_d=restart_av_sd,
                    entropy_min=restart_entropy_min)
                temperature_seed = restart_fluid_state.temperature

            if use_upstream_injection:
                restart_cv = bulk_init.add_injection_upstream(
                    restart_fluid_state.cv, restart_fluid_state.pressure,
                    restart_fluid_state.temperature, eos=eos_init, x_vec=fluid_nodes)
                restart_fluid_state = create_fluid_state(
                    cv=restart_cv, temperature_seed=temperature_seed,
                    smoothness_mu=restart_av_smu, smoothness_beta=restart_av_sbeta,
                    smoothness_kappa=restart_av_skappa, smoothness_d=restart_av_sd,
                    entropy_min=restart_entropy_min)
                temperature_seed = restart_fluid_state.temperature

        if logmgr:
            logmgr_set_time(logmgr, current_step, current_t)
    else:
        # Set the current state from time 0
        if rank == 0:
            logger.info("Initializing soln.")
        restart_cv = bulk_init(
            dcoll=dcoll, x_vec=fluid_nodes, eos=eos_init,
            time=current_t)

        restart_cv = force_evaluation(actx, restart_cv)

        temperature_seed = actx.np.zeros_like(restart_cv.mass) + init_temperature
        temperature_seed = force_evaluation(actx, temperature_seed)

        restart_av_smu = actx.np.zeros_like(restart_cv.mass)
        restart_av_sbeta = actx.np.zeros_like(restart_cv.mass)
        restart_av_skappa = actx.np.zeros_like(restart_cv.mass)
        restart_av_sd = actx.np.zeros_like(restart_cv.mass)
        restart_entropy_min = actx.np.zeros_like(restart_cv.mass) + limiter_smin

        # get the initial temperature field to use as a seed
        restart_fluid_state = create_fluid_state(cv=restart_cv,
                                                 temperature_seed=temperature_seed,
                                                 smoothness_mu=restart_av_smu,
                                                 smoothness_beta=restart_av_sbeta,
                                                 smoothness_kappa=restart_av_skappa,
                                                 smoothness_d=restart_av_sd,
                                                 entropy_min=restart_entropy_min)
        temperature_seed = restart_fluid_state.temperature

        # this is a little funky, need a better way of handling this
        # most of the initializations just create the initial cv and exit
        # but I've started breaking off certain parts to use in other pieces of the
        # driver. See adding injection to an already running simulation (restart)
        # or developing a time-dependent sponge.
        if init_case == "y3prediction_ramp" or init_case == "unstart_ramp":
            restart_cv = bulk_init.add_inlet(
                cv=restart_fluid_state.cv, pressure=restart_fluid_state.pressure,
                temperature=restart_fluid_state.temperature,
                eos=eos_init, x_vec=fluid_nodes, time=current_t)
            restart_fluid_state = create_fluid_state(
                cv=restart_cv, temperature_seed=temperature_seed,
                smoothness_mu=restart_av_smu, smoothness_beta=restart_av_sbeta,
                smoothness_kappa=restart_av_skappa,
                smoothness_d=restart_av_sd,
                entropy_min=restart_entropy_min)
            temperature_seed = restart_fluid_state.temperature

            restart_cv = bulk_init.add_outlet(
                cv=restart_fluid_state.cv, pressure=restart_fluid_state.pressure,
                temperature=restart_fluid_state.temperature,
                eos=eos_init, x_vec=fluid_nodes, time=current_t)
            restart_fluid_state = create_fluid_state(
                cv=restart_cv, temperature_seed=temperature_seed,
                smoothness_mu=restart_av_smu, smoothness_beta=restart_av_sbeta,
                smoothness_kappa=restart_av_skappa,
                smoothness_d=restart_av_sd,
                entropy_min=restart_entropy_min)
            temperature_seed = restart_fluid_state.temperature

        # update current state with injection intialization
        if use_injection:
            restart_cv = bulk_init.add_injection(
                cv=restart_fluid_state.cv, pressure=restart_fluid_state.pressure,
                temperature=restart_fluid_state.temperature,
                x_vec=fluid_nodes, eos=eos_init, time=current_t)
            restart_fluid_state = create_fluid_state(
                cv=restart_cv, temperature_seed=temperature_seed,
                smoothness_mu=restart_av_smu, smoothness_beta=restart_av_sbeta,
                smoothness_kappa=restart_av_skappa,
                smoothness_d=restart_av_sd,
                entropy_min=restart_entropy_min)
            temperature_seed = restart_fluid_state.temperature

        if use_upstream_injection:
            restart_cv = bulk_init.add_injection_upstream(
                cv=restart_fluid_state.cv, pressure=restart_fluid_state.pressure,
                temperature=restart_fluid_state.temperature,
                x_vec=fluid_nodes, eos=eos_init, time=current_t)
            restart_fluid_state = create_fluid_state(
                cv=restart_cv, temperature_seed=temperature_seed,
                smoothness_mu=restart_av_smu, smoothness_beta=restart_av_sbeta,
                smoothness_kappa=restart_av_skappa,
                smoothness_d=restart_av_sd,
                entropy_min=restart_entropy_min)
            temperature_seed = restart_fluid_state.temperature

        # Ideally we would compute the smoothness variables here,
        # but we need the boundary conditions (and hence the target state) first,
        # so we defer until after those are setup

        # initialize the wall
        if use_wall:
            wall_mass = (
                wall_insert_rho * wall_insert_mask
                + wall_surround_rho * wall_surround_mask)
            wall_cp = (
                wall_insert_cp * wall_insert_mask
                + wall_surround_cp * wall_surround_mask)
            restart_wv = WallVars(
                mass=wall_mass,
                energy=wall_mass * wall_cp * temp_wall,
                ox_mass=actx.np.zeros_like(wall_mass))

    if use_wall:
        restart_wv = force_evaluation(actx, restart_wv)

    ##################################
    # Set up flow target state       #
    ##################################

    if rank == 0:
        logger.info("Initializing target state.")

    if target_filename:
        if rank == 0:
            logger.info("Reading target soln.")
        if target_order != order:
            target_dcoll = create_discretization_collection(
                actx,
                volume_meshes={
                    vol: mesh
                    for vol, (mesh, _) in volume_to_local_mesh_data.items()},
                order=target_order, tensor_product_elements=use_tpe)
            from meshmode.discretization.connection import make_same_mesh_connection
            fluid_connection = make_same_mesh_connection(
                actx,
                dcoll.discr_from_dd(dd_vol_fluid),
                target_dcoll.discr_from_dd(dd_vol_fluid)
            )
            target_cv = fluid_connection(target_data["cv"])
            target_av_smu = fluid_connection(target_data["av_smu"])
            target_av_sbeta = fluid_connection(target_data["av_sbeta"])
            target_av_skappa = fluid_connection(target_data["av_skappa"])
            target_av_sd = fluid_connection(target_data["av_sd"])
        else:
            target_cv = target_data["cv"]
            target_av_smu = target_data["av_smu"]
            target_av_sbeta = target_data["av_sbeta"]
            target_av_skappa = target_data["av_skappa"]
            # this is so we can restart from legacy, before use_av=3
            try:
                target_av_sd = target_data["av_sd"]
            except (KeyError):
                target_av_sd = actx.np.zeros_like(target_av_smu)
                if rank == 0:
                    print("no data for av_sd in target file")
                    print("av_sd will be initialzed to 0 on the mesh")

        if target_nspecies != nspecies:
            if rank == 0:
                print(f"Transitioning target from {target_nspecies} to {nspecies}")
                print("Preserving pressure and temperature")

            target_eos = IdealSingleGas(gamma=gamma, gas_const=r)

            mass = target_cv.mass
            velocity = target_cv.momentum/mass
            species_mass_frac_multi = 0.*mass*y

            pressure = target_eos.pressure(target_cv)
            temperature = target_eos.temperature(target_cv, temperature_seed)

            if nspecies > 2:
                if target_nspecies == 0:
                    species_mass_frac_multi[i_ox] = mf_o2
                    species_mass_frac_multi[i_di] = (1. - mf_o2)

                if target_nspecies > 0:
                    species = target_cv.species_mass_fractions

                    # air is species 0 in scalar sim
                    species_mass_frac_multi[i_ox] = mf_o2*species[0]
                    species_mass_frac_multi[i_di] = (1. - mf_o2)*species[0]

                    # fuel is species 1 in scalar sim
                    species_mass_frac_multi[i_c2h4] = mf_c2h4*species[1]
                    species_mass_frac_multi[i_h2] = mf_h2*species[1]

                internal_energy = eos.get_internal_energy(temperature=temperature,
                    species_mass_fractions=species_mass_frac_multi)

                modified_mass = eos.get_density(pressure, temperature,
                                                species_mass_frac_multi)

                total_energy = modified_mass*(
                    internal_energy + np.dot(velocity, velocity)/(2.0))

                modified_cv = make_conserved(
                    dim,
                    mass=modified_mass,
                    momentum=modified_mass*velocity,
                    energy=total_energy,
                    species_mass=modified_mass*species_mass_frac_multi)
            else:
                modified_cv = make_conserved(
                    dim,
                    mass=target_cv.mass,
                    momentum=target_cv.momentum,
                    energy=target_cv.energy,
                    species_mass=target_cv.mass*y)

            target_cv = modified_cv

        target_cv = force_evaluation(actx, target_cv)
        target_av_smu = force_evaluation(actx, target_av_smu)
        target_av_sbeta = force_evaluation(actx, target_av_sbeta)
        target_av_skappa = force_evaluation(actx, target_av_skappa)
        target_av_sd = force_evaluation(actx, target_av_sd)
        target_entropy_min = actx.np.zeros_like(target_cv.mass) + limiter_smin

        target_fluid_state = create_fluid_state(cv=target_cv,
                                                temperature_seed=temperature_seed,
                                                smoothness_mu=target_av_smu,
                                                smoothness_beta=target_av_sbeta,
                                                smoothness_kappa=target_av_skappa,
                                                smoothness_d=target_av_sd,
                                                entropy_min=target_entropy_min)

    else:
        # Set the current state from time 0
        target_cv = restart_cv
        target_av_smu = restart_av_smu
        target_av_sbeta = restart_av_sbeta
        target_av_skappa = restart_av_skappa
        target_av_sd = restart_av_sd
        target_entropy_min = actx.np.zeros_like(target_cv.mass) + limiter_smin

        target_fluid_state = restart_fluid_state

    if rank == 0:
        logger.info("More gradient processing")

    target_boundaries = {}

    def grad_cv_operator_target(fluid_state, time):
        return grad_cv_operator(dcoll=dcoll, gas_model=gas_model,
                                dd=dd_vol_fluid,
                                boundaries=target_boundaries,
                                state=fluid_state,
                                time=time,
                                quadrature_tag=quadrature_tag)

    grad_cv_operator_target_compiled = actx.compile(grad_cv_operator_target) # noqa

    def grad_t_operator_target(fluid_state, time):
        return fluid_grad_t_operator(
            dcoll=dcoll,
            gas_model=gas_model,
            dd=dd_vol_fluid,
            boundaries=target_boundaries,
            state=fluid_state,
            time=time,
            quadrature_tag=quadrature_tag)

    grad_t_operator_target_compiled = actx.compile(grad_t_operator_target)

    # use dummy boundaries to update the smoothness state for the target
    if use_av > 0:
        target_bndry_mapping = bndry_mapping
        target_bndry_mapping["prescribed"] = DummyBoundary()
        target_bndry_mapping["isentropic_pressure_ramp"] = DummyBoundary()

        target_boundaries = assign_fluid_boundaries(
            target_boundaries, target_bndry_mapping)

        target_grad_cv = grad_cv_operator_target_compiled(
            target_fluid_state, time=0.)
        # the target is not used along the wall, so we won't jump
        # through all the hoops to get the proper gradient

        if use_av == 1:
            target_av_smu = compute_smoothness(
                cv=target_cv, dv=target_fluid_state.dv, grad_cv=target_grad_cv)
        elif use_av == 2:
            target_grad_t = grad_t_operator_target_compiled(
                target_fluid_state, time=0.)

            target_av_sbeta, target_av_skappa, target_av_smu = \
                compute_smoothness_mbk(
                    cv=target_cv, dv=target_fluid_state.dv,
                    grad_cv=target_grad_cv, grad_t=target_grad_t)

        target_av_smu = force_evaluation(actx, target_av_smu)
        target_av_sbeta = force_evaluation(actx, target_av_sbeta)
        target_av_skappa = force_evaluation(actx, target_av_skappa)
        target_av_sd = force_evaluation(actx, target_av_sd)

        target_fluid_state = create_fluid_state(
            cv=target_cv, temperature_seed=temperature_seed,
            smoothness_mu=target_av_smu, smoothness_beta=target_av_sbeta,
            smoothness_kappa=target_av_skappa,
            smoothness_d=target_av_sd,
            entropy_min=target_entropy_min)

    ##################################
    # Set up the boundary conditions #
    ##################################

    # pressure ramp function
    # linearly ramp the pressure from beginP to finalP over t_ramp_interval seconds
    # provides an offset to start the ramping after t_ramp_start
    #
    inlet_mach = configurate("inlet_mach", input_data, 0.1)
    ramp_beginP = configurate("ramp_beginP", input_data, 100.0)
    ramp_endP = configurate("ramp_endP", input_data, 1000.0)
    ramp_time_start = configurate("ramp_time_start", input_data, 0.0)
    ramp_time_interval = configurate("ramp_time_interval", input_data, 1.e-4)

    def inflow_ramp_pressure(t):
        return actx.np.where(
            actx.np.greater(t, ramp_time_start),
            actx.np.minimum(
                ramp_endP,
                ramp_beginP + ((t - ramp_time_start) / ramp_time_interval
                    * (ramp_endP - ramp_beginP))),
            ramp_beginP)

    if init_case == "unstart" or init_case == "unstart_ramp":
        normal_dir = np.zeros(shape=(dim,))
        if use_axisymmetric:
            normal_dir[1] = 1
            inflow_state = IsentropicInflow(
                dim=dim,
                temp_wall=temp_wall,
                temp_sigma=temp_sigma,
                vel_sigma=vel_sigma,
                smooth_x0=-0.013,
                smooth_x1=0.013,
                normal_dir=normal_dir,
                gamma=gamma,
                nspecies=nspecies,
                mass_frac=y,
                T0=total_temp_inflow,
                P0=ramp_beginP,
                mach=inlet_mach,
                p_fun=inflow_ramp_pressure)
        else:
            normal_dir[0] = 1
            if dim == 2:
                inflow_state = IsentropicInflow(
                    dim=dim,
                    temp_wall=temp_wall,
                    temp_sigma=temp_sigma,
                    vel_sigma=vel_sigma,
                    smooth_y0=-0.013,
                    smooth_y1=0.013,
                    normal_dir=normal_dir,
                    gamma=gamma,
                    nspecies=nspecies,
                    mass_frac=y,
                    T0=total_temp_inflow,
                    P0=ramp_beginP,
                    mach=inlet_mach,
                    p_fun=inflow_ramp_pressure)
            else:
                r0 = np.zeros(shape=(dim,))
                r0[0] = -0.3925
                inflow_state = IsentropicInflow(
                    dim=dim,
                    temp_wall=temp_wall,
                    temp_sigma=temp_sigma,
                    vel_sigma=vel_sigma,
                    smooth_r0=r0,
                    smooth_r1=0.013,
                    normal_dir=normal_dir,
                    gamma=gamma,
                    nspecies=nspecies,
                    mass_frac=y,
                    T0=total_temp_inflow,
                    P0=ramp_beginP,
                    mach=inlet_mach,
                    p_fun=inflow_ramp_pressure)
    else:
        inflow_state = IsentropicInflow(
            dim=dim,
            temp_wall=temp_wall,
            temp_sigma=temp_sigma,
            vel_sigma=vel_sigma,
            smooth_y0=-0.0270645,
            smooth_y1=0.0270645,
            gamma=gamma,
            nspecies=nspecies,
            mass_frac=y,
            T0=total_temp_inflow,
            P0=ramp_beginP,
            mach=inlet_mach,
            p_fun=inflow_ramp_pressure)

    def get_inflow_boundary_solution(dcoll, dd_bdry, gas_model,
                                     state_minus, time, **kwargs):
        actx = state_minus.array_context
        bnd_discr = dcoll.discr_from_dd(dd_bdry)
        nodes = actx.thaw(bnd_discr.nodes())
        tmp = inflow_state(x_vec=nodes, gas_model=gas_model, time=time, **kwargs)
        return tmp

    def get_target_state_on_boundary(btag):
        return project_fluid_state(
            dcoll, dd_vol_fluid,
            dd_vol_fluid.trace(btag).with_discr_tag(quadrature_tag),
            target_fluid_state, gas_model,
            entropy_stable=use_esdg
        )

    # is there a way to generalize this?
    if bndry_config["inflow"] == "isentropic_pressure_ramp":
        prescribed_inflow_boundary = PrescribedFluidBoundary(
            boundary_state_func=get_inflow_boundary_solution)

        bndry_config["inflow"] = "isentropic_pressure_ramp"
        bndry_mapping["isentropic_pressure_ramp"] = prescribed_inflow_boundary

    if bndry_config["flow"] == "prescribed":
        flow_ref_state = \
            get_target_state_on_boundary("flow")

        flow_ref_state = force_evaluation(actx, flow_ref_state)

        def _target_flow_state_func(**kwargs):
            return flow_ref_state

        prescribed_flow_boundary = PrescribedFluidBoundary(
            boundary_state_func=_target_flow_state_func)

        bndry_config["flow"] = "prescribed_flow"
        bndry_mapping["prescribed_flow"] = prescribed_flow_boundary

    if bndry_config["inflow"] == "prescribed":
        inflow_ref_state = \
            get_target_state_on_boundary("inflow")

        inflow_ref_state = force_evaluation(actx, inflow_ref_state)

        def _target_inflow_state_func(**kwargs):
            return inflow_ref_state

        prescribed_inflow_boundary = PrescribedFluidBoundary(
            boundary_state_func=_target_inflow_state_func)

        bndry_config["inflow"] = "prescribed_inflow"
        bndry_mapping["prescribed_inflow"] = prescribed_inflow_boundary

    if bndry_config["outflow"] == "prescribed":
        outflow_ref_state = \
            get_target_state_on_boundary("outflow")

        outflow_ref_state = force_evaluation(actx, outflow_ref_state)

        def _target_outflow_state_func(**kwargs):
            return outflow_ref_state

        prescribed_outflow_boundary = PrescribedFluidBoundary(
            boundary_state_func=_target_outflow_state_func)

        bndry_config["outflow"] = "prescribed_outflow"
        bndry_mapping["prescribed_outflow"] = prescribed_outflow_boundary

    if bndry_config["upstream_injection"] == "prescribed":
        upstream_injection_ref_state = \
            get_target_state_on_boundary("upstream_injection")

        upstream_injection_ref_state = force_evaluation(
            actx, upstream_injection_ref_state)

        def _target_upstream_injection_state_func(**kwargs):
            return upstream_injection_ref_state

        prescribed_upstream_injection_boundary = PrescribedFluidBoundary(
            boundary_state_func=_target_upstream_injection_state_func)

        bndry_config["upstream_injection"] = "prescribed_upstream_injection"
        bndry_mapping["prescribed_upstream_injection"] = \
            prescribed_upstream_injection_boundary

    if bndry_config["injection"] == "prescribed":
        injection_ref_state = \
            get_target_state_on_boundary("injection")

        injection_ref_state = force_evaluation(actx, injection_ref_state)

        def _target_injection_state_func(**kwargs):
            return injection_ref_state

        prescribed_injection_boundary = PrescribedFluidBoundary(
            boundary_state_func=_target_injection_state_func)

        bndry_config["injection"] = "prescribed_injection"
        bndry_mapping["prescribed_injection"] = prescribed_injection_boundary

    if bndry_config["wall_interface"] == "prescribed":
        interface_ref_state = \
            get_target_state_on_boundary("wall_interface")

        interface_ref_state = force_evaluation(actx, interface_ref_state)

        def _target_interface_state_func(**kwargs):
            return interface_ref_state

        prescribed_interface_boundary = PrescribedFluidBoundary(
            boundary_state_func=_target_interface_state_func)

        bndry_config["wall_interface"] = "prescribed_interface"
        bndry_mapping["prescribed_interface"] = prescribed_interface_boundary

    uncoupled_fluid_boundaries = {}
    uncoupled_fluid_boundaries = assign_fluid_boundaries(
        uncoupled_fluid_boundaries, bndry_mapping)

    # check the boundary condition coverage
    from meshmode.mesh import check_bc_coverage
    try:
        bound_list = []
        for bound in list(uncoupled_fluid_boundaries.keys()):
            bound_list.append(bound.tag)
        print(f"{bound_list=}")
        check_bc_coverage(mesh=dcoll.discr_from_dd(dd_vol_fluid).mesh,
                          boundary_tags=bound_list,
                          incomplete_ok=True)
    except (ValueError, RuntimeError):
        print(f"{uncoupled_fluid_boundaries=}")
        raise SimulationConfigurationError(
            "Invalid boundary configuration specified"
        )

    if use_wall:
        uncoupled_wall_boundaries = {
            wall_ffld_bnd.domain_tag: wall_farfield  # pylint: disable=no-member
        }

    current_wv = None
    if use_wall:
        current_wv = force_evaluation(actx, restart_wv)

    restart_stepper_state = make_stepper_state(
        cv=restart_cv,
        tseed=temperature_seed,
        wv=restart_wv,
        av_smu=restart_av_smu,
        av_sbeta=restart_av_sbeta,
        av_skappa=restart_av_skappa,
        av_sd=restart_av_sd,
        smin=restart_entropy_min)

    # finish initializing the smoothness for non-restarts
    if not restart_filename:
        if use_av > 0:
            restart_stepper_state = update_smoothness_compiled(
                state=restart_stepper_state, time=current_t)

    restart_cv = force_evaluation(actx, restart_stepper_state.cv)
    temperature_seed = force_evaluation(actx, temperature_seed)
    restart_av_smu = force_evaluation(actx, restart_stepper_state.av_smu)
    restart_av_sbeta = force_evaluation(actx, restart_stepper_state.av_sbeta)
    restart_av_skappa = force_evaluation(actx, restart_stepper_state.av_skappa)
    restart_av_sd = force_evaluation(actx, restart_stepper_state.av_sd)
    restart_entropy_min = force_evaluation(actx, restart_stepper_state.smin)

    # set the initial data used by the simulation
    current_fluid_state = create_fluid_state(cv=restart_cv,
                                             temperature_seed=temperature_seed,
                                             smoothness_mu=restart_av_smu,
                                             smoothness_beta=restart_av_sbeta,
                                             smoothness_kappa=restart_av_skappa,
                                             smoothness_d=restart_av_sd,
                                             entropy_min=restart_entropy_min)

    if use_wall:
        current_wv = force_evaluation(actx, restart_stepper_state.wv)

    stepper_state = make_stepper_state(
        cv=current_fluid_state.cv,
        tseed=temperature_seed,
        wv=current_wv,
        av_smu=current_fluid_state.dv.smoothness_mu,
        av_sbeta=current_fluid_state.dv.smoothness_beta,
        av_skappa=current_fluid_state.dv.smoothness_kappa,
        av_sd=current_fluid_state.dv.smoothness_d,
        smin=restart_entropy_min)

    ####################
    # Ignition Sources #
    ####################

    # if you divide by 2.355, 50% of the spark is within this diameter
    # if you divide by 6, 99% of the energy is deposited in this time
    #spark_diameter /= 2.355
    spark_diameter /= 6.0697
    spark_duration /= 6.0697

    # gaussian application in time
    def spark_time_func(t):
        expterm = actx.np.exp((-(t - spark_init_time)**2) /
                              (2*spark_duration*spark_duration))
        return expterm

    if use_ignition == 2:
        from y3prediction.utils import HeatSource
        ignition_source = HeatSource(dim=dim, center=spark_center,
                                      amplitude=spark_strength,
                                      amplitude_func=spark_time_func,
                                      width=spark_diameter)
    else:
        from y3prediction.utils import SparkSource
        ignition_source = SparkSource(dim=dim, center=spark_center,
                                      amplitude=spark_strength,
                                      amplitude_func=spark_time_func,
                                      width=spark_diameter)

    # gaussian application in time
    injection_source_diameter /= 6.0697

    def injection_source_time_func(t):
        scaled_time = injection_source_init_time - t
        # this gives about 96% of the change in the requested time
        xtanh = 4*scaled_time/injection_source_ramp_time
        return 0.5*(1.0 - actx.np.tanh(xtanh))

    from y3prediction.utils import StateSource
    source_mass = injection_source_mass
    source_mom = np.zeros(shape=(dim,))
    source_mom[0] = injection_source_mom_x
    source_mom[1] = injection_source_mom_y
    if dim == 3:
        source_mom[2] = injection_source_mom_z
    source_energy = injection_source_energy
    source_y = y_fuel
    injection_source = StateSource(dim=dim, nspecies=nspecies,
                                   center=injection_source_center,
                                   mass_amplitude=source_mass,
                                   mom_amplitude=source_mom,
                                   energy_amplitude=source_energy,
                                   y_amplitude=source_y,
                                   amplitude_func=injection_source_time_func,
                                   #amplitude_func=None,
                                   width=injection_source_diameter)
    injection_source_comb = StateSource(dim=dim, nspecies=nspecies,
                                        center=injection_source_center_comb,
                                        mass_amplitude=source_mass,
                                        mom_amplitude=source_mom,
                                        energy_amplitude=source_energy,
                                        y_amplitude=source_y,
                                        amplitude_func=injection_source_time_func,
                                        #amplitude_func=None,
                                        width=injection_source_diameter)

    if rank == 0:
        logger.info("Sponges processsing")
    ##################
    # Sponge Sources #
    ##################

    # initialize the sponge field
    sponge_amp = sponge_sigma/current_dt/1000
    from y3prediction.utils import InitSponge

    if init_case == "y3prediction" or init_case == "y3prediction_ramp":
        sponge_init_inlet = InitSponge(x0=inlet_sponge_x0,
                                       thickness=inlet_sponge_thickness,
                                       amplitude=sponge_amp,
                                       direction=-1.0)
        sponge_init_outlet = InitSponge(x0=outlet_sponge_x0,
                                        thickness=outlet_sponge_thickness,
                                        amplitude=sponge_amp)
        if use_injection:
            sponge_init_injection =\
                InitSponge(x0=inj_sponge_x0, thickness=inj_sponge_thickness,
                           amplitude=sponge_amp,
                           xmax=0.66, ymax=-0.01)

        #if use_upstream_injection:
            sponge_init_upstream_injection =\
                InitSponge(x0=upstream_inj_sponge_y0,
                           thickness=inj_sponge_thickness,
                           amplitude=sponge_amp,
                           xmin=0.53, xmax=0.535,
                           ymin=-0.02253, direction=-2.0)

        def _sponge_sigma(sponge_field, x_vec):
            sponge_field = sponge_init_outlet(sponge_field=sponge_field, x_vec=x_vec)
            sponge_field = sponge_init_inlet(sponge_field=sponge_field, x_vec=x_vec)
            if use_injection:
                sponge_field = sponge_init_injection(
                    sponge_field=sponge_field, x_vec=x_vec)
            #if use_upstream_injection:
                sponge_field = sponge_init_upstream_injection(
                    sponge_field=sponge_field, x_vec=x_vec)
            return sponge_field

    elif (init_case == "shock1d" or
          init_case == "flame1d" or
          init_case == "forward_step" or
          init_case == "backward_step"):

        sponge_init_inlet = InitSponge(x0=inlet_sponge_x0,
                                       thickness=inlet_sponge_thickness,
                                       amplitude=sponge_amp,
                                       direction=-1.0)
        sponge_init_outlet = InitSponge(x0=outlet_sponge_x0,
                                        thickness=outlet_sponge_thickness,
                                        amplitude=sponge_amp)

        def _sponge_sigma(sponge_field, x_vec):
            sponge_field = sponge_init_outlet(sponge_field=sponge_field, x_vec=x_vec)
            sponge_field = sponge_init_inlet(sponge_field=sponge_field, x_vec=x_vec)
            return sponge_field

    elif init_case == "mixing_layer" or init_case == "mixing_layer_hot":

        top_sponge_y0 = 0.006
        top_sponge_thickness = 0.002
        bottom_sponge_y0 = -0.006
        bottom_sponge_thickness = 0.002
        sponge_init_bottom = InitSponge(x0=bottom_sponge_y0,
                                        thickness=bottom_sponge_thickness,
                                        amplitude=sponge_amp,
                                        direction=-2.0)
        sponge_init_top = InitSponge(x0=top_sponge_y0,
                                     thickness=top_sponge_thickness,
                                     amplitude=sponge_amp,
                                     direction=2.0)

        def _sponge_sigma(sponge_field, x_vec):
            sponge_field = sponge_init_bottom(sponge_field=sponge_field, x_vec=x_vec)
            sponge_field = sponge_init_top(sponge_field=sponge_field, x_vec=x_vec)
            return sponge_field

    elif init_case == "unstart" or init_case == "unstart_ramp":
        if dim == 2:
            sponge_init_inlet = InitSponge(x0=inlet_sponge_x0,
                                           thickness=inlet_sponge_thickness,
                                           amplitude=sponge_amp,
                                           direction=-2)
            sponge_init_outlet = InitSponge(x0=outlet_sponge_x0,
                                            thickness=outlet_sponge_thickness,
                                            amplitude=sponge_amp,
                                            direction=2)
            sponge_init_top = InitSponge(x0=top_sponge_x0,
                                         thickness=top_sponge_thickness,
                                         amplitude=sponge_amp,
                                         direction=1)
        else:
            sponge_init_inlet = InitSponge(x0=inlet_sponge_x0,
                                           thickness=inlet_sponge_thickness,
                                           amplitude=sponge_amp,
                                           direction=-1)
            sponge_init_outlet = InitSponge(x0=outlet_sponge_x0,
                                            thickness=outlet_sponge_thickness,
                                            amplitude=sponge_amp,
                                            direction=1)

        def _sponge_sigma(sponge_field, x_vec):
            sponge_field = sponge_init_outlet(sponge_field=sponge_field, x_vec=x_vec)
            sponge_field = sponge_init_inlet(sponge_field=sponge_field, x_vec=x_vec)
            if dim == 2:
                sponge_field = sponge_init_top(
                    sponge_field=sponge_field, x_vec=x_vec)
            return sponge_field

    sponge_sigma = actx.np.zeros_like(restart_cv.mass)
    if use_sponge:
        get_sponge_sigma = actx.compile(_sponge_sigma)
        sponge_sigma = force_evaluation(actx, get_sponge_sigma(sponge_sigma,
                                                               fluid_nodes))

    def _sponge_source(sigma, cv, sponge_cv):
        """Create sponge source."""
        return sigma*(sponge_cv - cv)

    vis_timer = None
    monitor_memory = True
    monitor_performance = 2

    from contextlib import nullcontext
    gc_timer = nullcontext()

    if logmgr:
        logmgr_add_cl_device_info(logmgr, queue)

        vis_timer = IntervalTimer("t_vis", "Time spent visualizing")
        logmgr.add_quantity(vis_timer)

        gc_timer_init = IntervalTimer("t_gc", "Time spent garbage collecting")
        logmgr.add_quantity(gc_timer_init)
        gc_timer = gc_timer_init.get_sub_timer()

        if monitor_performance > 0:
            logmgr.add_watches([
                ("t_step.max", "| Performance:\n| \t walltime: {value:6g} s")
            ])

        if monitor_performance > 1:

            logmgr.add_watches([
                ("t_vis.max", "\n| \t visualization time: {value:6g} s\n"),
                ("t_gc.max", "| \t garbage collection time: {value:6g} s\n"),
                ("t_log.max", "| \t log walltime: {value:6g} s\n")
            ])

        if monitor_memory:
            logmgr_add_device_memory_usage(logmgr, queue)
            logmgr_add_mempool_usage(logmgr, alloc)

            logmgr.add_watches([
                ("memory_usage_python.max",
                 "| Memory:\n| \t host memory: {value:7g} Mb\n")
            ])

            try:
                logmgr.add_watches([
                    ("memory_usage_gpu.max",
                     "| \t device memory: {value:7g} Mb\n")
                ])
            except KeyError:
                pass

            logmgr.add_watches([
                ("memory_usage_hwm.max",
                 "| \t host memory hwm: {value:7g} Mb\n")])

            from mirgecom.array_context import actx_class_is_numpy

            if not actx_class_is_numpy(actx_class):
                # numpy has no CL mempool
                logmgr.add_watches([
                    ("memory_usage_mempool_managed.max",
                    "| \t device mempool total: {value:7g} Mb\n"),
                    ("memory_usage_mempool_active.max",
                    "| \t device mempool active: {value:7g} Mb")
                ])

        if use_profiling:
            logmgr.add_watches(["pyopencl_array_time.max"])

    if rank == 0:
        logger.info("Viz & utilities processsing")

    # avoid making a second discretization if viz_order == order
    wall_visualizer = None
    if viz_order == order:
        fluid_visualizer = make_visualizer(dcoll, volume_dd=dd_vol_fluid)
        if use_wall:
            wall_visualizer = make_visualizer(dcoll, volume_dd=dd_vol_wall)
    else:
        fluid_visualizer = make_visualizer(dcoll, volume_dd=dd_vol_fluid,
                                           vis_order=viz_order)
        if use_wall:
            wall_visualizer = make_visualizer(dcoll, volume_dd=dd_vol_wall,
                                              vis_order=viz_order)
    #    initname = initializer.__class__.__name__
    eosname = eos.__class__.__name__
    init_message = make_init_message(dim=dim, order=order, nelements=local_nelements,
                                     global_nelements=global_nelements,
                                     dt=current_dt, t_final=t_final, nstatus=nstatus,
                                     nviz=nviz, cfl=current_cfl,
                                     constant_cfl=constant_cfl, initname=casename,
                                     eosname=eosname, casename=casename)
    if rank == 0:
        logger.info(init_message)

    # some utility functions
    def vol_min_loc(dd_vol, x):
        from grudge.op import nodal_min_loc
        return actx.to_numpy(nodal_min_loc(dcoll, dd_vol, x,
                                           initial=np.inf))[()]

    def vol_max_loc(dd_vol, x):
        from grudge.op import nodal_max_loc
        return actx.to_numpy(nodal_max_loc(dcoll, dd_vol, x,
                                           initial=-np.inf))[()]

    def vol_min(dd_vol, x):
        return actx.to_numpy(nodal_min(dcoll, dd_vol, x,
                                       initial=np.inf))[()]

    def vol_max(dd_vol, x):
        return actx.to_numpy(nodal_max(dcoll, dd_vol, x,
                                       initial=-np.inf))[()]

    def global_range_check(dd_vol, array, min_val, max_val):
        return global_reduce(
            check_range_local(
                dcoll, dd_vol, array, min_val, max_val), op="lor")

    def my_write_status_lite(step, t, t_wall):
        status_msg = (f"\n--     step {step:9d}:"
                      f"\n----   fluid sim time {t:1.8e}")
        if use_wall:
            status_msg += (f", wall sim time {t_wall:1.8e}")

        if rank == 0:
            logger.info(status_msg)

    def my_write_status_fluid(fluid_state, dt, cfl_fluid):
        cv = fluid_state.cv
        dv = fluid_state.dv

        status_msg = (f"----   dt {dt:1.3e},"
                      f" cfl_fluid {cfl_fluid:1.8f}")

        pmin = vol_min(dd_vol_fluid, dv.pressure)
        pmax = vol_max(dd_vol_fluid, dv.pressure)
        tmin = vol_min(dd_vol_fluid, dv.temperature)
        tmax = vol_max(dd_vol_fluid, dv.temperature)

        from pytools.obj_array import obj_array_vectorize
        y_min = obj_array_vectorize(lambda x: vol_min(dd_vol_fluid, x),
                                      cv.species_mass_fractions)
        y_max = obj_array_vectorize(lambda x: vol_max(dd_vol_fluid, x),
                                      cv.species_mass_fractions)

        dv_status_msg = (
            f"\n------ P       (min, max) (Pa) = ({pmin:1.9e}, {pmax:1.9e})")
        dv_status_msg += (
            f"\n------ T_fluid (min, max) (K)  = ({tmin:7g}, {tmax:7g})")

        if eos_type == 1:
            # check the temperature convergence
            # a single call to get_temperature_update is like taking an additional
            # Newton iteration and gives us a residual
            temp_resid = get_temperature_update_compiled(
                cv, dv.temperature)/dv.temperature
            temp_err_min = vol_min(dd_vol_fluid, temp_resid)
            temp_err_max = vol_max(dd_vol_fluid, temp_resid)
            dv_status_msg += (
                f"\n------ T_resid (min, max)      = "
                f"({temp_err_min:1.5e}, {temp_err_max:1.5e})")

        for i in range(nspecies):
            dv_status_msg += (
                f"\n------ y_{species_names[i]:5s} (min, max)      = "
                f"({y_min[i]:1.3e}, {y_max[i]:1.3e})")
        #dv_status_msg += "\n"
        status_msg += dv_status_msg

        if rank == 0:
            logger.info(status_msg)

    def my_write_status_wall(wall_temperature, dt, cfl_wall):
        status_msg = (f"----   wall dt {dt:1.3e},"
                      f" cfl_wall {cfl_wall:1.8f}")

        twmin = vol_min(dd_vol_wall, wall_temperature)
        twmax = vol_max(dd_vol_wall, wall_temperature)

        status_msg += (
            f"\n------ T_wall  (min, max) (K)  = ({twmin:7g}, {twmax:7g})")

        if rank == 0:
            logger.info(status_msg)

    def compute_viz_fields_coupled(fluid_state, wv, wdv, time):

        cv = fluid_state.cv
        dv = fluid_state.dv

        grad_fluid_cv, grad_fluid_t, grad_wall_t = coupled_grad_operator(
            dcoll,
            gas_model,
            dd_vol_fluid, dd_vol_wall,
            uncoupled_fluid_boundaries,
            uncoupled_wall_boundaries,
            fluid_state, wdv.thermal_conductivity, wdv.temperature,
            time=time,
            interface_noslip=noslip,
            quadrature_tag=quadrature_tag,
            limiter_func=limiter_func,
            comm_tag=_InitCommTag)

        av_smu = actx.np.zeros_like(cv.mass)
        av_sbeta = actx.np.zeros_like(cv.mass)
        av_skappa = actx.np.zeros_like(cv.mass)
        av_sd = actx.np.zeros_like(cv.mass)

        # now compute the smoothness part
        if use_av == 1:
            av_smu = compute_smoothness(cv, dv, grad_fluid_cv)
        elif use_av == 2:
            av_smu, av_sbeta, av_skappa = \
                compute_smoothness_mbk(cv, dv, grad_fluid_cv, grad_fluid_t)
        elif use_av == 3:
            av_smu, av_sbeta, av_skappa, av_sd = \
                compute_smoothness_mbkd(cv, dv, grad_fluid_cv, grad_fluid_t)

        from mirgecom.fluid import (
            velocity_gradient,
            species_mass_fraction_gradient
        )
        grad_v = velocity_gradient(cv, grad_fluid_cv)
        grad_y = species_mass_fraction_gradient(cv, grad_fluid_cv)

        return make_obj_array([av_smu, av_sbeta, av_skappa, av_sd,
                               grad_v, grad_y, grad_fluid_t, grad_fluid_cv,
                               grad_wall_t])

    compute_viz_fields_coupled_compiled = actx.compile(compute_viz_fields_coupled)

    def compute_viz_fields(fluid_state, time):

        cv = fluid_state.cv
        dv = fluid_state.dv

        grad_fluid_cv = grad_cv_operator(
            dcoll=dcoll, gas_model=gas_model, dd=dd_vol_fluid,
            state=fluid_state, boundaries=uncoupled_fluid_boundaries,
            time=time, quadrature_tag=quadrature_tag)

        grad_fluid_t = fluid_grad_t_operator(
            dcoll=dcoll, gas_model=gas_model, dd=dd_vol_fluid,
            state=fluid_state, boundaries=uncoupled_fluid_boundaries,
            time=time, quadrature_tag=quadrature_tag)

        av_smu = actx.np.zeros_like(cv.mass)
        av_sbeta = actx.np.zeros_like(cv.mass)
        av_skappa = actx.np.zeros_like(cv.mass)
        av_sd = actx.np.zeros_like(cv.mass)

        # now compute the smoothness part
        if use_av == 1:
            av_smu = compute_smoothness(cv, dv, grad_fluid_cv)
        elif use_av == 2:
            av_smu, av_sbeta, av_skappa = \
                compute_smoothness_mbk(cv, dv, grad_fluid_cv, grad_fluid_t)
        elif use_av == 3:
            av_smu, av_sbeta, av_skappa, av_sd = \
                compute_smoothness_mbkd(cv, dv, grad_fluid_cv, grad_fluid_t)

        from mirgecom.fluid import (
            velocity_gradient,
            species_mass_fraction_gradient
        )
        grad_v = velocity_gradient(cv, grad_fluid_cv)
        grad_y = species_mass_fraction_gradient(cv, grad_fluid_cv)

        return make_obj_array([av_smu, av_sbeta, av_skappa, av_sd,
                               grad_v, grad_y, grad_fluid_t, grad_fluid_cv])

    compute_viz_fields_compiled = actx.compile(compute_viz_fields)

    def grad_cv(fluid_state, time):
        return grad_cv_operator(dcoll=dcoll, gas_model=gas_model,
                                dd=dd_vol_fluid,
                                boundaries=uncoupled_fluid_boundaries,
                                state=fluid_state,
                                time=time,
                                quadrature_tag=quadrature_tag)

    grad_cv_compiled = actx.compile(grad_cv) # noqa

    def my_write_viz(step, t, t_wall, viz_state, viz_dv,
                     theta_rho, theta_Y, theta_pres,
                     ts_field_fluid, ts_field_wall, dump_number):

        if rank == 0:
            print(f"******** Writing Fluid Visualization File {dump_number}"
                  f" at step {step},"
                  f" sim time {t:1.6e} s ********")

        if use_wall:
            fluid_state = viz_state[0]
            tseed = viz_state[1]
            entropy_min = viz_state[2]
            wv = viz_state[3]
            dv = viz_dv[0]
            wdv = viz_dv[1]
        else:
            fluid_state = viz_state[0]
            tseed = viz_state[1]
            entropy_min = viz_state[2]
            dv = viz_dv
            wv = None
            wdv = None

        cv = fluid_state.cv

        # basic viz quantities, things here are difficult (or impossible) to compute
        # in post-processing
        fluid_viz_fields = [("cv", cv),
                            ("dv", dv),
                            ("dt" if constant_cfl else "cfl", ts_field_fluid)]

        if use_wall:
            wall_kappa = wdv.thermal_conductivity
            wall_temperature = wdv.temperature

            if rank == 0:
                print(f"******** Writing Wall Visualization File {dump_number}"
                      f" at step {step},"
                      f" sim time {t_wall:1.6e} s ********")

            wall_viz_fields = [
                ("wv", wv),
                ("wall_kappa", wall_kappa),
                ("wall_temperature", wall_temperature),
                ("dt" if constant_cfl else "cfl", ts_field_wall)
            ]

        # extra viz quantities, things here are often used for post-processing
        if viz_level > 0:
            mach = cv.speed / dv.speed_of_sound
            fluid_viz_ext = [("mach", mach),
                             ("velocity", cv.velocity)]
            fluid_viz_fields.extend(fluid_viz_ext)

            internal_energy_density = cv.energy - 0.5*cv.mass*np.dot(
                cv.velocity, cv.velocity)
            internal_energy = internal_energy_density/cv.mass
            enthalpy = internal_energy + dv.pressure/cv.mass

            fluid_viz_ext = [("internal_energy", internal_energy),
                             ("internal_energy_density", internal_energy_density),
                             ("enthalpy", enthalpy)]
            fluid_viz_fields.extend(fluid_viz_ext)

            # species mass fractions
            fluid_viz_fields.extend(
                ("Y_"+species_names[i], cv.species_mass_fractions[i])
                for i in range(nspecies))

            # entropy
            gamma = gas_model.eos.gamma(cv, dv.temperature)
            """
            if eos_type == 1:

                species_entropy = np.zeros(nspecies, dtype=object)
                entropy = actx.np.zeros_like(cv.mass)
                for i in range(nspecies):
                    species_entropy[i] = \
                        pyro_mech.get_species_entropies_r(dv.temperature)
                    entropy = entropy +\
                        species_entropy[i]*cv.species_mass_fractions[i]
                entropy = entropy*pyro_mech.get_specific_gas_constant(
                    cv.species_mass_fractions)
            else:
                entropy = actx.np.log(dv.pressure/(cv.mass**gamma))
                """
            entropy = actx.np.log(dv.pressure/(cv.mass**gamma))

            fluid_viz_ext = [("entropy", entropy),
                             ("entropy_min", entropy_min),
                             ("gamma", gamma)]
            fluid_viz_fields.extend(fluid_viz_ext)

            if eos_type == 1:
                temp_resid = get_temperature_update_compiled(
                    cv, dv.temperature)/dv.temperature
                production_rates = compute_production_rates(cv,
                                                            dv.temperature)
                fluid_viz_ext = [("temp_resid", temp_resid),
                                 ("tseed", tseed),
                                 ("production_rates", production_rates)]
                fluid_viz_fields.extend(fluid_viz_ext)

            # expand to include species diffusivities?
            fluid_viz_ext = [("mu", fluid_state.viscosity),
                             ("beta", fluid_state.bulk_viscosity),
                             ("kappa", fluid_state.thermal_conductivity)]
            fluid_viz_fields.extend(fluid_viz_ext)

            if transport_type > 0:
                fluid_diffusivity = fluid_state.species_diffusivity
                fluid_viz_fields.extend(
                    ("D_"+species_names[i], fluid_diffusivity[i])
                    for i in range(nspecies))

            if nparts > 1:
                fluid_viz_ext = [("rank", rank)]
                fluid_viz_fields.extend(fluid_viz_ext)

            if use_wall:
                wall_viz_ext = [("wall_kappa", wall_kappa)]
                wall_viz_fields.extend(wall_viz_ext)

                if nparts > 1:
                    wall_viz_ext = [("rank", rank)]
                    wall_viz_fields.extend(wall_viz_ext)

        # additional viz quantities, add in some non-dimensional numbers
        if viz_level > 1:
            cell_Re = (cv.mass*cv.speed*char_length_fluid /
                fluid_state.viscosity)
            cp = gas_model.eos.heat_capacity_cp(cv, fluid_state.temperature)
            alpha_heat = fluid_state.thermal_conductivity/cp/cv.mass
            nu = (4./3.*fluid_state.viscosity + fluid_state.bulk_viscosity) / \
                  fluid_state.mass_density

            cell_Pe_momentum = char_length_fluid*fluid_state.wavespeed/nu

            cell_Pe_thermal = char_length_fluid*fluid_state.wavespeed/alpha_heat

            from mirgecom.viscous import get_local_max_species_diffusivity
            d_alpha_max = \
                get_local_max_species_diffusivity(
                    fluid_state.array_context,
                    fluid_state.species_diffusivity
                )

            cell_Pe_diffusion = char_length_fluid*fluid_state.wavespeed/d_alpha_max

            # these are useful if our transport properties
            # are not constant on the mesh
            # prandtl
            # schmidt_number
            # damkohler_number
            viz_ext = [("Re", cell_Re),
                       ("Pe_momentum", cell_Pe_momentum),
                       ("Pe_thermal", cell_Pe_thermal),
                       ("Pe_diffusion", cell_Pe_diffusion)]
            fluid_viz_fields.extend(viz_ext)
            viz_ext = [("char_length_fluid", char_length_fluid),
                       ("char_length_fluid_smooth", smoothed_char_length_fluid),
                       ("sponge_sigma", sponge_sigma)]
            fluid_viz_fields.extend(viz_ext)

            cfl_fluid_inv = char_length_fluid / (fluid_state.wavespeed)
            cfl_fluid_visc = char_length_fluid**2 / nu
            cfl_fluid_spec_diff = char_length_fluid**2 / d_alpha_max
            cfl_fluid_heat_diff = (char_length_fluid**2 / alpha_heat)

            viz_ext = [
                       ("cfl_fluid_inv", current_dt/cfl_fluid_inv),
                       ("cfl_fluid_visc", current_dt/cfl_fluid_visc),
                       ("cfl_fluid_heat_diff", current_dt/cfl_fluid_heat_diff),
                       ("cfl_fluid_spec_diff", current_dt/cfl_fluid_spec_diff)]
            fluid_viz_fields.extend(viz_ext)

            if use_species_limiter == 2:
                viz_ext = [("theta_rho", theta_rho),
                           ("theta_pressure", theta_pres)]
                fluid_viz_fields.extend(viz_ext)

                fluid_viz_fields.extend(
                    ("theta_Y_"+species_names[i], theta_Y[i])
                    for i in range(nspecies))

            if use_wall:
                cell_alpha = wall_model.thermal_diffusivity(
                    wv.mass, wall_temperature, wall_kappa)
                viz_ext = [("alpha", cell_alpha)]
                wall_viz_fields.extend(viz_ext)

            # this gives us the DOFArray indices for each element.
            discr = dcoll.discr_from_dd(dd_vol_fluid)
            nelem = discr.groups[0].nelements
            ndof = discr.groups[0].nunit_dofs

            el_indices = DOFArray(actx, data=(actx.from_numpy(np.outer(
                np.indices((nelem,)), np.ones(ndof))),))
            viz_ext = [("el_indices", el_indices)]
            fluid_viz_fields.extend(viz_ext)

            if use_wall:
                discr = dcoll.discr_from_dd(dd_vol_wall)
                nelem = discr.groups[0].nelements
                ndof = discr.groups[0].nunit_dofs
                el_indices = DOFArray(actx, data=(actx.from_numpy(np.outer(
                    np.indices((nelem,)), np.ones(ndof))),))
                viz_ext = [("el_indices", el_indices)]
                wall_viz_fields.extend(viz_ext)

            # get grad_cv to compute a numerical schlieren
            grad_fluid_cv = grad_cv_compiled(
                fluid_state=fluid_state, time=t)
            grad_rho = grad_fluid_cv.mass

            norm_grad_rho = actx.np.sqrt(np.dot(grad_rho, grad_rho))
            norm_grad_rho_max = vol_max(dd_vol_fluid, norm_grad_rho)
            norm_grad_rho_min = vol_min(dd_vol_fluid, norm_grad_rho)
            schlieren_beta = 10.

            zero = actx.np.zeros_like(cv.mass)
            ratio = actx.np.where(actx.np.greater(norm_grad_rho_max - 1.e-10,
                                                  norm_grad_rho_min),
                                  ((norm_grad_rho - norm_grad_rho_min - 1.e-10) /
                                  (norm_grad_rho_max - norm_grad_rho_min)), zero)
            schlieren = 1. - actx.np.exp(-schlieren_beta*ratio)
            viz_ext = [("schlieren", schlieren)]
            fluid_viz_fields.extend(viz_ext)

        # debbuging viz quantities, things here are used for diagnosing run issues
        if viz_level > 2:

            if use_wall:
                viz_stuff = compute_viz_fields_coupled_compiled(
                    fluid_state=fluid_state,
                    wv=wv,
                    wdv=wdv,
                    time=t)
            else:
                viz_stuff = compute_viz_fields_compiled(
                    fluid_state=fluid_state,
                    time=t)

            av_smu = viz_stuff[0]
            av_sbeta = viz_stuff[1]
            av_skappa = viz_stuff[2]
            av_sd = viz_stuff[3]
            grad_v = viz_stuff[4]
            grad_y = viz_stuff[5]
            grad_fluid_t = viz_stuff[6]
            grad_cv = viz_stuff[7]

            """
            if use_wall:
                grad_wall_t = viz_stuff[8]
            """

            viz_ext = [("smoothness_mu", av_smu),
                       ("smoothness_beta", av_sbeta),
                       ("smoothness_kappa", av_skappa),
                       ("smoothness_d", av_sd)]
            fluid_viz_fields.extend(viz_ext)

            if use_drop_order:
                smoothness = smoothness_indicator(dcoll, cv.mass, dd=dd_vol_fluid,
                                                  kappa=kappa_sc, s0=s0_sc)
                viz_ext = [("smoothness", smoothness)]
                fluid_viz_fields.extend(viz_ext)

            # write out grad_cv
            viz_ext = [("grad_rho", grad_cv.mass),
                       ("grad_e", grad_cv.energy),
                       ("grad_rhou", grad_cv.momentum[0]),
                       ("grad_rhov", grad_cv.momentum[1])]
            if dim == 3:
                viz_ext.extend([("grad_rhow", grad_cv.momentum[2])])

            viz_ext.extend(("grad_rhoY_"+species_names[i], grad_cv.species_mass[i])
                           for i in range(nspecies))
            fluid_viz_fields.extend(viz_ext)

            viz_ext = [("grad_temperature", grad_fluid_t),
                       ("grad_v_x", grad_v[0]),
                       ("grad_v_y", grad_v[1])]
            if dim == 3:
                viz_ext.extend([("grad_v_z", grad_v[2])])

            viz_ext.extend(("grad_Y_"+species_names[i], grad_y[i])
                           for i in range(nspecies))
            fluid_viz_fields.extend(viz_ext)

            """
            # write out the grid metrics
            from grudge.geometry import inverse_metric_derivative_mat
            metric = inverse_metric_derivative_mat(
                actx, dcoll, dd_vol_fluid,
                _use_geoderiv_connection=actx.supports_nonscalar_broadcasting)

            viz_ext = [("metric_x", metric[0]),
                       ("metric_y", metric[1])]
            if dim == 3:
                viz_ext.extend([("metric_z", metric[2])])

            fluid_viz_fields.extend(viz_ext)
            """

            """
            if use_wall:
                viz_ext = [("grad_temperature_wall", grad_wall_t)]
                wall_viz_fields.extend(viz_ext)
            """

            """
            elem_average = element_average_cv(cv)
            elem_minimum = element_minimum_cv(cv)
            elem_maximum = element_maximum_cv(cv)
            neighbor_min_avg_cv = neighbor_minimum_cv(elem_average)
            neighbor_min_min_cv = neighbor_minimum_cv(elem_minimum)
            neighbor_max_avg_cv = neighbor_maximum_cv(elem_average)
            neighbor_max_max_cv = neighbor_maximum_cv(elem_maximum)

            elem_average_pres = element_average(dcoll, dv.pressure)
            elem_minimum_pres = element_minimum(dcoll, dv.pressure)
            elem_maximum_pres = element_maximum(dcoll, dv.pressure)
            neighbor_min_avg_pres = _neighbor_minimum(elem_average_pres)
            neighbor_min_min_pres = _neighbor_minimum(elem_minimum_pres)
            neighbor_max_avg_pres = _neighbor_maximum(elem_average_pres)
            neighbor_max_max_pres = _neighbor_maximum(elem_maximum_pres)

            viz_ext = [("element_average", elem_average),
                       ("element_minimum", elem_minimum),
                       ("element_maximum", elem_maximum),
                       ("neighbor_min_min_pres", neighbor_min_min_pres),
                       ("neighbor_max_max_pres", neighbor_max_max_pres),
                       ("neighbor_min_avg_pres", neighbor_min_avg_pres),
                       ("neighbor_max_avg_pres", neighbor_max_avg_pres)]
            fluid_viz_fields.extend(viz_ext)
        """

        write_visfile(
            dcoll, fluid_viz_fields, fluid_visualizer,
            vizname=vizname+"-fluid", step=dump_number, t=t,
            overwrite=True, comm=comm, vis_timer=vis_timer)

        if rank == 0:
            print("******** Done Writing Fluid Visualization File ********")

        if use_wall:
            write_visfile(
                dcoll, wall_viz_fields, wall_visualizer,
                vizname=vizname+"-wall", step=dump_number, t=t_wall,
                overwrite=True, comm=comm, vis_timer=vis_timer)

            if rank == 0:
                print("******** Done Writing Wall Visualization File ********")

    def my_write_restart(step, t, t_wall, state):
        if rank == 0:
            print(f"******** Writing Restart File at step {step}, "
                  f"sim time {t:1.6e} s ********")

        restart_fname = restart_pattern.format(cname=casename, step=step, rank=rank)

        if restart_fname != restart_filename:
            restart_data = {
                "volume_to_local_mesh_data": volume_to_local_mesh_data,
                "cv": state.cv,
                "av_smu": state.av_smu,
                "av_sbeta": state.av_sbeta,
                "av_skappa": state.av_skappa,
                "av_sd": state.av_sd,
                "temperature_seed": state.tseed,
                "entropy_min": state.smin,
                "nspecies": nspecies,
                "t": t,
                "step": step,
                "order": order,
                "last_viz_interval": last_viz_interval,
                "global_nelements": global_nelements,
                "num_parts": nparts
            }

            if use_wall:
                restart_data["wv"] = state.wv
                restart_data["t_wall"] = t_wall

            write_restart_file(actx, restart_data, restart_fname, comm)

        if rank == 0:
            print("******** Done Writing Restart File ********")

    def report_violators(ary, data_min, data_max):

        data = np.ravel(actx.to_numpy(ary)[0])
        nodes_x = np.ravel(actx.to_numpy(fluid_nodes)[0])
        nodes_y = np.ravel(actx.to_numpy(fluid_nodes)[1])
        if dim == 3:
            nodes_z = np.ravel(actx.to_numpy(fluid_nodes)[2])

        mask = (data < data_min) | (data > data_max)

        if np.any(mask):
            guilty_node_x = nodes_x[mask]
            guilty_node_y = nodes_y[mask]
            guilty_node_z = None
            if dim == 3:
                guilty_node_z = nodes_z[mask]
            guilty_data = data[mask]
            for i in range(len(guilty_data)):
                if dim == 2:
                    logger.info("Violation at nodal location "
                                f"({guilty_node_x[i]}, {guilty_node_y[i]}): "
                                f"data value {guilty_data[i]}")
                else:
                    logger.info("Violation at nodal location "
                                f"({guilty_node_x[i]}, {guilty_node_y[i]}, "
                                f"{guilty_node_z[i]}): "
                                f"data value {guilty_data[i]}")
                if i > 5:
                    logger.info("Violators truncated at 5")
                    break

    def spec_check(cv):
        health_error = False
        ysum = actx.np.zeros_like(cv.mass)
        spec_tol = 1e-16
        for i in range(nspecies):
            yspec = cv.species_mass_fractions[i]
            ysum = ysum + yspec
            if global_range_check(dd_vol_fluid, yspec, 0.0, 1+spec_tol):
                health_error = True
                y_min = vol_min(dd_vol_fluid, yspec)
                y_max = vol_max(dd_vol_fluid, yspec)
                y_min_loc = vol_min_loc(dd_vol_fluid, yspec)
                y_max_loc = vol_max_loc(dd_vol_fluid, yspec)
                if rank == 0:
                    logger.info("Species mass fraction range violation:\n"
                                "\tSpecified Limits "
                                f"({health_mass_frac_min=}, "
                                f"{health_mass_frac_max=})\n"
                                f"\tGlobal Range     {species_names[i]}:"
                                f"({y_min:1.3e}, {y_max:1.3e})")
                logger.info(f"{rank=}: "
                            f"Local Range      {species_names[i]}: "
                            f"({y_min_loc:1.3e}, {y_max_loc:1.3e})")
                print(f"{rank=}: "
                      f"Local Range      {species_names[i]}: "
                      f"({y_min_loc:1.3e}, {y_max_loc:1.3e})")
                report_violators(yspec, 0.0, 1.+spec_tol)

        ysum_m1 = actx.np.abs(ysum - 1.0)
        sum_tol = 1e-15
        if global_range_check(dd_vol_fluid, ysum_m1, 0., sum_tol):
            health_error = True
            local_max = actx.np.max(ysum)
            local_min = actx.np.min(ysum)
            global_min = vol_min(dd_vol_fluid, ysum)
            global_max = vol_max(dd_vol_fluid, ysum)
            global_min_loc = vol_min_loc(dd_vol_fluid, ysum)
            global_max_loc = vol_max_loc(dd_vol_fluid, ysum)
            if rank == 0:
                logger.info("Total species mass fraction range violation:\n"
                            f"{sum_tol=}), {global_min=}, {global_max=}\n"
                            f"{global_min_loc=}, {global_max_loc=}")
            logger.info(f"{rank=}: "
                        f"Local sum:      {actx.to_numpy(local_max)=},"
                        f" {actx.to_numpy(local_min)=}")
            print(f"{rank=}: {actx.to_numpy(local_max)=}, "
                  f"{actx.to_numpy(local_min)=}")
            report_violators(ysum, 1.-sum_tol, 1.+sum_tol)

        return health_error

    def my_health_check(fluid_state, wall_temperature):
        health_error = False
        cv = fluid_state.cv
        dv = fluid_state.dv

        dv_fields = ["temperature",
                     "pressure",
                     "smoothness_mu",
                     "smoothness_kappa",
                     "smoothness_d",
                     "smoothness_beta"]

        for field in dv_fields:
            field_name = field
            field_val = getattr(dv, field_name)
            if check_naninf_local(dcoll, dd_vol_fluid, field_val):
                health_error = True
                logger.info(f"{rank=}: NANs/Infs in {field_name} data.")
                print(f"{rank=}: NANs/Infs in {field_name} data.")

        if use_wall:
            if check_naninf_local(dcoll, dd_vol_wall, wall_temperature):
                health_error = True
                logger.info(f"{rank=}: NANs/Infs in wall temperature data.")
                print(f"{rank=}: NANs/Infs in wall temperature data.")

        # These range checking bits seem oblivious/impervious to NANs
        if global_range_check(dd_vol_fluid, dv.pressure,
                              health_pres_min, health_pres_max):
            health_error = True
            p_min = vol_min(dd_vol_fluid, dv.pressure)
            p_max = vol_max(dd_vol_fluid, dv.pressure)
            p_min_loc = vol_min_loc(dd_vol_fluid, dv.pressure)
            p_max_loc = vol_max_loc(dd_vol_fluid, dv.pressure)

            if rank == 0:
                logger.info("Pressure range violation:\n"
                             "\tSpecified Limits "
                            f"({health_pres_min=}, {health_pres_max=})\n"
                            f"\tGlobal Range     ({p_min:1.9e}, {p_max:1.9e})")
            logger.info(f"{rank=}: "
                        f"Local Range      ({p_min_loc:1.9e}, {p_max_loc:1.9e})")
            print(f"{rank=}: Local Pressure Range "
                  f"({p_min_loc:1.9e}, {p_max_loc:1.9e})")
            report_violators(dv.pressure, health_pres_min, health_pres_max)

        if global_range_check(dd_vol_fluid, dv.temperature,
                              health_temp_min, health_temp_max):
            health_error = True
            t_min = vol_min(dd_vol_fluid, dv.temperature)
            t_max = vol_max(dd_vol_fluid, dv.temperature)
            t_min_loc = vol_min_loc(dd_vol_fluid, dv.temperature)
            t_max_loc = vol_max_loc(dd_vol_fluid, dv.temperature)
            if rank == 0:
                logger.info("Temperature range violation:\n"
                             "\tSpecified Limits "
                            f"({health_temp_min=}, {health_temp_max=})\n"
                            f"\tGlobal Range     ({t_min:7g}, {t_max:7g})")
            logger.info(f"{rank=}: "
                        f"Local Range      ({t_min_loc:7g}, {t_max_loc:7g})")
            print(f"{rank=}: Local Temperature Range "
                  f"({t_min_loc:1.9e}, {t_max_loc:1.9e})")
            report_violators(dv.temperature, health_temp_min, health_temp_max)

        if use_wall:
            if global_range_check(dd_vol_wall, wall_temperature,
                                  health_temp_min, health_temp_max):
                health_error = True
                t_min = vol_min(dd_vol_wall, wall_temperature)
                t_max = vol_max(dd_vol_wall, wall_temperature)
                logger.info(
                    f"{rank=}:"
                    "Wall temperature range violation: "
                    f"Simulation Range ({t_min=}, {t_max=}) "
                    f"Specified Limits ({health_temp_min=}, {health_temp_max=})")
                t_min_loc = vol_min(dd_vol_wall, wall_temperature)
                t_max_loc = vol_max(dd_vol_wall, wall_temperature)
                print(f"{rank=}: Local Wall Temperature Range "
                      f"({t_min_loc:1.9e}, {t_max_loc:1.9e})")

        for i in range(nspecies):
            if global_range_check(dd_vol_fluid, cv.species_mass_fractions[i],
                                  health_mass_frac_min, health_mass_frac_max):
                health_error = True
                y_min = vol_min(dd_vol_fluid, cv.species_mass_fractions[i])
                y_max = vol_max(dd_vol_fluid, cv.species_mass_fractions[i])
                y_min_loc = vol_min_loc(dd_vol_fluid, cv.species_mass_fractions[i])
                y_max_loc = vol_max_loc(dd_vol_fluid, cv.species_mass_fractions[i])
                if rank == 0:
                    logger.info("Species mass fraction range violation:\n"
                                 "\tSpecified Limits "
                                f"({health_mass_frac_min=}, "
                                f"{health_mass_frac_max=})\n"
                                f"\tGlobal Range     {species_names[i]}:"
                                f"({y_min:1.3e}, {y_max:1.3e})")
                logger.info(f"{rank=}: "
                            f"Local Range      {species_names[i]}: "
                            f"({y_min_loc:1.3e}, {y_max_loc:1.3e})")
                print(f"{rank=}: "
                      f"Local Range      {species_names[i]}: "
                      f"({y_min_loc:1.3e}, {y_max_loc:1.3e})")
                report_violators(cv.species_mass_fractions[i],
                                 health_mass_frac_min, health_mass_frac_max)

        if eos_type == 1:
            # check the temperature convergence
            # a single call to get_temperature_update is like taking an additional
            # Newton iteration and gives us a residual
            temp_resid = get_temperature_update_compiled(
                cv, dv.temperature)/dv.temperature
            temp_err = vol_max(dd_vol_fluid, temp_resid)
            temp_err_loc = vol_max_loc(dd_vol_fluid, temp_resid)
            if temp_err > pyro_temp_tol:
                health_error = True
                logger.info(f"{rank=}:"
                             "Temperature is not converged "
                            f"{temp_err=} > {pyro_temp_tol}.")
                logger.info(f"{rank=}: Temperature is not converged."
                            f" Local Residual {temp_err_loc:7g} > {pyro_temp_tol}")
                print(f"{rank=}: Local Temperature Residual ({temp_err_loc:1.9e})")

        return health_error

    def my_get_viscous_timestep(dcoll, fluid_state):

        nu = 0
        d_alpha_max = 0

        if fluid_state.is_viscous:
            from mirgecom.viscous import get_local_max_species_diffusivity
            #nu = fluid_state.viscosity/fluid_state.mass_density
            nu = ((4./3.*fluid_state.viscosity + fluid_state.bulk_viscosity) /
                  fluid_state.mass_density)
            d_alpha_max = \
                get_local_max_species_diffusivity(
                    fluid_state.array_context,
                    fluid_state.species_diffusivity
                )

        return (
            char_length_fluid / (fluid_state.wavespeed
            + ((nu + d_alpha_max) / char_length_fluid))
        )

    def _my_get_timestep(
            dcoll, fluid_state, t, dt, cfl, t_final, constant_cfl=False,
            fluid_dd=DD_VOLUME_ALL):

        mydt = dt
        if constant_cfl:
            from grudge.op import nodal_min
            ts_field = cfl*my_get_viscous_timestep(
                dcoll=dcoll, fluid_state=fluid_state)
            mydt = fluid_state.array_context.to_numpy(nodal_min(
                    dcoll, fluid_dd, ts_field, initial=np.inf))[()]
        else:
            from grudge.op import nodal_max
            ts_field = mydt/my_get_viscous_timestep(
                dcoll=dcoll, fluid_state=fluid_state)
            cfl = fluid_state.array_context.to_numpy(nodal_max(
                    dcoll, fluid_dd, ts_field, initial=0.))[()]

        return ts_field, cfl, mydt

    #my_get_timestep = actx.compile(_my_get_timestep)
    my_get_timestep = _my_get_timestep

    if use_wall:
        def wall_timestep(dcoll, wv, wall_kappa, wall_temperature):
            return (
                char_length_wall*char_length_wall
                / (
                    wall_time_scale
                    * actx.np.maximum(
                        wall_model.thermal_diffusivity(
                            wv.mass, wall_temperature, wall_kappa),
                        wall_model.oxygen_diffusivity)))

        def _my_get_timestep_wall(
                dcoll, wv, wall_kappa, wall_temperature, t, dt, cfl, t_final,
                constant_cfl=False, wall_dd=DD_VOLUME_ALL):

            actx = wall_kappa.array_context
            mydt = dt
            if constant_cfl:
                from grudge.op import nodal_min
                ts_field = cfl*wall_timestep(
                    dcoll=dcoll, wv=wv, wall_kappa=wall_kappa,
                    wall_temperature=wall_temperature)
                mydt = actx.to_numpy(
                    nodal_min(
                        dcoll, wall_dd, ts_field, initial=np.inf))[()]
            else:
                from grudge.op import nodal_max
                ts_field = mydt/wall_timestep(
                    dcoll=dcoll, wv=wv, wall_kappa=wall_kappa,
                    wall_temperature=wall_temperature)
                cfl = actx.to_numpy(
                    nodal_max(
                        dcoll, wall_dd, ts_field, initial=0.))[()]

            return ts_field, cfl, mydt

    #my_get_timestep = actx.compile(_my_get_timestep)
    if use_wall:
        my_get_timestep_wall = _my_get_timestep_wall

    def _check_time(time, dt, interval, interval_type):
        toler = 1.e-6
        status = False

        dumps_so_far = math.floor((time-t_start)/interval)

        # dump if we just passed a dump interval
        if interval_type == 2:
            time_till_next = (dumps_so_far + 1)*interval - time
            steps_till_next = math.floor(time_till_next/dt)

            # reduce the timestep going into a dump to avoid a big variation in dt
            if steps_till_next < 5:
                dt_new = dt
                extra_time = time_till_next - steps_till_next*dt
                #if actx.np.abs(extra_time/dt) > toler:
                if abs(extra_time/dt) > toler:
                    dt_new = time_till_next/(steps_till_next + 1)

                if steps_till_next < 1:
                    dt_new = time_till_next

                dt = dt_new

            time_from_last = time - t_start - (dumps_so_far)*interval
            if abs(time_from_last/dt) < toler:
                status = True
        else:
            time_from_last = time - t_start - (dumps_so_far)*interval
            if time_from_last < dt:
                status = True

        return status, dt, dumps_so_far + last_viz_interval

    #check_time = _check_time

    def my_pre_step(step, t, dt, state):

        # I don't think this should be needed, but shouldn't hurt anything
        #state = force_evaluation(actx, state)

        # This check reports when species mass fractions (Y) violate
        # the constraints of being in the range [0, 1] +/- 1e-16,
        # and sum(Y) = 1 +/- 1e-15. If the ranges are violated,
        # the snippet below will use *hammer_species* to force Y
        # back into the expected range.
        if nspecies > 0:
            if check_step(step=step, interval=nspeccheck):
                spec_errors = global_reduce(
                    spec_check(state[0]), op="lor")
                if spec_errors:
                    if rank == 0:
                        logger.info("Solution failed species check.")
                    logger.info(f"{rank=}: Solution failed species check.")
                    print(f"{rank=}: Solution failed species check - limiting more.")
                    comm.Barrier()  # make msg before any rank raises
                    # Don't raise, just hammer Y back to [0, 1], sum(Y)=1
                    # raise MyRuntimeError("Failed simulation species check.")
                    state[0] = hammer_species(state[0])

        stepper_state = make_stepper_state_obj(state)

        if check_step(step=step, interval=ngarbage):
            with gc_timer:
                from warnings import warn
                warn("Running gc.collect() to work around memory growth issue "
                     "https://github.com/illinois-ceesd/mirgecom/issues/839")
                import gc
                gc.collect()

        # Filter *first* because this will be most straightfwd to
        # understand and move. For this to work, this routine
        # must pass back the filtered CV in the state.
        if check_step(step=step, interval=soln_nfilter):
            #cv, tseed, av_smu, av_sbeta, av_skappa, wv = state
            cv = filter_cv_compiled(stepper_state.cv)
            stepper_state = stepper_state.replace(cv=cv)

        if use_drop_order:
            # this limits the solution at the shock front,
            smoothness = smoothness_indicator(dcoll, stepper_state.cv.mass,
                                              dd=dd_vol_fluid,
                                              kappa=kappa_sc, s0=s0_sc)
            #smoothness = actx.np.zeros_like(stepper_state.cv.mass) + 1.0
            cv = drop_order_cv(stepper_state.cv, smoothness, drop_order_strength)
            stepper_state = stepper_state.replace(cv=cv)

        fluid_state = create_fluid_state(cv=stepper_state.cv,
                                         temperature_seed=stepper_state.tseed,
                                         smoothness_mu=stepper_state.av_smu,
                                         smoothness_beta=stepper_state.av_sbeta,
                                         smoothness_kappa=stepper_state.av_skappa,
                                         smoothness_d=stepper_state.av_sd,
                                         entropy_min=stepper_state.smin)

        if use_wall:
            wdv = create_wall_dependent_vars_compiled(stepper_state.wv)
        cv = fluid_state.cv  # reset cv to limited version

        # update temperature seed and our limiter bounds for entropy
        tseed = fluid_state.temperature
        gamma = gas_model.eos.gamma(cv, fluid_state.temperature)
        smin = actx.np.log(fluid_state.pressure/fluid_state.mass_density**gamma)
        smin_i = op.elementwise_min(dcoll, dd_vol_fluid, smin)
        ones = 1. + actx.np.zeros_like(cv.mass)
        # fixed offset
        smin_i = ones*(smin_i - 0.05)
<<<<<<< HEAD
        #smin_i = ones*(smin_i - 1.05)
        smin_i = ones*12.
=======
        smin_i = ones*limiter_smin
>>>>>>> 06ee0c21

        # This re-creation of the state resets *tseed* to current temp and forces the
        # limited cv into state
        stepper_state = stepper_state.replace(cv=cv, tseed=tseed, smin=smin_i)
        fluid_state = replace_fluid_state(fluid_state, gas_model, entropy_min=smin_i)

        try:
            if logmgr:
                logmgr.tick_before()

            # disable non-constant dt timestepping for now
            # re-enable when we're ready

            do_viz = check_step(step=step, interval=nviz)
            do_restart = check_step(step=step, interval=nrestart)
            do_health = check_step(step=step, interval=nhealth)
            do_status = check_step(step=step, interval=nstatus)
            next_dump_number = step

            dv = None
            ts_field_fluid = None
            ts_field_wall = None
            cfl_fluid = 0.
            cfl_wall = cfl_fluid
            if any([do_viz, do_restart, do_health, do_status]):
                wv = None
                if not force_eval:
                    fluid_state = force_evaluation(actx, fluid_state)
                    #state = force_evaluation(actx, state)
                    if use_wall:
                        wv = force_evaluation(actx, stepper_state.wv)
                elif use_wall:
                    wv = stepper_state.wv  # pylint: disable=no-member

                dv = fluid_state.dv

                ts_field_fluid, cfl_fluid, dt_fluid = my_get_timestep(
                    dcoll=dcoll, fluid_state=fluid_state,
                    t=t, dt=dt, cfl=current_cfl, t_final=t_final,
                    constant_cfl=constant_cfl, fluid_dd=dd_vol_fluid)

                if use_wall:
                    ts_field_wall, cfl_wall, dt_wall = my_get_timestep_wall(
                        dcoll=dcoll, wv=wv, wall_kappa=wdv.thermal_conductivity,
                        wall_temperature=wdv.temperature, t=t, dt=dt,
                        cfl=current_cfl, t_final=t_final, constant_cfl=constant_cfl,
                        wall_dd=dd_vol_wall)

            """
            # adjust time for constant cfl, use the smallest timescale
            dt_const_cfl = 100.
            if constant_cfl:
                dt_const_cfl = np.minimum(dt_fluid, dt_wall)

            # adjust time to hit the final requested time
            t_remaining = max(0, t_final - t)

            if viz_interval_type == 0:
                dt = np.minimum(t_remaining, current_dt)
            else:
                dt = np.minimum(t_remaining, dt_const_cfl)

            # update our I/O quantities
            cfl_fluid = dt*cfl_fluid/dt_fluid
            cfl_wall = dt*cfl_wall/dt_wall
            ts_field_fluid = dt*ts_field_fluid/dt_fluid
            ts_field_wall = dt*ts_field_wall/dt_wall

            if viz_interval_type == 1:
                do_viz, dt, next_dump_number = check_time(
                    time=t, dt=dt, interval=t_viz_interval,
                    interval_type=viz_interval_type)
            elif viz_interval_type == 2:
                dt_sav = dt
                do_viz, dt, next_dump_number = check_time(
                    time=t, dt=dt, interval=t_viz_interval,
                    interval_type=viz_interval_type)

                # adjust cfl by dt
                cfl_fluid = dt*cfl_fluid/dt_sav
                cfl_wall = dt*cfl_wall/dt_sav
            else:
                do_viz = check_step(step=step, interval=nviz)
                next_dump_number = step
            """

            t_wall = t_wall_start + (step - first_step)*dt*wall_time_scale
            my_write_status_lite(step=step, t=t, t_wall=t_wall)

            # these status updates require global reductions on state data
            if do_status:
                my_write_status_fluid(fluid_state, dt=dt, cfl_fluid=cfl_fluid)
                if use_wall:
                    my_write_status_wall(wall_temperature=wdv.temperature,
                                         dt=dt*wall_time_scale, cfl_wall=cfl_wall)

            if do_health:
                wall_temptr = wdv.temperature if use_wall else None
                health_errors = global_reduce(
                    my_health_check(fluid_state, wall_temperature=wall_temptr),
                    op="lor")
                if health_errors:
                    if rank == 0:
                        logger.info("Solution failed health check.")
                    logger.info(f"{rank=}: Solution failed health check. Logger")
                    print(f"{rank=}:Solution failed health check. Print.")
                    comm.Barrier()  # make msg before any rank raises
                    raise MyRuntimeError("Failed simulation health check.")

            if do_restart:
                my_write_restart(step=step, t=t, t_wall=t_wall, state=stepper_state)

            if do_viz:
                # we can't get the limited viz data back from create_fluid_state
                # so call the limiter directly first, basically doing the limiting
                # twice
                theta_rho = actx.np.zeros_like(stepper_state.cv.mass)
                theta_Y = actx.np.zeros_like(stepper_state.cv.mass)
                theta_pres = actx.np.zeros_like(stepper_state.cv.mass)
                if viz_level >= 2 and use_species_limiter == 2:
                    cv_lim, theta_rho, theta_Y, theta_pres = \
                        limit_fluid_state_lv(
                            dcoll, cv=stepper_state.cv, gas_model=gas_model,
                            temperature_seed=stepper_state.tseed,
                            entropy_min=stepper_state.smin,
                            dd=dd_vol_fluid, viz_theta=True)

                # pack things up
                if use_wall:
                    viz_state = make_obj_array([fluid_state, tseed, smin_i, wv])
                    viz_dv = make_obj_array([dv, wdv])
                else:
                    viz_state = make_obj_array([fluid_state, tseed, smin_i])
                    viz_dv = dv

                my_write_viz(
                    step=step, t=t, t_wall=t_wall,
                    viz_state=viz_state, viz_dv=viz_dv,
                    ts_field_fluid=ts_field_fluid,
                    ts_field_wall=ts_field_wall,
                    theta_rho=theta_rho,
                    theta_Y=theta_Y,
                    theta_pres=theta_pres,
                    dump_number=next_dump_number)

        except MyRuntimeError:
            if rank == 0:
                logger.error("Errors detected; attempting graceful exit.")

            # we can't get the limited viz data back from create_fluid_state
            # so call the limiter directly first, basically doing the limiting
            # twice
            theta_rho = actx.np.zeros_like(stepper_state.cv.mass)
            theta_Y = actx.np.zeros_like(stepper_state.cv.mass)
            theta_pres = actx.np.zeros_like(stepper_state.cv.mass)
            if viz_level >= 2 and use_species_limiter == 2:
                cv_lim, theta_rho, theta_Y, theta_pres = \
                    limit_fluid_state_lv(
                        dcoll, cv=stepper_state.cv, gas_model=gas_model,
                        temperature_seed=stepper_state.tseed,
                        entropy_min=stepper_state.smin,
                        dd=dd_vol_fluid, viz_theta=True)

            if viz_interval_type == 0:
                dump_number = step
            else:
                dump_number = (math.floor((t-t_start)/t_viz_interval) +
                    last_viz_interval)

            # pack things up
            if use_wall:
                viz_state = make_obj_array([fluid_state, tseed, smin_i, wv])
                viz_dv = make_obj_array([dv, wdv])
            else:
                viz_state = make_obj_array([fluid_state, tseed, smin_i])
                viz_dv = dv

            my_write_viz(
                step=step, t=t, t_wall=t_wall,
                viz_state=viz_state, viz_dv=viz_dv,
                ts_field_fluid=ts_field_fluid,
                ts_field_wall=ts_field_wall,
                theta_rho=theta_rho,
                theta_Y=theta_Y,
                theta_pres=theta_pres,
                dump_number=dump_number)

            my_write_restart(step=step, t=t, t_wall=t_wall, state=stepper_state)
            comm.Barrier()  # cross and dot t's and i's (sync point)
            raise

        if step == first_profiling_step:
            MPI.Pcontrol(2)
            MPI.Pcontrol(1)

        return stepper_state.get_obj_array(), dt

    def my_post_step(step, t, dt, state):

        if step == last_profiling_step:
            MPI.Pcontrol(0)

        if step == first_step+2:
            with gc_timer:
                import gc
                gc.collect()
                # Freeze the objects that are still alive so they will not
                # be considered in future gc collections.
                logger.info("Freezing GC objects to reduce overhead of "
                            "future GC collections")
                gc.freeze()

        if logmgr:
            set_dt(logmgr, dt)
            logmgr.tick_after()

        return state, dt

    from arraycontext import outer
    from grudge.trace_pair import interior_trace_pairs, tracepair_with_discr_tag
    from meshmode.discretization.connection import FACE_RESTR_ALL
    from mirgecom.flux import num_flux_central

    def my_derivative_function(dcoll, field, field_bounds, dd_vol,
                               bnd_cond, comm_tag):

        dd_vol_quad = dd_vol.with_discr_tag(quadrature_tag)
        dd_allfaces_quad = dd_vol_quad.trace(FACE_RESTR_ALL)

        interp_to_surf_quad = partial(
            tracepair_with_discr_tag, dcoll, quadrature_tag)

        def interior_flux(field_tpair):
            dd_trace_quad = field_tpair.dd.with_discr_tag(quadrature_tag)
            #normal_quad = actx.thaw(dcoll.normal(dd_trace_quad))
            normal_quad = normal_vector(actx, dcoll, dd_trace_quad)
            bnd_tpair_quad = interp_to_surf_quad(field_tpair)
            flux_int = outer(
                num_flux_central(bnd_tpair_quad.int, bnd_tpair_quad.ext),
                normal_quad)

            return op.project(dcoll, dd_trace_quad, dd_allfaces_quad, flux_int)

        def boundary_flux(bdtag, bdry):
            if isinstance(bdtag, DOFDesc):
                bdtag = bdtag.domain_tag
            dd_bdry_quad = dd_vol_quad.with_domain_tag(bdtag)
            normal_quad = normal_vector(actx, dcoll, dd_bdry_quad)
            int_soln_quad = op.project(dcoll, dd_vol, dd_bdry_quad, field)

            # MJA, not sure about this
            if bnd_cond == "symmetry" and bdtag == "symmetry":
                ext_soln_quad = 0.0*int_soln_quad
            else:
                ext_soln_quad = 1.0*int_soln_quad

            bnd_tpair = TracePair(bdtag, interior=int_soln_quad,
                                  exterior=ext_soln_quad)
            flux_bnd = outer(
                num_flux_central(bnd_tpair.int, bnd_tpair.ext), normal_quad)

            return op.project(dcoll, dd_bdry_quad, dd_allfaces_quad, flux_bnd)

        field_quad = op.project(dcoll, dd_vol, dd_vol_quad, field)

        return -1.0*op.inverse_mass(
            dcoll, dd_vol_quad,
            op.weak_local_grad(dcoll, dd_vol_quad, field_quad)
            -  # noqa: W504
            op.face_mass(
                dcoll, dd_allfaces_quad,
                sum(
                    interior_flux(u_tpair) for u_tpair in interior_trace_pairs(
                        dcoll, field, volume_dd=dd_vol, comm_tag=comm_tag))
                + sum(
                     boundary_flux(bdtag, bdry)
                     for bdtag, bdry in field_bounds.items())
            )
        )

    def unfiltered_rhs(t, state):

        stepper_state = make_stepper_state_obj(state)
        cv = stepper_state.cv
        tseed = stepper_state.tseed
        av_smu = stepper_state.av_smu
        av_sbeta = stepper_state.av_sbeta
        av_skappa = stepper_state.av_skappa
        av_sd = stepper_state.av_sd
        smin = stepper_state.smin

        # don't really want to do this twice
        if use_drop_order:
            smoothness = smoothness_indicator(dcoll, cv.mass, dd=dd_vol_fluid,
                                              kappa=kappa_sc, s0=s0_sc)
            #smoothness = actx.np.zeros_like(cv.mass) + 1.0
            cv = _drop_order_cv(cv, smoothness, drop_order_strength)

        fluid_state = make_fluid_state(cv=cv, gas_model=gas_model,
                                       temperature_seed=tseed,
                                       smoothness_mu=av_smu,
                                       smoothness_beta=av_sbeta,
                                       smoothness_kappa=av_skappa,
                                       smoothness_d=av_sd,
                                       entropy_min=smin,
                                       limiter_func=limiter_func,
                                       limiter_dd=dd_vol_fluid)

        cv = fluid_state.cv  # reset cv to the limited version

        # update wall model
        if use_wall:
            wv = stepper_state.wv
            wdv = wall_model.dependent_vars(wv)

            fluid_operator_states_quad = make_coupled_operator_fluid_states(
                dcoll, fluid_state, gas_model, uncoupled_fluid_boundaries,
                dd_vol_fluid, dd_vol_wall, quadrature_tag=quadrature_tag,
                limiter_func=limiter_func, entropy_min=smin)

            grad_fluid_cv, grad_fluid_t, grad_wall_t = coupled_grad_operator(
                dcoll,
                gas_model,
                dd_vol_fluid, dd_vol_wall,
                uncoupled_fluid_boundaries,
                uncoupled_wall_boundaries,
                fluid_state, wdv.thermal_conductivity, wdv.temperature,
                time=t,
                interface_noslip=noslip,
                quadrature_tag=quadrature_tag,
                fluid_operator_states_quad=fluid_operator_states_quad,
                entropy_min=smin,
                limiter_func=limiter_func)

        else:
            # Get the operator fluid states
            fluid_operator_states_quad = make_operator_fluid_states(
                dcoll, fluid_state, gas_model, uncoupled_fluid_boundaries,
                quadrature_tag, dd=dd_vol_fluid, limiter_func=limiter_func,
                entropy_min=smin)

            grad_fluid_cv = grad_cv_operator(
                dcoll, gas_model, uncoupled_fluid_boundaries, fluid_state,
                dd=dd_vol_fluid, operator_states_quad=fluid_operator_states_quad,
                time=t, quadrature_tag=quadrature_tag, limiter_func=limiter_func,
                entropy_min=smin)

            grad_fluid_t = fluid_grad_t_operator(
                dcoll=dcoll, gas_model=gas_model,
                boundaries=uncoupled_fluid_boundaries, state=fluid_state,
                dd=dd_vol_fluid, operator_states_quad=fluid_operator_states_quad,
                time=t, quadrature_tag=quadrature_tag, limiter_func=limiter_func,
                entropy_min=smin)

        smoothness_mu = actx.np.zeros_like(cv.mass)
        smoothness_beta = actx.np.zeros_like(cv.mass)
        smoothness_kappa = actx.np.zeros_like(cv.mass)
        smoothness_d = actx.np.zeros_like(cv.mass)
        if use_av == 1:
            smoothness_mu = compute_smoothness(
                cv=cv, dv=fluid_state.dv, grad_cv=grad_fluid_cv)
        elif use_av == 2:
            [smoothness_mu, smoothness_beta, smoothness_kappa] = \
                compute_smoothness_mbk(cv=cv, dv=fluid_state.dv,
                                       grad_cv=grad_fluid_cv,
                                       grad_t=grad_fluid_t)
        elif use_av == 3:
            [smoothness_mu, smoothness_beta, smoothness_kappa, smoothness_d] = \
                compute_smoothness_mbkd(cv=cv, dv=fluid_state.dv,
                                       grad_cv=grad_fluid_cv,
                                       grad_t=grad_fluid_t)

        tseed_rhs = actx.np.zeros_like(fluid_state.temperature)
        smin_rhs = actx.np.zeros_like(fluid_state.cv.mass)

        # have all the gradients and states, compute the rhs sources
        ns_operator = partial(
            general_ns_operator,
            inviscid_numerical_flux_func=inviscid_numerical_flux_func,
            viscous_numerical_flux_func=viscous_numerical_flux_func,
            use_esdg=use_esdg)

        wall_rhs = None
        if use_wall:
            fluid_rhs, wall_energy_rhs = coupled_ns_heat_operator(
                dcoll=dcoll,
                gas_model=gas_model,
                fluid_dd=dd_vol_fluid,
                wall_dd=dd_vol_wall,
                fluid_boundaries=uncoupled_fluid_boundaries,
                wall_boundaries=uncoupled_wall_boundaries,
                fluid_state=fluid_state,
                wall_kappa=wdv.thermal_conductivity,
                wall_temperature=wdv.temperature,
                fluid_grad_cv=grad_fluid_cv,
                fluid_grad_temperature=grad_fluid_t,
                wall_grad_temperature=grad_wall_t,
                time=t,
                interface_noslip=noslip,
                wall_penalty_amount=wall_penalty_amount,
                quadrature_tag=quadrature_tag,
                fluid_operator_states_quad=fluid_operator_states_quad,
                limiter_func=limiter_func,
                entropy_min=smin,
                ns_operator=ns_operator,
                axisymmetric=use_axisymmetric,
                fluid_nodes=fluid_nodes,
                wall_nodes=wall_nodes)

        else:
            fluid_rhs = ns_operator(
                dcoll=dcoll,
                gas_model=gas_model,
                dd=dd_vol_fluid,
                operator_states_quad=fluid_operator_states_quad,
                grad_cv=grad_fluid_cv,
                grad_t=grad_fluid_t,
                boundaries=uncoupled_fluid_boundaries,
                state=fluid_state,
                time=t,
                quadrature_tag=quadrature_tag,
                comm_tag=_FluidOperatorCommTag)

            if use_axisymmetric:
                fluid_rhs = fluid_rhs + \
                    axisym_source_fluid(dcoll=dcoll, fluid_state=fluid_state,
                                        fluid_nodes=fluid_nodes,
                                        gas_model=gas_model,
                                        quadrature_tag=quadrature_tag,
                                        dd_vol_fluid=dd_vol_fluid,
                                        boundaries=uncoupled_fluid_boundaries,
                                        grad_cv=grad_fluid_cv, grad_t=grad_fluid_t)

        if use_combustion:
            fluid_rhs = fluid_rhs + \
                eos.get_species_source_terms(cv, temperature=fluid_state.temperature)

        if use_injection_source is True:
            fluid_rhs = fluid_rhs + \
                injection_source(x_vec=fluid_nodes, cv=cv,
                                 eos=gas_model.eos, time=t)

        if use_injection_source_comb is True:
            fluid_rhs = fluid_rhs + \
                injection_source_comb(x_vec=fluid_nodes, cv=cv,
                                      eos=gas_model.eos, time=t)

        if use_ignition > 0:
            fluid_rhs = fluid_rhs + \
                ignition_source(x_vec=fluid_nodes, state=fluid_state,
                                eos=gas_model.eos, time=t)/current_dt

        av_smu_rhs = actx.np.zeros_like(cv.mass)
        av_sbeta_rhs = actx.np.zeros_like(cv.mass)
        av_skappa_rhs = actx.np.zeros_like(cv.mass)
        av_sd_rhs = actx.np.zeros_like(cv.mass)
        # work good for shock 1d

        tau = current_dt/smoothness_tau
        epsilon_diff = smoothness_alpha*smoothed_char_length_fluid**2/current_dt

        if use_av > 0:
            # regular boundaries for smoothness mu
            smooth_neumann = NeumannDiffusionBoundary(0)
            fluid_av_boundaries = {}
            for bnd_name in bndry_config:
                if bndry_config[bnd_name] != "none":
                    fluid_av_boundaries[bndry_elements[bnd_name]] = smooth_neumann

            if use_wall:
                from grudge.discretization import filter_part_boundaries
                fluid_av_boundaries.update({
                     dd_bdry.domain_tag: NeumannDiffusionBoundary(0)
                     for dd_bdry in filter_part_boundaries(
                         dcoll, volume_dd=dd_vol_fluid,
                         neighbor_volume_dd=dd_vol_wall)})

            # av mu
            av_smu_rhs = (
                diffusion_operator(
                    dcoll, epsilon_diff, fluid_av_boundaries, av_smu,
                    quadrature_tag=quadrature_tag, dd=dd_vol_fluid,
                    comm_tag=_MuDiffFluidCommTag
                ) + 1/tau * (smoothness_mu - av_smu)
            )

            if use_av >= 2:
                av_sbeta_rhs = (
                    diffusion_operator(
                        dcoll, epsilon_diff, fluid_av_boundaries, av_sbeta,
                        quadrature_tag=quadrature_tag, dd=dd_vol_fluid,
                        comm_tag=_BetaDiffFluidCommTag
                    ) + 1/tau * (smoothness_beta - av_sbeta)
                )

                av_skappa_rhs = (
                    diffusion_operator(
                        dcoll, epsilon_diff, fluid_av_boundaries, av_skappa,
                        quadrature_tag=quadrature_tag, dd=dd_vol_fluid,
                        comm_tag=_KappaDiffFluidCommTag
                    ) + 1/tau * (smoothness_kappa - av_skappa)
                )

            if use_av == 3:
                av_sd_rhs = (
                    diffusion_operator(
                        dcoll, epsilon_diff, fluid_av_boundaries, av_sd,
                        quadrature_tag=quadrature_tag, dd=dd_vol_fluid,
                        comm_tag=_DDiffFluidCommTag
                    ) + 1/tau * (smoothness_d - av_sd)
                )

        if use_sponge:
            sponge_cv = cv
            if use_time_dependent_sponge:
                # as long as these pieces only operate on a non-overlapping subset
                # of the domain, we don't need to call make_fluid_state
                # in between each additive call to recompute temperature/pressure
                sponge_cv = bulk_init.add_inlet(cv=sponge_cv,
                                                pressure=fluid_state.pressure,
                                                temperature=fluid_state.temperature,
                                                x_vec=fluid_nodes,
                                                eos=eos, time=t)
                sponge_cv = bulk_init.add_outlet(cv=sponge_cv,
                                                pressure=fluid_state.pressure,
                                                temperature=fluid_state.temperature,
                                                x_vec=fluid_nodes,
                                                eos=eos, time=t)

                if use_injection:
                    sponge_cv = bulk_init.add_injection(
                        cv=sponge_cv, pressure=fluid_state.pressure,
                        temperature=fluid_state.temperature, eos=eos_init,
                        x_vec=fluid_nodes)

                if use_upstream_injection:
                    sponge_cv = bulk_init.add_injection_upstream(
                        cv=sponge_cv, pressure=fluid_state.pressure,
                        temperature=fluid_state.temperature,
                        eos=eos_init, x_vec=fluid_nodes)
            else:
                sponge_cv = target_fluid_state.cv

            fluid_rhs = fluid_rhs + _sponge_source(sigma=sponge_sigma,
                                                   cv=cv,
                                                   sponge_cv=sponge_cv)

        if use_wall:
            # wall mass loss
            wall_mass_rhs = actx.np.zeros_like(wv.mass)
            if use_wall_mass:
                wall_mass_rhs = -wall_model.mass_loss_rate(
                    mass=wv.mass, ox_mass=wv.ox_mass,
                    temperature=wdv.temperature)

            # wall oxygen diffusion
            wall_ox_mass_rhs = actx.np.zeros_like(wv.mass)
            if use_wall_ox:
                if nspecies == 0:
                    fluid_ox_mass = mf_o2 + actx.np.zeros_like(cv.mass)
                elif nspecies > 3:
                    fluid_ox_mass = cv.species_mass[i_ox]
                else:
                    fluid_ox_mass = mf_o2*cv.species_mass[0]
                pairwise_ox = {
                    (dd_vol_fluid, dd_vol_wall):
                        (fluid_ox_mass, wv.ox_mass)}
                pairwise_ox_tpairs = inter_volume_trace_pairs(
                    dcoll, pairwise_ox, comm_tag=_OxCommTag)
                ox_tpairs = pairwise_ox_tpairs[dd_vol_fluid, dd_vol_wall]
                wall_ox_boundaries = {
                    wall_ffld_bnd.domain_tag:  # pylint: disable=no-member
                    DirichletDiffusionBoundary(0)}

                wall_ox_boundaries.update({
                    tpair.dd.domain_tag:
                    DirichletDiffusionBoundary(
                        op.project(dcoll, tpair.dd,
                                   tpair.dd.with_discr_tag(quadrature_tag),
                                   tpair.ext))
                    for tpair in ox_tpairs})

                wall_ox_mass_rhs = diffusion_operator(
                    dcoll, wall_model.oxygen_diffusivity,
                    wall_ox_boundaries, wv.ox_mass,
                    penalty_amount=wall_penalty_amount,
                    quadrature_tag=quadrature_tag, dd=dd_vol_wall,
                    comm_tag=_WallOxDiffCommTag)

            wall_rhs = wall_time_scale * WallVars(
                mass=wall_mass_rhs,
                energy=wall_energy_rhs,
                ox_mass=wall_ox_mass_rhs)

            if use_wall_ox:
                # Solve a diffusion equation in the fluid too just to ensure all MPI
                # sends/recvs from inter_volume_trace_pairs are in DAG
                # FIXME: this is dumb
                reverse_ox_tpairs = pairwise_ox_tpairs[dd_vol_wall, dd_vol_fluid]
                fluid_ox_boundaries = {
                    bdtag: DirichletDiffusionBoundary(0)
                    for bdtag in uncoupled_fluid_boundaries}
                fluid_ox_boundaries.update({
                    tpair.dd.domain_tag:
                    DirichletDiffusionBoundary(
                        op.project(dcoll, tpair.dd,
                                   tpair.dd.with_discr_tag(quadrature_tag),
                                   tpair.ext))
                    for tpair in reverse_ox_tpairs})

                fluid_dummy_ox_mass_rhs = diffusion_operator(
                    dcoll, 0, fluid_ox_boundaries, fluid_ox_mass,
                    quadrature_tag=quadrature_tag, dd=dd_vol_fluid,
                    comm_tag=_FluidOxDiffCommTag)

                fluid_rhs = fluid_rhs + 0*fluid_dummy_ox_mass_rhs

        rhs_stepper_state = make_stepper_state(
            cv=fluid_rhs,
            tseed=tseed_rhs,
            wv=wall_rhs,
            av_smu=av_smu_rhs,
            av_sbeta=av_sbeta_rhs,
            av_skappa=av_skappa_rhs,
            av_sd=av_sd_rhs,
            smin=smin_rhs)

        return rhs_stepper_state.get_obj_array()

    unfiltered_rhs_compiled = actx.compile(unfiltered_rhs)

    def my_rhs(t, state):

        # precludes a pre-compiled timestepper
        # don't know if we should do this
        #state = force_evaluation(actx, state)

        # Work around long compile issue by computing and filtering RHS in separate
        # compiled functions
        rhs_state = unfiltered_rhs_compiled(t, state)
        #rhs_data_precompute = precompute_rhs_compiled(t, state)
        #rhs_state = compute_rhs_compiled(t, rhs_data_precompute)

        # Use a spectral filter on the RHS
        if use_rhs_filter:
            rhs_state_filtered = make_stepper_state_obj(rhs_state)
            rhs_state_filtered = rhs_state_filtered.replace(
                cv=filter_rhs_fluid_compiled(rhs_state_filtered.cv))
            if use_wall:
                # pylint: disable=no-member
                rhs_state_filtered = rhs_state_filtered.replace(
                    wv=filter_rhs_wall_compiled(rhs_state_filtered.wv))
                # pylint: enable=no-member

            rhs_state = rhs_state_filtered.get_obj_array()

        return rhs_state

    """
    current_dt = get_sim_timestep(dcoll, current_state, current_t, current_dt,
                                  current_cfl, t_final, constant_cfl)
    """

    pre_step_callback = my_pre_step if use_callbacks else None
    post_step_callback = my_post_step if use_callbacks else None
    if advance_time:
        current_step, current_t, current_stepper_state_obj = \
            advance_state(rhs=my_rhs, timestepper=timestepper,
                          pre_step_callback=pre_step_callback,
                          post_step_callback=post_step_callback,
                          istep=current_step, dt=current_dt,
                          t=current_t, t_final=t_final,
                          force_eval=force_eval,
                          state=stepper_state.get_obj_array(),
                          compile_rhs=False)
        current_stepper_state = make_stepper_state_obj(current_stepper_state_obj)
    else:
        current_stepper_state = stepper_state

    current_cv = current_stepper_state.cv
    tseed = current_stepper_state.tseed
    current_av_smu = current_stepper_state.av_smu
    current_av_sbeta = current_stepper_state.av_sbeta
    current_av_skappa = current_stepper_state.av_skappa
    current_av_sd = current_stepper_state.av_sd
    current_smin = current_stepper_state.smin

    # we can't get the limited viz data back from create_fluid_state
    # so call the limiter directly first, basically doing the limiting twice
    theta_rho = actx.np.zeros_like(current_cv.mass)
    theta_Y = actx.np.zeros_like(current_cv.mass)
    theta_pres = actx.np.zeros_like(current_cv.mass)
    if viz_level == 3 and use_species_limiter == 2:
        cv_lim, theta_rho, theta_Y, theta_pres = \
            limit_fluid_state_lv(
                dcoll, cv=current_cv, gas_model=gas_model,
                temperature_seed=tseed, entropy_min=current_smin,
                dd=dd_vol_fluid, viz_theta=True)

    current_fluid_state = create_fluid_state(current_cv, tseed,
                                             smoothness_mu=current_av_smu,
                                             smoothness_beta=current_av_sbeta,
                                             smoothness_kappa=current_av_skappa,
                                             smoothness_d=current_av_sd,
                                             entropy_min=current_smin)

    if last_profiling_step < 0:
        MPI.Pcontrol(0)

    if use_wall:
        current_wv = current_stepper_state.wv
        current_wdv = create_wall_dependent_vars_compiled(current_wv)

    # Dump the final data
    if rank == 0:
        logger.info("Checkpointing final state ...")

    ts_field_fluid, cfl, dt = my_get_timestep(dcoll=dcoll,
        fluid_state=current_fluid_state,
        t=current_t, dt=current_dt, cfl=current_cfl,
        t_final=t_final, constant_cfl=constant_cfl, fluid_dd=dd_vol_fluid)

    ts_field_wall = None
    if use_wall:
        ts_field_wall, cfl_wall, dt_wall = my_get_timestep_wall(dcoll=dcoll,
            wv=current_wv, wall_kappa=current_wdv.thermal_conductivity,
            wall_temperature=current_wdv.temperature, t=current_t, dt=current_dt,
            cfl=current_cfl, t_final=t_final, constant_cfl=constant_cfl,
            wall_dd=dd_vol_wall)
    current_t_wall = t_wall_start + (current_step - first_step)*dt*wall_time_scale

    my_write_status_lite(step=current_step, t=current_t,
                         t_wall=current_t_wall)

    my_write_status_fluid(fluid_state=current_fluid_state, dt=dt, cfl_fluid=cfl)
    if use_wall:
        my_write_status_wall(wall_temperature=current_wdv.temperature,
                             dt=dt*wall_time_scale, cfl_wall=cfl_wall)

    if viz_interval_type == 0:
        dump_number = current_step
    else:
        dump_number = (math.floor((current_t - t_start)/t_viz_interval) +
            last_viz_interval)

    if nviz > 0:
        # pack things up
        if use_wall:
            viz_state = make_obj_array([current_fluid_state, tseed,
                                        current_smin, current_wv])
            viz_dv = make_obj_array([current_fluid_state.dv, current_wdv])
        else:
            viz_state = make_obj_array([current_fluid_state, tseed,
                                        current_smin])
            viz_dv = current_fluid_state.dv

        my_write_viz(
            step=current_step, t=current_t, t_wall=current_t_wall,
            viz_state=viz_state, viz_dv=viz_dv,
            ts_field_fluid=ts_field_fluid,
            ts_field_wall=ts_field_wall,
            theta_rho=theta_rho,
            theta_Y=theta_Y,
            theta_pres=theta_pres,
            dump_number=dump_number)

    if nrestart > 0:
        my_write_restart(step=current_step, t=current_t, t_wall=current_t_wall,
                         state=current_stepper_state)

    if logmgr:
        logmgr.close()
    elif use_profiling:
        print(actx.tabulate_profiling_data())

    finish_tol = 2*current_dt
    assert np.abs(current_t - t_final) < finish_tol

# vim: foldmethod=marker<|MERGE_RESOLUTION|>--- conflicted
+++ resolved
@@ -104,7 +104,7 @@
 )
 from mirgecom.initializers import Uniform, MulticomponentLump
 from mirgecom.eos import (
-    IdealSingleGas, PyrometheusMixture, MixtureEOS,
+    IdealSingleGas, PyrometheusMixture,
     MixtureDependentVars, GasDependentVars
 )
 from mirgecom.transport import (SimpleTransport,
@@ -958,7 +958,7 @@
     actx = cv.array_context
     nspecies = cv.nspecies
     dim = cv.dim
-    toler = 1.e-15
+    do_limit_toler = 1.e-9
     min_allowed_density = 1.e-6
     min_allowed_pressure = 1.e-12
 
@@ -1032,62 +1032,33 @@
     ##################
     # 1.0 limit the density to be above 0.
     ##################
-    #elem_avg_cv = _element_average_cv(dcoll, cv, dd)
-    #rho_lim = elem_avg_cv.mass*0.1
-    rho_lim = min_allowed_density
-
     cell_avgs = element_average(dcoll, dd, cv.mass, volumes=element_vols)
-    #cell_avgs = elem_avg_cv.mass
     #print(f"rho_avg {cell_avgs}")
 
     mmin_i = op.elementwise_min(dcoll, dd, cv.mass)
-    #mmin = actx.np.max(rho_lim, 0.1*cell_avgs)
-    mmin = actx.np.where(actx.np.greater(cell_avgs, rho_lim), 0.1*cell_avgs, rho_lim)
-    #mmin = rho_lim
-
     cell_avgs = actx.np.where(
-        actx.np.greater(cell_avgs, rho_lim), cell_avgs, rho_lim)
+        actx.np.greater(cell_avgs, min_allowed_density),
+        cell_avgs,
+        min_allowed_density)
+    mmin = 0.1*cell_avgs
+
     #print(f"modified rho_avg {cell_avgs}")
 
     theta_rho = ones*actx.np.maximum(0.,
-        actx.np.where(actx.np.less(mmin_i + toler, mmin),
+        actx.np.where(actx.np.less(mmin_i + do_limit_toler, mmin),
                       (mmin-mmin_i)/(cell_avgs - mmin_i),
                       0.)
     )
+    #sum_theta_y = sum_theta_y + actx.np.abs(spec_lim[i])
     #print(f"{theta_rho=}")
 
     mass_lim = (cv.mass + theta_rho*(cell_avgs - cv.mass))
 
-    # tseed is the best guess at a reasonable temperature after the limiting
-    # assume that whatever pressure and temperature that was computed was bogus
-    #if temperature_seed is not None:
-    if 0:
-        # preserve internal energy, velocity, and mass fractions,
-        # keeps pressure/temperature constant
-        mom_lim = mass_lim*cv.velocity
-        kin_energy = 0.5*np.dot(cv.velocity, cv.velocity)
-        int_energy = cv.energy - cv.mass*kin_energy
-        energy_lim = (int_energy/cv.mass + kin_energy)*mass_lim
-        spec_lim = cv.species_mass_fractions
-
-        temperature_guess = gas_model.eos.temperature(
-            cv=cv, temperature_seed=temperature_seed)
-        safe_temperature = actx.np.where(actx.np.greater(theta_rho, toler),
-                                         temperature_seed, temperature_guess)
-        energy_lim = mass_lim*(gas_model.eos.get_internal_energy(safe_temperature,
-                               species_mass_fractions=spec_lim) + kin_energy)
-    else:
-        # if tseed is not available, don't mess with the temperature
-        #mom_lim = cv.momentum/cv.mass*mass_lim
-        #energy_lim = cv.energy/cv.mass*mass_lim
-        #spec_lim = cv.species_mass_fractions/cv.mass*mass_lim
-        mom_lim = mass_lim*cv.velocity
-        kin_energy = 0.5*np.dot(cv.velocity, cv.velocity)
-        int_energy = cv.energy - cv.mass*kin_energy
-        energy_lim = (int_energy/cv.mass + kin_energy)*mass_lim
-        #mom_lim = cv.momentum
-        #energy_lim = cv.energy
-        spec_lim = cv.species_mass_fractions
+    mom_lim = mass_lim*cv.velocity
+    kin_energy = 0.5*np.dot(cv.velocity, cv.velocity)
+    int_energy = cv.energy - cv.mass*kin_energy
+    energy_lim = (int_energy/cv.mass + kin_energy)*mass_lim
+    spec_lim = cv.species_mass_fractions
 
     cv_update_rho = make_conserved(dim=dim, mass=mass_lim, energy=energy_lim,
                                    momentum=mom_lim,
@@ -1128,11 +1099,10 @@
     if nspecies > 0:
         # find theta for all the species
         for i in range(0, nspecies):
+            mmin = 0.
             mmin_i = op.elementwise_min(dcoll, dd,
                                         cv_update_rho.species_mass_fractions[i])
-            mmin = 0.
-
-            #cell_avgs = elem_avg_cv.species_mass_fractions[i]
+
             cell_avgs = element_average(
                 dcoll, dd, cv_update_rho.species_mass_fractions[i],
                 volumes=element_vols)
@@ -1140,7 +1110,7 @@
                                       mmin)
 
             _theta = actx.np.maximum(0.,
-                actx.np.where(actx.np.less(mmin_i + toler, mmin),
+                actx.np.where(actx.np.less(mmin_i + do_limit_toler, mmin),
                               (mmin-mmin_i)/(cell_avgs - mmin_i),
                               0.)
             )
@@ -1150,13 +1120,13 @@
             mmax = 1.0
             cell_avgs = actx.np.where(actx.np.less(cell_avgs, mmax), cell_avgs, mmax)
             _theta = actx.np.maximum(_theta,
-                actx.np.where(actx.np.greater(mmax_i - toler, mmax),
+                actx.np.where(actx.np.greater(mmax_i - do_limit_toler, mmax),
                               (mmax_i - mmax)/(mmax_i - cell_avgs),
                               0.)
             )
 
             theta_spec[i] = _theta*ones
-            balance_spec = actx.np.where(actx.np.greater(theta_spec[i], toler),
+            balance_spec = actx.np.where(actx.np.greater(theta_spec[i], 1.e-15),
                                       1.0, balance_spec)
 
             #print(f"species {i}, {_theta=}")
@@ -1168,99 +1138,41 @@
 
         # limit the species mass fraction sum to 1.0
         aux = actx.np.zeros_like(cv_update_rho.mass)
-        sum_theta_y = actx.np.zeros_like(cv_update_rho.mass)
         for i in range(0, nspecies):
             aux = aux + spec_lim[i]
-            sum_theta_y = sum_theta_y + actx.np.abs(spec_lim[i])
         for i in range(nspecies):
             # only rebalance where species limiting actually occured
             spec_lim[i] = actx.np.where(actx.np.greater(balance_spec, 0.),
                                         spec_lim[i]/aux, spec_lim[i])
-        #spec_lim = spec_lim/aux
-
-        # tseed is the best guess at a reasonable temperature after the limiting
-        # assume that whatever pressure and temperature that was computed was bogus
-        #if temperature_seed is not None:
-        if 0:
-            # preserve internal energy, velocity, and mass fractions,
-            # keeps pressure/temperature constant
-            mass_lim = cv_update_rho.mass
-            mom_lim = mass_lim*cv_update_rho.velocity
-            kin_energy = 0.5*np.dot(cv_update_rho.velocity, cv_update_rho.velocity)
-            int_energy = cv_update_rho.energy - mass_lim*kin_energy
-            energy_lim = (int_energy/mass_lim + kin_energy)*mass_lim
-
-            temperature_guess = gas_model.eos.temperature(
-                cv=cv_update_rho, temperature_seed=temperature_seed)
-            safe_temperature = actx.np.where(actx.np.greater(sum_theta_y, toler),
-                                             temperature_seed, temperature_guess)
-            energy_lim = mass_lim*(
-                gas_model.eos.get_internal_energy(
-                    safe_temperature, species_mass_fractions=spec_lim) + kin_energy)
-        else:
-            mass_lim = cv_update_rho.mass
-            mom_lim = mass_lim*cv_update_rho.velocity
-            kin_energy = 0.5*np.dot(cv_update_rho.velocity, cv_update_rho.velocity)
-            int_energy = cv_update_rho.energy - mass_lim*kin_energy
-            energy_lim = (int_energy/mass_lim + kin_energy)*mass_lim
-
-            # modify Temperature (energy) maintain pressure equilibrium
-            temperature_update_rho = gas_model.eos.temperature(
-                cv=cv_update_rho, temperature_seed=temperature_seed)
-            pressure_update_rho = gas_model.eos.pressure(
-                cv=cv_update_rho, temperature=temperature_update_rho)
-
-            kin_energy = 0.5*np.dot(cv_update_rho.velocity, cv_update_rho.velocity)
-            positive_pressure = actx.np.greater(pressure_update_rho,
-                                                min_allowed_pressure)
-
-            update_dv = positive_pressure
-
-            r = gas_model.eos.gas_const(species_mass_fractions=spec_lim)
-            temperature_update_y = pressure_update_rho/r/mass_lim
-
-            energy_lim = actx.np.where(
-                update_dv,
-                mass_lim*(gas_model.eos.get_internal_energy(temperature_update_y,
-                          #species_mass_fractions=spec_lim/mass_lim)
-                          species_mass_fractions=spec_lim)
-                          + kin_energy),
-                cv_update_rho.energy
-            )
-        """
+
+        mass_lim = cv_update_rho.mass
+        mom_lim = mass_lim*cv_update_rho.velocity
+        kin_energy = 0.5*np.dot(cv_update_rho.velocity, cv_update_rho.velocity)
+        int_energy = cv_update_rho.energy - mass_lim*kin_energy
+        energy_lim = (int_energy/mass_lim + kin_energy)*mass_lim
+
         # modify Temperature (energy) maintain pressure equilibrium
+        temperature_update_rho = gas_model.eos.temperature(
+            cv=cv_update_rho, temperature_seed=temperature_seed)
+        pressure_update_rho = gas_model.eos.pressure(
+            cv=cv_update_rho, temperature=temperature_update_rho)
+
         kin_energy = 0.5*np.dot(cv_update_rho.velocity, cv_update_rho.velocity)
-        positive_pressure = actx.np.greater(pressure_update_rho, 1.e-12)
+        positive_pressure = actx.np.greater(pressure_update_rho,
+                                            min_allowed_pressure)
+
+        update_dv = positive_pressure
+
         r = gas_model.eos.gas_const(species_mass_fractions=spec_lim)
         temperature_update_y = pressure_update_rho/r/mass_lim
 
         energy_lim = actx.np.where(
-            positive_pressure,
-            mass_lim*(gas_model.eos.get_internal_energy(temperature_update_y,
-                      #species_mass_fractions=spec_lim/mass_lim)
-                      species_mass_fractions=spec_lim)
-                      + kin_energy),
-            cv_update_rho.energy
-        )
-        """
-
-        """
-        # where species limiting was done, reset the temperature back to tseed
-        limit_y = actx.np.zeros_like(cv.mass)
-        for i in range(0, nspecies):
-            limit_y += actx.np.abs(theta_spec[i])
-
-        temperature_update_y = actx.np.where(actx.np.greater(limit_y, 0.),
-                      temperature_seed, -1.)
-
-        energy_lim = actx.np.where(actx.np.greater(temperature_update_y, 0.),
+            update_dv,
             mass_lim*(gas_model.eos.get_internal_energy(temperature_update_y,
                       species_mass_fractions=spec_lim)
                       + kin_energy),
             cv_update_rho.energy
         )
-        """
-
         cv_update_y = make_conserved(dim=dim,
                                      mass=cv_update_rho.mass,
                                      energy=energy_lim,
@@ -1317,7 +1229,8 @@
     # elem_avg_pres > math.exp(entropy_min)*elem_avg_cv.mass**gamma
     # compute a safe pressure such that this is always true and use it to compute
     # a safe average energy
-    safe_pressure = actx.np.exp(entropy_min)*elem_avg_cv.mass**gamma_avg - toler
+    #safe_pressure = actx.np.exp(entropy_min)*elem_avg_cv.mass**gamma_avg - toler
+    safe_pressure = actx.np.exp(entropy_min)*elem_avg_cv.mass**gamma_avg
     r_avg = gas_model.eos.gas_const(
         species_mass_fractions=elem_avg_cv.species_mass_fractions)
     safe_temperature = safe_pressure/elem_avg_cv.mass/r_avg
@@ -1338,11 +1251,18 @@
         actx.np.exp(entropy_min)*elem_avg_cv.mass**gamma_avg
     elem_avg_cv_safe = elem_avg_cv.replace(energy=safe_energy)
 
+    """
     theta_pressure = ones*actx.np.maximum(0.,
         actx.np.where(actx.np.greater(actx.np.abs(theta_smin_i - theta_savg),
                                       actx.np.abs(1.e-6*theta_savg)),
                       (mmin-theta_smin_i)/(theta_savg - theta_smin_i),
                       0.))
+    """
+    theta_pressure = actx.np.maximum(0.,
+        actx.np.where(actx.np.less(theta_smin_i + do_limit_toler, mmin),
+                      (mmin-theta_smin_i)/(theta_savg - theta_smin_i),
+                      0.)
+    )
 
     ##################
     # 4.0 limit cv where the entropy minimum function is violated
@@ -1356,6 +1276,7 @@
     ])
     energy_lim = (cv_updated.energy +
                   theta_pressure*(elem_avg_cv_safe.energy - cv_updated.energy))
+    """
     if isinstance(gas_model.eos, MixtureEOS):
         spec_lim = make_obj_array([cv_updated.species_mass[i] +
                                    theta_pressure*(elem_avg_cv_safe.species_mass[i] -
@@ -1364,7 +1285,9 @@
                                    ])
     else:
         spec_lim = mass_lim * cv_updated.species_mass_fractions
-
+    """
+
+    spec_lim = mass_lim * cv_updated.species_mass_fractions
     cv_lim = make_conserved(dim=dim, mass=mass_lim, energy=energy_lim,
                             momentum=mom_lim,
                             species_mass=spec_lim)
@@ -7143,12 +7066,8 @@
         ones = 1. + actx.np.zeros_like(cv.mass)
         # fixed offset
         smin_i = ones*(smin_i - 0.05)
-<<<<<<< HEAD
         #smin_i = ones*(smin_i - 1.05)
-        smin_i = ones*12.
-=======
         smin_i = ones*limiter_smin
->>>>>>> 06ee0c21
 
         # This re-creation of the state resets *tseed* to current temp and forces the
         # limited cv into state
