--- conflicted
+++ resolved
@@ -1555,15 +1555,9 @@
                                         input_data, "actii_2d")
     periodic_mesh = configurate("periodic_mesh", input_data, "False")
     noslip = configurate("noslip", input_data, True)
-<<<<<<< HEAD
     use_1d_part = configurate("use_1d_part", input_data, False)
     part_tol = configurate("partition_tolerance", input_data, 0.01)
     part_axis = configurate("partition_axis", input_data, None)
-=======
-    use_1d_part = configurate("use_1d_part", input_data, True)
-    assert use_1d_part
-    part_tol = configurate("partition_tolerance", input_data, 0.1)
->>>>>>> d3f59d04
 
     # setting these to none in the input file toggles the check for that
     # boundary off provides support for legacy runs only where you could
@@ -6876,20 +6870,29 @@
             cv = drop_order_cv(stepper_state.cv, smoothness, drop_order_strength)
             stepper_state = stepper_state.replace(cv=cv)
 
-<<<<<<< HEAD
-        fluid_state = create_fluid_state(cv=stepper_state.cv,
-                                         temperature_seed=stepper_state.tseed,
-                                         smoothness_mu=stepper_state.av_smu,
-                                         smoothness_beta=stepper_state.av_sbeta,
-                                         smoothness_kappa=stepper_state.av_skappa,
-                                         smoothness_d=stepper_state.av_sd)
-        tseed = fluid_state.temperature
-        cv = fluid_state.cv  # reset cv to limited version
-=======
         do_viz = check_step(step=step, interval=nviz)
         do_restart = check_step(step=step, interval=nrestart)
         do_health = check_step(step=step, interval=nhealth)
         do_status = check_step(step=step, interval=nstatus)
+        do_mixture = gas_model.is_mixture
+
+        if any([do_viz, do_restart, do_health, do_status, do_mixture]):
+            fluid_state = create_fluid_state(cv=stepper_state.cv,
+                                             temperature_seed=stepper_state.tseed,
+                                             smoothness_mu=stepper_state.av_smu,
+                                             smoothness_beta=stepper_state.av_sbeta,
+                                             smoothness_kappa=stepper_state.av_skappa,
+                                             smoothness_d=stepper_state.av_sd)
+
+        # NOTE: This means "limiter" won't be called for non-mixtures!
+        #       Runs with passive species will need species fractions
+        #       normalized before use in mixture sim.
+        if do_mixture:
+            tseed = fluid_state.temperature
+            cv = fluid_state.cv  # reset cv to limited version
+            # This re-creation of the state resets *tseed* to current temp and
+            # forces the limited cv into stepper state
+            stepper_state = stepper_state.replace(cv=cv, tseed=tseed)
 
         # we can't get the limited viz data back from create_fluid_state
         # so call the limiter directly first, basically doing the limiting twice
@@ -6905,21 +6908,8 @@
                         dd=dd_vol_fluid, viz_theta=True)
 
         if do_viz or do_restart or do_health or do_status:
-            fluid_state = create_fluid_state(cv=stepper_state.cv,
-                                             temperature_seed=stepper_state.tseed,
-                                             smoothness_mu=stepper_state.av_smu,
-                                             smoothness_beta=stepper_state.av_sbeta,
-                                             smoothness_kappa=stepper_state.av_skappa,
-                                             smoothness_d=stepper_state.av_sd)
-
             if use_wall:
                 wdv = create_wall_dependent_vars_compiled(stepper_state.wv)
-            cv = fluid_state.cv  # reset cv to limited version
-            tseed = fluid_state.temperature
->>>>>>> d3f59d04
-
-            # This re-creation of the state resets *tseed* to current temp and forces the
-            # limited cv into state
             stepper_state = stepper_state.replace(cv=cv, tseed=tseed)
 
         try:
@@ -7454,14 +7444,8 @@
 
                 fluid_dummy_ox_mass_rhs = diffusion_operator(
                     dcoll, actx.np.zeros_like(fluid_ox_mass), fluid_ox_boundaries,
-<<<<<<< HEAD
-                    # FIXME: Figure out why this was OK before, but not now
-                    # dcoll, 0, fluid_ox_boundaries,
-                    fluid_ox_mass, quadrature_tag=quadrature_tag, dd=dd_vol_fluid,
-=======
                     fluid_ox_mass,
                     quadrature_tag=quadrature_tag, dd=dd_vol_fluid,
->>>>>>> d3f59d04
                     comm_tag=_FluidOxDiffCommTag)
 
                 fluid_rhs = fluid_rhs + 0*fluid_dummy_ox_mass_rhs
