--- conflicted
+++ resolved
@@ -514,26 +514,11 @@
         else:
             a = (bottom_inflow[0], bottom_inflow[1], 0.)
             b = (top_wall[0], top_wall[1], 0.02)
-<<<<<<< HEAD
-            if not periodic:
-                wall_farfield = ["+x", "-y", "+y", "-z", "+z"]
-                isothermal_wall = ["-y", "+y", "-z", "+z"]
-            else:
-                wall_farfield = ["+x", "-z", "+z"]
-                isothermal_wall = ["-z", "+z"]
-            boundary_tag_to_face = {
-                "inflow": ["-x"],
-                "outflow": ["+x"],
-                "flow": ["-x", "+x"],
-                "isothermal_wall": isothermal_wall,
-                "wall_farfield": wall_farfield}
-=======
             if not periodic:  # For 3D meshmode Y is *always* periodic
                 boundary_tag_to_face["wall_farfield"] = \
                     ["+x", "-z", "+z"]
                 boundary_tag_to_face["isothermal_wall"] = \
                     ["-z", "+z"]
->>>>>>> cdbc94b3
             nelements_per_axis = (int((fluid_length+wall_length)/size),
                                   int(height/size), int(.02/size))
 
