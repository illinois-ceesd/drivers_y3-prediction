--- conflicted
+++ resolved
@@ -24,11 +24,7 @@
     parser.add_argument("-g", "--logpath", type=ascii, dest="log_path", nargs="?",
                         action="store", help="simulation case name")
     parser.add_argument("-s", "--scale", type=float, default=1.,
-<<<<<<< HEAD
-                        help="scale geometry by int factor")
-=======
                         help="scale geometry by factor")
->>>>>>> cdbc94b3
     parser.add_argument("--esdg", action="store_true", default=False,
                         help="enable entropy-stable for inviscid terms. [OFF]")
     parser.add_argument("--profile", action="store_true", default=False,
